name: esmf-8.0.1_jasper-2.0.22_nceplibs-1.3.0
on: [push, pull_request]

jobs:
  build:
    runs-on: ${{ matrix.os }}
    env:
      CC: gcc-9
      FC: gfortran-9
      CXX: g++-9
    strategy:
      matrix:
        os: [macos-10.15, ubuntu-20.04]
        compiler: [gcc-9]      

    steps:

    - name: cache-mpich
      id: cache-mpich
      uses: actions/cache@v2
      with:
        path: ~/mpich
        key: mpich-${{ runner.os }}-3.3.2-1

    - name: build-mpich
      if: steps.cache-mpich.outputs.cache-hit != 'true'
      run: |
<<<<<<< HEAD
        if [[ ${{ matrix.os }} == "ubuntu-20.04" ]]; then
          sudo apt-get install libmpich-dev
        elif [[ ${{ matrix.os }} == "macos-10.15" ]]; then
          wget http://www.mpich.org/static/downloads/3.3.2/mpich-3.3.2.tar.gz &> /dev/null
          tar -xzf mpich-3.3.2.tar.gz
          pushd mpich-3.3.2
          ./configure --prefix=/home/runner/mpich
=======
        if [[ ${{ matrix.os }} == "macos-10.15" ]]; then
          wget http://www.mpich.org/static/downloads/3.3.2/mpich-3.3.2.tar.gz &> /dev/null
          tar -xzf mpich-3.3.2.tar.gz
          pushd mpich-3.3.2
          ./configure --prefix=$HOME/mpich
>>>>>>> 7466d6af
          make
          sudo make install
          popd
        fi

    - name: install-dependencies
      run: |
<<<<<<< HEAD
        echo "/home/runner/mpich/bin" >> $GITHUB_PATH
        if [[ ${{ matrix.os }} == "ubuntu-20.04" ]]; then
          sudo apt-get update
=======
        echo "$HOME/mpich/bin" >> $GITHUB_PATH
        if [[ ${{ matrix.os }} == "ubuntu-20.04" ]]; then
          sudo apt-get update
          sudo apt-get install libmpich-dev
>>>>>>> 7466d6af
          sudo apt-get install doxygen
          sudo apt-get install libnetcdf-dev libnetcdff-dev netcdf-bin pkg-config
          sudo apt-get install libpng-dev
          sudo apt-get install libjpeg-dev
        elif [[ ${{ matrix.os }} == "macos-10.15" ]]; then
          brew install doxygen
          brew install mpich
          brew install netcdf
          brew install wget
          if [[ ${{ matrix.compiler }} == "gcc-9" ]]; then
            sudo ln -sf /usr/local/bin/gfortran-9 /usr/local/bin/gfortran
          elif  [[ ${{ matrix.compiler }} == "gcc-10" ]]; then
            sudo ln -sf /usr/local/bin/gfortran-10 /usr/local/bin/gfortran
          fi
        fi

    - name: cache-esmf
      id: cache-esmf
      uses: actions/cache@v2
      with:
        path: ~/esmf
        key: esmf-${{ runner.os }}-8.0.1-2

    - name: build-esmf
      if: steps.cache-esmf.outputs.cache-hit != 'true'
      run: |
        set -x
        pushd ~
        export ESMF_DIR=~/esmf-ESMF_8_0_1
        wget https://github.com/esmf-org/esmf/archive/ESMF_8_0_1.tar.gz &> /dev/null && ls -l
        tar zxf ESMF_8_0_1.tar.gz && ls -l
        cd esmf-ESMF_8_0_1
        export ESMF_COMM=mpich3
        export ESMF_INSTALL_BINDIR=bin
        export ESMF_INSTALL_LIBDIR=lib
        export ESMF_INSTALL_MODDIR=mod
        export ESMF_COMPILER=gfortran
        export ESMF_INSTALL_PREFIX=~/esmf
        export ESMF_NETCDF=split
        if [[ ${{ matrix.os }} == "ubuntu-20.04" ]]; then 
          export ESMF_NETCDF_INCLUDE=/usr/include
          export ESMF_NETCDF_LIBPATH=/usr/x86_64-linux-gnu
        elif [[ ${{ matrix.os }} == "macos-10.15" ]]; then
          export ESMF_NETCDF_INCLUDE=/usr/local/include
          export ESMF_NETCDF_LIBPATH=/usr/local/lib
        fi
        make -j2
        make install

    - name: cache-jasper
      id: cache-jasper
      uses: actions/cache@v2
      with:
        path: ~/jasper
        key: jasper-${{ runner.os }}-2.0.22

    - name: build-jasper
      if: steps.cache-jasper.outputs.cache-hit != 'true'
      run: |
        set -x
        pwd
        wget https://github.com/jasper-software/jasper/archive/version-2.0.22.tar.gz &> /dev/null && ls -l
        tar zxf version-2.0.22.tar.gz && ls -l
        cd jasper-version-2.0.22
        mkdir build-jasper && cd build-jasper
        cmake .. -DCMAKE_INSTALL_PREFIX=~/jasper
        make -j2
        make install

    - name: checkout-nceplibs
      uses: actions/checkout@v2
      with:
        repository: NOAA-EMC/NCEPLIBS
        path: nceplibs

    - name: cache-nceplibs
      id: cache-nceplibs
      uses: actions/cache@v2
      with:
        path: ~/nceplibs
        key: nceplibs-${{ runner.os }}-1.3.0

    - name: build-nceplibs
      if: steps.cache-nceplibs.outputs.cache-hit != 'true'
      run: |
        set -x
        export ESMFMKFILE=~/esmf/lib/esmf.mk
        wget https://github.com/NOAA-EMC/NCEPLIBS/archive/v1.3.0.tar.gz &> /dev/null
        tar zxf v1.3.0.tar.gz && ls -l
        cd NCEPLIBS-1.3.0
        mkdir build && cd build
        cmake .. -DCMAKE_PREFIX_PATH='~;~/jasper' -DCMAKE_INSTALL_PREFIX='~/nceplibs' -DFLAT=ON
        make -j2
       
    - name: checkout-ufs-utils
      uses: actions/checkout@v2
      with: 
        path: ufs_utils

    - name: build-ufs-utils
      run: |
        set -x
        mpicc --version
        mpifort --version
        pwd
        export ESMFMKFILE=~/esmf/lib/esmf.mk
        cd ufs_utils
        mkdir build && cd build
        cmake .. -DCMAKE_PREFIX_PATH='~;~/jasper;~/nceplibs' -DENABLE_DOCS=On
        make -j2
        make test<|MERGE_RESOLUTION|>--- conflicted
+++ resolved
@@ -25,21 +25,11 @@
     - name: build-mpich
       if: steps.cache-mpich.outputs.cache-hit != 'true'
       run: |
-<<<<<<< HEAD
-        if [[ ${{ matrix.os }} == "ubuntu-20.04" ]]; then
-          sudo apt-get install libmpich-dev
-        elif [[ ${{ matrix.os }} == "macos-10.15" ]]; then
-          wget http://www.mpich.org/static/downloads/3.3.2/mpich-3.3.2.tar.gz &> /dev/null
-          tar -xzf mpich-3.3.2.tar.gz
-          pushd mpich-3.3.2
-          ./configure --prefix=/home/runner/mpich
-=======
         if [[ ${{ matrix.os }} == "macos-10.15" ]]; then
           wget http://www.mpich.org/static/downloads/3.3.2/mpich-3.3.2.tar.gz &> /dev/null
           tar -xzf mpich-3.3.2.tar.gz
           pushd mpich-3.3.2
           ./configure --prefix=$HOME/mpich
->>>>>>> 7466d6af
           make
           sudo make install
           popd
@@ -47,16 +37,10 @@
 
     - name: install-dependencies
       run: |
-<<<<<<< HEAD
-        echo "/home/runner/mpich/bin" >> $GITHUB_PATH
-        if [[ ${{ matrix.os }} == "ubuntu-20.04" ]]; then
-          sudo apt-get update
-=======
         echo "$HOME/mpich/bin" >> $GITHUB_PATH
         if [[ ${{ matrix.os }} == "ubuntu-20.04" ]]; then
           sudo apt-get update
           sudo apt-get install libmpich-dev
->>>>>>> 7466d6af
           sudo apt-get install doxygen
           sudo apt-get install libnetcdf-dev libnetcdff-dev netcdf-bin pkg-config
           sudo apt-get install libpng-dev
