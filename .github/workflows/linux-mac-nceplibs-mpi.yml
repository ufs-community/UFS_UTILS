--- conflicted
+++ resolved
@@ -175,13 +175,9 @@
       run: |
         git clone https://github.com/GeorgeGayno-NOAA/NCEPLIBS.git nceplibs
         cd nceplibs
-<<<<<<< HEAD
-          git checkout g2-v3.4.3
-=======
         if [[ ${{ matrix.nceplibs_version }} == "1.4.0" ]]; then
           git checkout v1.4.0
         fi
->>>>>>> 76e73d91
 
     - name: get-git-hash
       run: |
