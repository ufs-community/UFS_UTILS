#!/bin/ksh
set -ex

#--Make symbolic links to 'fixed' directories.

RUN_ENVIR=${1}
machine=${2}

if [ $# -lt 2 ]; then
    set +x
    echo '***ERROR*** must specify two arguements: (1) RUN_ENVIR, (2) machine'
    echo ' Syntax: link_fv3gfs.sh ( nco | emc ) ( cray | dell | hera  | jet | orion )'
    exit 1
fi

if [ $RUN_ENVIR != emc -a $RUN_ENVIR != nco ]; then
    set +x
    echo '***ERROR*** unsupported run environment'
    echo 'Syntax: link_fv3gfs.sh ( nco | emc ) ( cray | dell | hera | jet | orion )'
    exit 1
fi
if [ $machine != cray -a $machine != hera -a $machine != dell -a $machine != jet -a $machine != orion ]; then
    set +x
    echo '***ERROR*** unsupported machine'
    echo 'Syntax: link_fv3gfs.sh ( nco | emc ) ( cray | dell | hera | jet | orion )'
    exit 1
fi

LINK="ln -fs"
SLINK="ln -fs"
[[ $RUN_ENVIR = nco ]] && LINK="cp -rp"

pwd=$(pwd -P)

#------------------------------
#--model fix fields
#------------------------------
if [ $machine == "cray" ]; then
    FIX_DIR="/gpfs/hps3/emc/global/noscrub/emc.glopara/git/fv3gfs/fix"
elif [ $machine = "dell" ]; then
    FIX_DIR="/gpfs/dell2/emc/modeling/noscrub/emc.glopara/git/fv3gfs/fix"
elif [ $machine = "hera" ]; then
    FIX_DIR="/scratch1/NCEPDEV/global/glopara/fix"
elif [ $machine = "jet" ]; then
<<<<<<< HEAD
    FIX_DIR="/lfs3/projects/hfv3gfs/glopara/git/fv3gfs/fix"
elif [ $machine = "orion" ]; then
    FIX_DIR="/work/noaa/global/kfriedma/glopara/fix"
=======
    FIX_DIR="/lfs4/HFIP/hfv3gfs/glopara/git/fv3gfs/fix"
>>>>>>> f71d94ea
fi
for dir in fix_am fix_fv3 fix_orog fix_fv3_gmted2010 fix_sfc_climo; do
    [[ -d $dir ]] && rm -rf $dir
    $LINK $FIX_DIR/$dir  .
done

exit 0<|MERGE_RESOLUTION|>--- conflicted
+++ resolved
@@ -42,13 +42,9 @@
 elif [ $machine = "hera" ]; then
     FIX_DIR="/scratch1/NCEPDEV/global/glopara/fix"
 elif [ $machine = "jet" ]; then
-<<<<<<< HEAD
-    FIX_DIR="/lfs3/projects/hfv3gfs/glopara/git/fv3gfs/fix"
+    FIX_DIR="/lfs4/HFIP/hfv3gfs/glopara/git/fv3gfs/fix"
 elif [ $machine = "orion" ]; then
     FIX_DIR="/work/noaa/global/kfriedma/glopara/fix"
-=======
-    FIX_DIR="/lfs4/HFIP/hfv3gfs/glopara/git/fv3gfs/fix"
->>>>>>> f71d94ea
 fi
 for dir in fix_am fix_fv3 fix_orog fix_fv3_gmted2010 fix_sfc_climo; do
     [[ -d $dir ]] && rm -rf $dir
