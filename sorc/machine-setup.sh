--- conflicted
+++ resolved
@@ -19,7 +19,7 @@
 target=""
 USERNAME=`echo $LOGNAME | awk '{ print tolower($0)'}`
 
-if [[ -d /lfs3 ]] ; then
+if [[ -d /lfs4 ]] ; then
     # We are on NOAA Jet
     if ( ! eval module help > /dev/null 2>&1 ) ; then
 	echo load the module command 1>&2
@@ -27,10 +27,6 @@
     fi
     target=jet
     module purge
-<<<<<<< HEAD
-    module use /lfs3/HFIP/hfv3gfs/nwprod/NCEPLIBS/modulefiles
-=======
->>>>>>> f71d94ea
 elif [[ -d /scratch1 ]] ; then
     # We are on NOAA Hera
     if ( ! eval module help > /dev/null 2>&1 ) ; then
@@ -105,10 +101,6 @@
 elif [[ "$(hostname)" =~ "Orion" ]]; then
     target="orion"
     module purge
-<<<<<<< HEAD
-    MOD_PATH=/apps/contrib/NCEPLIBS/orion/modulefiles
-=======
->>>>>>> f71d94ea
 elif [[ "$(hostname)" =~ "odin" ]]; then
     target="odin"
 else
