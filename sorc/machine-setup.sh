# Create a test function for sh vs. bash detection.  The name is
# randomly generated to reduce the chances of name collision.
__ms_function_name="setup__test_function__$$"
eval "$__ms_function_name() { /bin/true ; }"

# Determine which shell we are using
__ms_ksh_test=$( eval '__text="text" ; if [[ $__text =~ ^(t).* ]] ; then printf "%s" ${.sh.match[1]} ; fi' 2> /dev/null | cat )
__ms_bash_test=$( eval 'if ( set | grep '$__ms_function_name' | grep -v name > /dev/null 2>&1 ) ; then echo t ; fi ' 2> /dev/null | cat )

if [[ ! -z "$__ms_ksh_test" ]] ; then
    __ms_shell=ksh
elif [[ ! -z "$__ms_bash_test" ]] ; then
    __ms_shell=bash
else
    # Not bash or ksh, so assume sh.
    __ms_shell=sh
fi

target=""
USERNAME=`echo $LOGNAME | awk '{ print tolower($0)'}`

if [[ -d /lfs4 ]] ; then
    # We are on NOAA Jet
    if ( ! eval module help > /dev/null 2>&1 ) ; then
        echo load the module command 1>&2
        source /apps/lmod/lmod/init/$__ms_shell
    fi
    target=jet
    module purge
elif [[ -d /scratch1 ]] ; then
    # We are on NOAA Hera
    if ( ! eval module help > /dev/null 2>&1 ) ; then
        echo load the module command 1>&2
        source /apps/lmod/lmod/init/$__ms_shell
    fi
    target=hera
    module purge
elif [[ -d /gpfs/hps && -e /etc/SuSE-release ]] ; then
    # We are on NOAA Luna or Surge
    if ( ! eval module help > /dev/null 2>&1 ) ; then
        echo load the module command 1>&2
        source /opt/modules/default/init/$__ms_shell
    fi
    target=wcoss_cray

    # Silence the "module purge" to avoid the expected error messages
    # related to modules that load modules.
    module purge > /dev/null 2>&1
    module use /usrx/local/prod/modulefiles
    module use /gpfs/hps/nco/ops/nwprod/lib/modulefiles
    module use /gpfs/hps/nco/ops/nwprod/modulefiles
    module use /opt/cray/alt-modulefiles
    module use /opt/cray/craype/default/alt-modulefiles
    module use /opt/cray/ari/modulefiles
    module use /opt/modulefiles
    module purge > /dev/null 2>&1

    # Workaround until module issues are fixed:
    #unset _LMFILES_
    #unset LOADEDMODULES
    echo y 2> /dev/null | module clear > /dev/null 2>&1

    module use /usrx/local/prod/modulefiles
    module use /gpfs/hps/nco/ops/nwprod/lib/modulefiles
    module use /gpfs/hps/nco/ops/nwprod/modulefiles
    module use /opt/cray/alt-modulefiles
    module use /opt/cray/craype/default/alt-modulefiles
    module use /opt/cray/ari/modulefiles
    module use /opt/modulefiles
    module load modules

elif [[ -L /usrx && "$( readlink /usrx 2> /dev/null )" =~ dell ]] ; then
    # We are on NOAA Venus or Mars
    if ( ! eval module help > /dev/null 2>&1 ) ; then
        echo load the module command 1>&2
        source /usrx/local/prod/lmod/lmod/init/$__ms_shell
    fi
    target=wcoss_dell_p3
<<<<<<< HEAD
    module purge 
=======
    module purge
>>>>>>> 91159ad8
elif [[ -d /glade ]] ; then
    # We are on NCAR Cheyenne
    if ( ! eval module help > /dev/null 2>&1 ) ; then
        echo load the module command 1>&2
        . /glade/u/apps/ch/opt/lmod/8.1.7/lmod/8.1.7/init/sh
    fi
    target=cheyenne
    module purge
elif [[ -d /lustre && -d /ncrc ]] ; then
    # We are on GAEA.
    if ( ! eval module help > /dev/null 2>&1 ) ; then
        # We cannot simply load the module command.  The GAEA
        # /etc/profile modifies a number of module-related variables
        # before loading the module command.  Without those variables,
        # the module command fails.  Hence we actually have to source
        # /etc/profile here.
        source /etc/profile
        __ms_source_etc_profile=yes
    else
        __ms_source_etc_profile=no
    fi
    module purge > /dev/null 2>&1
    module purge
# clean up after purge
    unset _LMFILES_
    unset _LMFILES_000
    unset _LMFILES_001
    unset LOADEDMODULES
    module load modules
    if [[ -d /opt/cray/ari/modulefiles ]] ; then
        module use -a /opt/cray/ari/modulefiles
    fi
    if [[ -d /opt/cray/pe/ari/modulefiles ]] ; then
        module use -a /opt/cray/pe/ari/modulefiles
    fi
    if [[ -d /opt/cray/pe/craype/default/modulefiles ]] ; then
        module use -a /opt/cray/pe/craype/default/modulefiles
    fi
    if [[ -s /etc/opt/cray/pe/admin-pe/site-config ]] ; then
        source /etc/opt/cray/pe/admin-pe/site-config
    fi
    if [[ "$__ms_source_etc_profile" == yes ]] ; then
      source /etc/profile
      unset __ms_source_etc_profile
    fi
    target=gaea
elif [[ "$(hostname)" =~ "Orion" ]]; then
    target="orion"
    module purge
elif [[ "$(hostname)" =~ "odin" ]]; then
    target="odin"
elif [[ -d /work/00315 && -d /scratch/00315 ]] ; then
    target=stampede
    module purge
else
    echo WARNING: UNKNOWN PLATFORM 1>&2
fi

unset __ms_shell
unset __ms_ksh_test
unset __ms_bash_test
unset $__ms_function_name
unset __ms_function_name<|MERGE_RESOLUTION|>--- conflicted
+++ resolved
@@ -76,11 +76,7 @@
         source /usrx/local/prod/lmod/lmod/init/$__ms_shell
     fi
     target=wcoss_dell_p3
-<<<<<<< HEAD
-    module purge 
-=======
     module purge
->>>>>>> 91159ad8
 elif [[ -d /glade ]] ; then
     # We are on NCAR Cheyenne
     if ( ! eval module help > /dev/null 2>&1 ) ; then
