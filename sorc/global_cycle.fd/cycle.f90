--- conflicted
+++ resolved
@@ -454,15 +454,11 @@
  ENDIF
 
 IF (DO_LNDINC) THEN
-<<<<<<< HEAD
    IF (FRAC_GRID) THEN
      print *, 'FATAL ERROR: land increment update does not work with fractional grids.'
      call MPI_ABORT(MPI_COMM_WORLD, 17, IERR)
    ENDIF
-   ! identify variables to be updates, and allocate arrays.
-=======
    ! identify variables to be updated, and allocate arrays.
->>>>>>> 93b4884f
    IF  (TRIM(LND_SOI_FILE) .NE. "NULL") THEN
        DO_SOI_INC = .TRUE.
        PRINT*
