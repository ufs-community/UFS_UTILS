!> @file
<<<<<<< HEAD
!!
!!  Stand alone surface/NSST/land update driver for the cubed-sphere grid.
=======
!! @brief Update surface and NSST fields
!! @author Mark Iredell NCEP/EMC
  
!>  Stand alone surface/NSST cycle driver for the cubed-sphere grid.
>>>>>>> aa2e0d58
!!  Each cubed-sphere tile runs independently on its own mpi task.  
!!  The surface update component runs with threads.  The NSST
!!  update component in not threaded.
!!
!!  There are three main options (which can be called in combination): 
!!  1) Update the surface fields with sfccylce (do_sfccycle = .true.) 
!!  2) Update the land states with increments read in from file (do_lndinc = .true.) 
!!  3) Update the NSST field, several options: 
!!
!!  3a) Update the NSST TREF field using
!!     GSI increments on the Gaussian grid.  All other NSST
!!     fields are cycled.  Invoke this option by setting
!!     namelist variable DONST=.true. and NST_FILE to 
!!     the name of the GSI increment file.
!!  
!!  3b) Run with NSST, but postpone the TREF update.  
!!     Here all NSST fields are cycled.  But the NSST IFD field is
!!     used to flag points that flipped from ice to open water.
!!     To invoke this option, set DONST=.true. and NST_FILE="NULL".
!!
!!  
!!  INPUT FILES:
!!  - fngrid.$NNN      The cubed-sphere grid file (contains
!!                     grid point latitude and longitdue).
!!  - fnorog.$NNN      The cubed-sphere orography file (contains
!!                     land mask and orography).
!!  - fnbgsi.$NNN      The cubed-sphere input sfc/nsst restart
!!                     file.
<<<<<<< HEAD
!!  -$NST_FILE         Gaussian GSI file which contains NSST
=======
!!  - $GSI_FILE        Gaussian GSI file which contains NSST
>>>>>>> aa2e0d58
!!                     TREF increments
!!  -$LND_FILE         Gaussian GSI file which contains soil state
!!                     increments
!!  
!!  OUTPUT FILES:
!!  - fnbgso.$NNN        The updated sfc/nsst restart file.
!!
!!  NOTE: $NNN corresponds to (mpi rank + 1)
!!
!!  NAMELIST VARIABLE DEFINITIONS:
!!
!!  - IDIM,JDIM    i/j dimension of a cubed-sphere tile.
!!  - LUGB         Unit number used in the sfccycle subprogram
!!                 to read input datasets.
!!  - LSOIL        Number of soil layers.
!!  - IY,IM,ID,IH  Year, month, day, and hour of initial state.
!!  - FH           Forecast hour
!!  - DELTSFC      Cycling frequency in hours.
!!  - IALB         Use modis albedo when '1'. Use brigleb when '0'.
!!  - USE_UFO      Adjust sst and soil substrate temperature for
!!                 differences between the filtered and unfiltered
!!                 terrain.
<<<<<<< HEAD
!!  -DONST          Process NSST records.
!!  -DO_SFCCYCLE    Call sfccycle routine to update surface fields 
!!  -DO_LNDINC      Read in land increment files, and add increments to 
!!                  soil states.
!!  -ISOT           Use statsgo soil type when '1'. Use zobler when '0'.
!!  -IVEGSRC        Use igbp veg type when '1'.  Use sib when '2'.
!!  -ZSEA1/2_MM     When running with NSST model, this is the lower/
=======
!!  - DONST          Process NSST records.
!!  - ADJT_NST_ONLY  When true, only do the NSST update (don't call
!!                   sfcsub component).
!!  - ISOT         Use statsgo soil type when '1'. Use zobler when '0'.
!!  - IVEGSRC      Use igbp veg type when '1'.  Use sib when '2'.
!!  - ZSEA1/2_MM   When running with NSST model, this is the lower/
>>>>>>> aa2e0d58
!!                 upper bound of depth of sea temperature.  In
!!                 whole mm.
!!  - MAX_TASKS    Normally, program should be run with a number of mpi 
!!                 tasks equal to the number of cubed-sphere tiles 
!!                 being processed. However, the current parallel 
!!                 scripts may over-specify the number of tasks.
!!                 Set this variable to not process any ranks >
!!                 (max_tasks-1).
<<<<<<< HEAD
!!  -NST_FILE       path/name of the gaussian GSI file which contains NSST
=======
!!  - GSI_FILE     Path/name of the gaussian GSI file which contains NSST
>>>>>>> aa2e0d58
!!                 TREF increments.
!!  -LND_FILE       path/name of the gaussian GSI file which contains soil
!!                 state increments.
!!
<<<<<<< HEAD
!!  -2005-02-03:  Iredell   for global_analysis
!!  -2014-11-30:  xuli      add nst_anl
!!  -2015-05-26:  Hang Lei  Added NEMSIO read/write function in the code
!!  -2017-08-08:  Gayno     Modify to work on cubed-sphere grid.
!!                         Added processing of NSST and TREF update.
!!                         Added mpi directives.
!!  -2020-02-17:  Clara Draper Added soil state increments capability.
!!
=======
!!  Program Updates:
!!  - 2005-02-03:  Iredell   For global_analysis
!!  - 2014-11-30:  Xu Li     Add nst_anl
!!  - 2015-05-26:  Hang Lei  Added NEMSIO read/write function in the code
!!  - 2017-08-08:  Gayno     Modify to work on cubed-sphere grid.
!!                           Added processing of NSST and TREF update.
!!                           Added mpi directives.
!! @author Mark Iredell NOAA/EMC
!! @return 0 for success, error code otherwise.
>>>>>>> aa2e0d58
 PROGRAM SFC_DRV

 use mpi

 IMPLICIT NONE
!
 CHARACTER(LEN=3) :: DONST
 INTEGER :: IDIM, JDIM, LSOIL, LUGB, IY, IM, ID, IH, IALB
 INTEGER :: ISOT, IVEGSRC, LENSFC, ZSEA1_MM, ZSEA2_MM, IERR
 INTEGER :: NPROCS, MYRANK, NUM_THREADS, NUM_PARTHDS, MAX_TASKS
 REAL    :: FH, DELTSFC, ZSEA1, ZSEA2
 LOGICAL :: USE_UFO, DO_NSST, DO_LNDINC, DO_SFCCYCLE
!
 NAMELIST/NAMCYC/ IDIM,JDIM,LSOIL,LUGB,IY,IM,ID,IH,FH,    &
                  DELTSFC,IALB,USE_UFO,DONST,             &
                  DO_SFCCYCLE,ISOT,IVEGSRC,ZSEA1_MM,    &
                  ZSEA2_MM, MAX_TASKS, DO_LNDINC
!
 DATA IDIM,JDIM,LSOIL/96,96,4/
 DATA IY,IM,ID,IH,FH/1997,8,2,0,0./
 DATA LUGB/51/, DELTSFC/0.0/, IALB/1/, MAX_TASKS/99999/
 DATA ISOT/1/, IVEGSRC/2/, ZSEA1_MM/0/, ZSEA2_MM/0/
!
 CALL MPI_INIT(IERR)
 CALL MPI_COMM_SIZE(MPI_COMM_WORLD, NPROCS, IERR)
 CALL MPI_COMM_RANK(MPI_COMM_WORLD, MYRANK, IERR)

 if (myrank==0) call w3tagb('GLOBAL_CYCLE',2018,0179,0055,'NP20')

 NUM_THREADS = NUM_PARTHDS()

 PRINT*
 PRINT*,"STARTING CYCLE PROGRAM ON RANK ", MYRANK
 PRINT*,"RUNNING WITH ", NPROCS, "TASKS"
 PRINT*,"AND WITH ", NUM_THREADS, " THREADS."

 USE_UFO = .FALSE.
 DONST   = "NO"
 DO_LNDINC   = .FALSE.
 DO_SFCCYCLE = .TRUE. 

 PRINT*
 PRINT*,"READ NAMCYC NAMELIST."

 CALL BAOPENR(36, "fort.36", IERR)
 READ(36, NML=NAMCYC)
 IF (MYRANK==0) WRITE(6,NAMCYC)

 IF (MAX_TASKS < 99999 .AND. MYRANK > (MAX_TASKS - 1)) THEN
   PRINT*,"USER SPECIFIED MAX NUMBER OF TASKS: ", MAX_TASKS
   PRINT*,"WILL NOT RUN CYCLE PROGRAM ON RANK: ", MYRANK
   GOTO 333
 ENDIF

 LENSFC = IDIM*JDIM ! TOTAL NUMBER OF POINTS FOR THE CUBED-SPHERE TILE

 ZSEA1 = FLOAT(ZSEA1_MM) / 1000.0  ! CONVERT FROM MM TO METERS
 ZSEA2 = FLOAT(ZSEA2_MM) / 1000.0

 IF (DONST == "YES") THEN
   DO_NSST=.TRUE.
 ELSE
   DO_NSST=.FALSE.
 ENDIF

 PRINT*
 IF (MYRANK==0) PRINT*,"LUGB,IDIM,JDIM,LSOIL,DELTSFC,IY,IM,ID,IH,FH: ", &
              LUGB,IDIM,JDIM,LSOIL,DELTSFC,IY,IM,ID,IH,FH

 CALL SFCDRV(LUGB,IDIM,JDIM,LENSFC,LSOIL,DELTSFC,  &
             IY,IM,ID,IH,FH,IALB,                  &
             USE_UFO,DO_NSST,DO_SFCCYCLE,DO_LNDINC, &
             ZSEA1,ZSEA2,ISOT,IVEGSRC,MYRANK)
 
 PRINT*
 PRINT*,'CYCLE PROGRAM COMPLETED NORMALLY ON RANK: ', MYRANK

 333 CONTINUE

 CALL MPI_BARRIER(MPI_COMM_WORLD, IERR)

 if (myrank==0) call w3tage('GLOBAL_CYCLE')

 CALL MPI_FINALIZE(IERR)

 STOP

 END PROGRAM SFC_DRV

 !> Driver routine for updating the surface fields.
 !!
 !!  This program runs in two different modes:
 !!
 !!  1.  Analysis mode (FH=0.)
 !!
 !!      This program merges climatology, analysis and forecast guess to create
 !!      new surface fields.  If analysis file is given, the program 
 !!      uses it if date of the analysis matches with IY,IM,ID,IH (see Note
 !!      below).
 !!
 !!  2.  Forecast mode (FH.GT.0.)
 !!   
 !!      This program interpolates climatology to the date corresponding to the 
 !!      forecast hour.  If surface analysis file is given, for the corresponding
 !!      dates, the program will use it.  This is forcing-by-observation experiment.
 !!
 !!  If the date of the analysis does not match given IY,IM,ID,IH, (and FH),
 !!  the program searches an old analysis by going back 6 hours, then 12 hours,
 !!  then one day upto NREPMX days (parameter statement in the SUBROTINE FIXRD. 
 !!  Now defined as 15).  This allows the user to provide non-daily analysis to 
 !!  be used.  If matching field is not found, the forecast guess will be used.
 !!
 !!  Variable naming convention for this program:
 !!
 !!   - OROG .. Orography
 !!   - ALB  .. Snow-free albedo
 !!   - SNO  .. Liquid-equivalent snow depth
 !!   - ZOR  .. Surface roughness length
 !!   - VET  .. Vegetation type
 !!   - TSF  .. Surface skin temperature.  Sea surface temp. over ocean.
 !!   - TG3  .. Deep soil temperature (at 500cm)
 !!   - STC  .. Soil temperature (LSOIL layrs)
 !!   - SMC  .. Total soil moisture (LSOIL layrs)
 !!   - AIS  .. Sea ice mask (0 or 1)
 !!   - CNP  .. Canopy water content
 !!   - CV   .. Convective cloud cover
 !!   - CVB  .. Convective cloud base
 !!   - CVT  .. Convective cloud top
 !!   - SLI  .. LAND/SEA/SEA-ICE mask. (1/0/2 respectively)
 !!   - VEG  .. Vegetation cover
 !!   - SOT  .. Soil type
 !!   - SIH  .. Sea ice thickness
 !!   - SIC  .. Sea ice concentration
 !!   - SWD  .. Actual snow depth
 !!   - SLC  .. Liquid soil moisture (LSOIL layers)
 !!   - VMN  .. Vegetation cover minimum
 !!   - VMX  .. Vegetation cover maximum
 !!   - SLP  .. Slope type
 !!   - ABS  .. Maximum snow albedo
 !!   - T2M  .. 2m Temperature
 !!   - Q2M  .. 2m Specific Humidity
 !!   - TICE .. Ice Temperature
 !!   - OROG_UF .. Orography unfiltered
 !!
 !! Most fields have a blending coefficient. This controls
 !! the blending of the forecast (first guess) and interpolated
 !! climatology or analyzed fields. When it is equal to 1.0, the
 !! pure forecast is used. When the coefficient is equal to 0,
 !! the pure climatology or analysis is used. The default values
 !! are set as follows:
 !!
 !!   Variables |  Land  |  Sea
 !!   ----------|--------|-------------------------------------
 !!   Surface temperature    |   Forecast          |  Analysis
 !!   Albedo                 |   Analysis          |  Analysis
 !!   Sea-ice                |   Analysis          |  Analysis
 !!   Snow                   |   Analysis          |  Forecast (over sea ice)
 !!   Roughness              |   Analysis          |  Forecast
 !!   Plant resistance       |   Analysis          |  Analysis
 !!   Soil moisture          |   Weighted average  |  Analysis
 !!   Soil temperature       |   Forecast          |  Analysis
 !!   Canopy waver content   |   Forecast          |  Forecast
 !!   Convective cloud cover |   Forecast          |  Forecast
 !!   Convective cloud bottm |   Forecast          |  Forecast
 !!   Convective cloud top   |   Forecast          |  Forecast
 !!   Vegetation greenness   |   Analysis          |  Analysis
 !!   Vegetation type        |   Analysis          |  Analysis
 !!   Soil type              |   Analysis          |  Analysis
 !!
 !! @param[in] LUGB Fortran unit number uses in sfccycle subprogram to
 !!            read input datasets.
 !! @param[in] IDIM 'i' dimension of the cubed-sphere tile
 !! @param[in] JDIM 'j' dimension of the cubed-sphere tile
 !! @param[in] LENSFC Total numberof points for the cubed-sphere tile
 !! @param[in] LSOIL Number of soil layers
 !! @param[in] DELTSFC Cycling frequency in hours
 !! @param[in] IY Year of initial state
 !! @param[in] IM Month of initial state
 !! @param[in] ID Day of initial state
 !! @param[in] IH Hour of initial state
 !! @param[in] FH Forecast hour
 !! @param[in] IALB Use modis albedo when '1'. Use brigleb when '0'.
 !! @param[in] USE_UFO When true, adjust SST and soil temperature for
 !!            differences between the filtered and unfiltered terrain.
 !! @param[in] DO_NSST When true, process NSST records.
 !! @param[in] ADJT_NST_ONLY When true, only do the NSST update (don't
 !!            call sfcsub component.
 !! @param[in] ZSEA1 When running NSST model, this is the lower bound
 !!            of depth of sea temperature.  In whole mm.
 !! @param[in] ZSEA2 When running NSST model, this is the upper bound
 !!            of depth of sea temperature.  In whole mm.
 !! @param[in] ISOT Use STATSGO soil type when '1'.  Use Zobler when '0'.
 !! @param[in] IVEGSRC Use IGBP vegetation type when '1'.  Use SIB when '2'.
 !! @param[in] MYRANK MPI rank number
 !! @author Mark Iredell, George Gayno
 SUBROUTINE SFCDRV(LUGB, IDIM,JDIM,LENSFC,LSOIL,DELTSFC,  &
                   IY,IM,ID,IH,FH,IALB,                  &
                   USE_UFO,DO_NSST,DO_SFCCYCLE,DO_LNDINC,&
                   ZSEA1,ZSEA2,ISOT,IVEGSRC,MYRANK)
!
 USE READ_WRITE_DATA
 USE MPI

 IMPLICIT NONE

 INTEGER, INTENT(IN) :: IDIM, JDIM, LENSFC, LSOIL, IALB
 INTEGER, INTENT(IN) :: LUGB, IY, IM, ID, IH
 INTEGER, INTENT(IN) :: ISOT, IVEGSRC, MYRANK

 LOGICAL, INTENT(IN) :: USE_UFO, DO_NSST,DO_SFCCYCLE
 LOGICAL, INTENT(IN) :: DO_LNDINC
 
 REAL, INTENT(IN)    :: FH, DELTSFC, ZSEA1, ZSEA2

 INTEGER, PARAMETER  :: NLUNIT=35
 INTEGER, PARAMETER  :: SZ_NML=1

 CHARACTER(LEN=5)    :: TILE_NUM
 CHARACTER(LEN=500)  :: NST_FILE
 CHARACTER(LEN=500)  :: LND_FILE
 CHARACTER(LEN=4)    :: INPUT_NML_FILE(SZ_NML)

 INTEGER             :: I, IERR
 INTEGER             :: I_INDEX(LENSFC), J_INDEX(LENSFC)
 INTEGER             :: IDUM(IDIM,JDIM)

 REAL                :: SLMASK(LENSFC), OROG(LENSFC)
 REAL                :: SIHFCS(LENSFC), SICFCS(LENSFC)
 REAL                :: SITFCS(LENSFC), TSFFCS(LENSFC)
 REAL                :: SNOFCS(LENSFC), ZORFCS(LENSFC)
 REAL                :: ALBFCS(LENSFC,4), TG3FCS(LENSFC)
 REAL                :: CNPFCS(LENSFC), SMCFCS(LENSFC,LSOIL)
 REAL                :: STCFCS(LENSFC,LSOIL), SLIFCS(LENSFC)
 REAL                :: AISFCS(LENSFC), F10M(LENSFC)
 REAL                :: VEGFCS(LENSFC), VETFCS(LENSFC)
 REAL                :: SOTFCS(LENSFC), ALFFCS(LENSFC,2)
 REAL                :: CVFCS(LENSFC), CVTFCS(LENSFC)
 REAL                :: CVBFCS(LENSFC), TPRCP(LENSFC)
 REAL                :: SRFLAG(LENSFC), SWDFCS(LENSFC)
 REAL                :: SLCFCS(LENSFC,LSOIL), VMXFCS(LENSFC)
 REAL                :: VMNFCS(LENSFC), T2M(LENSFC)
 REAL                :: Q2M(LENSFC), SLPFCS(LENSFC)
 REAL                :: ABSFCS(LENSFC), OROG_UF(LENSFC)
 REAL                :: USTAR(LENSFC)
 REAL                :: FMM(LENSFC), FHH(LENSFC)
 REAL                :: RLA(LENSFC), RLO(LENSFC)
 REAL(KIND=4)        :: ZSOIL(LSOIL)
 REAL                :: SIG1T(LENSFC) !< The sigma level 1 temperature for a
                                      !! dead start. Set to zero for non-dead
                                      !! start.
 REAL, ALLOCATABLE   :: SLIFCS_FG(:)
 INTEGER, ALLOCATABLE :: SOILSNOW_FG_MASK(:), SOILSNOW_MASK(:)

 TYPE(NSST_DATA)     :: NSST
 real, dimension(idim,jdim) :: tf_clm,tf_trd,sal_clm
 real, dimension(lensfc)    :: tf_clm_tile,tf_trd_tile,sal_clm_tile

<<<<<<< HEAD
 logical :: file_exists
=======
>>>>>>> aa2e0d58
!--------------------------------------------------------------------------------
! NST_FILE is the path/name of the gaussian GSI file which contains NSST
! increments.
!--------------------------------------------------------------------------------
 
 DATA NST_FILE/'NULL'/
 DATA LND_FILE/'NULL'/
 
 NAMELIST/NAMSFCD/ NST_FILE, LND_FILE

 SIG1T = 0.0            ! Not a dead start!

 INPUT_NML_FILE = "NULL"

 CALL BAOPENR(37, "fort.37", IERR)
 READ (37, NML=NAMSFCD)
 WRITE(6,NAMSFCD)

 PRINT*
 PRINT*,'IN ROUTINE SFCDRV,IDIM=',IDIM,'JDIM=',JDIM,'FH=',FH

!--------------------------------------------------------------------------------
! READ THE OROGRAPHY AND GRID POINT LAT/LONS FOR THE CUBED-SPHERE TILE.
!--------------------------------------------------------------------------------

 CALL READ_LAT_LON_OROG(RLA,RLO,OROG,OROG_UF,TILE_NUM,IDIM,JDIM,LENSFC)

 DO I = 1, IDIM
   IDUM(I,:) = I
 ENDDO

 I_INDEX = RESHAPE(IDUM, (/LENSFC/))

 DO I = 1, JDIM
   IDUM(:,I) = I
 ENDDO

 J_INDEX = RESHAPE(IDUM, (/LENSFC/) )

 IF (DO_NSST) THEN
   PRINT*
   PRINT*,"WILL PROCESS NSST RECORDS."
   ALLOCATE(NSST%C_0(LENSFC))
   ALLOCATE(NSST%C_D(LENSFC))
   ALLOCATE(NSST%D_CONV(LENSFC))
   ALLOCATE(NSST%DT_COOL(LENSFC))
   ALLOCATE(NSST%IFD(LENSFC))
   ALLOCATE(NSST%QRAIN(LENSFC))
   ALLOCATE(NSST%TREF(LENSFC))
   ALLOCATE(NSST%TFINC(LENSFC))
   ALLOCATE(NSST%W_0(LENSFC))
   ALLOCATE(NSST%W_D(LENSFC))
   ALLOCATE(NSST%XS(LENSFC))
   ALLOCATE(NSST%XT(LENSFC))
   ALLOCATE(NSST%XTTS(LENSFC))
   ALLOCATE(NSST%XU(LENSFC))
   ALLOCATE(NSST%XV(LENSFC))
   ALLOCATE(NSST%XZ(LENSFC))
   ALLOCATE(NSST%XZTS(LENSFC))
   ALLOCATE(NSST%Z_C(LENSFC))
   ALLOCATE(NSST%ZM(LENSFC))
   ALLOCATE(SLIFCS_FG(LENSFC))
 ENDIF

IF (DO_LNDINC) THEN 
   PRINT*
   PRINT*," APPLYING LAND INCREMENTS FROM THE GSI" 
   ALLOCATE(SOILSNOW_FG_MASK(LENSFC))
   ALLOCATE(SOILSNOW_MASK(LENSFC))
ENDIF

!--------------------------------------------------------------------------------
! READ THE INPUT SURFACE DATA ON THE CUBED-SPHERE TILE.
!--------------------------------------------------------------------------------

 CALL READ_DATA(TSFFCS,SMCFCS,SNOFCS,STCFCS,TG3FCS,ZORFCS,  &
                CVFCS,CVBFCS,CVTFCS,ALBFCS,SLIFCS,          &
                VEGFCS,CNPFCS,F10M,VETFCS,SOTFCS,           &
                ALFFCS,USTAR,FMM,FHH,SIHFCS,SICFCS,         &
                SITFCS,TPRCP,SRFLAG,SWDFCS,VMNFCS,          &
                VMXFCS,SLCFCS,SLPFCS,ABSFCS,T2M,Q2M,        &
                SLMASK,ZSOIL,LSOIL,LENSFC,DO_NSST,NSST)

 IF (USE_UFO) THEN
   PRINT*
   PRINT*,'USE UNFILTERED OROGRAPHY.'
 ELSE
   OROG_UF = 0.0
 ENDIF
 
 DO I=1,LENSFC
   AISFCS(I) = 0.
   IF(NINT(SLIFCS(I)).EQ.2) AISFCS(I) = 1.
 ENDDO

 IF (DO_NSST) THEN
   IF (.NOT. DO_SFCCYCLE ) THEN
     PRINT*
     PRINT*,"FIRST GUESS MASK ADJUSTED BY IFD RECORD"
     SLIFCS_FG = SLIFCS
     WHERE(NINT(NSST%IFD) == 3) SLIFCS_FG = 2.0
   ELSE
     PRINT*
     PRINT*,"SAVE FIRST GUESS MASK"
     SLIFCS_FG = SLIFCS
   ENDIF
 ENDIF
 
 ! CALCULATE MASK FOR LAND INCREMENTS
 IF (DO_LNDINC)  & 
    CALL CALCULATE_SOILSNOWMASK(SLCFCS(:,1),SNOFCS, LENSFC, SOILSNOW_FG_MASK)

!--------------------------------------------------------------------------------
! UPDATE SURFACE FIELDS.
!--------------------------------------------------------------------------------

 IF (DO_SFCCYCLE) THEN
   PRINT*
   PRINT*,"CALL SFCCYCLE TO UPDATE SURFACE FIELDS."
   CALL SFCCYCLE(LUGB,LENSFC,LSOIL,SIG1T,DELTSFC,          &
               IY,IM,ID,IH,FH,RLA,RLO,                   &
               SLMASK,OROG, OROG_UF, USE_UFO, DO_NSST,   &
               SIHFCS,SICFCS,SITFCS,SWDFCS,SLCFCS,       &
               VMNFCS,VMXFCS,SLPFCS,ABSFCS,              &
               TSFFCS,SNOFCS,ZORFCS,ALBFCS,TG3FCS,       &
               CNPFCS,SMCFCS,STCFCS,SLIFCS,AISFCS,       &
               VEGFCS,VETFCS,SOTFCS,ALFFCS,              &
               CVFCS,CVBFCS,CVTFCS,MYRANK,NLUNIT,        &
               SZ_NML, INPUT_NML_FILE,                   &
               IALB,ISOT,IVEGSRC,TILE_NUM,I_INDEX,J_INDEX)
 ENDIF


!--------------------------------------------------------------------------------
! IF RUNNING WITH NSST, READ IN GSI FILE WITH THE UPDATED INCREMENTS (ON THE
! GAUSSIAN GRID), INTERPOLATE INCREMENTS TO THE CUBED-SPHERE TILE, AND PERFORM
! REQUIRED ADJUSTMENTS AND QC.
!--------------------------------------------------------------------------------

 IF (DO_NSST) THEN
   IF (NST_FILE == "NULL") THEN
     PRINT*
     PRINT*,"NO GSI FILE.  ADJUST IFD FOR FORMER ICE POINTS."
     DO I = 1, LENSFC
       IF (NINT(SLIFCS_FG(I)) == 2 .AND. NINT(SLIFCS(I)) == 0) THEN
         NSST%IFD(I) = 3.0
       ENDIF
     ENDDO
     NSST%TFINC = 0.0
   ELSE
     PRINT*
     PRINT*,"ADJUST TREF FROM GSI INCREMENT"
!
!    Get tf climatology at the time
!
     call get_tf_clm(rla,rlo,jdim,idim,iy,im,id,ih,tf_clm,tf_trd)
     tf_clm_tile(:) = reshape(tf_clm, (/lensfc/) )
     tf_trd_tile(:) = reshape(tf_trd, (/lensfc/) )
!
!    Get salinity climatology at the time
!
     call get_sal_clm(rla,rlo,jdim,idim,iy,im,id,ih,sal_clm)
     sal_clm_tile(:) = reshape(sal_clm, (/lensfc/) )
!
!    read tf analysis increment generated by GSI
!
     CALL READ_GSI_DATA(NST_FILE, 'NST')
!
!    update foundation & surface temperature for NSST
!
     CALL ADJUST_NSST(RLA,RLO,SLIFCS,SLIFCS_FG,TSFFCS,SITFCS,SICFCS,STCFCS, &
                    NSST,LENSFC,LSOIL,IDIM,JDIM,ZSEA1,ZSEA2,IM,ID,DELTSFC,  &
                    tf_clm_tile,tf_trd_tile,sal_clm_tile)
   ENDIF
 ENDIF

!--------------------------------------------------------------------------------
! READ IN AND APPLY LAND INCEREMENTS FROM THE GSI
!--------------------------------------------------------------------------------

 IF (DO_LNDINC) THEN 

!--------------------------------------------------------------------------------
! RE-CALCULATE SOILSNOW MASK AFTER SNOW UPDATE
!--------------------------------------------------------------------------------

    IF (DO_SFCCYCLE)  THEN ! should really make this a snow DA flag, but this will do
        CALL CALCULATE_SOILSNOWMASK(SLCFCS(:,1),SNOFCS, LENSFC, SOILSNOW_MASK ) 
    ELSE 
        SOILSNOW_MASK = SOILSNOW_FG_MASK
    ENDIF 

!--------------------------------------------------------------------------------
! read increments in 
!--------------------------------------------------------------------------------

    INQUIRE(FILE=trim(LND_FILE), EXIST=file_exists)
    IF (.not. file_exists) then 
        print *, 'ERROR: land increment update requested, but file does not exist: ', & 
                trim(lnd_file)
        call MPI_ABORT(MPI_COMM_WORLD, 10, IERR)
    ENDIF

    CALL READ_GSI_DATA(LND_FILE, 'LND', LSOIL=LSOIL)


!--------------------------------------------------------------------------------
! add increments to state vars
!--------------------------------------------------------------------------------
   CALL ADJUST_SOIL(RLA,RLO,STCFCS,SOILSNOW_MASK,SOILSNOW_FG_MASK,  & 
        LENSFC,LSOIL,IDIM,JDIM, MYRANK)

!--------------------------------------------------------------------------------
! clean up
!--------------------------------------------------------------------------------

   ! to do - save and write out  STC_INC? (soil temperature increments)
   DEALLOCATE(SOILSNOW_FG_MASK, SOILSNOW_MASK) 


 ENDIF 
!--------------------------------------------------------------------------------
! WRITE OUT UPDATED SURFACE DATA ON THE CUBED-SPHERE TILE.
!--------------------------------------------------------------------------------

 CALL WRITE_DATA(SLIFCS,TSFFCS,SNOFCS,TG3FCS,ZORFCS,         &
                 ALBFCS,ALFFCS,VEGFCS,CNPFCS,F10M,           &
                 T2M,Q2M,VETFCS,SOTFCS,USTAR,FMM,FHH,        &
                 SICFCS,SIHFCS,SITFCS,                       &
                 TPRCP,SRFLAG,SWDFCS,                        &
                 VMNFCS,VMXFCS,SLPFCS,ABSFCS,                &
                 SLCFCS,SMCFCS,STCFCS,                       &
                 IDIM,JDIM,LENSFC,LSOIL,DO_NSST,NSST)

 IF (DO_NSST) THEN
   DEALLOCATE(NSST%C_0)
   DEALLOCATE(NSST%C_D)
   DEALLOCATE(NSST%D_CONV)
   DEALLOCATE(NSST%DT_COOL)
   DEALLOCATE(NSST%IFD)
   DEALLOCATE(NSST%QRAIN)
   DEALLOCATE(NSST%TREF)
   DEALLOCATE(NSST%TFINC)
   DEALLOCATE(NSST%W_0)
   DEALLOCATE(NSST%W_D)
   DEALLOCATE(NSST%XS)
   DEALLOCATE(NSST%XT)
   DEALLOCATE(NSST%XTTS)
   DEALLOCATE(NSST%XU)
   DEALLOCATE(NSST%XV)
   DEALLOCATE(NSST%XZ)
   DEALLOCATE(NSST%XZTS)
   DEALLOCATE(NSST%Z_C)
   DEALLOCATE(NSST%ZM)
   DEALLOCATE(SLIFCS_FG)
 ENDIF

 RETURN

 END SUBROUTINE SFCDRV
 
 !> Read in gsi file with the updated reference temperature increments (on the gaussian
 !! grid), interpolate increments to the cubed-sphere tile, and
 !! perform required nsst adjustments and qc.
 !!
 !! @param[inout] RLA Latitude on the cubed-sphere tile
 !! @param[inout] RLO Longitude on the cubed-sphere tile
 !! @param[in] SLMSK_TILE Land-sea mask on the cubed-sphere tile
 !! @param[in] SLMSK_FG_TILE First guess land-sea mask on the cubed-sphere tile
 !! @param[inout] SKINT_TILE Skin temperature on the cubed-sphere tile
 !! @param[inout] SICET_TILE Ice temperature on the cubed-sphere tile
 !! @param[inout] sice_tile Ice concentration on the cubed-sphere tile
 !! @param[inout] SOILT_TILE Soil temperature on the cubed-sphere tile
 !! @param[in] NSST Data structure holding nsst fields
 !! @param[in] LENSFC Number of points on a tile
 !! @param[in] LSOIL Number of soil layers
 !! @param[in] IDIM 'I' dimension of a tile
 !! @param[in] JDIM 'J' dimension of a tile
 !! @param[in] ZSEA1 When running nsst model, this is the lower bound of
 !! depth of sea temperature. In whole mm.
 !! @param[in] ZSEA2 When running nsst model, this is the upper bound of
 !! depth of sea temperature. In whole mm.
 !! @param[in] MON Month
 !! @param[in] DAY Day
 !! @param[in] DELTSFC Cycling frequency in hours
 !! @param[in] tf_clm_tile Climatological reference temperature on the
 !! cubed-sphere tile.
 !! @param[in] tf_trd_tile Climatolocial reference temperature trend on the
 !! cubed-sphere tile.
 !! @param[in] sal_clm_tile Climatological salinity on the cubed-sphere tile.
 !!
 !! @author Xu Li, George Gayno
 SUBROUTINE ADJUST_NSST(RLA,RLO,SLMSK_TILE,SLMSK_FG_TILE,SKINT_TILE,&
                        SICET_TILE,sice_tile,SOILT_TILE,NSST,LENSFC,LSOIL,    &
                        IDIM,JDIM,ZSEA1,ZSEA2,MON,DAY,DELTSFC, &
                        tf_clm_tile,tf_trd_tile,sal_clm_tile)

 USE GDSWZD_MOD
 USE READ_WRITE_DATA, ONLY : IDIM_GAUS, JDIM_GAUS, &
                             SLMSK_GAUS, DTREF_GAUS, &
                             NSST_DATA

 USE MPI

 IMPLICIT NONE

 INTEGER, INTENT(IN)      :: LENSFC, LSOIL, IDIM, JDIM, MON, DAY

 REAL, INTENT(IN)         :: SLMSK_TILE(LENSFC), SLMSK_FG_TILE(LENSFC)
 real, intent(in)         :: tf_clm_tile(lensfc),tf_trd_tile(lensfc),sal_clm_tile(lensfc)
 REAL, INTENT(IN)         :: ZSEA1, ZSEA2, DELTSFC
 REAL, INTENT(INOUT)      :: RLA(LENSFC), RLO(LENSFC), SKINT_TILE(LENSFC)
 REAL, INTENT(INOUT)      :: SICET_TILE(LENSFC),sice_tile(lensfc),SOILT_TILE(LENSFC,LSOIL)

 TYPE(NSST_DATA)          :: NSST

 REAL, PARAMETER          :: TMAX=313.0,tzero=273.16

 INTEGER                  :: IOPT, NRET, KGDS_GAUS(200)
 INTEGER                  :: IGAUS, JGAUS, IJ, II, JJ, III, JJJ, KRAD
 INTEGER                  :: ISTART, IEND, JSTART, JEND
 INTEGER                  :: MASK_TILE, MASK_FG_TILE
 INTEGER                  :: ITILE, JTILE
 INTEGER                  :: MAX_SEARCH, J, IERR
 INTEGER                  :: IGAUSP1, JGAUSP1
 integer                  :: nintp,nsearched,nice,nland
 integer                  :: nfill,nfill_tice,nfill_clm
 integer                  :: nset_thaw,nset_thaw_s,nset_thaw_i,nset_thaw_c

 INTEGER, ALLOCATABLE     :: ID1(:,:), ID2(:,:), JDC(:,:)

 LOGICAL                  :: IS_ICE
 
 real                     :: tfreez
 REAL                     :: TREF_SAVE,WSUM,tf_ice,tf_thaw
 REAL                     :: FILL, DTZM, GAUS_RES_KM, DTREF
 REAL, ALLOCATABLE        :: XPTS(:), YPTS(:), LATS(:), LONS(:)
 REAL, ALLOCATABLE        :: DUM2D(:,:), LATS_RAD(:), LONS_RAD(:)
 REAL, ALLOCATABLE        :: AGRID(:,:,:), S2C(:,:,:)

 KGDS_GAUS     = 0
 KGDS_GAUS(1)  = 4          ! OCT 6 - TYPE OF GRID (GAUSSIAN)
 KGDS_GAUS(2)  = IDIM_GAUS  ! OCT 7-8 - # PTS ON LATITUDE CIRCLE
 KGDS_GAUS(3)  = JDIM_GAUS
 KGDS_GAUS(4)  = 90000      ! OCT 11-13 - LAT OF ORIGIN
 KGDS_GAUS(5)  = 0          ! OCT 14-16 - LON OF ORIGIN
 KGDS_GAUS(6)  = 128        ! OCT 17 - RESOLUTION FLAG
 KGDS_GAUS(7)  = -90000     ! OCT 18-20 - LAT OF EXTREME POINT
 KGDS_GAUS(8)  = NINT(-360000./FLOAT(IDIM_GAUS))  ! OCT 21-23 - LON OF EXTREME POINT
 KGDS_GAUS(9)  = NINT((360.0 / FLOAT(IDIM_GAUS))*1000.0)
                            ! OCT 24-25 - LONGITUDE DIRECTION INCR.
 KGDS_GAUS(10) = JDIM_GAUS/2     ! OCT 26-27 - NUMBER OF CIRCLES POLE TO EQUATOR
 KGDS_GAUS(12) = 255        ! OCT 29 - RESERVED
 KGDS_GAUS(20) = 255        ! OCT 5  - NOT USED, SET TO 255

 PRINT*
 PRINT*,'ADJUST NSST USING GSI INCREMENTS ON GAUSSIAN GRID'

!----------------------------------------------------------------------
! CALL GDSWZD TO COMPUTE THE LAT/LON OF EACH GSI GAUSSIAN GRID POINT.
!----------------------------------------------------------------------

 IOPT = 0
 FILL = -9999.
 ALLOCATE(XPTS(IDIM_GAUS*JDIM_GAUS))
 ALLOCATE(YPTS(IDIM_GAUS*JDIM_GAUS))
 ALLOCATE(LATS(IDIM_GAUS*JDIM_GAUS))
 ALLOCATE(LONS(IDIM_GAUS*JDIM_GAUS))
 XPTS = FILL
 YPTS = FILL
 LATS = FILL
 LONS = FILL

 CALL GDSWZD(KGDS_GAUS,IOPT,(IDIM_GAUS*JDIM_GAUS),FILL,XPTS,YPTS,LONS,LATS,NRET)

 IF (NRET /= (IDIM_GAUS*JDIM_GAUS)) THEN
   PRINT*,'FATAL ERROR: PROBLEM IN GDSWZD. STOP.'
   CALL MPI_ABORT(MPI_COMM_WORLD, 12, IERR)
 ENDIF

 DEALLOCATE (XPTS, YPTS)

 ALLOCATE(DUM2D(IDIM_GAUS,JDIM_GAUS))
 DUM2D = RESHAPE(LATS, (/IDIM_GAUS,JDIM_GAUS/) )
 DEALLOCATE(LATS)
 
 ALLOCATE(LATS_RAD(JDIM_GAUS)) 

 DO J = 1, JDIM_GAUS
   LATS_RAD(J) = DUM2D(1,JDIM_GAUS-J+1) * 3.1415926 / 180.0
 ENDDO

 DUM2D = RESHAPE(LONS, (/IDIM_GAUS,JDIM_GAUS/) )
 DEALLOCATE(LONS)
 ALLOCATE(LONS_RAD(IDIM_GAUS))
 LONS_RAD = DUM2D(:,1) * 3.1415926 / 180.0

 DEALLOCATE(DUM2D)

 ALLOCATE(AGRID(IDIM,JDIM,2))
 AGRID(:,:,1) = RESHAPE (RLO, (/IDIM,JDIM/) )
 AGRID(:,:,2) = RESHAPE (RLA, (/IDIM,JDIM/) )
 AGRID        = AGRID * 3.1415926 / 180.0

 ALLOCATE(ID1(IDIM,JDIM))
 ALLOCATE(ID2(IDIM,JDIM))
 ALLOCATE(JDC(IDIM,JDIM))
 ALLOCATE(S2C(IDIM,JDIM,4))

!----------------------------------------------------------------------
! COMPUTE BILINEAR WEIGHTS FOR EACH MODEL POINT FROM THE NEAREST
! FOUR GSI/GAUSSIAN POINTS.  DOES NOT ACCOUNT FOR MASK.  THAT
! HAPPENS LATER.
!----------------------------------------------------------------------

 CALL REMAP_COEF( 1, IDIM, 1, JDIM, IDIM_GAUS, JDIM_GAUS, &
                  LONS_RAD, LATS_RAD, ID1, ID2, JDC, S2C, AGRID )

 DEALLOCATE(LONS_RAD, LATS_RAD, AGRID)

!----------------------------------------------------------------------
! THE MAXIMUM DISTANCE TO SEARCH IS 500 KM. HOW MANY GAUSSIAN
! GRID LENGTHS IS THAT?
!----------------------------------------------------------------------

 GAUS_RES_KM = 360.0 / IDIM_GAUS * 111.0
 MAX_SEARCH  = CEILING(500.0/GAUS_RES_KM)

 PRINT*
 PRINT*,'MAXIMUM SEARCH IS ',MAX_SEARCH, ' GAUSSIAN POINTS.'
 PRINT*

!
! Initialize variables for counts statitics to be zeros
!
 nintp = 0
 nset_thaw = 0
 nset_thaw_s = 0
 nset_thaw_i = 0
 nset_thaw_c = 0
 nsearched = 0
 nfill = 0
 nfill_tice = 0
 nfill_clm = 0
 nice = 0
 nland = 0
!----------------------------------------------------------------------
! TREF INCREMENT WILL BE OUTPUT.  INITIALIZE TO ZERO.
!----------------------------------------------------------------------

 NSST%TFINC = 0.0

 IJ_LOOP : DO IJ = 1, LENSFC

   MASK_TILE    = NINT(SLMSK_TILE(IJ))
   MASK_FG_TILE = NINT(SLMSK_FG_TILE(IJ))

!
!  when sea ice exists, get salinity dependent water temperature
!
   tf_ice = tfreez(sal_clm_tile(ij)) + tzero
!----------------------------------------------------------------------
! SKIP LAND POINTS.  NSST NOT APPLIED AT LAND.
!----------------------------------------------------------------------

   IF (MASK_TILE == 1) THEN
     nland = nland + 1
     CYCLE IJ_LOOP  
   ENDIF

!
! these are ice points.  set tref to tf_ice and update tmpsfc.
!
   if (mask_tile == 2) then
     nsst%tref(ij)=tf_ice      ! water part tmp set
     skint_tile(ij)=(1.0-sice_tile(ij))*nsst%tref(ij)+sice_tile(ij)*sicet_tile(ij)
     nice = nice + 1
     cycle ij_loop
   endif

!
!  Get i,j index on array of (idim,jdim) from known ij
!
   JTILE = (IJ-1) / IDIM + 1
   ITILE = MOD(IJ,IDIM)
   IF (ITILE==0) ITILE = IDIM

!----------------------------------------------------------------------
! IF THE MODEL POINT WAS ICE COVERED, BUT IS NOW OPEN WATER, SET
! TREF TO searched adjascent open water onea, if failed the search, set to
! weighted average of tf_ice and tf_clm. For NSST vars, set xz TO '30' AND ALL OTHER FIELDS TO ZERO.
!----------------------------------------------------------------------

   IF (MASK_FG_TILE == 2 .AND. MASK_TILE == 0) THEN
!
!    set background for the thaw (just melted water) situation
!
     call tf_thaw_set(nsst%tref,nint(slmsk_fg_tile),itile,jtile,tf_ice,tf_clm_tile(ij),tf_thaw,idim,jdim, &
                      nset_thaw_s,nset_thaw_i,nset_thaw_c)
     call nsst_water_reset(nsst,ij,tf_thaw)
     nset_thaw = nset_thaw + 1
   ENDIF

!----------------------------------------------------------------------
! THESE ARE POINTS THAT ARE OPEN WATER AND WERE OPEN WATER PRIOR
! TO ANY ICE UPDATE BY SFCCYCLE. UPDATE TREF AND SKIN TEMP.
! AT OPEN WATER POINTS, THE SEA ICE TEMPERATURE (SICET_TILE) AND
! SOIL COLUMN TEMPERATURE (SOILT_TILE) ARE SET TO THE SKIN TEMP.
! IT IS SIMPLY A FILLER VALUE.  THESE FIELDS ARE NOT USED AT
! OPEN WATER POINTS.
!----------------------------------------------------------------------
!----------------------------------------------------------------------
! SEE IF ANY OF THE NEAREST GSI POINTS MASK AREA OPEN WATER.  
! IF SO, APPLY NSST INCREMENT USING BILINEAR INTERPOLATION.
!----------------------------------------------------------------------

   IGAUS   = ID1(ITILE,JTILE)
   JGAUS   = JDC(ITILE,JTILE)
   IGAUSP1 = ID2(ITILE,JTILE)
   JGAUSP1 = JDC(ITILE,JTILE)+1

   IF (SLMSK_GAUS(IGAUS,JGAUS)     == 0 .OR. &
       SLMSK_GAUS(IGAUSP1,JGAUS)   == 0 .OR. &
       SLMSK_GAUS(IGAUSP1,JGAUSP1) == 0 .OR. &
       SLMSK_GAUS(IGAUS,JGAUSP1)   == 0) THEN

     DTREF = 0.0
     WSUM  = 0.0

     IF (SLMSK_GAUS(IGAUS,JGAUS) == 0) THEN
       DTREF = DTREF + (S2C(ITILE,JTILE,1) * DTREF_GAUS(IGAUS,JGAUS))
       WSUM  = WSUM + S2C(ITILE,JTILE,1)
     ENDIF

     IF (SLMSK_GAUS(IGAUSP1,JGAUS) == 0) THEN
       DTREF = DTREF + (S2C(ITILE,JTILE,2) * DTREF_GAUS(IGAUSP1,JGAUS))
       WSUM  = WSUM + S2C(ITILE,JTILE,2)
     ENDIF

     IF (SLMSK_GAUS(IGAUSP1,JGAUSP1) == 0) THEN
       DTREF = DTREF + (S2C(ITILE,JTILE,3) * DTREF_GAUS(IGAUSP1,JGAUSP1))
       WSUM  = WSUM + S2C(ITILE,JTILE,3)
     ENDIF

     IF (SLMSK_GAUS(IGAUS,JGAUSP1) == 0) THEN
       DTREF = DTREF + (S2C(ITILE,JTILE,4) * DTREF_GAUS(IGAUS,JGAUSP1))
       WSUM  = WSUM + S2C(ITILE,JTILE,4)
     ENDIF

     nintp = nintp + 1
     DTREF = DTREF / WSUM

     TREF_SAVE      = NSST%TREF(IJ)
     NSST%TREF(IJ)  = NSST%TREF(IJ) + DTREF
     NSST%TREF(IJ)  = MAX(NSST%TREF(IJ), tf_ice)
     NSST%TREF(IJ)  = MIN(NSST%TREF(IJ), TMAX)
     NSST%TFINC(IJ) = NSST%TREF(IJ) - TREF_SAVE

     CALL DTZM_POINT(NSST%XT(IJ),NSST%XZ(IJ),NSST%DT_COOL(IJ),  &
                     NSST%Z_C(IJ),ZSEA1,ZSEA2,DTZM)

     SKINT_TILE(IJ) = NSST%TREF(IJ) + DTZM
     SKINT_TILE(IJ) = MAX(SKINT_TILE(IJ), tf_ice)
     SKINT_TILE(IJ) = MIN(SKINT_TILE(IJ), TMAX)

     SICET_TILE(IJ)   = SKINT_TILE(IJ)
     SOILT_TILE(IJ,:) = SKINT_TILE(IJ)

!----------------------------------------------------------------------
! NO NEARBY GSI/GAUSSIAN OPEN WATER POINTS. PERFORM A SPIRAL SEARCH TO
! FIND NEAREST NON-LAND POINT ON GSI/GAUSSIAN GRID.
!----------------------------------------------------------------------

   ELSE  

     IS_ICE = .FALSE.

     DO KRAD = 1, MAX_SEARCH

       ISTART = IGAUS - KRAD
       IEND   = IGAUS + KRAD
       JSTART = JGAUS - KRAD
       JEND   = JGAUS + KRAD

       DO JJ = JSTART, JEND
       DO II = ISTART, IEND

         IF((JJ == JSTART) .OR. (JJ == JEND) .OR.   &
            (II == ISTART) .OR. (II == IEND))  THEN

           IF ((JJ >= 1) .AND. (JJ <= JDIM_GAUS)) THEN

             JJJ = JJ
             IF (II <= 0) THEN
               III = IDIM_GAUS + II
             ELSE IF (II >= (IDIM_GAUS+1)) THEN
               III = II - IDIM_GAUS
             ELSE
               III = II
             END IF

!----------------------------------------------------------------------
! SEE IF NEARBY POINTS ARE SEA ICE.  IF THEY ARE, AND THE SEARCH FOR
! A GAUSSIAN GRID OPEN WATER POINT FAILS, THEN TREF WILL BE SET TO
! FREEZING BELOW.
!----------------------------------------------------------------------

             IF (KRAD <= 2 .AND. SLMSK_GAUS(III,JJJ) == 2) IS_ICE = .TRUE.

             IF (SLMSK_GAUS(III,JJJ) == 0) THEN

!              PRINT*,'MISMATCH AT TILE POINT  ',ITILE,JTILE
!              PRINT*,'UPDATE TREF USING GSI INCREMENT AT ',III,JJJ,DTREF_GAUS(III,JJJ)
               nsearched = nsearched + 1

               TREF_SAVE      = NSST%TREF(IJ)
               NSST%TREF(IJ ) = NSST%TREF(IJ) + DTREF_GAUS(III,JJJ)
               NSST%TREF(IJ)  = MAX(NSST%TREF(IJ), tf_ice)
               NSST%TREF(IJ)  = MIN(NSST%TREF(IJ), TMAX)
               NSST%TFINC(IJ) = NSST%TREF(IJ) - TREF_SAVE

               CALL DTZM_POINT(NSST%XT(IJ),NSST%XZ(IJ),NSST%DT_COOL(IJ),  &
                     NSST%Z_C(IJ),ZSEA1,ZSEA2,DTZM)

               SKINT_TILE(IJ) = NSST%TREF(IJ) + DTZM
               SKINT_TILE(IJ) = MAX(SKINT_TILE(IJ), tf_ice)
               SKINT_TILE(IJ) = MIN(SKINT_TILE(IJ), TMAX)

               SICET_TILE(IJ)   = SKINT_TILE(IJ)
               SOILT_TILE(IJ,:) = SKINT_TILE(IJ)
               CYCLE IJ_LOOP

             ENDIF ! GSI/Gaussian mask is open water

           ENDIF

         ENDIF

       ENDDO
       ENDDO

     ENDDO ! KRAD LOOP

!----------------------------------------------------------------------
! THE SEARCH FAILED.  IF THERE IS NEARBY ICE, SET TREF TO FREEZING.
! ELSE UPDATE TREF BASED ON THE ANNUAL SST CYCLE.
!----------------------------------------------------------------------

!    PRINT*,'WARNING !!!!!! SEARCH FAILED AT TILE POINT ',ITILE,JTILE

     nfill = nfill  + 1
     IF (IS_ICE) THEN
       NSST%TREF(IJ) = tf_ice
!      PRINT*,"NEARBY ICE.  SET TREF TO FREEZING"
       nfill_tice = nfill_tice + 1
     ELSE
       TREF_SAVE      = NSST%TREF(IJ)
       NSST%TREF(IJ)  = NSST%TREF(IJ) + TF_TRD_TILE(IJ)
       NSST%TREF(IJ)  = MAX(NSST%TREF(IJ), tf_ice)
       NSST%TREF(IJ)  = MIN(NSST%TREF(IJ), TMAX)
       NSST%TFINC(IJ) = NSST%TREF(IJ) - TREF_SAVE
!      PRINT*,'UPDATE TREF FROM SST CLIMO ',DTREF
       nfill_clm = nfill_clm + 1
     ENDIF

     CALL DTZM_POINT(NSST%XT(IJ),NSST%XZ(IJ),NSST%DT_COOL(IJ),  &
                     NSST%Z_C(IJ),ZSEA1,ZSEA2,DTZM)

     SKINT_TILE(IJ) = NSST%TREF(IJ) + DTZM
     SKINT_TILE(IJ) = MAX(SKINT_TILE(IJ), tf_ice)
     SKINT_TILE(IJ) = MIN(SKINT_TILE(IJ), TMAX)

     SICET_TILE(IJ)   = SKINT_TILE(IJ)
     SOILT_TILE(IJ,:) = SKINT_TILE(IJ)

   ENDIF  ! NEARBY GAUSSIAN POINTS ARE OPEN WATER?

 ENDDO IJ_LOOP

 write(*,'(a)') 'statistics of grids number processed for tile : '
 write(*,'(a,I8)') ' nintp = ',nintp
 write(*,'(a,4I8)') 'nset_thaw,nset_thaw_s,nset_thaw_i,nset_thaw_c =',nset_thaw,nset_thaw_s,nset_thaw_i,nset_thaw_c
 write(*,'(a,I8)') ' nsearched = ',nsearched
 write(*,'(a,3I6)') ' nfill,nfill_tice,nfill_clm = ',nfill,nfill_tice,nfill_clm
 write(*,'(a,I8)') ' nice = ',nice
 write(*,'(a,I8)') ' nland = ',nland

 DEALLOCATE(ID1, ID2, JDC, S2C)

 END SUBROUTINE ADJUST_NSST

<<<<<<< HEAD

 SUBROUTINE ADJUST_SOIL(RLA,RLO,STC_STATE,SOILSNOW_TILE, SOILSNOW_FG_TILE, & 
                        LENSFC,LSOIL,IDIM,JDIM, MYRANK) 

!--------------------------------------------------------------------------------
! USING SOIL  INCREMENTS ALREADY READ IN  (ON THE GAUSSIAN
! GRID), INTERPOLATE INCREMENTS TO THE CUBED-SPHERE TILE, AND PERFORM
! REQUIRED SOIL ADJUSTMENTS AND QC.
!--------------------------------------------------------------------------------

 USE GDSWZD_MOD
 USE READ_WRITE_DATA, ONLY : IDIM_GAUS, JDIM_GAUS, &
                             STC_INC_GAUS, SOILSNOW_GAUS 
 USE MPI

 IMPLICIT NONE

 INTEGER, INTENT(IN)      :: LENSFC, LSOIL, IDIM, JDIM, MYRANK

 INTEGER, INTENT(IN)         :: SOILSNOW_TILE(LENSFC), SOILSNOW_FG_TILE(LENSFC)
 REAL, INTENT(INOUT)      :: RLA(LENSFC), RLO(LENSFC)
 REAL, INTENT(INOUT)      :: STC_STATE(LENSFC, LSOIL)

 INTEGER                  :: IOPT, NRET, KGDS_GAUS(200)
 INTEGER                  :: IGAUS, JGAUS, IJ
 INTEGER                  :: MASK_TILE, MASK_FG_TILE
 INTEGER                  :: ITILE, JTILE
 INTEGER                  :: J, IERR
 INTEGER                  :: IGAUSP1, JGAUSP1
 REAL                     :: FILL

 INTEGER, ALLOCATABLE     :: ID1(:,:), ID2(:,:), JDC(:,:)

 REAL                     :: WSUM 
 REAL                     :: STC_INC(LSOIL)
 REAL, ALLOCATABLE        :: XPTS(:), YPTS(:), LATS(:), LONS(:)
 REAL, ALLOCATABLE        :: DUM2D(:,:), LATS_RAD(:), LONS_RAD(:)
 REAL, ALLOCATABLE        :: AGRID(:,:,:), S2C(:,:,:)

 INTEGER                  :: K, nother, nsnowupd, nnosoilnear, nsoilupd, nsnowchange
 LOGICAL                  :: gaus_has_soil
 
 ! THIS PRODUCES THE SAME LAT/LON AS CAN BE READ IN FROM THE FILE

 KGDS_GAUS     = 0
 KGDS_GAUS(1)  = 4          ! OCT 6 - TYPE OF GRID (GAUSSIAN)
 KGDS_GAUS(2)  = IDIM_GAUS  ! OCT 7-8 - # PTS ON LATITUDE CIRCLE
 KGDS_GAUS(3)  = JDIM_GAUS
 KGDS_GAUS(4)  = 90000      ! OCT 11-13 - LAT OF ORIGIN
 KGDS_GAUS(5)  = 0          ! OCT 14-16 - LON OF ORIGIN
 KGDS_GAUS(6)  = 128        ! OCT 17 - RESOLUTION FLAG
 KGDS_GAUS(7)  = -90000     ! OCT 18-20 - LAT OF EXTREME POINT
 KGDS_GAUS(8)  = NINT(-360000./FLOAT(IDIM_GAUS))  ! OCT 21-23 - LON OF EXTREME POINT
 KGDS_GAUS(9)  = NINT((360.0 / FLOAT(IDIM_GAUS))*1000.0)
                            ! OCT 24-25 - LONGITUDE DIRECTION INCR.
 KGDS_GAUS(10) = JDIM_GAUS/2     ! OCT 26-27 - NUMBER OF CIRCLES POLE TO EQUATOR
 KGDS_GAUS(12) = 255        ! OCT 29 - RESERVED
 KGDS_GAUS(20) = 255        ! OCT 5  - NOT USED, SET TO 255

 PRINT*
 PRINT*,'ADJUST SOILS USING GSI INCREMENTS ON GAUSSIAN GRID'

!----------------------------------------------------------------------
! CALL GDSWZD TO COMPUTE THE LAT/LON OF EACH GSI GAUSSIAN GRID POINT.
!----------------------------------------------------------------------

 IOPT = 0
 FILL = -9999.
 ALLOCATE(XPTS(IDIM_GAUS*JDIM_GAUS))
 ALLOCATE(YPTS(IDIM_GAUS*JDIM_GAUS))
 ALLOCATE(LATS(IDIM_GAUS*JDIM_GAUS))
 ALLOCATE(LONS(IDIM_GAUS*JDIM_GAUS))
 XPTS = FILL
 YPTS = FILL
 LATS = FILL
 LONS = FILL

 CALL GDSWZD(KGDS_GAUS,IOPT,(IDIM_GAUS*JDIM_GAUS),FILL,XPTS,YPTS,LONS,LATS,NRET)

 IF (NRET /= (IDIM_GAUS*JDIM_GAUS)) THEN
   PRINT*,'FATAL ERROR: PROBLEM IN GDSWZD. STOP.'
   CALL MPI_ABORT(MPI_COMM_WORLD, 12, IERR)
 ENDIF

 DEALLOCATE (XPTS, YPTS)

 ALLOCATE(DUM2D(IDIM_GAUS,JDIM_GAUS))
 DUM2D = RESHAPE(LATS, (/IDIM_GAUS,JDIM_GAUS/) )
 DEALLOCATE(LATS)
 
 ALLOCATE(LATS_RAD(JDIM_GAUS)) 

 DO J = 1, JDIM_GAUS
   LATS_RAD(J) = DUM2D(1,JDIM_GAUS-J+1) * 3.1415926 / 180.0
 ENDDO

 DUM2D = RESHAPE(LONS, (/IDIM_GAUS,JDIM_GAUS/) )
 DEALLOCATE(LONS)
 ALLOCATE(LONS_RAD(IDIM_GAUS))
 LONS_RAD = DUM2D(:,1) * 3.1415926 / 180.0

 DEALLOCATE(DUM2D)

 ALLOCATE(AGRID(IDIM,JDIM,2))
 AGRID(:,:,1) = RESHAPE (RLO, (/IDIM,JDIM/) )
 AGRID(:,:,2) = RESHAPE (RLA, (/IDIM,JDIM/) )
 AGRID        = AGRID * 3.1415926 / 180.0

 ALLOCATE(ID1(IDIM,JDIM))
 ALLOCATE(ID2(IDIM,JDIM))
 ALLOCATE(JDC(IDIM,JDIM))
 ALLOCATE(S2C(IDIM,JDIM,4))

!----------------------------------------------------------------------
! COMPUTE BILINEAR WEIGHTS FOR EACH MODEL POINT FROM THE NEAREST
! FOUR GSI/GAUSSIAN POINTS.  DOES NOT ACCOUNT FOR MASK.  THAT
! HAPPENS LATER.
!----------------------------------------------------------------------

 CALL REMAP_COEF( 1, IDIM, 1, JDIM, IDIM_GAUS, JDIM_GAUS, &
                  LONS_RAD, LATS_RAD, ID1, ID2, JDC, S2C, AGRID )

 DEALLOCATE(LONS_RAD, LATS_RAD, AGRID)
!
! Initialize variables for counts statitics to be zeros
!

! 
 nother = 0 ! grid cells not land
 nsnowupd = 0  ! grid cells with snow (temperature not yet updated) 
 nsnowchange = 0  ! grid cells where no temp upd made, because snow occurence changed 
 nnosoilnear = 0 ! grid cells where model has soil, but 4 closest gaus grids don't 
                 ! (no update made here)
 nsoilupd = 0 

! do-will skipping above skip close-by grid cells, due to model grid arrangement?
 
 IJ_LOOP : DO IJ = 1, LENSFC

! for now,  do not make a temperature update if snow differs  
! between FG and ANAL (allow correction of snow to 
! address temperature error first) 


   MASK_TILE    = SOILSNOW_TILE(IJ)
   MASK_FG_TILE = SOILSNOW_FG_TILE(IJ)

!----------------------------------------------------------------------
! MASK: 1  - soil, 2 - snow, 0 - neither
!----------------------------------------------------------------------

   IF (MASK_TILE == 0) THEN ! skip if neither soil nor snow
     nother = nother + 1
     CYCLE IJ_LOOP  
   ENDIF


!  Get i,j index on array of (idim,jdim) from known ij

   JTILE = (IJ-1) / IDIM + 1
   ITILE = MOD(IJ,IDIM)
   IF (ITILE==0) ITILE = IDIM

!----------------------------------------------------------------------
! if the snow analysis has chnaged to occurence of snow, skip the 
! temperature analysis
!----------------------------------------------------------------------

   IF ((MASK_FG_TILE == 2 .AND. MASK_TILE == 1) .or. (MASK_FG_TILE == 1 .AND. MASK_TILE == 2) ) THEN
     nsnowchange = nsnowchange + 1
     CYCLE IJ_LOOP  
   ENDIF

!----------------------------------------------------------------------
!  DO UPDATE TO SOIL TEMPERATURE GRID CELLS, USING BILINEAR INTERP 
!----------------------------------------------------------------------
 
   IF (MASK_TILE == 1) THEN
       ! these are the four nearest grid cells on the GAUS grid
       IGAUS   = ID1(ITILE,JTILE)
       JGAUS   = JDC(ITILE,JTILE)
       IGAUSP1 = ID2(ITILE,JTILE)
       JGAUSP1 = JDC(ITILE,JTILE)+1
  
! MAKE SURE GAUS GRID HAS SOIL NEARBY 
       gaus_has_soil = .false.
       IF (SOILSNOW_GAUS(IGAUS,JGAUS)     == 1 .OR. &
           SOILSNOW_GAUS(IGAUSP1,JGAUS)   == 1 .OR. &
           SOILSNOW_GAUS(IGAUSP1,JGAUSP1) == 1 .OR. &
           SOILSNOW_GAUS(IGAUS,JGAUSP1)   == 1)  gaus_has_soil = .true. 
       
       IF (.not. gaus_has_soil) THEN
         nnosoilnear = nnosoilnear + 1 
         CYCLE IJ_LOOP 
       ENDIF

! CALCUALATE WEIGHTED INCREMENT OVER NEARBY GRID CELLS THAT HAVE SOIL

! DRAPER: TO-DO, CODE ADDING INCREMENTS TO SOIL MOISTURE. 
!         WILL REQUIRE CONVERTING TO SOIL WETNESS INDEX FIRST 
!         (NEED TO ADD SOIL PROPERTIES TO THE INCREMENT FILE)

       nsoilupd = nsoilupd + 1 

       STC_INC = 0.0
       WSUM  = 0.0
 
       IF (SOILSNOW_GAUS(IGAUS,JGAUS) == 1) THEN
         DO K = 1, LSOIL
             STC_INC(K)  = STC_INC(K) + (S2C(ITILE,JTILE,1) * STC_INC_GAUS(K,IGAUS,JGAUS))
         ENDDO
         WSUM  = WSUM + S2C(ITILE,JTILE,1)
       ENDIF

       IF (SOILSNOW_GAUS(IGAUSP1,JGAUS) == 1) THEN
         DO K = 1, LSOIL
             STC_INC(K) = STC_INC(K) + (S2C(ITILE,JTILE,2) * STC_INC_GAUS(K,IGAUSP1,JGAUS))
         ENDDO
         WSUM  = WSUM + S2C(ITILE,JTILE,2)
       ENDIF

       IF (SOILSNOW_GAUS(IGAUSP1,JGAUSP1) == 1) THEN
         DO K = 1, LSOIL
             STC_INC(K) = STC_INC(K) + (S2C(ITILE,JTILE,3) * STC_INC_GAUS(K,IGAUSP1,JGAUSP1))
         ENDDO
         WSUM  = WSUM + S2C(ITILE,JTILE,3)
       ENDIF

       IF (SOILSNOW_GAUS(IGAUS,JGAUSP1) == 1) THEN
         DO K = 1, LSOIL
             STC_INC(K) = STC_INC(K) + (S2C(ITILE,JTILE,4) * STC_INC_GAUS(K,IGAUS,JGAUSP1))
         ENDDO
         WSUM  = WSUM + S2C(ITILE,JTILE,4)
       ENDIF

! ADD INCREMENT
       DO K = 1, LSOIL
         STC_INC(K) = STC_INC(K) / WSUM
         STC_STATE(IJ,K) = STC_STATE(IJ,K) + STC_INC(K)
! todo, apply some bounds
       ENDDO

   ELSEIF(MASK_TILE==2) THEN
       !print *,  'CSD2', RLO(IJ), RLA(IJ) 
       nsnowupd = nsnowupd + 1 

   ENDIF ! if soil/snow point

  ENDDO IJ_LOOP

 write(*,'(a)') 'statistics of grids number processed for rank : ', MYRANK
 write(*,'(a,I8)') ' soil grid cells updated = ',nsoilupd 
 write(*,'(a,I8)') ' (not updated) soil grid cells, no soil nearby on gsi grid = ',nnosoilnear
 write(*,'(a,I8)') ' (not updated) soil grid cells, change in presence of snow = ', nsnowchange
 write(*,'(a,I8)') ' (not updated yet) snow grid cells = ', nsnowupd
 write(*,'(a,I8)') ' grid cells, without soil of snow = ', nother 

 nother = 0 ! grid cells not land
 nsnowupd = 0  ! grid cells where no temp upd made, because snow occurence changed
 nnosoilnear = 0 ! grid cells where model has soil, but 4 closest gaus grids don't
                 ! (no update made here)
 nsoilupd = 0

 DEALLOCATE(ID1, ID2, JDC, S2C)

 END SUBROUTINE ADJUST_SOIL

=======
 !> If the tile point is an isolated water point that has no
 !! corresponding gsi water point, then tref is updated using the rtg
 !! sst climo trend. This monthly trend is sorted by latitude band.
 !!
 !! @param[in] LATITUDE Latitude of tile point
 !! @param[in] MON Month
 !! @param[in] DAY Day
 !! @param[in] DELTSFC Cycling frequency in hours
 !! @param[out] DTREF Monthly trend of reference temperature
 !! @author Xu Li, George Gayno
>>>>>>> aa2e0d58
 SUBROUTINE CLIMO_TREND(LATITUDE, MON, DAY, DELTSFC, DTREF)
 IMPLICIT NONE

 INTEGER, INTENT(IN)    :: MON, DAY

 REAL, INTENT(IN)       :: LATITUDE, DELTSFC
 REAL, INTENT(OUT)      :: DTREF

 INTEGER                :: NUM_DAYS(12), MON2, MON1

 REAL, TARGET           :: SST_80_90(12)
 REAL, TARGET           :: SST_70_80(12)
 REAL, TARGET           :: SST_60_70(12)
 REAL, TARGET           :: SST_50_60(12)
 REAL, TARGET           :: SST_40_50(12)
 REAL, TARGET           :: SST_30_40(12)
 REAL, TARGET           :: SST_20_30(12)
 REAL, TARGET           :: SST_10_20(12)
 REAL, TARGET           :: SST_00_10(12)
 REAL, TARGET           :: SST_M10_00(12)
 REAL, TARGET           :: SST_M20_M10(12)
 REAL, TARGET           :: SST_M30_M20(12)
 REAL, TARGET           :: SST_M40_M30(12)
 REAL, TARGET           :: SST_M50_M40(12)
 REAL, TARGET           :: SST_M60_M50(12)
 REAL, TARGET           :: SST_M70_M60(12)
 REAL, TARGET           :: SST_M80_M70(12)
 REAL, TARGET           :: SST_M90_M80(12)

 REAL, POINTER          :: SST(:)

 DATA NUM_DAYS  /31, 28, 31, 30, 31, 30, 31, 31, 30, 31, 30, 31/

 DATA SST_80_90 /271.466, 271.458, 271.448, 271.445, 271.519, 271.636, & 
                 272.023, 272.066, 272.001, 271.698, 271.510, 271.472/

 DATA SST_70_80 /272.149, 272.103, 272.095, 272.126, 272.360, 272.988, &
                 274.061, 274.868, 274.415, 273.201, 272.468, 272.268/

 DATA SST_60_70 /274.240, 274.019, 273.988, 274.185, 275.104, 276.875, &
                 279.005, 280.172, 279.396, 277.586, 275.818, 274.803/

 DATA SST_50_60 /277.277, 276.935, 277.021, 277.531, 279.100, 281.357, &
                 283.735, 285.171, 284.399, 282.328, 279.918, 278.199/

 DATA SST_40_50 /281.321, 280.721, 280.850, 281.820, 283.958, 286.588, &
                 289.195, 290.873, 290.014, 287.652, 284.898, 282.735/

 DATA SST_30_40 /289.189, 288.519, 288.687, 289.648, 291.547, 293.904, &
                 296.110, 297.319, 296.816, 295.225, 292.908, 290.743/

 DATA SST_20_30 /294.807, 294.348, 294.710, 295.714, 297.224, 298.703, &
                 299.682, 300.127, 300.099, 299.455, 297.953, 296.177/

 DATA SST_10_20 /298.878, 298.720, 299.033, 299.707, 300.431, 300.709, &
                 300.814, 300.976, 301.174, 301.145, 300.587, 299.694/

 DATA SST_00_10 /300.415, 300.548, 300.939, 301.365, 301.505, 301.141, &
                 300.779, 300.660, 300.818, 300.994, 300.941, 300.675/

 DATA SST_M10_00 /300.226, 300.558, 300.914, 301.047, 300.645, 299.870, &
                  299.114, 298.751, 298.875, 299.294, 299.721, 299.989/

 DATA SST_M20_M10 /299.547, 299.985, 300.056, 299.676, 298.841, 297.788, &
                   296.893, 296.491, 296.687, 297.355, 298.220, 298.964/

 DATA SST_M30_M20 /297.524, 298.073, 297.897, 297.088, 295.846, 294.520, &
                   293.525, 293.087, 293.217, 293.951, 295.047, 296.363/

 DATA SST_M40_M30 /293.054, 293.765, 293.468, 292.447, 291.128, 289.781, &
                   288.773, 288.239, 288.203, 288.794, 289.947, 291.553/

 DATA SST_M50_M40 /285.052, 285.599, 285.426, 284.681, 283.761, 282.826, &
                   282.138, 281.730, 281.659, 281.965, 282.768, 283.961/

 DATA SST_M60_M50 /277.818, 278.174, 277.991, 277.455, 276.824, 276.229, &
                   275.817, 275.585, 275.560, 275.687, 276.142, 276.968/

 DATA SST_M70_M60 /273.436, 273.793, 273.451, 272.813, 272.349, 272.048, &
                   271.901, 271.838, 271.845, 271.889, 272.080, 272.607/

 DATA SST_M80_M70 /271.579, 271.578, 271.471, 271.407, 271.392, 271.391, &
                   271.390, 271.391, 271.394, 271.401, 271.422, 271.486/

 DATA SST_M90_M80 /271.350, 271.350, 271.350, 271.350, 271.350, 271.350, &
                   271.350, 271.350, 271.350, 271.350, 271.350, 271.350/

 NULLIFY(SST)
 IF (LATITUDE > 80.0) THEN
   SST => SST_80_90
 ELSEIF (LATITUDE > 70.0) THEN
   SST => SST_70_80
 ELSEIF (LATITUDE > 60.0) THEN
   SST => SST_60_70
 ELSEIF (LATITUDE > 50.0) THEN
   SST => SST_50_60
 ELSEIF (LATITUDE > 40.0) THEN
   SST => SST_40_50
 ELSEIF (LATITUDE > 30.0) THEN
   SST => SST_30_40
 ELSEIF (LATITUDE > 20.0) THEN
   SST => SST_20_30
 ELSEIF (LATITUDE > 10.0) THEN
   SST => SST_10_20
 ELSEIF (LATITUDE > 0.0) THEN
   SST => SST_00_10
 ELSEIF (LATITUDE > -10.0) THEN
   SST => SST_M10_00
 ELSEIF (LATITUDE > -20.0) THEN
   SST => SST_M20_M10
 ELSEIF (LATITUDE > -30.0) THEN
   SST => SST_M30_M20
 ELSEIF (LATITUDE > -40.0) THEN
   SST => SST_M40_M30
 ELSEIF (LATITUDE > -50.0) THEN
   SST => SST_M50_M40
 ELSEIF (LATITUDE > -60.0) THEN
   SST => SST_M60_M50
 ELSEIF (LATITUDE > -70.0) THEN
   SST => SST_M70_M60
 ELSEIF (LATITUDE > -80.0) THEN
   SST => SST_M80_M70
 ELSE
   SST => SST_M90_M80
 END IF

 IF (DAY >= 15) THEN
   MON2 = MON+1
   IF(MON2 == 13) MON2 = 1
   MON1 = MON
   DTREF = (SST(MON2) - SST(MON1)) / NUM_DAYS(MON1)
 ELSE
   MON1 = MON - 1
   IF (MON1 == 0) MON1=12
   MON2 = MON
   DTREF = (SST(MON2) - SST(MON1)) / NUM_DAYS(MON1)
 ENDIF

 DTREF = DTREF * (DELTSFC / 24.0)

 END SUBROUTINE CLIMO_TREND

 !> Compute the vertical mean of the NSST t-profile.
 !!                                                                 
 !! @param[in] xt Heat content in the diurnal thermocline layer.
 !! @param[in] xz Thickness of the diurnal thermocline layer.
 !! @param[in] dt_cool Skin-layer cooling amount.
 !! @param[in] zc Thickness of skin-layer.
 !! @param[in] z1 Lower bound of depth of sea temperature.
 !! @param[in] z2 Upper bound of depth of sea temperature.
 !! @param[out] dtzm Mean of the NSST t-profile from z1 to z2.
 !!
 !! @author Xu Li @date 2015
 SUBROUTINE DTZM_POINT(XT,XZ,DT_COOL,ZC,Z1,Z2,DTZM)
  implicit none

  real, intent(in)  :: xt,xz,dt_cool,zc,z1,z2
  real, intent(out) :: dtzm

  real, parameter   :: zero = 0.0
  real, parameter   :: one  = 1.0
  real, parameter   :: half = 0.5
  real              :: dt_warm,dtw,dtc
!
! get the mean warming in the range of z=z1 to z=z2
!
  dtw = zero
  if ( xt > zero ) then
    dt_warm = (xt+xt)/xz      ! Tw(0)
    if ( z1 < z2) then
      if ( z2 < xz ) then
        dtw = dt_warm*(one-(z1+z2)/(xz+xz))
      elseif ( z1 < xz .and. z2 >= xz ) then
        dtw = half*(one-z1/xz)*dt_warm*(xz-z1)/(z2-z1)
      endif
    elseif ( z1 == z2 ) then
      if ( z1 < xz ) then
        dtw = dt_warm*(one-z1/xz)
      endif
    endif
  endif
!
! get the mean cooling in the range of z=z1 to z=z2
!
  dtc = zero
  if ( zc > zero ) then
    if ( z1 < z2) then
      if ( z2 < zc ) then
        dtc = dt_cool*(one-(z1+z2)/(zc+zc))
      elseif ( z1 < zc .and. z2 >= zc ) then
        dtc = half*(one-z1/zc)*dt_cool*(zc-z1)/(z2-z1)
      endif
    elseif ( z1 == z2 ) then
      if ( z1 < zc ) then
        dtc = dt_cool*(one-z1/zc)
      endif
    endif
  endif

!
! get the mean T departure from Tf in the range of z=z1 to z=z2
!
  dtzm = dtw - dtc

 END SUBROUTINE DTZM_POINT

 !> Generate the weights and index of the grids used in the bilinear
 !! interpolation.
 !!
 !! This routine was taken from the forecast model -
 !! ./atmos_cubed_sphere/tools/fv_treat_da_inc.f90.
 !!
 !! @param[in] is Start index in x-direction of the source array.
 !! @param[in] ie End index in x-direction of the source array.
 !! @param[in] js Start index in y-direction of the source array.
 !! @param[in] je End index in y-direction of the source array.
 !! @param[in] im x-dimension of the source array.
 !! @param[in] jm y-dimension of the source array.
 !! @param[in] lon 1-d array of longitudes (in radians).
 !! @param[in] lat 1-d array of latitudes (in radians).
 !! @param[in] agrid 2-d array for lon [agrid(:,:,1)] & lat
 !! [agrid(:,:,2)] (in radians).
 !! @param[out] s2c Bi-linear interpolation weights of the four nearby
 !! grids of the source array.
 !! @param[out] id1 Index 1 in x-direction of the nearby grids of
 !! the source array.
 !! @param[out] id2 Index 2 in x-direction of the nearby grids of
 !! the source array.
 !! @param[out] jdc Index in y-direction of the nearby grid of the
 !! source array.
 !! @author Xu Li
 SUBROUTINE REMAP_COEF( is, ie, js, je,&
      im, jm, lon, lat, id1, id2, jdc, s2c, agrid )

    implicit none
    integer, intent(in):: is, ie, js, je
    integer, intent(in):: im, jm
    real,    intent(in):: lon(im), lat(jm)
    real,    intent(out):: s2c(is:ie,js:je,4)
    integer, intent(out), dimension(is:ie,js:je):: id1, id2, jdc
    real,    intent(in):: agrid(is:ie,js:je,2)
    ! local:
    real :: rdlon(im)
    real :: rdlat(jm)
    real:: a1, b1
    real, parameter :: pi = 3.1415926
    integer i,j, i1, i2, jc, i0, j0
    do i=1,im-1
      rdlon(i) = 1. / (lon(i+1) - lon(i))
    enddo
    rdlon(im) = 1. / (lon(1) + 2.*pi - lon(im))

    do j=1,jm-1
      rdlat(j) = 1. / (lat(j+1) - lat(j))
    enddo

    ! * Interpolate to cubed sphere cell center
    do 5000 j=js,je

      do i=is,ie

        if ( agrid(i,j,1)>lon(im) ) then
          i1 = im;     i2 = 1
          a1 = (agrid(i,j,1)-lon(im)) * rdlon(im)
        elseif ( agrid(i,j,1)<lon(1) ) then
          i1 = im;     i2 = 1
          a1 = (agrid(i,j,1)+2.*pi-lon(im)) * rdlon(im)
        else
          do i0=1,im-1
            if ( agrid(i,j,1)>=lon(i0) .and. agrid(i,j,1)<=lon(i0+1) ) then
              i1 = i0;  i2 = i0+1
              a1 = (agrid(i,j,1)-lon(i1)) * rdlon(i0)
              go to 111
            endif
          enddo
        endif
111     continue

        if ( agrid(i,j,2)<lat(1) ) then
          jc = 1
          b1 = 0.
        elseif ( agrid(i,j,2)>lat(jm) ) then
          jc = jm-1
          b1 = 1.
        else
          do j0=1,jm-1
            if ( agrid(i,j,2)>=lat(j0) .and. agrid(i,j,2)<=lat(j0+1) ) then
              jc = j0
              b1 = (agrid(i,j,2)-lat(jc)) * rdlat(jc)
              go to 222
            endif
          enddo
        endif
222     continue

        if ( a1<0.0 .or. a1>1.0 .or.  b1<0.0 .or. b1>1.0 ) then
             write(*,*) 'gid=', i,j,a1, b1
        endif

        s2c(i,j,1) = (1.-a1) * (1.-b1)
        s2c(i,j,2) =     a1  * (1.-b1)
        s2c(i,j,3) =     a1  *     b1
        s2c(i,j,4) = (1.-a1) *     b1
        id1(i,j) = i1
        id2(i,j) = i2
        jdc(i,j) = jc
      enddo   !i-loop
5000 continue   ! j-loop

 END SUBROUTINE REMAP_COEF

 !> Set the background reference temperature (tf) for points where
 !! the ice has just melted.
 !!
 !! @param[in] tf_ij Foundation temperature background on FV3 native grids.
 !! @param[in] mask_ij Mask of the tile (FV3 native grids).
 !! @param[in] itile Location index in the 'i' direction.
 !! @param[in] jtile Location index in the 'j' direction.
 !! @param[in] tice Water temperature (calulated with a salinity formula).
 !! @param[in] tclm SST climatology valid at the analysis time.
 !! @param [out] tf_thaw Foundation temperature of thawed points.
 !! @param[inout] nx 'i' dimension of tf_ij
 !! @param[inout] ny 'j' dimension of tf_ij
 !! @param[inout] nset_thaw_s Number of foundation temperature points filled
 !! via a search.
 !! @param[inout] nset_thaw_i Number of ice points filled with a calculated
 !! tice.
 !! @param[inout] nset_thaw_c Number of points filled with a weighted 
 !! average of tice and tclm.
 !! @author Xu Li
 subroutine tf_thaw_set(tf_ij,mask_ij,itile,jtile,tice,tclm,tf_thaw,nx,ny, &
                        nset_thaw_s,nset_thaw_i,nset_thaw_c)

 real,    dimension(nx*ny), intent(in)    :: tf_ij
 integer, dimension(nx*ny), intent(in)    :: mask_ij
 real,                      intent(in)    :: tice,tclm
 integer,                   intent(in)    :: itile,jtile,nx,ny
 real,                      intent(out)   :: tf_thaw
 integer,                   intent(inout) :: nset_thaw_s,nset_thaw_i,nset_thaw_c
! Local
 real, parameter :: bmiss = -999.0
 real,    dimension(nx,ny) :: tf
 integer, dimension(nx,ny) :: mask
 integer :: krad,max_search,istart,iend,jstart,jend
 integer :: ii,jj,iii,jjj
 logical :: is_ice

 max_search = 2

 mask(:,:) = reshape(mask_ij,(/nx,ny/) )
 tf(:,:)   = reshape(tf_ij,(/nx,ny/) )

 tf_thaw = bmiss

 do krad = 1, max_search

    istart = itile - krad
    iend   = itile + krad
    jstart = jtile - krad
    jend   = jtile + krad

    do jj = jstart, jend
       do ii = istart, iend


          if ((jj == jstart) .or. (jj == jend) .or.   &
              (ii == istart) .or. (ii == iend))  then

             if ((jj >= 1) .and. (jj <= ny)) then
                jjj = jj
                if (ii <= 0) then
                   iii = nx + ii
                else if (ii >= (nx+1)) then
                   iii = ii - nx
                else
                   iii = ii
                endif

!----------------------------------------------------------------------
! SEE IF NEARBY POINTS ARE SEA ICE.  IF THEY ARE, AND THE SEARCH FOR
! A GAUSSIAN GRID OPEN WATER POINT FAILS, THEN TREF WILL BE SET TO
! FREEZING BELOW.
!----------------------------------------------------------------------
                if (krad <= 2 .and. mask(iii,jjj) == 2) is_ice = .true.

                if (mask(iii,jjj) == 0) then
                   tf_thaw = tf(iii,jjj)
                   nset_thaw_s = nset_thaw_s + 1
                   write(*,'(a,I4,2F9.3)') 'nset_thaw_s,tf(iii,jjj),tclm : ',nset_thaw_s,tf(iii,jjj),tclm
                   go to 100
                endif ! tile mask is open water

             endif
          endif
       enddo
    enddo
 enddo  ! krad loop

 100 continue

 if ( tf_thaw == bmiss ) then
    if (is_ice) then
       tf_thaw = tice
       nset_thaw_i = nset_thaw_i + 1
       write(*,'(a,I4,F9.3)') 'nset_thaw_i,tf_ice : ',nset_thaw_i,tice
    else
       tf_thaw = 0.8*tice+0.2*tclm
       nset_thaw_c = nset_thaw_c + 1
       write(*,'(a,I4,2F9.3)') 'nset_thaw_c,tf_ice,tclm : ',nset_thaw_c,tice,tclm
    endif
 endif

 end subroutine tf_thaw_set

 !> If the first guess was sea ice, but the analysis is open water,
 !! reset all nsst variables.
 !! 
 !! @param[inout] nsst Data structure that holds the nsst fields
 !! @param[in] ij Index of point to be updated
 !! @param[in] tf_thaw Reference temperature for former ice points
 !! @author Xu Li
 subroutine nsst_water_reset(nsst,ij,tf_thaw)
 use read_write_data, only : nsst_data
 implicit none

 integer, intent(in)  :: ij

 real, intent(in)     :: tf_thaw

 type(nsst_data), intent(inout)      :: nsst

 nsst%c_0(ij)     = 0.0
 nsst%c_d(ij)     = 0.0
 nsst%d_conv(ij)  = 0.0
 nsst%dt_cool(ij) = 0.0
 nsst%ifd(ij)     = 0.0
 nsst%qrain(ij)   = 0.0
 nsst%tref(ij)    = tf_thaw
 nsst%w_0(ij)     = 0.0
 nsst%w_d(ij)     = 0.0
 nsst%xs(ij)      = 0.0
 nsst%xt(ij)      = 0.0
 nsst%xtts(ij)    = 0.0
 nsst%xu(ij)      = 0.0
 nsst%xv(ij)      = 0.0
 nsst%xz(ij)      = 30.0
 nsst%xzts(ij)    = 0.0
 nsst%z_c(ij)     = 0.0
 nsst%zm(ij)      = 0.0

 end subroutine nsst_water_reset

 !> Get the sst climatology at the valid time and on the target
 !! grid.
 !!
 !! @param[in] xlats_ij latitude of target grid
 !! @param[in] xlons_ij longitude of target grid
 !! @param[in] ny 'j' dimension of target grid
 !! @param[in] nx 'i' dimension of target grid
 !! @param[in] iy Year 
 !! @param[in] im Month
 !! @param[in] id Day
 !! @param[in] ih Hour
 !! @param[out] tf_clm sst climatology at the valid time and on the target grid
 !! @param[out] tf_trd 6-hourly sst climatology tendency at the valid time
 !! and on the target grid.
 !! @author Xu Li
subroutine get_tf_clm(xlats_ij,xlons_ij,ny,nx,iy,im,id,ih,tf_clm,tf_trd)
 use read_write_data, only : get_tf_clm_dim

 implicit none

 real,    dimension(nx*ny), intent(in)  :: xlats_ij 
 real,    dimension(nx*ny), intent(in)  :: xlons_ij 
 real,    dimension(nx,ny), intent(out) :: tf_clm   
 real,    dimension(nx,ny), intent(out) :: tf_trd   
 integer, intent(in) :: iy,im,id,ih,nx,ny
! local declare
 real,    allocatable, dimension(:,:)   :: tf_clm0    ! sst climatology at the valid time (nxc,nyc)
 real,    allocatable, dimension(:,:)   :: tf_trd0    ! 6-hourly sst climatology tendency valid at atime (nxc,nyc)
 real,    allocatable, dimension(:)     :: cxlats     ! latitudes of sst climatology
 real,    allocatable, dimension(:)     :: cxlons     ! longitudes of sst climatology

 real,    dimension(nx*ny)  :: tf_clm_ij  ! sst climatology at target grids (nx*ny)
 real,    dimension(nx*ny)  :: tf_trd_ij  ! 6-hourly sst climatology tendency 
 real :: wei1,wei2
 integer :: nxc,nyc,mon1,mon2,i,j
 character (len=6), parameter :: fin_tf_clm='sstclm' ! sst climatology file name
!
! get which two months used and their weights from atime
!
 call get_tim_wei(iy,im,id,ih,mon1,mon2,wei1,wei2)
!
! get the dimensions of the sst climatology & allocate the related arrays
!
 call get_tf_clm_dim(fin_tf_clm,nyc,nxc)
 allocate( tf_clm0(nxc,nyc),tf_trd0(nxc,nyc),cxlats(nyc),cxlons(nxc) )
!
! get tf_clm at the analysis time from monthly climatology & cxlats, cxlons
!
 call get_tf_clm_ta(tf_clm0,tf_trd0,cxlats,cxlons,nyc,nxc,mon1,mon2,wei1,wei2)
!
! get tf_clm (nx by ny lat/lon) valid at atime
!
 if ( nx == nxc .and. ny == nyc ) then
    tf_clm(:,:) = tf_clm0(:,:)
    tf_trd(:,:) = tf_trd0(:,:)
!   write(*,'(a,2f9.3)') 'same dimensions, tf_clm, min : ',minval(tf_clm),maxval(tf_clm)
 else
!   write(*,'(a,4i8)') 'different dimensions,nx,ny,nxc,nyc : ',nx,ny,nxc,nyc
    call intp_tile(tf_clm0,  cxlats,  cxlons,  nyc, nxc, &
                   tf_clm_ij,xlats_ij,xlons_ij,ny,  nx)
    call intp_tile(tf_trd0,  cxlats,  cxlons,  nyc, nxc, &
                   tf_trd_ij,xlats_ij,xlons_ij,ny,  nx)
!   write(*,'(a,2f9.3)') 'tf_clm0, min, max                        : ',minval(tf_clm0),maxval(tf_clm0)

    tf_clm(:,:) = reshape (tf_clm_ij, (/nx,ny/) )
    tf_trd(:,:) = reshape (tf_trd_ij, (/nx,ny/) )
 endif

end subroutine get_tf_clm

!> Get the reference temperature/sst climatology and its trend at analysis time.
!! The data is time interpolated between two bounding months.
!!
!! @param[out] tf_clm_ta Climatological tf/sst at analysis time
!! @param[out] tf_clm_trend  Climatological tf/sst trend at analysis time
!! @param[out] xlats Latitudes on the climatological data grid
!! @param[out] xlons Longitudes on the climatological data grid
!! @param[in] nlat 'j' dimension on the climatological grid
!! @param[in] nlon 'i' dimension on the climatological grid
!! @param[in] mon1 First bounding month
!! @param[in] mon2 Second bounding month
!! @param[in] wei1 Weighting of first bounding month
!! @param[in] wei2 Weighting of second bounding month
!! @author Xu Li @date March 2019 
subroutine get_tf_clm_ta(tf_clm_ta,tf_clm_trend,xlats,xlons,nlat,nlon,mon1,mon2,wei1,wei2)
 use read_write_data, only : read_tf_clim_grb
 implicit none

! input
 integer, intent(in) :: nlat,nlon,mon1,mon2
 real,    intent(in) :: wei1,wei2
! output
 real, dimension(nlon,nlat), intent(out)   :: tf_clm_ta,tf_clm_trend
 real, dimension(nlat),      intent(out)   :: xlats
 real, dimension(nlon),      intent(out)   :: xlons

!input/output data file names
 character (len=6),  parameter :: fin_tf_clm='sstclm'

! local declare
 real, dimension(nlon,nlat) :: tf_clm1,tf_clm2

!
! read in rtg sst climatology without bitmap (surface mask) for mon1 and mon2
!
  call read_tf_clim_grb(trim(fin_tf_clm),tf_clm1,xlats,xlons,nlat,nlon,mon1)
  call read_tf_clim_grb(trim(fin_tf_clm),tf_clm2,xlats,xlons,nlat,nlon,mon2)
!
!  tf_clim at the analysis time
!
   tf_clm_ta(:,:) = wei1*tf_clm1(:,:)+wei2*tf_clm2(:,:)
!
!  tf_clim trend at the analysis time (month to month)
!
   tf_clm_trend(:,:) = (tf_clm2(:,:)-tf_clm1(:,:))/120.0

   write(*,'(a,2f9.3)') 'tf_clm_ta, min, max : ',minval(tf_clm_ta),maxval(tf_clm_ta)
   write(*,'(a,2f9.3)') 'tf_clm_trend, min, max : ',minval(tf_clm_trend),maxval(tf_clm_trend)
 end subroutine get_tf_clm_ta

 !> Get salinity climatology at the valid time on the target grid.
 !!
 !! @param[in] xlats_ij Latitudes of target grid
 !! @param[in] xlons_ij Longitudes of target grid
 !! @param[in] ny 'j' dimension of target grid
 !! @param[in] nx 'i' dimension of target grid
 !! @param[in] iy Year
 !! @param[in] im Month
 !! @param[in] id Day
 !! @param[in] ih Hour
 !! @param[out] sal_clm Salinity climatology on the target grid at the valid time
 !! @author Xu Li
subroutine get_sal_clm(xlats_ij,xlons_ij,ny,nx,iy,im,id,ih,sal_clm)
 use read_write_data, only : get_dim_nc
 implicit none

 real,    dimension(nx*ny), intent(in)  :: xlats_ij   ! 
 real,    dimension(nx*ny), intent(in)  :: xlons_ij   ! 
 real,    dimension(nx,ny), intent(out) :: sal_clm    ! 
 integer, intent(in) :: iy,im,id,ih,nx,ny
! local declare
 real,    allocatable, dimension(:,:)   :: sal_clm0   ! salinity climatology at the valid time
 real,    allocatable, dimension(:)     :: cxlats     ! latitudes of sst climatology
 real,    allocatable, dimension(:)     :: cxlons     ! longitudes of sst climatology

 real,    dimension(nx*ny)  :: sal_clm_ij  ! salinity climatology at target grids (nx*ny)
 real :: wei1,wei2
 integer :: nxc,nyc,mon1,mon2,i,j
 character (len=6), parameter :: fin_sal_clm='salclm' ! salinity climatology file name
!
! get which two months used and their weights from atime
!
 call get_tim_wei(iy,im,id,ih,mon1,mon2,wei1,wei2)
!
! get the dimensions of the sst climatology & allocate the related arrays
!
 call get_dim_nc(fin_sal_clm,nyc,nxc)
 allocate( sal_clm0(nxc,nyc),cxlats(nyc),cxlons(nxc) )
!
! get sal_clm at the analysis time from monthly climatology & cxlats, cxlons
!
 call get_sal_clm_ta(sal_clm0,cxlats,cxlons,nyc,nxc,mon1,mon2,wei1,wei2)
!
! get sal_clm (nx by ny lat/lon) valid at atime
!
 if ( nx == nxc .and. ny == nyc ) then
    sal_clm(:,:) = sal_clm0(:,:)
!   write(*,'(a,2f9.3)') 'same dimensions, sal_clm, min : ',minval(sal_clm),maxval(sal_clm)
 else
!   write(*,'(a,4i8)') 'different dimensions,nx,ny,nxc,nyc : ',nx,ny,nxc,nyc
    call intp_tile(sal_clm0,  cxlats,  cxlons,  nyc, nxc, &
                   sal_clm_ij,xlats_ij,xlons_ij,ny,  nx)
!   write(*,'(a,2f9.3)') 'sal_clm0, min, max                        : ',minval(sal_clm0),maxval(sal_clm0)
!   write(*,'(a,2f9.3)') 'done with intp_tile for sal_clm, min, max : ',minval(sal_clm_ij),maxval(sal_clm_ij)

    sal_clm(:,:) = reshape (sal_clm_ij, (/nx,ny/) )
 endif

end subroutine get_sal_clm

!> Get climatological salinity at the analysis time.
!!
!! @param[in] nlat 'j' dimension of climatological data
!! @param[in] nlon 'i' dimension of climatological data
!! @param[in] mon1 First bounding month
!! @param[in] mon2 Second bounding month
!! @param[in] wei1 Weight of first bounding month
!! @param[in] wei2 Weight of second bounding month
!! @param[out] sal_clm_ta Climatological salinity at the analysis time
!! @param[out] xlats Latitudes on the climatological grid
!! @param[out] xlons Longitudes on the climatological grid
!! @author Xu Li @date March 2019 
subroutine get_sal_clm_ta(sal_clm_ta,xlats,xlons,nlat,nlon,mon1,mon2,wei1,wei2)

 use read_write_data, only : read_salclm_gfs_nc
 implicit none

! input
 integer, intent(in) :: nlat,nlon,mon1,mon2
 real,    intent(in) :: wei1,wei2
! output
 real, dimension(nlon,nlat), intent(out)   :: sal_clm_ta
 real, dimension(nlat),      intent(out)   :: xlats
 real, dimension(nlon),      intent(out)   :: xlons

!input/output data file names
 character (len=6),  parameter :: fin_sal_clm='salclm'

! local declare
 real, dimension(nlon,nlat) :: sal_clm1,sal_clm2

!
! read in rtg sst climatology without bitmap (surface mask) for mon1 and mon2
!
  call read_salclm_gfs_nc(trim(fin_sal_clm),sal_clm1,xlats,xlons,nlat,nlon,mon1)
  call read_salclm_gfs_nc(trim(fin_sal_clm),sal_clm2,xlats,xlons,nlat,nlon,mon2)
!
!  sal_clim at the analysis time
!
   sal_clm_ta(:,:) = wei1*sal_clm1(:,:)+wei2*sal_clm2(:,:)
   write(*,'(a,2f9.3)') 'sal_clm_ta, min, max : ',minval(sal_clm_ta),maxval(sal_clm_ta)
 end subroutine get_sal_clm_ta

 !> Interpolate lon/lat grid data to the fv3 native grid (tf_lalo => tf_tile). Does not
 !! account for a mask.
 !!
 !! @param[in] tf_lalo (idim_lalo,idim_lalo) field on the lat/lon regular grid.
 !! @param[in] dlats_lalo (jdim_lalo) latitudes along y direction of lat/lon regular grid points.
 !! @param[in] dlons_lalo (idim_lalo) longitudes along x direction of lat/lon regular grid points.
 !! @param[in] jdim_lalo number of y dimension of tf_lalo.
 !! @param[in] idim_lalo number of x dimension of tf_lalo.
 !! @param[in] xlats_tile (jdim_tile*idim_tile) latitudes of all tile grid points.
 !! @param[in] xlons_tile (jdim_tile*idim_tile) longitudes of all tile grid points.
 !! @param[in] jdim_tile number of y dimension of tf_tile.
 !! @param[in] idim_tile number of x dimension of tf_tile.
 !! @param[out] tf_tile (jdim_tile*idim_tile) field on the cubed sphere grid.
 !! @author Xu Li
subroutine intp_tile(tf_lalo,dlats_lalo,dlons_lalo,jdim_lalo,idim_lalo, &
                     tf_tile,xlats_tile,xlons_tile,jdim_tile,idim_tile)

 implicit none

! input/output
 real,    dimension(idim_lalo,jdim_lalo), intent(in)  :: tf_lalo
 real,    dimension(jdim_lalo),           intent(in)  :: dlats_lalo
 real,    dimension(idim_lalo),           intent(in)  :: dlons_lalo
 real,    dimension(jdim_tile*idim_tile), intent(in)  :: xlats_tile
 real,    dimension(jdim_tile*idim_tile), intent(in)  :: xlons_tile
 integer,                                 intent(in)  :: jdim_lalo,idim_lalo,jdim_tile,idim_tile
 real,    dimension(jdim_tile*idim_tile), intent(out) :: tf_tile

! local
 real, parameter :: deg2rad=3.1415926/180.0
 real,    dimension(jdim_lalo) :: xlats_lalo
 real,    dimension(idim_lalo) :: xlons_lalo
 real    :: tf,wsum,res_km
 integer :: itile,jtile
 integer :: ii,jj,ij,iii,jjj
 integer :: ilalo,jlalo,ilalop1,jlalop1
 integer :: istart,iend,jstart,jend,krad

 integer, allocatable, dimension(:,:)   :: id1,id2,jdc
 real,    allocatable, dimension(:,:,:) :: agrid,s2c

 print*
 print*,'interpolate from lat/lon grids to any one grid with known lat/lon'

 xlats_lalo = dlats_lalo*deg2rad
 xlons_lalo = dlons_lalo*deg2rad

 allocate(agrid(idim_tile,jdim_tile,2))
 agrid(:,:,1) = reshape (xlons_tile, (/idim_tile,jdim_tile/) )
 agrid(:,:,2) = reshape (xlats_tile, (/idim_tile,jdim_tile/) )
 agrid        = agrid*deg2rad

 allocate(id1(idim_tile,jdim_tile))
 allocate(id2(idim_tile,jdim_tile))
 allocate(jdc(idim_tile,jdim_tile))
 allocate(s2c(idim_tile,jdim_tile,4))

!----------------------------------------------------------------------
! compute bilinear weights for each model point from the nearest
! four lalo points. does not account for mask.  that
! happens later.
!----------------------------------------------------------------------

 call remap_coef( 1, idim_tile, 1, jdim_tile, idim_lalo, jdim_lalo, &
                  xlons_lalo, xlats_lalo, id1, id2, jdc, s2c, agrid )

 do ij = 1, jdim_tile*idim_tile

    jtile = (ij-1)/idim_tile + 1
    itile = mod(ij,idim_tile)
    if (itile==0) itile = idim_tile

    ilalo   = id1(itile,jtile)
    ilalop1 = id2(itile,jtile)
    jlalo   = jdc(itile,jtile)
    jlalop1 = jdc(itile,jtile) + 1

    wsum = s2c(itile,jtile,1) + s2c(itile,jtile,2) + &
           s2c(itile,jtile,3) + s2c(itile,jtile,4)

    tf_tile(ij)  = ( s2c(itile,jtile,1)*tf_lalo(ilalo,jlalo)     + &
                     s2c(itile,jtile,2)*tf_lalo(ilalop1,jlalo)   + &
                     s2c(itile,jtile,3)*tf_lalo(ilalop1,jlalop1) + &
                     s2c(itile,jtile,4)*tf_lalo(ilalo,jlalop1) )/wsum
 enddo

 deallocate(id1, id2, jdc, s2c)

end subroutine intp_tile

!> For a given date, determine the bounding months and the linear
!! time interpolation weights.
!!
!! @param[in] iy The year
!! @param[in] im The month
!! @param[in] id The day
!! @param[in] ih The hour
!! @param[out] mon1 First bounding month
!! @param[out] mon2 Second bounding month
!! @param[out] wei1 Weighting of first bounding month
!! @param[out] wei2 Weighting of second bounding month
!! @author Xu Li @date March 2019 
subroutine get_tim_wei(iy,im,id,ih,mon1,mon2,wei1,wei2)
 implicit none

! input
 integer, intent(in) :: iy,im,id,ih
! output
 integer, intent(out) :: mon1,mon2
 real,    intent(out) :: wei1,wei2

! local declare
 real :: rjday
 integer :: mon,monend,monm,monp,jdow,jdoy,jday
 integer :: jda(8)
!
!dayhf : julian day of the middle of each month
!
 real, dimension(13) ::  dayhf
 data dayhf/15.5,45.0,74.5,105.0,135.5,166.0,196.5,227.5,258.0,288.5,319.0,349.5,380.5/

! 15, 44, 73.5, 104, 134.5, 165, 195.5, 226.5, 257, 287.5, 318.5, 349  ! from
! woa05

 jda=0
 jda(1)=iy
 jda(2)=im
 jda(3)=id
 jda(5)=ih
 jdow = 0
 jdoy = 0
 jday = 0
 call w3doxdat(jda,jdow,jdoy,jday)
 rjday=jdoy+jda(5)/24.
 if(rjday.lt.dayhf(1)) rjday=rjday+365.

 monend = 12
 do mon = 1, monend
    monm = mon
    monp = mon + 1
    if( rjday >= dayhf(monm) .and. rjday < dayhf(monp) ) then
       mon1 = monm
       mon2 = monp
       go to 10
    endif
 enddo

 print *,'wrong rjday',rjday
 call abort
 10     continue

 wei1 = (dayhf(mon2)-rjday)/(dayhf(mon2)-dayhf(mon1))
 wei2 = (rjday-dayhf(mon1))/(dayhf(mon2)-dayhf(mon1))

 if( mon2 == 13 ) mon2=1

 write(*,'(a,2i4,3f9.3)') 'mon1,mon2,rjday,wei1,wei2=',mon1,mon2,rjday,wei1,wei2

 end subroutine get_tim_wei

 !> Compute the freezing point of water as a function of salinity.
 !!
 !! Constants taken from Gill, 1982.
 !!
 !! @date 21 September 1994.
 !! @author Robert Grumbine
 !!
 !! @param [in] salinity The salinity.
 !! @return tfreez The freezing point of water.
 real function tfreez(salinity)

 implicit none

 REAL salinity,sal
 REAL a1, a2, a3
 PARAMETER (a1 = -0.0575)
 PARAMETER (a2 =  1.710523E-3)
 PARAMETER (a3 = -2.154996E-4)

 IF (salinity .LT. 0.) THEN
   sal = 0.
 ELSE
   sal = salinity
 ENDIF
 tfreez = sal*(a1+a2*SQRT(sal)+a3*sal)

 return
 end

 subroutine calculate_soilsnowmask(smc,swe,lensfc,mask)
 ! calculate soilsnowmask: 1  - soil, 2 - snow-covere, 0 - other
 
  implicit none 

  integer, intent(in)           :: lensfc
  real, intent(in)              :: smc(lensfc), swe(lensfc) 
  integer, intent(out)          :: mask(lensfc) 
 
  integer :: i

  mask = 0
  do i=1,lensfc
        if (smc(i) .LT. 1.0) then
        mask(i) = 1
        endif
  end do

  do i=1,lensfc
        if (swe(i) .GT. 0.001) then
        mask(i) = 2
        endif
  end do

 end subroutine calculate_soilsnowmask
<|MERGE_RESOLUTION|>--- conflicted
+++ resolved
@@ -1,13 +1,8 @@
 !> @file
-<<<<<<< HEAD
-!!
-!!  Stand alone surface/NSST/land update driver for the cubed-sphere grid.
-=======
 !! @brief Update surface and NSST fields
 !! @author Mark Iredell NCEP/EMC
   
 !>  Stand alone surface/NSST cycle driver for the cubed-sphere grid.
->>>>>>> aa2e0d58
 !!  Each cubed-sphere tile runs independently on its own mpi task.  
 !!  The surface update component runs with threads.  The NSST
 !!  update component in not threaded.
@@ -28,6 +23,13 @@
 !!     used to flag points that flipped from ice to open water.
 !!     To invoke this option, set DONST=.true. and NST_FILE="NULL".
 !!
+!!  4) Perform the NSST TREF adjustment only.  Surface fields are
+!!     only cycled.  To run with this option, set DONST=.true.,
+!!     GSI_FILE to the GSI increment file, and ADJT_NST_ONLY=.true.
+!!     The input cubed-sphere restart files must be those from
+!!     option (3).
+!!
+!!  NOTE: running (3) then (4) is equivalent to running (2).
 !!  
 !!  INPUT FILES:
 !!  - fngrid.$NNN      The cubed-sphere grid file (contains
@@ -36,11 +38,7 @@
 !!                     land mask and orography).
 !!  - fnbgsi.$NNN      The cubed-sphere input sfc/nsst restart
 !!                     file.
-<<<<<<< HEAD
-!!  -$NST_FILE         Gaussian GSI file which contains NSST
-=======
-!!  - $GSI_FILE        Gaussian GSI file which contains NSST
->>>>>>> aa2e0d58
+!!  - $NST_FILE        Gaussian GSI file which contains NSST
 !!                     TREF increments
 !!  -$LND_FILE         Gaussian GSI file which contains soil state
 !!                     increments
@@ -63,7 +61,6 @@
 !!  - USE_UFO      Adjust sst and soil substrate temperature for
 !!                 differences between the filtered and unfiltered
 !!                 terrain.
-<<<<<<< HEAD
 !!  -DONST          Process NSST records.
 !!  -DO_SFCCYCLE    Call sfccycle routine to update surface fields 
 !!  -DO_LNDINC      Read in land increment files, and add increments to 
@@ -71,14 +68,6 @@
 !!  -ISOT           Use statsgo soil type when '1'. Use zobler when '0'.
 !!  -IVEGSRC        Use igbp veg type when '1'.  Use sib when '2'.
 !!  -ZSEA1/2_MM     When running with NSST model, this is the lower/
-=======
-!!  - DONST          Process NSST records.
-!!  - ADJT_NST_ONLY  When true, only do the NSST update (don't call
-!!                   sfcsub component).
-!!  - ISOT         Use statsgo soil type when '1'. Use zobler when '0'.
-!!  - IVEGSRC      Use igbp veg type when '1'.  Use sib when '2'.
-!!  - ZSEA1/2_MM   When running with NSST model, this is the lower/
->>>>>>> aa2e0d58
 !!                 upper bound of depth of sea temperature.  In
 !!                 whole mm.
 !!  - MAX_TASKS    Normally, program should be run with a number of mpi 
@@ -87,16 +76,11 @@
 !!                 scripts may over-specify the number of tasks.
 !!                 Set this variable to not process any ranks >
 !!                 (max_tasks-1).
-<<<<<<< HEAD
 !!  -NST_FILE       path/name of the gaussian GSI file which contains NSST
-=======
-!!  - GSI_FILE     Path/name of the gaussian GSI file which contains NSST
->>>>>>> aa2e0d58
 !!                 TREF increments.
 !!  -LND_FILE       path/name of the gaussian GSI file which contains soil
 !!                 state increments.
 !!
-<<<<<<< HEAD
 !!  -2005-02-03:  Iredell   for global_analysis
 !!  -2014-11-30:  xuli      add nst_anl
 !!  -2015-05-26:  Hang Lei  Added NEMSIO read/write function in the code
@@ -105,7 +89,6 @@
 !!                         Added mpi directives.
 !!  -2020-02-17:  Clara Draper Added soil state increments capability.
 !!
-=======
 !!  Program Updates:
 !!  - 2005-02-03:  Iredell   For global_analysis
 !!  - 2014-11-30:  Xu Li     Add nst_anl
@@ -115,7 +98,6 @@
 !!                           Added mpi directives.
 !! @author Mark Iredell NOAA/EMC
 !! @return 0 for success, error code otherwise.
->>>>>>> aa2e0d58
  PROGRAM SFC_DRV
 
  use mpi
@@ -232,7 +214,7 @@
  !!
  !!   - OROG .. Orography
  !!   - ALB  .. Snow-free albedo
- !!   - SNO  .. Liquid-equivalent snow depth
+ !!   - SNO  .. Liquid-equivalent snow depth (SWE) 
  !!   - ZOR  .. Surface roughness length
  !!   - VET  .. Vegetation type
  !!   - TSF  .. Surface skin temperature.  Sea surface temp. over ocean.
@@ -373,10 +355,7 @@
  real, dimension(idim,jdim) :: tf_clm,tf_trd,sal_clm
  real, dimension(lensfc)    :: tf_clm_tile,tf_trd_tile,sal_clm_tile
 
-<<<<<<< HEAD
  logical :: file_exists
-=======
->>>>>>> aa2e0d58
 !--------------------------------------------------------------------------------
 ! NST_FILE is the path/name of the gaussian GSI file which contains NSST
 ! increments.
@@ -508,7 +487,6 @@
                SZ_NML, INPUT_NML_FILE,                   &
                IALB,ISOT,IVEGSRC,TILE_NUM,I_INDEX,J_INDEX)
  ENDIF
-
 
 !--------------------------------------------------------------------------------
 ! IF RUNNING WITH NSST, READ IN GSI FILE WITH THE UPDATED INCREMENTS (ON THE
@@ -762,9 +740,8 @@
  ALLOCATE(DUM2D(IDIM_GAUS,JDIM_GAUS))
  DUM2D = RESHAPE(LATS, (/IDIM_GAUS,JDIM_GAUS/) )
  DEALLOCATE(LATS)
- 
- ALLOCATE(LATS_RAD(JDIM_GAUS)) 
-
+
+ ALLOCATE(LATS_RAD(JDIM_GAUS))
  DO J = 1, JDIM_GAUS
    LATS_RAD(J) = DUM2D(1,JDIM_GAUS-J+1) * 3.1415926 / 180.0
  ENDDO
@@ -1068,7 +1045,6 @@
 
  END SUBROUTINE ADJUST_NSST
 
-<<<<<<< HEAD
 
  SUBROUTINE ADJUST_SOIL(RLA,RLO,STC_STATE,SOILSNOW_TILE, SOILSNOW_FG_TILE, & 
                         LENSFC,LSOIL,IDIM,JDIM, MYRANK) 
@@ -1336,7 +1312,6 @@
 
  END SUBROUTINE ADJUST_SOIL
 
-=======
  !> If the tile point is an isolated water point that has no
  !! corresponding gsi water point, then tref is updated using the rtg
  !! sst climo trend. This monthly trend is sorted by latitude band.
@@ -1347,7 +1322,6 @@
  !! @param[in] DELTSFC Cycling frequency in hours
  !! @param[out] DTREF Monthly trend of reference temperature
  !! @author Xu Li, George Gayno
->>>>>>> aa2e0d58
  SUBROUTINE CLIMO_TREND(LATITUDE, MON, DAY, DELTSFC, DTREF)
  IMPLICIT NONE
 
@@ -2183,15 +2157,6 @@
 
  end subroutine get_tim_wei
 
- !> Compute the freezing point of water as a function of salinity.
- !!
- !! Constants taken from Gill, 1982.
- !!
- !! @date 21 September 1994.
- !! @author Robert Grumbine
- !!
- !! @param [in] salinity The salinity.
- !! @return tfreez The freezing point of water.
  real function tfreez(salinity)
 
  implicit none
