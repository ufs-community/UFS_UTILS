--- conflicted
+++ resolved
@@ -6,15 +6,10 @@
 set(lib_src
     machine.f90
     num_parthds.f90
-<<<<<<< HEAD
     ../../ccpp-physics/physics/sfcsub.F
-    read_write_data.f90)
-=======
-    sfcsub.F
     read_write_data.f90
     utils.F90
     land_increments.f90)
->>>>>>> 92177d67
 
 set(exe_src cycle.f90)
 
