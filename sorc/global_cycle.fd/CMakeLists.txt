<<<<<<< HEAD
# This is the CMake build file for the global_cycle utility in the
# UFS_UTILS package.
#
# George Gayno, Mark Potts

=======
# This is the CMake file for the global_cycle utility in the UFS_UTILS
# project.
#
# George Gayno
>>>>>>> 79788503
set(fortran_src
    cycle.f90
    machine.f90
    num_parthds.f90
    sfcsub.F
    read_write_data.f90)

if(CMAKE_Fortran_COMPILER_ID MATCHES "^(Intel)$")
  set(CMAKE_Fortran_FLAGS "${CMAKE_Fortran_FLAGS} -r8 -convert big_endian")
elseif(CMAKE_Fortran_COMPILER_ID MATCHES "^(GNU)$")
  set(CMAKE_Fortran_FLAGS "${CMAKE_Fortran_FLAGS} -fdefault-real-8 -fconvert=big-endian")
  if(CMAKE_Fortran_COMPILER_VERSION VERSION_GREATER_EQUAL 10)
    set(CMAKE_Fortran_FLAGS "${CMAKE_Fortran_FLAGS} -fallow-argument-mismatch")
  endif()
endif()

set(exe_name global_cycle)
add_executable(${exe_name} ${fortran_src})
target_link_libraries(
  ${exe_name}
  w3nco::w3nco_d
  bacio::bacio_4
  ip::ip_d
  sp::sp_d
  MPI::MPI_Fortran
  NetCDF::NetCDF_Fortran)
if(OpenMP_Fortran_FOUND)
  target_link_libraries(${exe_name} OpenMP::OpenMP_Fortran)
endif()

install(TARGETS ${exe_name} RUNTIME DESTINATION ${exec_dir})

# If doxygen documentation we enabled, build it.
if(ENABLE_DOCS)
  add_subdirectory(docs)  
endif()<|MERGE_RESOLUTION|>--- conflicted
+++ resolved
@@ -1,15 +1,8 @@
-<<<<<<< HEAD
-# This is the CMake build file for the global_cycle utility in the
-# UFS_UTILS package.
-#
-# George Gayno, Mark Potts
-
-=======
 # This is the CMake file for the global_cycle utility in the UFS_UTILS
 # project.
 #
 # George Gayno
->>>>>>> 79788503
+
 set(fortran_src
     cycle.f90
     machine.f90
