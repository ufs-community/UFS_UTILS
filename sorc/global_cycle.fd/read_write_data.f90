!> @file
!! @brief Contains utility routines that read and write data.
!! 
!! @author Xu Li, Hang Lei, George Gayno NOAA/EMC

!> This module contains routines that read and write data.
!! @author Xu Li, Hang Lei, George Gayno NOAA/EMC
MODULE READ_WRITE_DATA

 USE NETCDF

 PRIVATE

! DATA STRUCTURE TO HOLD ALL NSST RECORDS.

 TYPE, PUBLIC :: NSST_DATA
   REAL, ALLOCATABLE :: C_0(:)
   REAL, ALLOCATABLE :: C_D(:)
   REAL, ALLOCATABLE :: D_CONV(:)
   REAL, ALLOCATABLE :: DT_COOL(:)
   REAL, ALLOCATABLE :: IFD(:)
   REAL, ALLOCATABLE :: QRAIN(:)
   REAL, ALLOCATABLE :: TREF(:)
   REAL, ALLOCATABLE :: TFINC(:)
   REAL, ALLOCATABLE :: W_0(:)
   REAL, ALLOCATABLE :: W_D(:)
   REAL, ALLOCATABLE :: XS(:)
   REAL, ALLOCATABLE :: XT(:)
   REAL, ALLOCATABLE :: XTTS(:)
   REAL, ALLOCATABLE :: XU(:)
   REAL, ALLOCATABLE :: XV(:)
   REAL, ALLOCATABLE :: XZ(:)
   REAL, ALLOCATABLE :: XZTS(:)
   REAL, ALLOCATABLE :: Z_C(:)
   REAL, ALLOCATABLE :: ZM(:)
 END TYPE NSST_DATA

<<<<<<< HEAD
 INTEGER, PUBLIC              :: IDIM_GAUS, JDIM_GAUS

 INTEGER, ALLOCATABLE, PUBLIC :: SLMSK_GAUS(:,:)
 INTEGER, ALLOCATABLE, PUBLIC :: SOILSNOW_GAUS(:,:)

 REAL, ALLOCATABLE, PUBLIC    :: DTREF_GAUS(:,:)
 REAL, ALLOCATABLE, PUBLIC    :: STC_INC_GAUS(:,:,:)
=======
 INTEGER, PUBLIC              :: IDIM_GAUS !< 'i' dimension of GSI gaussian
                                           !! grid.
 INTEGER, PUBLIC              :: JDIM_GAUS !< 'j' dimension of GSI gaussian
                                           !! grid.
 INTEGER, ALLOCATABLE, PUBLIC :: SLMSK_GAUS(:,:) !< GSI land mask on the
                                                 !! gaussian grid.

 REAL, ALLOCATABLE, PUBLIC    :: DTREF_GAUS(:,:) !< GSI foundation temperature
                                                 !! increment on the gaussian grid.
>>>>>>> aa2e0d58

 PUBLIC :: READ_DATA
 PUBLIC :: READ_GSI_DATA
 PUBLIC :: READ_LAT_LON_OROG
 PUBLIC :: WRITE_DATA
 public :: read_tf_clim_grb,get_tf_clm_dim
 public :: read_salclm_gfs_nc,get_dim_nc

 CONTAINS

   !> Write out all surface records - and nsst records if selected -
   !! on a single cubed-sphere tile to a model restart file (in netcdf).
   !! 
   !! @note The model restart files contain an additional snow field -
   !! snow cover (snocvr). That field is required for bit identical
   !! reproducability. If that record does not exist, the model will
   !! compute it as an initialization step. Because this program does not
   !! contain the snow cover algorithm, it will let the model compute it.
   !!
   !! @param[in] slifcs Land-sea mask.
   !! @param[in] tsffcs Skin temperature.
   !! @param[in] snofcs Liquid-equivalent snow depth.
   !! @param[in] tg3fcs Soil substrate temperature.
   !! @param[in] zorfcs Roughness length.
   !! @param[in] albfcs Snow-free albedo.
   !! @param[in] alffcs Fractional coverage for strong/weak zenith angle
   !! dependent albedo.
   !! @param[in] vegfcs Vegetation greenness.
   !! @param[in] cnpfcs Plant canopy moisture content.
   !! @param[in] f10m log((z0+10)/z0). See model routine sfc_diff.f for
   !! details.
   !! @param[in] t2m Two-meter air temperature.
   !! @param[in] q2m Two-meter specific humidity.
   !! @param[in] vetfcs Vegetation type.
   !! @param[in] sotfcs Soil type.
   !! @param[in] ustar Friction velocity.
   !! @param[in] fmm log((z0+z1)/z0). See model routine sfc_diff.f for
   !! details.
   !! @param[in] fhh log(ztmax+z1)/ztmax).  See model routine sfc_diff.f for
   !! details.
   !! @param[in] sicfcs Sea ice concentraton.
   !! @param[in] sihfcs Sea ice depth.
   !! @param[in] sitfcs Sea ice temperature.
   !! @param[in] tprcp Precipitation.
   !! @param[in] srflag Snow/rain flag.
   !! @param[in] swdfcs Physical snow depth.
   !! @param[in] vmnfcs Minimum vegetation greenness.
   !! @param[in] vmxfcs Maximum vegetation greenness.
   !! @param[in] slpfcs Slope type.
   !! @param[in] absfcs Maximum snow albedo.
   !! @param[in] slcfcs Liquid portion of volumetric soil moisture.
   !! @param[in] smcfcs Total volumetric soil moisture.
   !! @param[in] stcfcs Soil temperature.
   !! @param[in] idim 'i' dimension of a tile.
   !! @param[in] jdim 'j' dimension of a tile.
   !! @param[in] lensfc Total number of points on a tile.
   !! @param[in] lsoil Number of soil layers.
   !! @param[in] do_nsst When true, nsst fields were processed.
   !! @param[in] nsst Data structure containing nsst fields.
   !!
   !! @author George Gayno NOAA/EMC
 subroutine write_data(slifcs,tsffcs,snofcs,tg3fcs,zorfcs, &
                       albfcs,alffcs,vegfcs,cnpfcs,f10m, &
                       t2m,q2m,vetfcs,sotfcs,ustar,fmm,fhh, &
                       sicfcs,sihfcs,sitfcs,tprcp,srflag, &
                       swdfcs,vmnfcs,vmxfcs,slpfcs, &
                       absfcs,slcfcs,smcfcs,stcfcs,&
                       idim,jdim,lensfc,lsoil,do_nsst,nsst)


 use mpi

 implicit none

 integer, intent(in)         :: idim, jdim, lensfc, lsoil

 logical, intent(in)         :: do_nsst

 real, intent(in)            :: slifcs(lensfc), tsffcs(lensfc)
 real, intent(in)            :: snofcs(lensfc), tg3fcs(lensfc)
 real, intent(in)            :: vegfcs(lensfc), cnpfcs(lensfc)
 real, intent(in)            :: zorfcs(lensfc), albfcs(lensfc,4)
 real, intent(in)            :: f10m(lensfc), alffcs(lensfc,2)
 real, intent(in)            :: t2m(lensfc), q2m(lensfc)
 real, intent(in)            :: vetfcs(lensfc), sotfcs(lensfc)
 real, intent(in)            :: ustar(lensfc), fmm(lensfc)
 real, intent(in)            :: fhh(lensfc), sicfcs(lensfc)
 real, intent(in)            :: sihfcs(lensfc), sitfcs(lensfc)
 real, intent(in)            :: tprcp(lensfc), srflag(lensfc)
 real, intent(in)            :: swdfcs(lensfc), vmnfcs(lensfc)
 real, intent(in)            :: vmxfcs(lensfc), slpfcs(lensfc)
 real, intent(in)            :: absfcs(lensfc), slcfcs(lensfc,lsoil)
 real, intent(in)            :: smcfcs(lensfc,lsoil), stcfcs(lensfc,lsoil)

 type(nsst_data)             :: nsst

 character(len=3)            :: rankch
 character(len=50)           :: fnbgso

 integer                     :: fsize=65536, inital=0
 integer                     :: header_buffer_val = 16384
 integer                     :: dims_3d(3), dims_strt(3), dims_end(3)
 integer                     :: dims_4d(4), dims4_strt(4), dims4_end(4)
 integer                     :: error, i, ncid
 integer                     :: dim_x, dim_y, dim_lsoil, dim_time
 integer                     :: id_x, id_y, id_lsoil, id_time
 integer                     :: id_slmsk, id_tsea, id_sheleg
 integer                     :: id_alnwf, id_alvwf, id_alnsf, id_alvsf
 integer                     :: id_tg3, id_zorl, id_facsf, id_facwf
 integer                     :: id_vfrac, id_canopy, id_f10m, id_t2m
 integer                     :: id_q2m, id_stype, id_vtype, id_uustar
 integer                     :: id_ffmm, id_ffhh, id_fice, id_hice
 integer                     :: id_tisfc, id_tprcp, id_srflag
 integer                     :: id_snwdph, id_shdmin, id_shdmax
 integer                     :: id_slope, id_snoalb, id_qrain
 integer                     :: id_dt_cool, id_ifd, id_d_conv
 integer                     :: id_xzts, id_xtts, id_zm, id_xz
 integer                     :: id_xv, id_xu, id_xs, id_xt
 integer                     :: id_w_d, id_w_0, id_c_d, id_tfinc
 integer                     :: id_c_0, id_z_c, id_tref
 integer                     :: id_stc, id_smc, id_slc
 integer                     :: myrank

 real(kind=4)                :: times
 real(kind=4), allocatable   :: lsoil_data(:), x_data(:), y_data(:)
 real(kind=8), allocatable   :: dum2d(:,:), dum3d(:,:,:)

 call mpi_comm_rank(mpi_comm_world, myrank, error)

 write(rankch, '(i3.3)') (myrank+1)

 fnbgso = "./fnbgso." // rankch

 print*
 print*,"WRITE OUTPUT SFC DATA TO: ",trim(fnbgso)

!--- open the file
 error = NF90_CREATE(fnbgso, IOR(NF90_NETCDF4,NF90_CLASSIC_MODEL), ncid, initialsize=inital, chunksize=fsize)
 call netcdf_err(error, 'CREATING FILE='//trim(fnbgso) )

!--- define dimensions
 error = nf90_def_dim(ncid, 'xaxis_1', idim, dim_x)
 call netcdf_err(error, 'DEFINING XAXIS DIMENSION' )
 error = nf90_def_dim(ncid, 'yaxis_1', jdim, dim_y)
 call netcdf_err(error, 'DEFINING YAXIS DIMENSION' )
 error = nf90_def_dim(ncid, 'zaxis_1', lsoil, dim_lsoil)
 call netcdf_err(error, 'DEFINING ZAXIS DIMENSION' )
 error = nf90_def_dim(ncid, 'Time', 1, dim_time)
 call netcdf_err(error, 'DEFINING TIME DIMENSION' )

 !--- define fields
 error = nf90_def_var(ncid, 'xaxis_1', NF90_FLOAT, dim_x, id_x)
 call netcdf_err(error, 'DEFINING XAXIS_1 FIELD' )
 error = nf90_put_att(ncid, id_x, "long_name", "xaxis_1")
 call netcdf_err(error, 'DEFINING XAXIS_1 LONG NAME' )
 error = nf90_put_att(ncid, id_x, "units", "none")
 call netcdf_err(error, 'DEFINING XAXIS_1 UNITS' )
 error = nf90_put_att(ncid, id_x, "cartesian_axis", "X")
 call netcdf_err(error, 'WRITING XAXIS_1 FIELD' )

 error = nf90_def_var(ncid, 'yaxis_1', NF90_FLOAT, dim_y, id_y)
 call netcdf_err(error, 'DEFINING YAXIS_1 FIELD' )
 error = nf90_put_att(ncid, id_y, "long_name", "yaxis_1")
 call netcdf_err(error, 'DEFINING YAXIS_1 LONG NAME' )
 error = nf90_put_att(ncid, id_y, "units", "none")
 call netcdf_err(error, 'DEFINING YAXIS_1 UNITS' )
 error = nf90_put_att(ncid, id_y, "cartesian_axis", "Y")
 call netcdf_err(error, 'WRITING YAXIS_1 FIELD' )

 error = nf90_def_var(ncid, 'zaxis_1', NF90_FLOAT, dim_lsoil, id_lsoil)
 call netcdf_err(error, 'DEFINING ZAXIS_1 FIELD' )
 error = nf90_put_att(ncid, id_lsoil, "long_name", "zaxis_1")
 call netcdf_err(error, 'DEFINING ZAXIS_1 LONG NAME' )
 error = nf90_put_att(ncid, id_lsoil, "units", "none")
 call netcdf_err(error, 'DEFINING ZAXIS_1 UNITS' )
 error = nf90_put_att(ncid, id_lsoil, "cartesian_axis", "Z")
 call netcdf_err(error, 'WRITING ZAXIS_1 FIELD' )

 error = nf90_def_var(ncid, 'Time', NF90_FLOAT, dim_time, id_time)
 call netcdf_err(error, 'DEFINING TIME FIELD' )
 error = nf90_put_att(ncid, id_time, "long_name", "Time")
 call netcdf_err(error, 'DEFINING TIME LONG NAME' )
 error = nf90_put_att(ncid, id_time, "units", "time level")
 call netcdf_err(error, 'DEFINING TIME UNITS' )
 error = nf90_put_att(ncid, id_time, "cartesian_axis", "T")
 call netcdf_err(error, 'WRITING TIME FIELD' )

 dims_3d(1) = dim_x
 dims_3d(2) = dim_y
 dims_3d(3) = dim_time

 error = nf90_def_var(ncid, 'slmsk', NF90_DOUBLE, dims_3d, id_slmsk)
 call netcdf_err(error, 'DEFINING SLMSK' )
 error = nf90_put_att(ncid, id_slmsk, "long_name", "slmsk")
 call netcdf_err(error, 'DEFINING SLMSK LONG NAME' )
 error = nf90_put_att(ncid, id_slmsk, "units", "none")
 call netcdf_err(error, 'DEFINING SLMSK UNITS' )

 error = nf90_def_var(ncid, 'tsea', NF90_DOUBLE, dims_3d, id_tsea)
 call netcdf_err(error, 'DEFINING TSEA' )
 error = nf90_put_att(ncid, id_tsea, "long_name", "tsea")
 call netcdf_err(error, 'DEFINING TSEA LONG NAME' )
 error = nf90_put_att(ncid, id_tsea, "units", "none")
 call netcdf_err(error, 'DEFINING TSEA UNITS' )

 error = nf90_def_var(ncid, 'sheleg', NF90_DOUBLE, dims_3d, id_sheleg)
 call netcdf_err(error, 'DEFINING SHELEG' )
 error = nf90_put_att(ncid, id_sheleg, "long_name", "sheleg")
 call netcdf_err(error, 'DEFINING SHELEG LONG NAME' )
 error = nf90_put_att(ncid, id_sheleg, "units", "none")
 call netcdf_err(error, 'DEFINING SHELEG UNITS' )

 error = nf90_def_var(ncid, 'tg3', NF90_DOUBLE, dims_3d, id_tg3)
 call netcdf_err(error, 'DEFINING TG3' )
 error = nf90_put_att(ncid, id_tg3, "long_name", "tg3")
 call netcdf_err(error, 'DEFINING TG3 LONG NAME' )
 error = nf90_put_att(ncid, id_tg3, "units", "none")
 call netcdf_err(error, 'DEFINING TG3 UNITS' )

 error = nf90_def_var(ncid, 'zorl', NF90_DOUBLE, dims_3d, id_zorl)
 call netcdf_err(error, 'DEFINING ZORL' )
 error = nf90_put_att(ncid, id_zorl, "long_name", "zorl")
 call netcdf_err(error, 'DEFINING ZORL LONG NAME' )
 error = nf90_put_att(ncid, id_zorl, "units", "none")
 call netcdf_err(error, 'DEFINING ZORL UNITS' )

 error = nf90_def_var(ncid, 'alvsf', NF90_DOUBLE, dims_3d, id_alvsf)
 call netcdf_err(error, 'DEFINING ALVSF' )
 error = nf90_put_att(ncid, id_alvsf, "long_name", "alvsf")
 call netcdf_err(error, 'DEFINING ALVSF LONG NAME' )
 error = nf90_put_att(ncid, id_alvsf, "units", "none")
 call netcdf_err(error, 'DEFINING ALVSF UNITS' )

 error = nf90_def_var(ncid, 'alvwf', NF90_DOUBLE, dims_3d, id_alvwf)
 call netcdf_err(error, 'DEFINING ALVWF' )
 error = nf90_put_att(ncid, id_alvwf, "long_name", "alvwf")
 call netcdf_err(error, 'DEFINING ALVWF LONG NAME' )
 error = nf90_put_att(ncid, id_alvwf, "units", "none")
 call netcdf_err(error, 'DEFINING ALVWF UNITS' )

 error = nf90_def_var(ncid, 'alnsf', NF90_DOUBLE, dims_3d, id_alnsf)
 call netcdf_err(error, 'DEFINING ALNSF' )
 error = nf90_put_att(ncid, id_alnsf, "long_name", "alnsf")
 call netcdf_err(error, 'DEFINING ALNSF LONG NAME' )
 error = nf90_put_att(ncid, id_alnsf, "units", "none")
 call netcdf_err(error, 'DEFINING ALNSF UNITS' )

 error = nf90_def_var(ncid, 'alnwf', NF90_DOUBLE, dims_3d, id_alnwf)
 call netcdf_err(error, 'DEFINING ALNWF' )
 error = nf90_put_att(ncid, id_alnwf, "long_name", "alnwf")
 call netcdf_err(error, 'DEFINING ALNWF LONG NAME' )
 error = nf90_put_att(ncid, id_alnwf, "units", "none")
 call netcdf_err(error, 'DEFINING ALNWF UNITS' )

 error = nf90_def_var(ncid, 'facsf', NF90_DOUBLE, dims_3d, id_facsf)
 call netcdf_err(error, 'DEFINING FACSF' )
 error = nf90_put_att(ncid, id_facsf, "long_name", "facsf")
 call netcdf_err(error, 'DEFINING FACSF LONG NAME' )
 error = nf90_put_att(ncid, id_facsf, "units", "none")
 call netcdf_err(error, 'DEFINING FACSF UNITS' )

 error = nf90_def_var(ncid, 'facwf', NF90_DOUBLE, dims_3d, id_facwf)
 call netcdf_err(error, 'DEFINING FACWF' )
 error = nf90_put_att(ncid, id_facwf, "long_name", "facwf")
 call netcdf_err(error, 'DEFINING FACWF LONG NAME' )
 error = nf90_put_att(ncid, id_facwf, "units", "none")
 call netcdf_err(error, 'DEFINING FACWF UNITS' )

 error = nf90_def_var(ncid, 'vfrac', NF90_DOUBLE, dims_3d, id_vfrac)
 call netcdf_err(error, 'DEFINING VFRAC' )
 error = nf90_put_att(ncid, id_vfrac, "long_name", "vfrac")
 call netcdf_err(error, 'DEFINING FACWF LONG NAME' )
 error = nf90_put_att(ncid, id_vfrac, "units", "none")
 call netcdf_err(error, 'DEFINING VFRAC UNITS' )

 error = nf90_def_var(ncid, 'canopy', NF90_DOUBLE, dims_3d, id_canopy)
 call netcdf_err(error, 'DEFINING CANOPY' )
 error = nf90_put_att(ncid, id_canopy, "long_name", "canopy")
 call netcdf_err(error, 'DEFINING CANOPY LONG NAME' )
 error = nf90_put_att(ncid, id_canopy, "units", "none")
 call netcdf_err(error, 'DEFINING CANOPY UNITS' )

 error = nf90_def_var(ncid, 'f10m', NF90_DOUBLE, dims_3d, id_f10m)
 call netcdf_err(error, 'DEFINING F10M' )
 error = nf90_put_att(ncid, id_f10m, "long_name", "f10m")
 call netcdf_err(error, 'DEFINING F10M LONG NAME' )
 error = nf90_put_att(ncid, id_f10m, "units", "none")
 call netcdf_err(error, 'DEFINING F10M UNITS' )

 error = nf90_def_var(ncid, 't2m', NF90_DOUBLE, dims_3d, id_t2m)
 call netcdf_err(error, 'DEFINING T2M' )
 error = nf90_put_att(ncid, id_t2m, "long_name", "t2m")
 call netcdf_err(error, 'DEFINING T2M LONG NAME' )
 error = nf90_put_att(ncid, id_t2m, "units", "none")
 call netcdf_err(error, 'DEFINING T2M UNITS' )

 error = nf90_def_var(ncid, 'q2m', NF90_DOUBLE, dims_3d, id_q2m)
 call netcdf_err(error, 'DEFINING Q2M' )
 error = nf90_put_att(ncid, id_q2m, "long_name", "q2m")
 call netcdf_err(error, 'DEFINING Q2M LONG NAME' )
 error = nf90_put_att(ncid, id_q2m, "units", "none")
 call netcdf_err(error, 'DEFINING Q2M UNITS' )

 error = nf90_def_var(ncid, 'vtype', NF90_DOUBLE, dims_3d, id_vtype)
 call netcdf_err(error, 'DEFINING VTYPE' )
 error = nf90_put_att(ncid, id_vtype, "long_name", "vtype")
 call netcdf_err(error, 'DEFINING VTYPE LONG NAME' )
 error = nf90_put_att(ncid, id_vtype, "units", "none")
 call netcdf_err(error, 'DEFINING VTYPE UNITS' )

 error = nf90_def_var(ncid, 'stype', NF90_DOUBLE, dims_3d, id_stype)
 call netcdf_err(error, 'DEFINING STYPE' )
 error = nf90_put_att(ncid, id_stype, "long_name", "stype")
 call netcdf_err(error, 'DEFINING STYPE LONG NAME' )
 error = nf90_put_att(ncid, id_stype, "units", "none")
 call netcdf_err(error, 'DEFINING STYPE UNITS' )

 error = nf90_def_var(ncid, 'uustar', NF90_DOUBLE, dims_3d, id_uustar)
 call netcdf_err(error, 'DEFINING UUSTAR' )
 error = nf90_put_att(ncid, id_uustar, "long_name", "uustar")
 call netcdf_err(error, 'DEFINING UUSTAR LONG NAME' )
 error = nf90_put_att(ncid, id_uustar, "units", "none")
 call netcdf_err(error, 'DEFINING UUSTAR UNITS' )

 error = nf90_def_var(ncid, 'ffmm', NF90_DOUBLE, dims_3d, id_ffmm)
 call netcdf_err(error, 'DEFINING FFMM' )
 error = nf90_put_att(ncid, id_ffmm, "long_name", "ffmm")
 call netcdf_err(error, 'DEFINING FFMM LONG NAME' )
 error = nf90_put_att(ncid, id_ffmm, "units", "none")
 call netcdf_err(error, 'DEFINING FFMM UNITS' )

 error = nf90_def_var(ncid, 'ffhh', NF90_DOUBLE, dims_3d, id_ffhh)
 call netcdf_err(error, 'DEFINING FFHH' )
 error = nf90_put_att(ncid, id_ffhh, "long_name", "ffhh")
 call netcdf_err(error, 'DEFINING FFHH LONG NAME' )
 error = nf90_put_att(ncid, id_ffhh, "units", "none")
 call netcdf_err(error, 'DEFINING FFHH UNITS' )

 error = nf90_def_var(ncid, 'hice', NF90_DOUBLE, dims_3d, id_hice)
 call netcdf_err(error, 'DEFINING HICE' )
 error = nf90_put_att(ncid, id_hice, "long_name", "hice")
 call netcdf_err(error, 'DEFINING HICE LONG NAME' )
 error = nf90_put_att(ncid, id_hice, "units", "none")
 call netcdf_err(error, 'DEFINING HICE UNITS' )

 error = nf90_def_var(ncid, 'fice', NF90_DOUBLE, dims_3d, id_fice)
 call netcdf_err(error, 'DEFINING FICE' )
 error = nf90_put_att(ncid, id_fice, "long_name", "fice")
 call netcdf_err(error, 'DEFINING FICE LONG NAME' )
 error = nf90_put_att(ncid, id_fice, "units", "none")
 call netcdf_err(error, 'DEFINING FICE UNITS' )

 error = nf90_def_var(ncid, 'tisfc', NF90_DOUBLE, dims_3d, id_tisfc)
 call netcdf_err(error, 'DEFINING TISFC' )
 error = nf90_put_att(ncid, id_tisfc, "long_name", "tisfc")
 call netcdf_err(error, 'DEFINING TISFC LONG NAME' )
 error = nf90_put_att(ncid, id_tisfc, "units", "none")
 call netcdf_err(error, 'DEFINING TISFC UNITS' )

 error = nf90_def_var(ncid, 'tprcp', NF90_DOUBLE, dims_3d, id_tprcp)
 call netcdf_err(error, 'DEFINING TPRCP' )
 error = nf90_put_att(ncid, id_tprcp, "long_name", "tprcp")
 call netcdf_err(error, 'DEFINING TPRCP LONG NAME' )
 error = nf90_put_att(ncid, id_tprcp, "units", "none")
 call netcdf_err(error, 'DEFINING TPRCP UNITS' )

 error = nf90_def_var(ncid, 'srflag', NF90_DOUBLE, dims_3d, id_srflag)
 call netcdf_err(error, 'DEFINING SRFLAG' )
 error = nf90_put_att(ncid, id_srflag, "long_name", "srflag")
 call netcdf_err(error, 'DEFINING SRFLAG LONG NAME' )
 error = nf90_put_att(ncid, id_srflag, "units", "none")
 call netcdf_err(error, 'DEFINING SRFLAG UNITS' )

 error = nf90_def_var(ncid, 'snwdph', NF90_DOUBLE, dims_3d, id_snwdph)
 call netcdf_err(error, 'DEFINING SNWDPH' )
 error = nf90_put_att(ncid, id_snwdph, "long_name", "snwdph")
 call netcdf_err(error, 'DEFINING SNWDPH LONG NAME' )
 error = nf90_put_att(ncid, id_snwdph, "units", "none")
 call netcdf_err(error, 'DEFINING SNWDPH UNITS' )

 error = nf90_def_var(ncid, 'shdmin', NF90_DOUBLE, dims_3d, id_shdmin)
 call netcdf_err(error, 'DEFINING SHDMIN' )
 error = nf90_put_att(ncid, id_shdmin, "long_name", "shdmin")
 call netcdf_err(error, 'DEFINING SHDMIN LONG NAME' )
 error = nf90_put_att(ncid, id_shdmin, "units", "none")
 call netcdf_err(error, 'DEFINING SHDMIN UNITS' )

 error = nf90_def_var(ncid, 'shdmax', NF90_DOUBLE, dims_3d, id_shdmax)
 call netcdf_err(error, 'DEFINING SHDMAX' )
 error = nf90_put_att(ncid, id_shdmax, "long_name", "shdmax")
 call netcdf_err(error, 'DEFINING SHDMAX LONG NAME' )
 error = nf90_put_att(ncid, id_shdmax, "units", "none")
 call netcdf_err(error, 'DEFINING SHDMAX UNITS' )

 error = nf90_def_var(ncid, 'slope', NF90_DOUBLE, dims_3d, id_slope)
 call netcdf_err(error, 'DEFINING SLOPE' )
 error = nf90_put_att(ncid, id_slope, "long_name", "slope")
 call netcdf_err(error, 'DEFINING SLOPE LONG NAME' )
 error = nf90_put_att(ncid, id_slope, "units", "none")
 call netcdf_err(error, 'DEFINING SLOPE UNITS' )

 error = nf90_def_var(ncid, 'snoalb', NF90_DOUBLE, dims_3d, id_snoalb)
 call netcdf_err(error, 'DEFINING SNOALB' )
 error = nf90_put_att(ncid, id_snoalb, "long_name", "snoalb")
 call netcdf_err(error, 'DEFINING SNOALB LONG NAME' )
 error = nf90_put_att(ncid, id_snoalb, "units", "none")
 call netcdf_err(error, 'DEFINING SNOALB UNITS' )

 NSST_HEADER : if (do_nsst) then

   print*
   print*,"WRITE NSST RECORDS."

   error = nf90_def_var(ncid, 'tref', NF90_DOUBLE, dims_3d, id_tref)
   call netcdf_err(error, 'DEFINING TREF' )
   error = nf90_put_att(ncid, id_tref, "long_name", "tref")
   call netcdf_err(error, 'DEFINING TREF LONG NAME' )
   error = nf90_put_att(ncid, id_tref, "units", "none")
   call netcdf_err(error, 'DEFINING TREF UNITS' )

   error = nf90_def_var(ncid, 'z_c', NF90_DOUBLE, dims_3d, id_z_c)
   call netcdf_err(error, 'DEFINING Z_C' )
   error = nf90_put_att(ncid, id_z_c, "long_name", "z_c")
   call netcdf_err(error, 'DEFINING Z_C LONG NAME' )
   error = nf90_put_att(ncid, id_z_c, "units", "none")
   call netcdf_err(error, 'DEFINING Z_C UNITS' )

   error = nf90_def_var(ncid, 'c_0', NF90_DOUBLE, dims_3d, id_c_0)
   call netcdf_err(error, 'DEFINING C_0' )
   error = nf90_put_att(ncid, id_c_0, "long_name", "c_0")
   call netcdf_err(error, 'DEFINING C_0 LONG NAME' )
   error = nf90_put_att(ncid, id_c_0, "units", "none")
   call netcdf_err(error, 'DEFINING C_0 UNITS' )

   error = nf90_def_var(ncid, 'c_d', NF90_DOUBLE, dims_3d, id_c_d)
   call netcdf_err(error, 'DEFINING C_D' )
   error = nf90_put_att(ncid, id_c_d, "long_name", "c_d")
   call netcdf_err(error, 'DEFINING C_D LONG NAME' )
   error = nf90_put_att(ncid, id_c_d, "units", "none")
   call netcdf_err(error, 'DEFINING C_D UNITS' )

   error = nf90_def_var(ncid, 'w_0', NF90_DOUBLE, dims_3d, id_w_0)
   call netcdf_err(error, 'DEFINING W_0' )
   error = nf90_put_att(ncid, id_w_0, "long_name", "w_0")
   call netcdf_err(error, 'DEFINING W_0 LONG NAME' )
   error = nf90_put_att(ncid, id_w_0, "units", "none")
   call netcdf_err(error, 'DEFINING W_0 UNITS' )

   error = nf90_def_var(ncid, 'w_d', NF90_DOUBLE, dims_3d, id_w_d)
   call netcdf_err(error, 'DEFINING W_D' )
   error = nf90_put_att(ncid, id_w_d, "long_name", "w_d")
   call netcdf_err(error, 'DEFINING W_D LONG NAME' )
   error = nf90_put_att(ncid, id_w_d, "units", "none")
   call netcdf_err(error, 'DEFINING W_D UNITS' )

   error = nf90_def_var(ncid, 'xt', NF90_DOUBLE, dims_3d, id_xt)
   call netcdf_err(error, 'DEFINING XT' )
   error = nf90_put_att(ncid, id_xt, "long_name", "xt")
   call netcdf_err(error, 'DEFINING XT LONG NAME' )
   error = nf90_put_att(ncid, id_xt, "units", "none")
   call netcdf_err(error, 'DEFINING XT UNITS' )

   error = nf90_def_var(ncid, 'xs', NF90_DOUBLE, dims_3d, id_xs)
   call netcdf_err(error, 'DEFINING XS' )
   error = nf90_put_att(ncid, id_xs, "long_name", "xs")
   call netcdf_err(error, 'DEFINING XS LONG NAME' )
   error = nf90_put_att(ncid, id_xs, "units", "none")
   call netcdf_err(error, 'DEFINING XS UNITS' )

   error = nf90_def_var(ncid, 'xu', NF90_DOUBLE, dims_3d, id_xu)
   call netcdf_err(error, 'DEFINING XU' )
   error = nf90_put_att(ncid, id_xu, "long_name", "xu")
   call netcdf_err(error, 'DEFINING XU LONG NAME' )
   error = nf90_put_att(ncid, id_xu, "units", "none")
   call netcdf_err(error, 'DEFINING XU UNITS' )

   error = nf90_def_var(ncid, 'xv', NF90_DOUBLE, dims_3d, id_xv)
   call netcdf_err(error, 'DEFINING XV' )
   error = nf90_put_att(ncid, id_xv, "long_name", "xv")
   call netcdf_err(error, 'DEFINING XV LONG NAME' )
   error = nf90_put_att(ncid, id_xv, "units", "none")
   call netcdf_err(error, 'DEFINING XV UNITS' )

   error = nf90_def_var(ncid, 'xz', NF90_DOUBLE, dims_3d, id_xz)
   call netcdf_err(error, 'DEFINING XZ' )
   error = nf90_put_att(ncid, id_xz, "long_name", "xz")
   call netcdf_err(error, 'DEFINING XZ LONG NAME' )
   error = nf90_put_att(ncid, id_xz, "units", "none")
   call netcdf_err(error, 'DEFINING XZ UNITS' )

   error = nf90_def_var(ncid, 'zm', NF90_DOUBLE, dims_3d, id_zm)
   call netcdf_err(error, 'DEFINING ZM' )
   error = nf90_put_att(ncid, id_zm, "long_name", "zm")
   call netcdf_err(error, 'DEFINING ZM LONG NAME' )
   error = nf90_put_att(ncid, id_zm, "units", "none")
   call netcdf_err(error, 'DEFINING ZM UNITS' )

   error = nf90_def_var(ncid, 'xtts', NF90_DOUBLE, dims_3d, id_xtts)
   call netcdf_err(error, 'DEFINING XTTS' )
   error = nf90_put_att(ncid, id_xtts, "long_name", "xtts")
   call netcdf_err(error, 'DEFINING XTTS LONG NAME' )
   error = nf90_put_att(ncid, id_xtts, "units", "none")
   call netcdf_err(error, 'DEFINING XTTS UNITS' )

   error = nf90_def_var(ncid, 'xzts', NF90_DOUBLE, dims_3d, id_xzts)
   call netcdf_err(error, 'DEFINING XZTS' )
   error = nf90_put_att(ncid, id_xzts, "long_name", "xzts")
   call netcdf_err(error, 'DEFINING XZTS LONG NAME' )
   error = nf90_put_att(ncid, id_xzts, "units", "none")
   call netcdf_err(error, 'DEFINING XZTS UNITS' )

   error = nf90_def_var(ncid, 'd_conv', NF90_DOUBLE, dims_3d, id_d_conv)
   call netcdf_err(error, 'DEFINING D_CONV' )
   error = nf90_put_att(ncid, id_d_conv, "long_name", "d_conv")
   call netcdf_err(error, 'DEFINING D_CONV LONG NAME' )
   error = nf90_put_att(ncid, id_d_conv, "units", "none")
   call netcdf_err(error, 'DEFINING D_CONV UNITS' )

   error = nf90_def_var(ncid, 'ifd', NF90_DOUBLE, dims_3d, id_ifd)
   call netcdf_err(error, 'DEFINING IFD' )
   error = nf90_put_att(ncid, id_ifd, "long_name", "ifd")
   call netcdf_err(error, 'DEFINING IFD LONG NAME' )
   error = nf90_put_att(ncid, id_ifd, "units", "none")
   call netcdf_err(error, 'DEFINING IFD UNITS' )

   error = nf90_def_var(ncid, 'dt_cool', NF90_DOUBLE, dims_3d, id_dt_cool)
   call netcdf_err(error, 'DEFINING DT_COOL' )
   error = nf90_put_att(ncid, id_dt_cool, "long_name", "dt_cool")
   call netcdf_err(error, 'DEFINING DT_COOL LONG NAME' )
   error = nf90_put_att(ncid, id_dt_cool, "units", "none")
   call netcdf_err(error, 'DEFINING DT_COOL UNITS' )

   error = nf90_def_var(ncid, 'qrain', NF90_DOUBLE, dims_3d, id_qrain)
   call netcdf_err(error, 'DEFINING QRAIN' )
   error = nf90_put_att(ncid, id_qrain, "long_name", "qrain")
   call netcdf_err(error, 'DEFINING QRAIN LONG NAME' )
   error = nf90_put_att(ncid, id_qrain, "units", "none")
   call netcdf_err(error, 'DEFINING QRAIN UNITS' )

   error = nf90_def_var(ncid, 'tfinc', NF90_DOUBLE, dims_3d, id_tfinc)
   call netcdf_err(error, 'DEFINING TFINC' )
   error = nf90_put_att(ncid, id_tfinc, "long_name", "tfinc")
   call netcdf_err(error, 'DEFINING TFINC LONG NAME' )
   error = nf90_put_att(ncid, id_tfinc, "units", "none")
   call netcdf_err(error, 'DEFINING TFINC UNITS' )

 endif NSST_HEADER

 dims_4d(1) = dim_x
 dims_4d(2) = dim_y
 dims_4d(3) = dim_lsoil
 dims_4d(4) = dim_time

 error = nf90_def_var(ncid, 'stc', NF90_DOUBLE, dims_4d, id_stc)
 call netcdf_err(error, 'DEFINING STC' )
 error = nf90_put_att(ncid, id_stc, "long_name", "stc")
 call netcdf_err(error, 'DEFINING STC LONG NAME' )
 error = nf90_put_att(ncid, id_stc, "units", "none")
 call netcdf_err(error, 'DEFINING STC UNITS' )

 error = nf90_def_var(ncid, 'smc', NF90_DOUBLE, dims_4d, id_smc)
 call netcdf_err(error, 'DEFINING SMC' )
 error = nf90_put_att(ncid, id_smc, "long_name", "smc")
 call netcdf_err(error, 'DEFINING SMC LONG NAME' )
 error = nf90_put_att(ncid, id_smc, "units", "none")
 call netcdf_err(error, 'DEFINING SMC UNITS' )

 error = nf90_def_var(ncid, 'slc', NF90_DOUBLE, dims_4d, id_slc)
 call netcdf_err(error, 'DEFINING SLC' )
 error = nf90_put_att(ncid, id_slc, "long_name", "slc")
 call netcdf_err(error, 'DEFINING SLC LONG NAME' )
 error = nf90_put_att(ncid, id_slc, "units", "none")
 call netcdf_err(error, 'DEFINING SLC UNITS' )

 error = nf90_enddef(ncid, header_buffer_val,4,0,4)
 call netcdf_err(error, 'DEFINING HEADER' )

!---------------------------------------------------------------------------------
! Write data
!---------------------------------------------------------------------------------

 allocate(lsoil_data(lsoil))
 do i = 1, lsoil
   lsoil_data(i) = float(i)
 enddo

 allocate(x_data(idim))
 do i = 1, idim
   x_data(i) = float(i)
 enddo

 allocate(y_data(jdim))
 do i = 1, jdim
   y_data(i) = float(i)
 enddo

 error = nf90_put_var( ncid, id_lsoil, lsoil_data)
 call netcdf_err(error, 'WRITING ZAXIS RECORD' )
 error = nf90_put_var( ncid, id_x, x_data)
 call netcdf_err(error, 'WRITING XAXIS RECORD' )
 error = nf90_put_var( ncid, id_y, y_data)
 call netcdf_err(error, 'WRITING YAXIS RECORD' )
 times = 1.0
 error = nf90_put_var( ncid, id_time, times)
 call netcdf_err(error, 'WRITING TIME RECORD' )

 deallocate(lsoil_data, x_data, y_data)

 dims_strt(1:3) = 1
 dims_end(1) = idim
 dims_end(2) = jdim
 dims_end(3) = 1

 allocate(dum2d(idim,jdim))

 dum2d = reshape(slifcs, (/idim,jdim/))
 error = nf90_put_var( ncid, id_slmsk, dum2d, dims_strt, dims_end)
 call netcdf_err(error, 'WRITING LANDMASK RECORD' )

 dum2d = reshape(tsffcs, (/idim,jdim/))
 error = nf90_put_var( ncid, id_tsea, dum2d, dims_strt, dims_end)
 call netcdf_err(error, 'WRITING TSEA RECORD' )

 dum2d = reshape(snofcs, (/idim,jdim/))
 error = nf90_put_var( ncid, id_sheleg, dum2d, dims_strt, dims_end)
 call netcdf_err(error, 'WRITING SHELEG RECORD' )

 dum2d = reshape(tg3fcs, (/idim,jdim/))
 error = nf90_put_var( ncid, id_tg3, dum2d, dims_strt, dims_end)
 call netcdf_err(error, 'WRITING TG3 RECORD' )

 dum2d = reshape(zorfcs, (/idim,jdim/))
 error = nf90_put_var( ncid, id_zorl, dum2d, dims_strt, dims_end)
 call netcdf_err(error, 'WRITING ZORL RECORD' )

 dum2d = reshape(albfcs(:,1), (/idim,jdim/))
 error = nf90_put_var( ncid, id_alvsf, dum2d, dims_strt, dims_end)
 call netcdf_err(error, 'WRITING ALVSF RECORD' )

 dum2d = reshape(albfcs(:,2), (/idim,jdim/))
 error = nf90_put_var( ncid, id_alvwf, dum2d, dims_strt, dims_end)
 call netcdf_err(error, 'WRITING ALVWF RECORD' )

 dum2d = reshape(albfcs(:,3), (/idim,jdim/))
 error = nf90_put_var( ncid, id_alnsf, dum2d, dims_strt, dims_end)
 call netcdf_err(error, 'WRITING ALNSF RECORD' )

 dum2d = reshape(albfcs(:,4), (/idim,jdim/))
 error = nf90_put_var( ncid, id_alnwf, dum2d, dims_strt, dims_end)
 call netcdf_err(error, 'WRITING ALNWF RECORD' )

 dum2d = reshape(alffcs(:,1), (/idim,jdim/))
 error = nf90_put_var( ncid, id_facsf, dum2d, dims_strt, dims_end)
 call netcdf_err(error, 'WRITING FACSF RECORD' )

 dum2d = reshape(alffcs(:,2), (/idim,jdim/))
 error = nf90_put_var( ncid, id_facwf, dum2d, dims_strt, dims_end)
 call netcdf_err(error, 'WRITING FACWF RECORD' )

 dum2d = reshape(vegfcs, (/idim,jdim/))
 error = nf90_put_var( ncid, id_vfrac, dum2d, dims_strt, dims_end)
 call netcdf_err(error, 'WRITING VFRAC RECORD' )

 dum2d = reshape(cnpfcs, (/idim,jdim/))
 error = nf90_put_var( ncid, id_canopy, dum2d, dims_strt, dims_end)
 call netcdf_err(error, 'WRITING CANOPY RECORD' )

 dum2d = reshape(f10m, (/idim,jdim/))
 error = nf90_put_var( ncid, id_f10m, dum2d, dims_strt, dims_end)
 call netcdf_err(error, 'WRITING F10M RECORD' )

 dum2d = reshape(t2m, (/idim,jdim/))
 error = nf90_put_var( ncid, id_t2m, dum2d, dims_strt, dims_end)
 call netcdf_err(error, 'WRITING T2M RECORD' )

 dum2d = reshape(q2m, (/idim,jdim/))
 error = nf90_put_var( ncid, id_q2m, dum2d, dims_strt, dims_end)
 call netcdf_err(error, 'WRITING Q2M RECORD' )

 dum2d = reshape(vetfcs, (/idim,jdim/))
 error = nf90_put_var( ncid, id_vtype, dum2d, dims_strt, dims_end)
 call netcdf_err(error, 'WRITING VTYPE RECORD' )

 dum2d = reshape(sotfcs, (/idim,jdim/))
 error = nf90_put_var( ncid, id_stype, dum2d, dims_strt, dims_end)
 call netcdf_err(error, 'WRITING STYPE RECORD' )

 dum2d = reshape(ustar, (/idim,jdim/))
 error = nf90_put_var( ncid, id_uustar, dum2d, dims_strt, dims_end)
 call netcdf_err(error, 'WRITING UUSTAR RECORD' )

 dum2d = reshape(fmm, (/idim,jdim/))
 error = nf90_put_var( ncid, id_ffmm, dum2d, dims_strt, dims_end)
 call netcdf_err(error, 'WRITING FFMM RECORD' )

 dum2d = reshape(fhh, (/idim,jdim/))
 error = nf90_put_var( ncid, id_ffhh, dum2d, dims_strt, dims_end)
 call netcdf_err(error, 'WRITING FFHH RECORD' )

 dum2d = reshape(sihfcs, (/idim,jdim/))
 error = nf90_put_var( ncid, id_hice, dum2d, dims_strt, dims_end)
 call netcdf_err(error, 'WRITING HICE RECORD' )

 dum2d = reshape(sicfcs, (/idim,jdim/))
 error = nf90_put_var( ncid, id_fice, dum2d, dims_strt, dims_end)
 call netcdf_err(error, 'WRITING FICE RECORD' )

 dum2d = reshape(sitfcs, (/idim,jdim/))
 error = nf90_put_var( ncid, id_tisfc, dum2d, dims_strt, dims_end)
 call netcdf_err(error, 'WRITING TISFC RECORD' )

 dum2d = reshape(tprcp, (/idim,jdim/))
 error = nf90_put_var( ncid, id_tprcp, dum2d, dims_strt, dims_end)
 call netcdf_err(error, 'WRITING TPRCP RECORD' )

 dum2d = reshape(srflag, (/idim,jdim/))
 error = nf90_put_var( ncid, id_srflag, dum2d, dims_strt, dims_end)
 call netcdf_err(error, 'WRITING SRFLAG RECORD' )

 dum2d = reshape(swdfcs, (/idim,jdim/))
 error = nf90_put_var( ncid, id_snwdph, dum2d, dims_strt, dims_end)
 call netcdf_err(error, 'WRITING SNWDPH RECORD' )

 dum2d = reshape(vmnfcs, (/idim,jdim/))
 error = nf90_put_var( ncid, id_shdmin, dum2d, dims_strt, dims_end)
 call netcdf_err(error, 'WRITING SHDMIN RECORD' )

 dum2d = reshape(vmxfcs, (/idim,jdim/))
 error = nf90_put_var( ncid, id_shdmax, dum2d, dims_strt, dims_end)
 call netcdf_err(error, 'WRITING SHDMAX RECORD' )

 dum2d = reshape(slpfcs, (/idim,jdim/))
 error = nf90_put_var( ncid, id_slope, dum2d, dims_strt, dims_end)
 call netcdf_err(error, 'WRITING SLOPE RECORD' )

 dum2d = reshape(absfcs, (/idim,jdim/))
 error = nf90_put_var( ncid, id_snoalb, dum2d, dims_strt, dims_end)
 call netcdf_err(error, 'WRITING SNOALB RECORD' )

 NSST_WRITE : if (do_nsst) then

   dum2d = reshape(nsst%tref, (/idim,jdim/))
   error = nf90_put_var( ncid, id_tref, dum2d, dims_strt, dims_end)
   call netcdf_err(error, 'WRITING TREF RECORD' )

   dum2d = reshape(nsst%z_c, (/idim,jdim/))
   error = nf90_put_var( ncid, id_z_c, dum2d, dims_strt, dims_end)
   call netcdf_err(error, 'WRITING Z_C RECORD' )

   dum2d = reshape(nsst%c_0, (/idim,jdim/))
   error = nf90_put_var( ncid, id_c_0, dum2d, dims_strt, dims_end)
   call netcdf_err(error, 'WRITING C_0 RECORD' )

   dum2d = reshape(nsst%c_d, (/idim,jdim/))
   error = nf90_put_var( ncid, id_c_d, dum2d, dims_strt, dims_end)
   call netcdf_err(error, 'WRITING C_D RECORD' )

   dum2d = reshape(nsst%w_0, (/idim,jdim/))
   error = nf90_put_var( ncid, id_w_0, dum2d, dims_strt, dims_end)
   call netcdf_err(error, 'WRITING W_0 RECORD' )

   dum2d = reshape(nsst%w_d, (/idim,jdim/))
   error = nf90_put_var( ncid, id_w_d, dum2d, dims_strt, dims_end)
   call netcdf_err(error, 'WRITING W_D RECORD' )

   dum2d = reshape(nsst%xt, (/idim,jdim/))
   error = nf90_put_var( ncid, id_xt, dum2d, dims_strt, dims_end)
   call netcdf_err(error, 'WRITING XT RECORD' )

   dum2d = reshape(nsst%xs, (/idim,jdim/))
   error = nf90_put_var( ncid, id_xs, dum2d, dims_strt, dims_end)
   call netcdf_err(error, 'WRITING XS RECORD' )

   dum2d = reshape(nsst%xu, (/idim,jdim/))
   error = nf90_put_var( ncid, id_xu, dum2d, dims_strt, dims_end)
   call netcdf_err(error, 'WRITING XU RECORD' )

   dum2d = reshape(nsst%xv, (/idim,jdim/))
   error = nf90_put_var( ncid, id_xv, dum2d, dims_strt, dims_end)
   call netcdf_err(error, 'WRITING XV RECORD' )

   dum2d = reshape(nsst%xz, (/idim,jdim/))
   error = nf90_put_var( ncid, id_xz, dum2d, dims_strt, dims_end)
   call netcdf_err(error, 'WRITING XZ RECORD' )

   dum2d = reshape(nsst%zm, (/idim,jdim/))
   error = nf90_put_var( ncid, id_zm, dum2d, dims_strt, dims_end)
   call netcdf_err(error, 'WRITING ZM RECORD' )

   dum2d = reshape(nsst%zm, (/idim,jdim/))
   error = nf90_put_var( ncid, id_zm, dum2d, dims_strt, dims_end)
   call netcdf_err(error, 'WRITING ZM RECORD' )

   dum2d = reshape(nsst%xtts, (/idim,jdim/))
   error = nf90_put_var( ncid, id_xtts, dum2d, dims_strt, dims_end)
   call netcdf_err(error, 'WRITING XTTS RECORD' )

   dum2d = reshape(nsst%xzts, (/idim,jdim/))
   error = nf90_put_var( ncid, id_xzts, dum2d, dims_strt, dims_end)
   call netcdf_err(error, 'WRITING XZTS RECORD' )

   dum2d = reshape(nsst%d_conv, (/idim,jdim/))
   error = nf90_put_var( ncid, id_d_conv, dum2d, dims_strt, dims_end)
   call netcdf_err(error, 'WRITING D_CONV RECORD' )

   dum2d = reshape(nsst%ifd, (/idim,jdim/))
   error = nf90_put_var( ncid, id_ifd, dum2d, dims_strt, dims_end)
   call netcdf_err(error, 'WRITING IFD RECORD' )

   dum2d = reshape(nsst%dt_cool, (/idim,jdim/))
   error = nf90_put_var( ncid, id_dt_cool, dum2d, dims_strt, dims_end)
   call netcdf_err(error, 'WRITING DT_COOL RECORD' )

   dum2d = reshape(nsst%qrain, (/idim,jdim/))
   error = nf90_put_var( ncid, id_qrain, dum2d, dims_strt, dims_end)
   call netcdf_err(error, 'WRITING QRAIN RECORD' )

   dum2d = reshape(nsst%tfinc, (/idim,jdim/))
   error = nf90_put_var( ncid, id_tfinc, dum2d, dims_strt, dims_end)
   call netcdf_err(error, 'WRITING TFINC RECORD' )

 endif NSST_WRITE

 deallocate(dum2d)

 dims4_strt(1:4) = 1
 dims4_end(1) = idim
 dims4_end(2) = jdim
 dims4_end(3) = lsoil
 dims4_end(4) = 1

 allocate(dum3d(idim,jdim,lsoil))

 dum3d = reshape(slcfcs, (/idim,jdim,lsoil/))
 error = nf90_put_var( ncid, id_slc, dum3d, dims4_strt, dims4_end)
 call netcdf_err(error, 'WRITING SLC RECORD' )

 dum3d = reshape(smcfcs, (/idim,jdim,lsoil/))
 error = nf90_put_var( ncid, id_smc, dum3d, dims4_strt, dims4_end)
 call netcdf_err(error, 'WRITING SMC RECORD' )

 dum3d = reshape(stcfcs, (/idim,jdim,lsoil/))
 error = nf90_put_var( ncid, id_stc, dum3d, dims4_strt, dims4_end)
 call netcdf_err(error, 'WRITING STC RECORD' )

 deallocate(dum3d)

 error = nf90_close(ncid)

 end subroutine write_data

 !> Read latitude and longitude for the cubed-sphere tile from the
 !! 'grid' file.  Read the filtered and unfiltered orography from
 !! the 'orography' file.
 !!
 !! @param[in] IDIM 'i' dimension of cubed-sphere tile.
 !! @param[in] JDIM 'j' dimension of cubed-sphere tile.
 !! @param[in] IJDIM Total number of points on the cubed-sphere tile.
 !! @param[out] RLA Latitude on the cubed-sphere tile.
 !! @param[out] RLO Longitude on the cubed-sphere tile.
 !! @param[out] OROG Filtered orography.
 !! @param[out] OROG_UF Unfiltered orography.
 !! @param[out] TILE_NUM Cubed-sphere tile number
 !! @author George Gayno NOAA/EMC
 SUBROUTINE READ_LAT_LON_OROG(RLA,RLO,OROG,OROG_UF,&
                              TILE_NUM,IDIM,JDIM,IJDIM)

 USE MPI

 IMPLICIT NONE

 INTEGER, INTENT(IN)    :: IDIM, JDIM, IJDIM

 CHARACTER(LEN=5), INTENT(OUT) :: TILE_NUM

 REAL, INTENT(OUT)      :: RLA(IJDIM),RLO(IJDIM)
 REAL, INTENT(OUT)      :: OROG(IJDIM),OROG_UF(IJDIM)

 CHARACTER(LEN=50)      :: FNOROG, FNGRID
 CHARACTER(LEN=3)       :: RANKCH

 INTEGER                :: ERROR, NCID, NCID_OROG
 INTEGER                :: I, II, J, JJ, MYRANK
 INTEGER                :: ID_DIM, ID_VAR, NX, NY

 REAL, ALLOCATABLE         :: DUMMY(:,:), GEOLAT(:,:), GEOLON(:,:)
 REAL(KIND=4), ALLOCATABLE :: DUMMY4(:,:)

 CALL MPI_COMM_RANK(MPI_COMM_WORLD, MYRANK, ERROR)

 WRITE(RANKCH, '(I3.3)') (MYRANK+1)

 FNGRID = "./fngrid." // RANKCH

 PRINT*
 PRINT*, "READ FV3 GRID INFO FROM: "//TRIM(FNGRID)

 ERROR=NF90_OPEN(TRIM(FNGRID),NF90_NOWRITE,NCID)
 CALL NETCDF_ERR(ERROR, 'OPENING FILE: '//TRIM(FNGRID) )

 ERROR=NF90_INQ_DIMID(NCID, 'nx', ID_DIM)
 CALL NETCDF_ERR(ERROR, 'ERROR READING NX ID' )

 ERROR=NF90_INQUIRE_DIMENSION(NCID,ID_DIM,LEN=NX)
 CALL NETCDF_ERR(ERROR, 'ERROR READING NX' )

 ERROR=NF90_INQ_DIMID(NCID, 'ny', ID_DIM)
 CALL NETCDF_ERR(ERROR, 'ERROR READING NY ID' )

 ERROR=NF90_INQUIRE_DIMENSION(NCID,ID_DIM,LEN=NY)
 CALL NETCDF_ERR(ERROR, 'ERROR READING NY' )

 IF ((NX/2) /= IDIM .OR. (NY/2) /= JDIM) THEN
   PRINT*,'FATAL ERROR: DIMENSIONS IN FILE: ',(NX/2),(NY/2)
   PRINT*,'DO NOT MATCH GRID DIMENSIONS: ',IDIM,JDIM
   CALL MPI_ABORT(MPI_COMM_WORLD, 130, ERROR)
 ENDIF

 ALLOCATE(GEOLON(NX+1,NY+1))
 ALLOCATE(GEOLAT(NX+1,NY+1))

 ERROR=NF90_INQ_VARID(NCID, 'x', ID_VAR)
 CALL NETCDF_ERR(ERROR, 'ERROR READING X ID' )
 ERROR=NF90_GET_VAR(NCID, ID_VAR, GEOLON)
 CALL NETCDF_ERR(ERROR, 'ERROR READING X RECORD' )

 ERROR=NF90_INQ_VARID(NCID, 'y', ID_VAR)
 CALL NETCDF_ERR(ERROR, 'ERROR READING Y ID' )
 ERROR=NF90_GET_VAR(NCID, ID_VAR, GEOLAT)
 CALL NETCDF_ERR(ERROR, 'ERROR READING Y RECORD' )

 ALLOCATE(DUMMY(IDIM,JDIM))

 DO J = 1, JDIM
   DO I = 1, IDIM
     II = 2*I
     JJ = 2*J
     DUMMY(I,J) = GEOLON(II,JJ)
   ENDDO
 ENDDO

 RLO = RESHAPE(DUMMY, (/IJDIM/))

 DEALLOCATE(GEOLON)

 DO J = 1, JDIM
   DO I = 1, IDIM
     II = 2*I
     JJ = 2*J
     DUMMY(I,J) = GEOLAT(II,JJ)
   ENDDO
 ENDDO

 RLA = RESHAPE(DUMMY, (/IJDIM/))

 DEALLOCATE(GEOLAT, DUMMY)

 ERROR=NF90_INQ_VARID(NCID, 'tile', ID_VAR)
 CALL NETCDF_ERR(ERROR, 'ERROR READING TILE ID' )
 ERROR=NF90_GET_VAR(NCID, ID_VAR, TILE_NUM)
 CALL NETCDF_ERR(ERROR, 'ERROR READING TILE RECORD' )

 ERROR = NF90_CLOSE(NCID)

 FNOROG = "./fnorog." // RANKCH

 PRINT*
 PRINT*, "READ FV3 OROG INFO FROM: "//TRIM(FNOROG)

 ERROR=NF90_OPEN(TRIM(FNOROG),NF90_NOWRITE,NCID_OROG)
 CALL NETCDF_ERR(ERROR, 'OPENING FILE: '//TRIM(FNOROG) )

 ALLOCATE(DUMMY4(IDIM,JDIM))

 ERROR=NF90_INQ_VARID(NCID_OROG, 'orog_raw', ID_VAR)
 CALL NETCDF_ERR(ERROR, 'ERROR READING orog_raw ID' )
 ERROR=NF90_GET_VAR(NCID_OROG, ID_VAR, DUMMY4)
 CALL NETCDF_ERR(ERROR, 'ERROR READING orog_raw RECORD' )
 OROG_UF = RESHAPE(DUMMY4, (/IJDIM/))

 ERROR=NF90_INQ_VARID(NCID_OROG, 'orog_filt', ID_VAR)
 CALL NETCDF_ERR(ERROR, 'ERROR READING orog_filt ID' )
 ERROR=NF90_GET_VAR(NCID_OROG, ID_VAR, DUMMY4)
 CALL NETCDF_ERR(ERROR, 'ERROR READING orog_filt RECORD' )
 OROG = RESHAPE(DUMMY4, (/IJDIM/))

 DEALLOCATE(DUMMY4)

 ERROR = NF90_CLOSE(NCID_OROG)

 END SUBROUTINE READ_LAT_LON_OROG

 !> If a NetCDF call returns an error, print out a user-supplied
 !! message and the NetCDF library message.  Then stop processing.
 !!
 !! @param[in] ERR NetCDF error code.
 !! @param[in] STRING User-defined error message.
 !! @author George Gayno NOAA/EMC
 SUBROUTINE NETCDF_ERR( ERR, STRING )

 USE MPI

 IMPLICIT NONE

 INTEGER, INTENT(IN) :: ERR
 CHARACTER(LEN=*), INTENT(IN) :: STRING
 CHARACTER(LEN=80) :: ERRMSG
 INTEGER :: IRET

 IF( ERR == NF90_NOERR )RETURN
 ERRMSG = NF90_STRERROR(ERR)
 PRINT*,''
 PRINT*,'FATAL ERROR: ', TRIM(STRING), ': ', TRIM(ERRMSG)
 PRINT*,'STOP.'
 CALL MPI_ABORT(MPI_COMM_WORLD, 999, IRET)

 RETURN
 END SUBROUTINE NETCDF_ERR

<<<<<<< HEAD
 SUBROUTINE READ_GSI_DATA(GSI_FILE,FILE_TYPE,LSOIL)
=======
 !> Read file from the GSI containing the foundation temperature
 !! increments and mask.
 !!
 !! The data is in NetCDF and on a gaussian grid. The grid contains two
 !! extra rows for each pole. The interpolation from gaussian to
 !! native grid assumes no pole points, so these are removed.
 !!
 !! @param[in] GSI_FILE Path/name of the GSI file to be read.
 !! @author George Gayno NOAA/EMC
 SUBROUTINE READ_GSI_DATA(GSI_FILE)
>>>>>>> aa2e0d58

 IMPLICIT NONE

 CHARACTER(LEN=*), INTENT(IN)     :: GSI_FILE
 CHARACTER(LEN=3), INTENT(IN)     :: FILE_TYPE 
 INTEGER, INTENT(IN), OPTIONAL    :: LSOIL

 INTEGER                          :: ERROR, ID_DIM, NCID
 INTEGER                          :: ID_VAR, J

 INTEGER(KIND=1), ALLOCATABLE     :: IDUMMY(:,:)

 REAL(KIND=8), ALLOCATABLE        :: DUMMY(:,:)

 CHARACTER(LEN=1)                 :: K_CH
 CHARACTER(LEN=10)                :: INCVAR
 CHARACTER(LEN=80)                :: err_msg
 INTEGER                          :: K, I 

 PRINT*
 PRINT*, "READ INPUT GSI DATA FROM: "//TRIM(GSI_FILE)

 ! read common header
 ERROR=NF90_OPEN(TRIM(GSI_FILE),NF90_NOWRITE,NCID)
 CALL NETCDF_ERR(ERROR, 'OPENING FILE: '//TRIM(GSI_FILE) )

 ERROR=NF90_INQ_DIMID(NCID, 'latitude', ID_DIM)
 CALL NETCDF_ERR(ERROR, 'READING latitude ID' )
 ERROR=NF90_INQUIRE_DIMENSION(NCID,ID_DIM,LEN=JDIM_GAUS)
 CALL NETCDF_ERR(ERROR, 'READING latitude length' )
 JDIM_GAUS = JDIM_GAUS - 2  ! WILL IGNORE POLE POINTS
 
 ERROR=NF90_INQ_DIMID(NCID, 'longitude', ID_DIM)
 CALL NETCDF_ERR(ERROR, 'READING longitudei ID' )
 ERROR=NF90_INQUIRE_DIMENSION(NCID,ID_DIM,LEN=IDIM_GAUS)
 CALL NETCDF_ERR(ERROR, 'READING longitude length' )

 IF (FILE_TYPE=='NST') then
     ALLOCATE(DUMMY(IDIM_GAUS,JDIM_GAUS+2))
     ALLOCATE(DTREF_GAUS(IDIM_GAUS,JDIM_GAUS))

     ERROR=NF90_INQ_VARID(NCID, "dtf", ID_VAR)
     CALL NETCDF_ERR(ERROR, 'READING dtf ID' )
     ERROR=NF90_GET_VAR(NCID, ID_VAR, DUMMY)
     CALL NETCDF_ERR(ERROR, 'READING dtf' )

     ALLOCATE(IDUMMY(IDIM_GAUS,JDIM_GAUS+2))
     ALLOCATE(SLMSK_GAUS(IDIM_GAUS,JDIM_GAUS))

     ERROR=NF90_INQ_VARID(NCID, "msk", ID_VAR)
     CALL NETCDF_ERR(ERROR, 'READING msk ID' )
     ERROR=NF90_GET_VAR(NCID, ID_VAR, IDUMMY)
     CALL NETCDF_ERR(ERROR, 'READING msk' )

    ! REMOVE POLE POINTS.

     DO J = 1, JDIM_GAUS
       SLMSK_GAUS(:,J) = IDUMMY(:,J+1)
       DTREF_GAUS(:,J) = DUMMY(:,J+1)
     ENDDO

 ELSEIF (FILE_TYPE=='LND') then 

     ALLOCATE(DUMMY(IDIM_GAUS,JDIM_GAUS+2))
     ALLOCATE(STC_INC_GAUS(LSOIL,IDIM_GAUS,JDIM_GAUS))

     ! read in soil temperature increments in each layer
     DO K = 1, LSOIL
         WRITE(K_CH, '(I1)') K

         INCVAR = "soilt"//K_CH//"_inc"
         ERROR=NF90_INQ_VARID(NCID, INCVAR, ID_VAR)
         err_msg = "reading "//INCVAR//" ID" 
         CALL NETCDF_ERR(ERROR, trim(err_msg))
         ERROR=NF90_GET_VAR(NCID, ID_VAR, DUMMY)
         err_msg = "reading "//INCVAR//" data"
         CALL NETCDF_ERR(ERROR, err_msg) 

         DO J = 1, JDIM_GAUS
           STC_INC_GAUS(K,:,J) = DUMMY(:,J+1)
         ENDDO
     ENDDO

     ALLOCATE(IDUMMY(IDIM_GAUS,JDIM_GAUS+2))
     ALLOCATE(SOILSNOW_GAUS(IDIM_GAUS,JDIM_GAUS))

     ERROR=NF90_INQ_VARID(NCID, "soilsnow_mask", ID_VAR)
     CALL NETCDF_ERR(ERROR, 'READING soilsnow_mask ID' )
     ERROR=NF90_GET_VAR(NCID, ID_VAR, IDUMMY)
     CALL NETCDF_ERR(ERROR, 'READING soilsnow_mask' )

    ! REMOVE POLE POINTS.

     DO J = 1, JDIM_GAUS
       SOILSNOW_GAUS(:,J) = IDUMMY(:,J+1)
     ENDDO


 ELSE 
    print *, 'WARNING: FILE_TYPE', FILE_TYPE, 'not recognised.', &      
                ', no increments read in'  
 ENDIF

 IF(ALLOCATED(DUMMY)) DEALLOCATE(DUMMY)
 IF(ALLOCATED(IDUMMY)) DEALLOCATE(IDUMMY)

 ERROR = NF90_CLOSE(NCID)

 END SUBROUTINE READ_GSI_DATA

 !> Read the first guess surface records and nsst records (if
 !! selected) for a single cubed-sphere tile.
 !!
 !! @param[in] LSOIL Number of soil layers.
 !! @param[in] LENSFC Total number of points on a tile.
 !! @param[in] DO_NSST When true, nsst fields are read.
 !! @param[out] TSFFCS Skin Temperature.
 !! @param[out] SMCFCS Total volumetric soil moisture.
 !! @param[out] SNOFCS Liquid-equivalent snow depth.
 !! @param[out] STCFCS Soil temperature.
 !! @param[out] TG3FCS Soil substrate temperature.
 !! @param[out] ZORFCS Roughness length.
 !! @param[out] CVFCS Cloud cover.
 !! @param[out] CVBFCS Cloud base.
 !! @param[out] CVTFCS Cloud top.
 !! @param[out] ALBFCS Snow-free albedo.
 !! @param[out] SLIFCS Land-sea mask including ice flag.
 !! @param[out] VEGFCS Vegetation greenness.
 !! @param[out] CNPFCS Plant canopy moisture content.
 !! @param[out] F10M log((z0+10)/z0). See model routine sfc_diff.f for details.
 !! @param[out] VETFCS Vegetation type.
 !! @param[out] SOTFCS Soil type.
 !! @param[out] ALFFCS Fractional coverage for strong/weak zenith angle
 !! dependent albedo.
 !! @param[out] USTAR Friction velocity.
 !! @param[out] FMM log((z0+z1)/z0). See model routine sfc_diff.f for details.
 !! @param[out] FHH log((ztmax+z1)/ztmax). See model routine sfc_diff.f for
 !! details.
 !! @param[out] SIHFCS Sea ice depth.
 !! @param[out] SICFCS Sea ice concentration.
 !! @param[out] SITFCS Sea ice temperature.
 !! @param[out] TPRCP Precipitation.
 !! @param[out] SRFLAG Snow/rain flag.
 !! @param[out] SWDFCS Physical snow depth.
 !! @param[out] VMNFCS Minimum vegetation greenness.
 !! @param[out] VMXFCS Maximum vegetation greenness.
 !! @param[out] SLCFCS Liquid portion of volumetric soil moisture.
 !! @param[out] SLPFCS Slope type.
 !! @param[out] ABSFCS Maximum snow albedo.
 !! @param[out] T2M Two-meter air temperature.
 !! @param[out] Q2M Two-meter specific humidity.
 !! @param[out] SLMASK Land-sea mask without ice flag.
 !! @param[out] ZSOIL Soil layer thickness.
 !! @param[out] NSST Data structure containing nsst fields.
 !! @author George Gayno NOAA/EMC
 SUBROUTINE READ_DATA(TSFFCS,SMCFCS,SNOFCS,STCFCS, &
                      TG3FCS,ZORFCS, &
                      CVFCS,CVBFCS,CVTFCS,ALBFCS, &
                      SLIFCS,VEGFCS,CNPFCS,F10M, &
                      VETFCS,SOTFCS,ALFFCS, &
                      USTAR,FMM,FHH, &
                      SIHFCS,SICFCS,SITFCS, &
                      TPRCP,SRFLAG,SWDFCS,  &
                      VMNFCS,VMXFCS,SLCFCS, &
                      SLPFCS,ABSFCS,T2M,Q2M,SLMASK, &
                      ZSOIL,LSOIL,LENSFC,DO_NSST,NSST)
 USE MPI

 IMPLICIT NONE

 INTEGER, INTENT(IN)       :: LSOIL, LENSFC

 LOGICAL, INTENT(IN)       :: DO_NSST

 REAL, INTENT(OUT)         :: CVFCS(LENSFC), CVBFCS(LENSFC)
 REAL, INTENT(OUT)         :: CVTFCS(LENSFC), ALBFCS(LENSFC,4)
 REAL, INTENT(OUT)         :: SLIFCS(LENSFC), CNPFCS(LENSFC)
 REAL, INTENT(OUT)         :: VEGFCS(LENSFC), F10M(LENSFC)
 REAL, INTENT(OUT)         :: VETFCS(LENSFC), SOTFCS(LENSFC)
 REAL, INTENT(OUT)         :: TSFFCS(LENSFC), SNOFCS(LENSFC)
 REAL, INTENT(OUT)         :: TG3FCS(LENSFC), ZORFCS(LENSFC)
 REAL, INTENT(OUT)         :: ALFFCS(LENSFC,2), USTAR(LENSFC)
 REAL, INTENT(OUT)         :: FMM(LENSFC), FHH(LENSFC)
 REAL, INTENT(OUT)         :: SIHFCS(LENSFC), SICFCS(LENSFC)
 REAL, INTENT(OUT)         :: SITFCS(LENSFC), TPRCP(LENSFC)
 REAL, INTENT(OUT)         :: SRFLAG(LENSFC), SWDFCS(LENSFC)
 REAL, INTENT(OUT)         :: VMNFCS(LENSFC), VMXFCS(LENSFC)
 REAL, INTENT(OUT)         :: SLPFCS(LENSFC), ABSFCS(LENSFC)
 REAL, INTENT(OUT)         :: T2M(LENSFC), Q2M(LENSFC), SLMASK(LENSFC)
 REAL, INTENT(OUT)         :: SLCFCS(LENSFC,LSOIL)
 REAL, INTENT(OUT)         :: SMCFCS(LENSFC,LSOIL)
 REAL, INTENT(OUT)         :: STCFCS(LENSFC,LSOIL)
 REAL(KIND=4), INTENT(OUT) :: ZSOIL(LSOIL)

 TYPE(NSST_DATA)           :: NSST

 CHARACTER(LEN=50)         :: FNBGSI
 CHARACTER(LEN=3)          :: RANKCH

 INTEGER                   :: ERROR, NCID, MYRANK
 INTEGER                   :: IDIM, JDIM, ID_DIM
 INTEGER                   :: ID_VAR, IERR

 REAL(KIND=8), ALLOCATABLE :: DUMMY(:,:), DUMMY3D(:,:,:)

 CALL MPI_COMM_RANK(MPI_COMM_WORLD, MYRANK, ERROR)

 WRITE(RANKCH, '(I3.3)') (MYRANK+1)

 FNBGSI = "./fnbgsi." // RANKCH

 PRINT*
 PRINT*, "READ INPUT SFC DATA FROM: "//TRIM(FNBGSI)

 ERROR=NF90_OPEN(TRIM(FNBGSI),NF90_NOWRITE,NCID)
 CALL NETCDF_ERR(ERROR, 'OPENING FILE: '//TRIM(FNBGSI) )

 ERROR=NF90_INQ_DIMID(NCID, 'xaxis_1', ID_DIM)
 CALL NETCDF_ERR(ERROR, 'READING xaxis_1' )
 ERROR=NF90_INQUIRE_DIMENSION(NCID,ID_DIM,LEN=IDIM)
 CALL NETCDF_ERR(ERROR, 'READING xaxis_1' )

 ERROR=NF90_INQ_DIMID(NCID, 'yaxis_1', ID_DIM)
 CALL NETCDF_ERR(ERROR, 'READING yaxis_1' )
 ERROR=NF90_INQUIRE_DIMENSION(NCID,ID_DIM,LEN=JDIM)
 CALL NETCDF_ERR(ERROR, 'READING yaxis_1' )

 IF ((IDIM*JDIM) /= LENSFC) THEN
   PRINT*,'FATAL ERROR: DIMENSIONS WRONG.'
   CALL MPI_ABORT(MPI_COMM_WORLD, 88, IERR)
 ENDIF

 ALLOCATE(DUMMY(IDIM,JDIM))

 ERROR=NF90_INQ_VARID(NCID, "tsea", ID_VAR)
 CALL NETCDF_ERR(ERROR, 'READING tsea ID' )
 ERROR=NF90_GET_VAR(NCID, ID_VAR, dummy)
 CALL NETCDF_ERR(ERROR, 'READING tsea' )
 TSFFCS = RESHAPE(DUMMY, (/LENSFC/))

 ERROR=NF90_INQ_VARID(NCID, "sheleg", ID_VAR)
 CALL NETCDF_ERR(ERROR, 'READING sheleg ID' )
 ERROR=NF90_GET_VAR(NCID, ID_VAR, dummy)
 CALL NETCDF_ERR(ERROR, 'READING sheleg' )
 SNOFCS = RESHAPE(DUMMY, (/LENSFC/))

 ERROR=NF90_INQ_VARID(NCID, "tg3", ID_VAR)
 CALL NETCDF_ERR(ERROR, 'READING tg3 ID' )
 ERROR=NF90_GET_VAR(NCID, ID_VAR, dummy)
 CALL NETCDF_ERR(ERROR, 'READING tg3' )
 TG3FCS = RESHAPE(DUMMY, (/LENSFC/))

 ERROR=NF90_INQ_VARID(NCID, "zorl", ID_VAR)
 CALL NETCDF_ERR(ERROR, 'READING zorl ID' )
 ERROR=NF90_GET_VAR(NCID, ID_VAR, dummy)
 CALL NETCDF_ERR(ERROR, 'READING zorl' )
 ZORFCS = RESHAPE(DUMMY, (/LENSFC/))

 ERROR=NF90_INQ_VARID(NCID, "alvsf", ID_VAR)
 CALL NETCDF_ERR(ERROR, 'READING alvsf ID' )
 ERROR=NF90_GET_VAR(NCID, ID_VAR, dummy)
 CALL NETCDF_ERR(ERROR, 'READING alvsf' )
 ALBFCS(:,1) = RESHAPE(DUMMY, (/LENSFC/))

 ERROR=NF90_INQ_VARID(NCID, "alvwf", ID_VAR)
 CALL NETCDF_ERR(ERROR, 'READING alvwf ID' )
 ERROR=NF90_GET_VAR(NCID, ID_VAR, dummy)
 CALL NETCDF_ERR(ERROR, 'READING alvwf' )
 ALBFCS(:,2) = RESHAPE(DUMMY, (/LENSFC/))

 ERROR=NF90_INQ_VARID(NCID, "alnsf", ID_VAR)
 CALL NETCDF_ERR(ERROR, 'READING alnsf ID' )
 ERROR=NF90_GET_VAR(NCID, ID_VAR, dummy)
 CALL NETCDF_ERR(ERROR, 'READING alnsf' )
 ALBFCS(:,3) = RESHAPE(DUMMY, (/LENSFC/))

 ERROR=NF90_INQ_VARID(NCID, "alnwf", ID_VAR)
 CALL NETCDF_ERR(ERROR, 'READING alnwf ID' )
 ERROR=NF90_GET_VAR(NCID, ID_VAR, dummy)
 CALL NETCDF_ERR(ERROR, 'READING alnwf' )
 ALBFCS(:,4) = RESHAPE(DUMMY, (/LENSFC/))
  
 ERROR=NF90_INQ_VARID(NCID, "slmsk", ID_VAR)
 CALL NETCDF_ERR(ERROR, 'READING slmsk ID' )
 ERROR=NF90_GET_VAR(NCID, ID_VAR, dummy)
 CALL NETCDF_ERR(ERROR, 'READING slmsk' )
 SLIFCS = RESHAPE(DUMMY, (/LENSFC/))
 SLMASK = SLIFCS
 WHERE (SLMASK > 1.5) SLMASK=0.0  ! remove sea ice
  
 ERROR=NF90_INQ_VARID(NCID, "canopy", ID_VAR)
 CALL NETCDF_ERR(ERROR, 'READING canopy ID' )
 ERROR=NF90_GET_VAR(NCID, ID_VAR, dummy)
 CALL NETCDF_ERR(ERROR, 'READING canopy' )
 CNPFCS = RESHAPE(DUMMY, (/LENSFC/))
  
 ERROR=NF90_INQ_VARID(NCID, "vfrac", ID_VAR)
 CALL NETCDF_ERR(ERROR, 'READING vfrac ID' )
 ERROR=NF90_GET_VAR(NCID, ID_VAR, dummy)
 CALL NETCDF_ERR(ERROR, 'READING vfrac' )
 VEGFCS = RESHAPE(DUMMY, (/LENSFC/))
  
 ERROR=NF90_INQ_VARID(NCID, "f10m", ID_VAR)
 CALL NETCDF_ERR(ERROR, 'READING f10m ID' )
 ERROR=NF90_GET_VAR(NCID, ID_VAR, dummy)
 CALL NETCDF_ERR(ERROR, 'READING f10m' )
 F10M = RESHAPE(DUMMY, (/LENSFC/))
  
 ERROR=NF90_INQ_VARID(NCID, "vtype", ID_VAR)
 CALL NETCDF_ERR(ERROR, 'READING vtype ID' )
 ERROR=NF90_GET_VAR(NCID, ID_VAR, dummy)
 CALL NETCDF_ERR(ERROR, 'READING vtype' )
 VETFCS = RESHAPE(DUMMY, (/LENSFC/))
  
 ERROR=NF90_INQ_VARID(NCID, "stype", ID_VAR)
 CALL NETCDF_ERR(ERROR, 'READING stype ID' )
 ERROR=NF90_GET_VAR(NCID, ID_VAR, dummy)
 CALL NETCDF_ERR(ERROR, 'READING stype' )
 SOTFCS = RESHAPE(DUMMY, (/LENSFC/))
  
 ERROR=NF90_INQ_VARID(NCID, "facsf", ID_VAR)
 CALL NETCDF_ERR(ERROR, 'READING facsf ID' )
 ERROR=NF90_GET_VAR(NCID, ID_VAR, dummy)
 CALL NETCDF_ERR(ERROR, 'READING facsf' )
 ALFFCS(:,1) = RESHAPE(DUMMY, (/LENSFC/))
  
 ERROR=NF90_INQ_VARID(NCID, "facwf", ID_VAR)
 CALL NETCDF_ERR(ERROR, 'READING facwf ID' )
 ERROR=NF90_GET_VAR(NCID, ID_VAR, dummy)
 CALL NETCDF_ERR(ERROR, 'READING facwf' )
 ALFFCS(:,2) = RESHAPE(DUMMY, (/LENSFC/))
  
 ERROR=NF90_INQ_VARID(NCID, "uustar", ID_VAR)
 CALL NETCDF_ERR(ERROR, 'READING uustar ID' )
 ERROR=NF90_GET_VAR(NCID, ID_VAR, dummy)
 CALL NETCDF_ERR(ERROR, 'READING uustar' )
 USTAR = RESHAPE(DUMMY, (/LENSFC/))
  
 ERROR=NF90_INQ_VARID(NCID, "ffmm", ID_VAR)
 CALL NETCDF_ERR(ERROR, 'READING ffmm ID' )
 ERROR=NF90_GET_VAR(NCID, ID_VAR, dummy)
 CALL NETCDF_ERR(ERROR, 'READING ffmm' )
 FMM = RESHAPE(DUMMY, (/LENSFC/))
  
 ERROR=NF90_INQ_VARID(NCID, "ffhh", ID_VAR)
 CALL NETCDF_ERR(ERROR, 'READING ffhh ID' )
 ERROR=NF90_GET_VAR(NCID, ID_VAR, dummy)
 CALL NETCDF_ERR(ERROR, 'READING ffhh' )
 FHH = RESHAPE(DUMMY, (/LENSFC/))
  
 ERROR=NF90_INQ_VARID(NCID, "hice", ID_VAR)
 CALL NETCDF_ERR(ERROR, 'READING hice ID' )
 ERROR=NF90_GET_VAR(NCID, ID_VAR, dummy)
 CALL NETCDF_ERR(ERROR, 'READING hice' )
 SIHFCS = RESHAPE(DUMMY, (/LENSFC/))
  
 ERROR=NF90_INQ_VARID(NCID, "fice", ID_VAR)
 CALL NETCDF_ERR(ERROR, 'READING fice ID' )
 ERROR=NF90_GET_VAR(NCID, ID_VAR, dummy)
 CALL NETCDF_ERR(ERROR, 'READING fice' )
 SICFCS = RESHAPE(DUMMY, (/LENSFC/))
  
 ERROR=NF90_INQ_VARID(NCID, "tisfc", ID_VAR)
 CALL NETCDF_ERR(ERROR, 'READING tisfc ID' )
 ERROR=NF90_GET_VAR(NCID, ID_VAR, dummy)
 CALL NETCDF_ERR(ERROR, 'READING tisfc' )
 SITFCS = RESHAPE(DUMMY, (/LENSFC/))
  
 ERROR=NF90_INQ_VARID(NCID, "tprcp", ID_VAR)
 CALL NETCDF_ERR(ERROR, 'READING tprcp ID' )
 ERROR=NF90_GET_VAR(NCID, ID_VAR, dummy)
 CALL NETCDF_ERR(ERROR, 'READING tprcp' )
 TPRCP = RESHAPE(DUMMY, (/LENSFC/))
  
 ERROR=NF90_INQ_VARID(NCID, "srflag", ID_VAR)
 CALL NETCDF_ERR(ERROR, 'READING srflag ID' )
 ERROR=NF90_GET_VAR(NCID, ID_VAR, dummy)
 CALL NETCDF_ERR(ERROR, 'READING srflag' )
 SRFLAG = RESHAPE(DUMMY, (/LENSFC/))
  
 ERROR=NF90_INQ_VARID(NCID, "snwdph", ID_VAR)
 CALL NETCDF_ERR(ERROR, 'READING snwdph ID' )
 ERROR=NF90_GET_VAR(NCID, ID_VAR, dummy)
 CALL NETCDF_ERR(ERROR, 'READING snwdph' )
 SWDFCS = RESHAPE(DUMMY, (/LENSFC/))
  
 ERROR=NF90_INQ_VARID(NCID, "shdmin", ID_VAR)
 CALL NETCDF_ERR(ERROR, 'READING shdmin ID' )
 ERROR=NF90_GET_VAR(NCID, ID_VAR, dummy)
 CALL NETCDF_ERR(ERROR, 'READING shdmin' )
 VMNFCS = RESHAPE(DUMMY, (/LENSFC/))
  
 ERROR=NF90_INQ_VARID(NCID, "shdmax", ID_VAR)
 CALL NETCDF_ERR(ERROR, 'READING shdmax ID' )
 ERROR=NF90_GET_VAR(NCID, ID_VAR, dummy)
 CALL NETCDF_ERR(ERROR, 'READING shdmax' )
 VMXFCS = RESHAPE(DUMMY, (/LENSFC/))
  
 ERROR=NF90_INQ_VARID(NCID, "slope", ID_VAR)
 CALL NETCDF_ERR(ERROR, 'READING slope ID' )
 ERROR=NF90_GET_VAR(NCID, ID_VAR, dummy)
 CALL NETCDF_ERR(ERROR, 'READING slope' )
 SLPFCS = RESHAPE(DUMMY, (/LENSFC/))
  
 ERROR=NF90_INQ_VARID(NCID, "snoalb", ID_VAR)
 CALL NETCDF_ERR(ERROR, 'READING snoalb ID' )
 ERROR=NF90_GET_VAR(NCID, ID_VAR, dummy)
 CALL NETCDF_ERR(ERROR, 'READING snoalb' )
 ABSFCS = RESHAPE(DUMMY, (/LENSFC/))
  
 ERROR=NF90_INQ_VARID(NCID, "t2m", ID_VAR)
 CALL NETCDF_ERR(ERROR, 'READING t2m ID' )
 ERROR=NF90_GET_VAR(NCID, ID_VAR, dummy)
 CALL NETCDF_ERR(ERROR, 'READING t2m' )
 T2M = RESHAPE(DUMMY, (/LENSFC/))
  
 ERROR=NF90_INQ_VARID(NCID, "q2m", ID_VAR)
 CALL NETCDF_ERR(ERROR, 'READING q2m ID' )
 ERROR=NF90_GET_VAR(NCID, ID_VAR, dummy)
 CALL NETCDF_ERR(ERROR, 'READING q2m' )
 Q2M = RESHAPE(DUMMY, (/LENSFC/))
  
 NSST_READ : IF(DO_NSST) THEN

   PRINT*
   PRINT*,"WILL READ NSST RECORDS."

   ERROR=NF90_INQ_VARID(NCID, "c_0", ID_VAR)
   CALL NETCDF_ERR(ERROR, 'READING c_0 ID' )
   ERROR=NF90_GET_VAR(NCID, ID_VAR, dummy)
   CALL NETCDF_ERR(ERROR, 'READING c_0' )
   NSST%C_0 = RESHAPE(DUMMY, (/LENSFC/))

   ERROR=NF90_INQ_VARID(NCID, "c_d", ID_VAR)
   CALL NETCDF_ERR(ERROR, 'READING c_d ID' )
   ERROR=NF90_GET_VAR(NCID, ID_VAR, dummy)
   CALL NETCDF_ERR(ERROR, 'READING c_d' )
   NSST%C_D = RESHAPE(DUMMY, (/LENSFC/))

   ERROR=NF90_INQ_VARID(NCID, "d_conv", ID_VAR)
   CALL NETCDF_ERR(ERROR, 'READING d_conv ID' )
   ERROR=NF90_GET_VAR(NCID, ID_VAR, dummy)
   CALL NETCDF_ERR(ERROR, 'READING d_conv' )
   NSST%D_CONV = RESHAPE(DUMMY, (/LENSFC/))

   ERROR=NF90_INQ_VARID(NCID, "dt_cool", ID_VAR)
   CALL NETCDF_ERR(ERROR, 'READING dt_cool ID' )
   ERROR=NF90_GET_VAR(NCID, ID_VAR, dummy)
   CALL NETCDF_ERR(ERROR, 'READING dt_cool' )
   NSST%DT_COOL = RESHAPE(DUMMY, (/LENSFC/))

   ERROR=NF90_INQ_VARID(NCID, "ifd", ID_VAR)
   CALL NETCDF_ERR(ERROR, 'READING ifd ID' )
   ERROR=NF90_GET_VAR(NCID, ID_VAR, dummy)
   CALL NETCDF_ERR(ERROR, 'READING ifd' )
   NSST%IFD = RESHAPE(DUMMY, (/LENSFC/))

   ERROR=NF90_INQ_VARID(NCID, "qrain", ID_VAR)
   CALL NETCDF_ERR(ERROR, 'READING qrain ID' )
   ERROR=NF90_GET_VAR(NCID, ID_VAR, dummy)
   CALL NETCDF_ERR(ERROR, 'READING qrain' )
   NSST%QRAIN = RESHAPE(DUMMY, (/LENSFC/))

   ERROR=NF90_INQ_VARID(NCID, "tref", ID_VAR)
   CALL NETCDF_ERR(ERROR, 'READING tref ID' )
   ERROR=NF90_GET_VAR(NCID, ID_VAR, dummy)
   CALL NETCDF_ERR(ERROR, 'READING tref' )
   NSST%TREF = RESHAPE(DUMMY, (/LENSFC/))

   ERROR=NF90_INQ_VARID(NCID, "w_0", ID_VAR)
   CALL NETCDF_ERR(ERROR, 'READING w_0 ID' )
   ERROR=NF90_GET_VAR(NCID, ID_VAR, dummy)
   CALL NETCDF_ERR(ERROR, 'READING w_0' )
   NSST%W_0 = RESHAPE(DUMMY, (/LENSFC/))

   ERROR=NF90_INQ_VARID(NCID, "w_d", ID_VAR)
   CALL NETCDF_ERR(ERROR, 'READING w_d ID' )
   ERROR=NF90_GET_VAR(NCID, ID_VAR, dummy)
   CALL NETCDF_ERR(ERROR, 'READING w_d' )
   NSST%W_D = RESHAPE(DUMMY, (/LENSFC/))

   ERROR=NF90_INQ_VARID(NCID, "xs", ID_VAR)
   CALL NETCDF_ERR(ERROR, 'READING xs ID' )
   ERROR=NF90_GET_VAR(NCID, ID_VAR, dummy)
   CALL NETCDF_ERR(ERROR, 'READING xs' )
   NSST%XS = RESHAPE(DUMMY, (/LENSFC/))

   ERROR=NF90_INQ_VARID(NCID, "xt", ID_VAR)
   CALL NETCDF_ERR(ERROR, 'READING xt ID' )
   ERROR=NF90_GET_VAR(NCID, ID_VAR, dummy)
   CALL NETCDF_ERR(ERROR, 'READING xt' )
   NSST%XT = RESHAPE(DUMMY, (/LENSFC/))

   ERROR=NF90_INQ_VARID(NCID, "xtts", ID_VAR)
   CALL NETCDF_ERR(ERROR, 'READING xtts ID' )
   ERROR=NF90_GET_VAR(NCID, ID_VAR, dummy)
   CALL NETCDF_ERR(ERROR, 'READING xtts' )
   NSST%XTTS = RESHAPE(DUMMY, (/LENSFC/))

   ERROR=NF90_INQ_VARID(NCID, "xu", ID_VAR)
   CALL NETCDF_ERR(ERROR, 'READING xu ID' )
   ERROR=NF90_GET_VAR(NCID, ID_VAR, dummy)
   CALL NETCDF_ERR(ERROR, 'READING xu' )
   NSST%XU = RESHAPE(DUMMY, (/LENSFC/))

   ERROR=NF90_INQ_VARID(NCID, "xv", ID_VAR)
   CALL NETCDF_ERR(ERROR, 'READING xv ID' )
   ERROR=NF90_GET_VAR(NCID, ID_VAR, dummy)
   CALL NETCDF_ERR(ERROR, 'READING xv' )
   NSST%XV = RESHAPE(DUMMY, (/LENSFC/))

   ERROR=NF90_INQ_VARID(NCID, "xz", ID_VAR)
   CALL NETCDF_ERR(ERROR, 'READING xz ID' )
   ERROR=NF90_GET_VAR(NCID, ID_VAR, dummy)
   CALL NETCDF_ERR(ERROR, 'READING xz' )
   NSST%XZ = RESHAPE(DUMMY, (/LENSFC/))

   ERROR=NF90_INQ_VARID(NCID, "xzts", ID_VAR)
   CALL NETCDF_ERR(ERROR, 'READING xzts ID' )
   ERROR=NF90_GET_VAR(NCID, ID_VAR, dummy)
   CALL NETCDF_ERR(ERROR, 'READING xzts' )
   NSST%XZTS = RESHAPE(DUMMY, (/LENSFC/))

   ERROR=NF90_INQ_VARID(NCID, "z_c", ID_VAR)
   CALL NETCDF_ERR(ERROR, 'READING z_c ID' )
   ERROR=NF90_GET_VAR(NCID, ID_VAR, dummy)
   CALL NETCDF_ERR(ERROR, 'READING z_c' )
   NSST%Z_C = RESHAPE(DUMMY, (/LENSFC/))

   ERROR=NF90_INQ_VARID(NCID, "zm", ID_VAR)
   CALL NETCDF_ERR(ERROR, 'READING zm ID' )
   ERROR=NF90_GET_VAR(NCID, ID_VAR, dummy)
   CALL NETCDF_ERR(ERROR, 'READING zm' )
   NSST%ZM = RESHAPE(DUMMY, (/LENSFC/))

 END IF NSST_READ

 DEALLOCATE(DUMMY)

 ALLOCATE(DUMMY3D(IDIM,JDIM,LSOIL))

 ERROR=NF90_INQ_VARID(NCID, "smc", ID_VAR)
 CALL NETCDF_ERR(ERROR, 'READING smc ID' )
 ERROR=NF90_GET_VAR(NCID, ID_VAR, dummy3d)
 CALL NETCDF_ERR(ERROR, 'READING smc' )
 SMCFCS = RESHAPE(DUMMY3D, (/LENSFC,LSOIL/))

 ERROR=NF90_INQ_VARID(NCID, "slc", ID_VAR)
 CALL NETCDF_ERR(ERROR, 'READING slc ID' )
 ERROR=NF90_GET_VAR(NCID, ID_VAR, dummy3d)
 CALL NETCDF_ERR(ERROR, 'READING slc' )
 SLCFCS = RESHAPE(DUMMY3D, (/LENSFC,LSOIL/))

 ERROR=NF90_INQ_VARID(NCID, "stc", ID_VAR)
 CALL NETCDF_ERR(ERROR, 'READING stc ID' )
 ERROR=NF90_GET_VAR(NCID, ID_VAR, dummy3d)
 CALL NETCDF_ERR(ERROR, 'READING stc' )
 STCFCS = RESHAPE(DUMMY3D, (/LENSFC,LSOIL/))

 DEALLOCATE(DUMMY3D)

! cloud fields not in warm restart files.  set to zero?

 CVFCS = 0.0
 CVTFCS = 0.0
 CVBFCS = 0.0

! soil layer thicknesses not in warm restart files.  hardwire
! for now.

 ZSOIL(1) = -0.1
 ZSOIL(2) = -0.4
 ZSOIL(3) = -1.0
 ZSOIL(4) = -2.0

 ERROR = NF90_CLOSE(NCID)

 END SUBROUTINE READ_DATA
 
 !> Read a GRIB1 sst climatological analysis file.
 !!
 !! Read the sst analysis and save it as an expanded and
 !! transposed array.
 !!
 !! @note The data is stored from north to south, but this 
 !! routine flips the poles. 
 !!   
 !! @param[in] file_sst File name of the sst file.
 !! @param[in] mlat_sst 'j' dimension of the sst data.
 !! @param[in] mlon_sst 'i' dimension of the sst data.
 !! @param[in] mon The month of the year.
 !! @param[out] sst The sst analysis data.
 !! @param[out] rlats_sst The latitudes of the sst data points.
 !! @param[out] rlons_sst The longitudes of the sst data points.
 !! @author Xu Li NOAA/EMC @date 2019-03-13
subroutine read_tf_clim_grb(file_sst,sst,rlats_sst,rlons_sst,mlat_sst,mlon_sst,mon)

  use mpi

  implicit none

! declare passed variables and arrays
  character(*)                       , intent(in   ) :: file_sst
  integer                            , intent(in   ) :: mon,mlat_sst,mlon_sst
  real, dimension(mlat_sst)          , intent(  out) :: rlats_sst
  real, dimension(mlon_sst)          , intent(  out) :: rlons_sst
  real, dimension(mlon_sst,mlat_sst) , intent(  out) :: sst

! declare local parameters
  integer,parameter:: lu_sst = 21   ! fortran unit number of grib sst file
  real, parameter :: deg2rad = 3.141593/180.0

! declare local variables and arrays
  logical(1), allocatable, dimension(:)    ::  lb

  integer :: nlat_sst !< Latitudinal dimension of the sst data.
  integer :: nlon_sst !< Longitudinal dimension of the sst data.
  integer :: iret,ni,nj
  integer :: mscan,kb1,ierr
  integer :: jincdir,i,iincdir,kb2,kb3,kf,kg,k,j,jf
  integer, dimension(22):: jgds,kgds
  integer, dimension(25):: jpds,kpds

  real :: xsst0 !< Latitude of the origin.
  real :: ysst0 !< Longitude of the origin.
  real :: dres  !< Latitude/longitude increment.
  real, allocatable, dimension(:) :: f
  
!************+******************************************************************************
!
! open sst analysis file (grib)
  write(*,*) ' sstclm : ',file_sst
  call baopenr(lu_sst,trim(file_sst),iret)
  if (iret /= 0 ) then
     write(6,*)'read_tf_clm_grb:  ***error*** opening sst file'
     CALL MPI_ABORT(MPI_COMM_WORLD, 111, ierr)
  endif

! define sst variables for read
  j=-1
  jpds=-1
  jgds=-1
  jpds(5)=11        ! sst variable
  jpds(6)=1         ! surface
  jpds(9) = mon
  call getgbh(lu_sst,0,j,jpds,jgds,kg,kf,k,kpds,kgds,iret)

  nlat_sst = kgds(3)   ! number points on longitude circle (360)
  nlon_sst = kgds(2)   ! number points on latitude circle (720)

! write(*,*) 'nlat_sst, nlon_sst, mon : ',nlat_sst, nlon_sst, mon
! write(*,*) 'mlat_sst, mlon_sst : ',mlat_sst, mlon_sst

! allocate arrays
  allocate(lb(nlat_sst*nlon_sst))
  allocate(f(nlat_sst*nlon_sst))
  jf=nlat_sst*nlon_sst

! read in the analysis
  call getgb(lu_sst,0,jf,j,jpds,jgds,kf,k,kpds,kgds,lb,f,iret)
  if (iret /= 0) then
     write(6,*)'read_tf_clm_grb:  ***error*** reading sst analysis data record'
     deallocate(lb,f)
     CALL MPI_ABORT(MPI_COMM_WORLD, 111, ierr)
  endif

  if ( (nlat_sst /= mlat_sst) .or. (nlon_sst /= mlon_sst) ) then
     write(6,*)'read_rtg_org:  inconsistent dimensions.  mlat_sst,mlon_sst=',&
          mlat_sst,mlon_sst,' -versus- nlat_sst,nlon_sst=',nlat_sst,nlon_sst
     deallocate(lb,f)
     CALL MPI_ABORT(MPI_COMM_WORLD, 111, ierr)
  endif

!
! get xlats and xlons
!
  dres = 180.0/real(nlat_sst)
  ysst0 = 0.5*dres-90.0
  xsst0 = 0.5*dres

! get lat_sst & lon_sst
  do j = 1, nlat_sst
     rlats_sst(j) = ysst0 + real(j-1)*dres
  enddo

  do i = 1, nlon_sst 
     rlons_sst(i) = (xsst0 + real(i-1)*dres)
  enddo

! load dimensions and grid specs.  check for unusual values
  ni=kgds(2)                ! 720 for 0.5 x 0.5
  nj=kgds(3)                ! 360 for 0.5 x 0.5 resolution

  mscan=kgds(11)
  kb1=ibits(mscan,7,1)   ! i scan direction
  kb2=ibits(mscan,6,1)   ! j scan direction
  kb3=ibits(mscan,5,1)   ! (i,j) or (j,i)

! get i and j scanning directions from kb1 and kb2.
! 0 yields +1, 1 yields -1. +1 is west to east, -1 is east to west.
  iincdir = 1-kb1*2

! 0 yields -1, 1 yields +1. +1 is south to north, -1 is north to south.
  jincdir = kb2*2 - 1

! write(*,*) 'read_tf_clim_grb,iincdir,jincdir : ',iincdir,jincdir
  do k=1,kf

!    kb3 from scan mode indicates if i points are consecutive
!    or if j points are consecutive
     if(kb3==0)then     !  (i,j)
        i=(ni+1)*kb1+(mod(k-1,ni)+1)*iincdir
        j=(nj+1)*(1-kb2)+jincdir*((k-1)/ni+1)
     else                !  (j,i)
        j=(nj+1)*(1-kb2)+(mod(k-1,nj)+1)*jincdir
        i=(ni+1)*kb1+iincdir*((k-1)/nj+1)
     endif
     sst (i,j) = f(k)
  end do
     
  deallocate(lb,f)

  call baclose(lu_sst,iret)
  if (iret /= 0 ) then
     write(6,*)'read_tf_clm_grb:  ***error*** close sst file'
     CALL MPI_ABORT(MPI_COMM_WORLD, 121, ierr)
  endif
  
end subroutine read_tf_clim_grb

!> Get the i/j dimensions of RTG SST climatology file.
!! The file is GRIB1.
!!
!! @param[in] file_sst File name of the sst file.
!! @param[in] mlat_sst The 'j' dimension of the data.
!! @param[in] mlon_sst The 'i' dimension of the data.
!! @author Xu Li NOAA/EMC @date 2019-03-13
subroutine get_tf_clm_dim(file_sst,mlat_sst,mlon_sst)
  use mpi

  implicit none

! declare passed variables and arrays
  character(*)                                   , intent(in ) :: file_sst
  integer                                        , intent(out) :: mlat_sst,mlon_sst

! declare local parameters
  integer,parameter:: lu_sst = 21   ! fortran unit number of grib sst file

  integer :: iret
  integer :: mscan,kb1
  integer :: kf,kg,k,j,ierr
  integer, dimension(22):: jgds,kgds
  integer, dimension(25):: jpds,kpds

!************+******************************************************************************
!
! open sst analysis file (grib)
  call baopenr(lu_sst,trim(file_sst),iret)
  if (iret /= 0 ) then
     write(6,*)'get_tf_clm_dim:  ***error*** opening sst file'
     CALL MPI_ABORT(MPI_COMM_WORLD, 111, ierr)
  endif

! define sst variables for read
  j=-1
  jpds=-1
  jgds=-1
  jpds(5)=11        ! sst variable
  jpds(6)=1         ! surface
  jpds(9) = 1
  call getgbh(lu_sst,0,j,jpds,jgds,kg,kf,k,kpds,kgds,iret)

  mlat_sst = kgds(3)   ! number points on longitude circle (360)
  mlon_sst = kgds(2)   ! number points on latitude circle (720)

  write(*,*) 'mlat_sst, mlon_sst : ',mlat_sst, mlon_sst

  call baclose(lu_sst,iret)
  if (iret /= 0 ) then
     write(6,*)'get_tf_clm_dim:  ***error*** close sst file'
     CALL MPI_ABORT(MPI_COMM_WORLD, 121, ierr)
  endif
end subroutine get_tf_clm_dim

!> Read the woa05 salinity monthly climatology file.
!! The file is NetCDF.
!!
!! @param[in] filename The name of the climatology file.
!! @param[in] nlat The 'j' dimension of the data in the file.
!! @param[in] nlon The 'i' dimension of the data in the file.
!! @param[in] itime The monthly record to read.
!! @param[out] xlats The latitude of the data points.
!! @param[out] xlons The longitude of the data points.
!! @param[out] sal The salinity.
!! @author Xu Li NOAA/EMC
subroutine read_salclm_gfs_nc(filename,sal,xlats,xlons,nlat,nlon,itime)
  use netcdf
  implicit none
  
  ! This is the name of the data file we will read.
  character (len=*),             intent(in)  :: filename
  integer,                       intent(in)  :: nlat,nlon
  integer,                       intent(in)  :: itime
  real,    dimension(nlat),      intent(out) :: xlats
  real,    dimension(nlon),      intent(out) :: xlons
  real,    dimension(nlon,nlat), intent(out) :: sal
! Local variables
  integer :: ncid,ntime

  integer, parameter :: ndims = 3
  character (len = *), parameter :: lat_name = "latitude"
  character (len = *), parameter :: lon_name = "longitude"
  character (len = *), parameter :: t_name = "time"
  character (len = *), parameter :: sal_name="sal"
  integer :: no_fill,fill_value
  integer :: time_varid,lon_varid, lat_varid, z_varid, sal_varid

  ! The start and count arrays will tell the netCDF library where to read our data.
  integer, dimension(ndims) :: start, count

  character (len = *), parameter :: units = "units"
  character (len = *), parameter :: sal_units = "psu" 
                                  ! PSU (Practical SalinitUnit). 1 PSU = 1g/kg
  character (len = *), parameter :: time_units = "months"
  character (len = *), parameter :: lat_units = "degrees_north"
  character (len = *), parameter :: lon_units = "degrees_east"

  integer :: missv
! Loop indices
  integer :: i,j

! Open the file. 
  call nc_check( nf90_open(filename, nf90_nowrite, ncid) )

! Get the varids of time, latitude, longitude & depth coordinate variables.
  call nc_check( nf90_inq_varid(ncid, t_name,   time_varid) )
  call nc_check( nf90_inq_varid(ncid, lat_name, lat_varid) )
  call nc_check( nf90_inq_varid(ncid, lon_name, lon_varid) )

! Read the time, latitude and longitude data.
! call nc_check( nf90_get_var(ncid, time_varid, ntime) )
  call nc_check( nf90_get_var(ncid, lat_varid,  xlats) )
  call nc_check( nf90_get_var(ncid, lon_varid,  xlons) )

! Get the varids of the sal netCDF variables.
  call nc_check( nf90_inq_varid(ncid, sal_name,sal_varid) )

! Read 1 record of nlat*nlon values, starting at the beginning 
! of the record (the (1, 1, 1, rec) element in the netCDF file).
  start = (/ 1, 1, itime /)
  count = (/ nlon, nlat, 1 /)

!  write(*,*) 'read_salclm_gfs_nc itime : ',itime
! Read the sal data from the file, one record at a time.
  call nc_check( nf90_get_var(ncid, sal_varid, sal, start, count) )

! Close the file. This frees up any internal netCDF resources
! associated with the file.
  call nc_check( nf90_close(ncid) )

! If we got this far, everything worked as expected. Yipee! 
!  print *,"*** SUCCESS reading file ", filename, "!"

end subroutine read_salclm_gfs_nc

!> Get the i/j dimensions of the data from a NetCDF file.
!!
!! @param[in] filename Name of the file to be read.
!! @param[out] nlat 'j' dimension of the data in the file.
!! @param[out] nlon 'i' dimension of the data in the file.
!! @author Xu Li NOAA/EMC
subroutine get_dim_nc(filename,nlat,nlon)
  use netcdf
  implicit none
  
  character (len=*), intent(in)  :: filename
  integer,           intent(out) :: nlat,nlon
! Local variables
  character (len = *), parameter :: lat_name = "latitude"
  character (len = *), parameter :: lon_name = "longitude"
  integer :: ncid
  integer :: LatDimID,LonDimID

! Open the file. 
  call nc_check( nf90_open(filename, nf90_nowrite, ncid) )

! Get dimensions 
  call nc_check( nf90_inq_dimid(ncid,lat_name,LatDimID) )
  call nc_check( nf90_inq_dimid(ncid,lon_name,LonDimID) )
  call nc_check( nf90_inquire_dimension(ncid,LatDimID,len=nlat) )
  call nc_check( nf90_inquire_dimension(ncid,LonDimID,len=nlon) )

!  write(*,'(a,1x,a6,2I8)') 'get_dim_nc, file, nlat, nlon : ',filename,nlat,nlon

! Close the file. This frees up any internal netCDF resources
! associated with the file.
  call nc_check( nf90_close(ncid) )

! If we got this far, everything worked as expected. Yipee! 
!  print *,"*** SUCCESS get dimensions from nc file ", filename, "!"

end subroutine get_dim_nc

!> Check the NetCDF status code. If there is an error,
!! print the library error message and stop processing.
!!
!! @param[in] status NetCDF status code.
!! @author Xu Li NOAA/EMC
subroutine nc_check(status)

  use mpi
  use netcdf

  integer, intent ( in) :: status
  integer :: ierr

  if(status /= nf90_noerr) then
    print *, trim(nf90_strerror(status))
    CALL MPI_ABORT(MPI_COMM_WORLD, 122, ierr)
  end if
end subroutine nc_check

 END MODULE READ_WRITE_DATA<|MERGE_RESOLUTION|>--- conflicted
+++ resolved
@@ -35,15 +35,6 @@
    REAL, ALLOCATABLE :: ZM(:)
  END TYPE NSST_DATA
 
-<<<<<<< HEAD
- INTEGER, PUBLIC              :: IDIM_GAUS, JDIM_GAUS
-
- INTEGER, ALLOCATABLE, PUBLIC :: SLMSK_GAUS(:,:)
- INTEGER, ALLOCATABLE, PUBLIC :: SOILSNOW_GAUS(:,:)
-
- REAL, ALLOCATABLE, PUBLIC    :: DTREF_GAUS(:,:)
- REAL, ALLOCATABLE, PUBLIC    :: STC_INC_GAUS(:,:,:)
-=======
  INTEGER, PUBLIC              :: IDIM_GAUS !< 'i' dimension of GSI gaussian
                                            !! grid.
  INTEGER, PUBLIC              :: JDIM_GAUS !< 'j' dimension of GSI gaussian
@@ -51,9 +42,17 @@
  INTEGER, ALLOCATABLE, PUBLIC :: SLMSK_GAUS(:,:) !< GSI land mask on the
                                                  !! gaussian grid.
 
+ INTEGER, ALLOCATABLE, PUBLIC :: SOILSNOW_GAUS(:,:) !< GSI soil / snow mask for land on the
+                                                    !! gaussian grid. 
+                                                    !! 1 - soil, 2 - snow, 0 - not land
+
  REAL, ALLOCATABLE, PUBLIC    :: DTREF_GAUS(:,:) !< GSI foundation temperature
                                                  !! increment on the gaussian grid.
->>>>>>> aa2e0d58
+
+ REAL, ALLOCATABLE, PUBLIC    :: STC_INC_GAUS(:,:,:) !< GSI soil temperature increments 
+                                                     !! on the gaussian grid. 
+                                                      
+
 
  PUBLIC :: READ_DATA
  PUBLIC :: READ_GSI_DATA
@@ -1073,20 +1072,18 @@
  RETURN
  END SUBROUTINE NETCDF_ERR
 
-<<<<<<< HEAD
- SUBROUTINE READ_GSI_DATA(GSI_FILE,FILE_TYPE,LSOIL)
-=======
- !> Read file from the GSI containing the foundation temperature
- !! increments and mask.
+ !> Read increment file from the GSI containing either the foundation 
+ !! temperature increments and mask, or the soil increments. 
  !!
  !! The data is in NetCDF and on a gaussian grid. The grid contains two
  !! extra rows for each pole. The interpolation from gaussian to
  !! native grid assumes no pole points, so these are removed.
  !!
  !! @param[in] GSI_FILE Path/name of the GSI file to be read.
+ !! @param[in] FILE_TYPE file-type to be read in, 'NST' or 'LND'
+ !! 
  !! @author George Gayno NOAA/EMC
- SUBROUTINE READ_GSI_DATA(GSI_FILE)
->>>>>>> aa2e0d58
+ SUBROUTINE READ_GSI_DATA(GSI_FILE, FILE_TYPE, LSOIL) 
 
  IMPLICIT NONE
 
@@ -1109,7 +1106,6 @@
  PRINT*
  PRINT*, "READ INPUT GSI DATA FROM: "//TRIM(GSI_FILE)
 
- ! read common header
  ERROR=NF90_OPEN(TRIM(GSI_FILE),NF90_NOWRITE,NCID)
  CALL NETCDF_ERR(ERROR, 'OPENING FILE: '//TRIM(GSI_FILE) )
 
