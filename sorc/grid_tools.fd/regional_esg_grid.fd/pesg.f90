!> @file
!! @brief Routines to perform ESG regional grid mappings.
!! @author R. J. Purser @date May 2020

!> Suite of routines to perform the 2-parameter family of Extended
!! Schmidt Gnomonic (ESG) regional grid mappings, and to optimize the
!! the two parameters, A and K, of those mappings for a given
!! rectangular domain's principal (median) semi-arcs with respect to a
!! domain-averaged measure of distortion. This criterion is itself
!! endowed with a parameter, lam (for "lambda" in [0,1) ) which gives
!! weight to additional weight areal inhomogeneities instead of
!! treating all distortion components equally.
!!
!! @author R. J. Purser
module pesg
!=============================================================================
use pkind, only: spi,dp
use pietc, only: F,T,u0,u1,u2,o2,rtod,dtor,pih,pi2
implicit none
private
public :: xctoxm_ak,xmtoxc_ak,get_edges,bestesg_geo,bestesg_map, &
          hgrid_ak_rr,hgrid_ak_rc,hgrid_ak_dd,hgrid_ak_dc,hgrid_ak, &
          gtoxm_ak_rr,gtoxm_ak_dd,xmtog_ak_rr,xmtog_ak_dd

interface xctoxs;         module procedure xctoxs;                end interface
interface xstoxc;         module procedure xstoxc,xstoxc1;        end interface
interface xstoxt;         module procedure xstoxt;                end interface
interface xttoxs;         module procedure xttoxs,xttoxs1;        end interface
interface xttoxm;         module procedure xttoxm;                end interface
interface zttozm;         module procedure zttozm;                end interface
interface xmtoxt;         module procedure xmtoxt,xmtoxt1;        end interface
interface zmtozt;         module procedure zmtozt,zmtozt1;        end interface
interface xctoxm_ak;      module procedure xctoxm_ak;             end interface
interface xmtoxc_ak
   module procedure xmtoxc_ak,xmtoxc_vak,xmtoxc_vak1;             end interface
interface get_edges;      module procedure get_edges;             end interface
interface get_qx;         module procedure get_qx,get_qxd;        end interface
interface get_qofv;module procedure get_qofv,get_qofvd,get_qsofvs;end interface
interface get_meanq;      module procedure get_meanqd,get_meanqs; end interface
interface guessak_map;    module procedure guessak_map;           end interface
interface guessak_geo;    module procedure guessak_geo;           end interface
interface bestesg_geo;    module procedure bestesg_geo;           end interface
interface bestesg_map;    module procedure bestesg_map;           end interface
interface hgrid_ak_rr;module procedure hgrid_ak_rr,hgrid_ak_rr_c; end interface
interface hgrid_ak_rc;    module procedure hgrid_ak_rc;           end interface
interface hgrid_ak_dd;module procedure hgrid_ak_dd,hgrid_ak_dd_c; end interface
interface hgrid_ak_dc;    module procedure hgrid_ak_dc;           end interface
interface hgrid_ak;       module procedure hgrid_ak,hgrid_ak_c;   end interface
interface gtoxm_ak_rr
   module procedure gtoxm_ak_rr_m,gtoxm_ak_rr_g;                  end interface
interface gtoxm_ak_dd
   module procedure gtoxm_ak_dd_m,gtoxm_ak_dd_g;                  end interface
interface xmtog_ak_rr
   module procedure xmtog_ak_rr_m,xmtog_ak_rr_g;                  end interface
interface xmtog_ak_dd
   module procedure xmtog_ak_dd_m,xmtog_ak_dd_g;                  end interface

interface gaulegh;        module procedure gaulegh;               end interface

contains

!> Inverse of xstoxc. I.e., cartesians to stereographic.
!!
!! @param[in] xc Earth-centered cartesian unit 3-vector
!! @param[out] xs Stereographic map coordinates
!! @author R. J. Purser
subroutine xctoxs(xc,xs)!                                             [xctoxs]
implicit none
real(dp),dimension(3),intent(in ):: xc
real(dp),dimension(2),intent(out):: xs
real(dp):: zp
zp=u1+xc(3); xs=xc(1:2)/zp
end subroutine xctoxs

!> Standard transformation from polar stereographic map coordinates,
!! xs, to cartesian, xc, assuming the projection axis is polar.
!! xcd=d(xc)/d(xs) is the jacobian matrix, encoding distortion and
!! metric.
!!
!! @param[in] xs Stereographic map coordinates
!! @param[out] xc Cartesian earth-centered 3-vector
!! @param[out] xcd Value of jacobian matrix, encoding distortion and metric
!! @author R. J. Purser
subroutine xstoxc(xs,xc,xcd)!                                         [xstoxc]
use pmat4, only: outer_product
implicit none
real(dp),dimension(2),  intent(in ):: xs
real(dp),dimension(3),  intent(out):: xc
real(dp),dimension(3,2),intent(out):: xcd
real(dp):: zp
zp=u2/(u1+dot_product(xs,xs)); xc(1:2)=xs*zp; xc(3)=zp
xcd=-outer_product(xc,xs)*zp; xcd(1,1)=xcd(1,1)+zp; xcd(2,2)=xcd(2,2)+zp
xc(3)=xc(3)-u1
end subroutine xstoxc

!> Standard transformation from polar stereographic map coordinates,
!! xs, to cartesian, xc, assuming the projection axis is polar.
!! xcd=d(xc)/d(xs) is the jacobian matrix, encoding distortion and
!! metric. xcdd is the further derivative, wrt xs, of xcd.
!!
!! @param[in] xs Stereographic map coordinates
!! @param[out] xc Cartesian earth-centered 3-vector
!! @param[out] xcd Jacobian matrix, encoding distortion and metric
!! @param[out] xcdd Further derivative, wrt xs, of xcd
!! @author R. J. Purser
subroutine xstoxc1(xs,xc,xcd,xcdd)!                                   [xstoxc]
use pmat4, only: outer_product
implicit none
real(dp),dimension(2),    intent(in ):: xs
real(dp),dimension(3),    intent(out):: xc
real(dp),dimension(3,2),  intent(out):: xcd
real(dp),dimension(3,2,2),intent(out):: xcdd
real(dp),dimension(3,2):: zpxcdxs
real(dp),dimension(3)  :: zpxc
real(dp)               :: zp
integer(spi)           :: i
zp=u2/(u1+dot_product(xs,xs)); xc(1:2)=xs*zp; xc(3)=zp
xcd=-outer_product(xc,xs)*zp
zpxc=zp*xc; xc(3)=xc(3)-u1; xcdd=u0
do i=1,2
   zpxcdxs=xcd*xc(i)
   xcdd(:,i,i)=xcdd(:,i,i)-zpxc
   xcdd(:,i,:)=xcdd(:,i,:)-zpxcdxs
   xcdd(:,:,i)=xcdd(:,:,i)-zpxcdxs
   xcdd(i,:,i)=xcdd(i,:,i)-zpxc(1:2)
   xcdd(i,i,:)=xcdd(i,i,:)-zpxc(1:2)
enddo
do i=1,2; xcd(i,i)=xcd(i,i)+zp; enddo
end subroutine xstoxc1

!> Inverse of xttoxs.
!!
!! @param[in] k Gaussian curvature parameter of Schmidt mapping 
!! @param[in] xs Stereographic plane coordinates
!! @param[out] xt Scaled gnomonic plane coordinates 
!! @param[out] ff Failure flag
!! @author R. J. Purser
subroutine xstoxt(k,xs,xt,ff)!                                        [xstoxt]
implicit none
real(dp),             intent(in ):: k
real(dp),dimension(2),intent(in ):: xs
real(dp),dimension(2),intent(out):: xt
logical,              intent(out):: ff
real(dp):: s,sc
s=k*(xs(1)*xs(1)+xs(2)*xs(2)); sc=u1-s
ff=abs(s)>=u1; if(ff)return
xt=u2*xs/sc
end subroutine xstoxt

!> Scaled gnomonic plane xt to standard stereographic plane xs.
!!
!! @param[in] k Gaussian curvature parameter of Schmidt mapping 
!! @param[in] xt Scaled gnomonic plane
!! @param[out] xs Standard stereographic plane
!! @param[out] xsd Jacobian matrix, d(xs)/d(xt). 
!! @param[out] ff Failure flag
!! @author R. J. Purser
subroutine xttoxs(k,xt,xs,xsd,ff)!                                     [xttoxs
use pmat4, only: outer_product
implicit none
real(dp),               intent(in ):: k
real(dp),dimension(2),  intent(in ):: xt
real(dp),dimension(2),  intent(out):: xs
real(dp),dimension(2,2),intent(out):: xsd
logical,                intent(out):: ff
real(dp),dimension(2):: rspd
real(dp)             :: s,sp,rsp,rsppi,rsppis
integer(spi)         :: i
s=k*dot_product(xt,xt); sp=u1+s
ff=(sp<=u0); if(ff)return
rsp=sqrt(sp)
rsppi=u1/(u1+rsp)
rsppis=rsppi**2
xs=xt*rsppi
rspd=k*xt/rsp
xsd=-outer_product(xt,rspd)*rsppis
do i=1,2; xsd(i,i)=xsd(i,i)+rsppi; enddo
end subroutine xttoxs

!> Like xttoxs, but also, return the derivatives, wrt K, of xs and
!! xsd.
!!
!! @param[in] k Gaussian curvature parameter of the Schmidt mapping
!! @param[in] xt Scaled gnomonic plane
!! @param[out] xs Standard stereographic plane
!! @param[out] xsd Jacobian matrix, d(xs)/d(xt)
!! @param[out] xsdd Second partial derivatives, d^2(xs)/(d(xt)d(xt))
!! @param[out] xs1 Derivative of xs wrt mapping parameter, d(xs)/dk
!! @param[out] xsd1 Derivative of Jacobian wrt k: d^2(xs)/(d(xt)dk)
!! @param[out] ff Failure flag
!! @author R. J. Purser
subroutine xttoxs1(k,xt,xs,xsd,xsdd,xs1,xsd1,ff)!                     [xttoxs]
use pmat4, only: outer_product
implicit none
real(dp),                 intent(in ):: k
real(dp),dimension(2),    intent(in ):: xt
real(dp),dimension(2),    intent(out):: xs ,xs1
real(dp),dimension(2,2),  intent(out):: xsd,xsd1
real(dp),dimension(2,2,2),intent(out):: xsdd
logical,                  intent(out):: ff
real(dp),dimension(2,2):: rspdd
real(dp),dimension(2)  :: rspd,rspd1,rsppid
real(dp)               :: s,sp,rsp,rsppi,rsppis,s1,rsp1
integer(spi)           :: i
s1=dot_product(xt,xt); s=k*s1; sp=u1+s
ff=(sp<=u0); if(ff)return
rsp=sqrt(sp);      rsp1=o2*s1/rsp
rsppi=u1/(u1+rsp); rsppis=rsppi**2
xs=xt*rsppi;       xs1=-xt*rsp1*rsppis
rspd=k*xt/rsp;     rspd1=(xt*rsp-k*xt*rsp1)/sp
rsppid=-rspd*rsppis
xsd1=-outer_product(xt,rspd1-u2*rspd*rsp1*rsppi)
do i=1,2; xsd1(i,i)=xsd1(i,i)-rsp1; enddo; xsd1=xsd1*rsppis

xsd=-outer_product(xt,rspd)*rsppis
do i=1,2; xsd(i,i)=xsd(i,i)+rsppi; enddo

rspdd=-outer_product(xt,rspd)*rsppi
xsdd=u0
do i=1,2; xsdd(i,:,i)=            rsppid;                 enddo
do i=1,2; xsdd(i,i,:)=xsdd(i,i,:)+rsppid;                 enddo
do i=1,2; xsdd(:,:,i)=xsdd(:,:,i)+u2*rspdd*rsppid(i);     enddo
do i=1,2; rspdd(i,i)=rspdd(i,i)+rsp*rsppi;                enddo
do i=1,2; xsdd(i,:,:)=xsdd(i,:,:)-xt(i)*rspdd*rsppi*k/sp; enddo
end subroutine xttoxs1

!> Inverse of xmtoxt.
!!
!! @param[in] a Mapping parameter controlling grid line spacing profile  
!! @param[in] xt Gnomonic plane coordinates  
!! @param[out] xm Map coordinates
!! @param[out] ff Failure flag 
!! @author R. J. Purser
subroutine xttoxm(a,xt,xm,ff)!                                       [xttoxm]
implicit none
real(dp),             intent(in ):: a
real(dp),dimension(2),intent(in ):: xt
real(dp),dimension(2),intent(out):: xm
logical              ,intent(out):: ff
integer(spi):: i
do i=1,2; call zttozm(a,xt(i),xm(i),ff); if(ff)return; enddo
end subroutine xttoxm

!> Like zmtozt, but for 2-vector xm and xt, and 2*2 diagonal Jacobian
!! xtd.
!!
!! @param[in] a Mapping parameter controlling grid line spacing profile 
!! @param[in] xm Vector value of map coordinates
!! @param[out] xt Vector value of gnomonic plane coordinates
!! @param[out] xtd 2*2 diagonal Jacobian, d(xt)/d(xm)
!! @param[out] ff Failure flag
!! @author R. J. Purser
subroutine xmtoxt(a,xm,xt,xtd,ff)!                                    [xmtoxt]
implicit none
real(dp),               intent(in ):: a
real(dp),dimension(2),  intent(in ):: xm
real(dp),dimension(2),  intent(out):: xt
real(dp),dimension(2,2),intent(out):: xtd
logical,                intent(out):: ff
integer(spi):: i
xtd=u0; do i=1,2; call zmtozt(a,xm(i),xt(i),xtd(i,i),ff); if(ff)return; enddo
end subroutine xmtoxt

!> Like zmtozt1, but for 2-vector xm and xt, and 2*2 diagonal Jacobian
!! xtd Also, the derivatives, wrt a, of these quantities.
!!
!! @param[in] a Mapping parameter controlling grid line spacing profile
!! @param[in] xm Vector value of map plane coordinates
!! @param[out] xt Vector value of gnomonic plane coordinates
!! @param[out] xtd 2*2 diagonal Jacobian, d(xt)/d(xm)
!! @param[out] xt1 Derivative wrt a of xt, d(xt)/da 
!! @param[out] xtd1 Derivative wrt a of Jacobian xtd, d^2(xt)/(d(xm)da)
!! @param[out] ff Failure flag
!! @author R. J. Purser
subroutine xmtoxt1(a,xm,xt,xtd,xt1,xtd1,ff)!                          [xmtoxt]
implicit none
real(dp),                 intent(in ):: a
real(dp),dimension(2),    intent(in ):: xm
real(dp),dimension(2),    intent(out):: xt,xt1
real(dp),dimension(2,2),  intent(out):: xtd,xtd1
logical,                  intent(out):: ff
integer(spi):: i
xtd=u0
xtd1=u0
do i=1,2
   call zmtozt1(a,xm(i),xt(i),xtd(i,i),xt1(i),xtd1(i,i),ff)
   if(ff)return
enddo
end subroutine xmtoxt1

!> Inverse of zmtozt
!!
!! @param[in] a Mapping parameter controlling grid line spacing profile 
!! @param[in] zt Scalar value of single gnomonic plane coordinate
!! @param[out] zm Scalar value of single map plane coordinate
!! @param[out] ff Failure flag
!! @author R. J. Purser
subroutine zttozm(a,zt,zm,ff)!                                        [zttozm]
implicit none
real(dp),intent(in ):: a,zt
real(dp),intent(out):: zm
logical, intent(out):: ff
real(dp):: ra,razt
ff=F
if    (a>u0)then; ra=sqrt( a); razt=ra*zt; zm=atan (razt)/ra
elseif(a<u0)then; ra=sqrt(-a); razt=ra*zt; ff=abs(razt)>=u1; if(ff)return
                                           zm=atanh(razt)/ra
else                                     ; zm=zt
endif
end subroutine zttozm

!> Evaluate the function, zt = tan(sqrt(A)*z)/sqrt(A), and its
!! derivative, ztd, for positive and negative A and for the limiting
!! case, A --> 0.
!!
!! @param[in] a Mapping parameter controlling grid line spacing profile 
!! @param[in] zm Scalar value of single map plane coordinate 
!! @param[out] zt Scalar value of single gnomonic plane coordinate
!! @param[out] ztd Derivative of gnomonic coordinate, d(zt)/d(zm)
!! @param[out] ff Failure flag 
!! @author R. J. Purser
subroutine zmtozt(a,zm,zt,ztd,ff)!                                    [zmtozt]
implicit none
real(dp),intent(in ):: a,zm
real(dp),intent(out):: zt,ztd
logical, intent(out):: ff
real(dp):: ra
ff=f
if    (a>u0)then; ra=sqrt( a); zt=tan (ra*zm)/ra; ff=abs(ra*zm)>=pih
elseif(a<u0)then; ra=sqrt(-a); zt=tanh(ra*zm)/ra
else                         ; zt=zm
endif
ztd=u1+a*zt*zt
end subroutine zmtozt

!> Like zmtozt, but also, get the derivative with respect to a, zt1 of
!! zt, and ztd1 of ztd.
!! 
!! @param[in] a Mapping parameter controlling grid line spacing profile 
!! @param[in] zm Single map plane coordinate
!! @param[in] zt Single gnomonic plane coordinate
!! @param[in] ztd Derivative wrt zm of zt, d(zt)/d(zm)
!! @param[in] zt1 Derivative wrt a of zt, d(zt)/da 
!! @param[in] ztd1 Derivative wrt a of ztd, d^2(zt)/(d(zm)da) 
!! @param[in] ff Failure flag 
!! @author R. J. Purser
subroutine zmtozt1(a,zm,zt,ztd,zt1,ztd1,ff)!                          [zmtozt]
use pietc, only: o3
use pfun,  only: sinoxm,sinox,sinhoxm,sinhox
implicit none
real(dp),intent(in ):: a,zm
real(dp),intent(out):: zt,ztd,zt1,ztd1
logical, intent(out):: ff
real(dp):: ra,rad,razm
ff=f
if    (a>u0)then;ra=sqrt( a);razm=ra*zm; zt=tan(razm)/ra; ff=abs(razm)>=pih
rad=o2/ra
zt1=(rad*zm/ra)*((-u2*sin(razm*o2)**2-sinoxm(razm))/cos(razm)+(tan(razm))**2)
elseif(a<u0)then;ra=sqrt(-a);razm=ra*zm; zt=tanh(razm)/ra
rad=-o2/ra
zt1=(rad*zm/ra)*((u2*sinh(razm*o2)**2-sinhoxm(razm))/cosh(razm)-(tanh(razm))**2)
else                        ;zt=zm; zt1=zm**3*o3
endif
ztd=u1+a*zt*zt
ztd1=zt*zt +u2*a*zt*zt1
end subroutine zmtozt1

!> Assuming the vector AK parameterization of the Extended Schmidt-transformed
!! Gnomonic (ESG) mapping with parameter vector, and given a map-space
!! 2-vector, xm, find the corresponding cartesian unit 3-vector and its
!! derivative wrt xm, the Jacobian matrix, xcd.
!! If for any reason the mapping cannot be done, return a raised failure flag,z
!! FF.
!! @param [in] ak 2-vector parameterization of the ESG mapping
!! @param [in] xm 2-vector of map plane coordinates
!! @param [out] xc Earth-centered cartesian unit 3-vector
!! @param [out] xcd Jacobian, d(xc)/d(xm)
!! @param [out] ff Failure flag
!! @author R. J. Purser
subroutine xmtoxc_vak(ak,xm,xc,xcd,ff)!                            [xmtoxc_ak]
implicit none
real(dp),dimension(2),  intent(in ):: ak,xm
real(dp),dimension(3),  intent(out):: xc
real(dp),dimension(3,2),intent(out):: xcd
logical,                intent(out):: ff
call xmtoxc_ak(ak(1),ak(2),xm,xc,xcd,ff)
end subroutine xmtoxc_vak

!> Like xmtoxc_vak, _ak, but also return derivatives wrt ak.
!!
!! @param[in] ak 2-vector parameterization of the ESG mapping 
!! @param[in] xm 2-vector of map plane coordinates
!! @param[out] xc Earth-centered cartesian unit 3-vector
!! @param[out] xcd Jacobian of xc wrt xm, d(xc)/d(xm)
!! @param[out] xc1 Partial derivatives wrt ak of xc, d(xc)/d(ak)
!! @param[out] xcd1 Second derivative wrt xm and ak of xc, d^2(xc)/(d(xm)d(ak))
!! @param[out] ff Failure flag
!! @author R. J. Purser
subroutine xmtoxc_vak1(ak,xm,xc,xcd,xc1,xcd1,ff)!                  [xmtoxc_ak]
implicit none
real(dp),dimension(2),    intent(in ):: ak,xm
real(dp),dimension(3),    intent(out):: xc
real(dp),dimension(3,2),  intent(out):: xcd
real(dp),dimension(3,2),  intent(out):: xc1
real(dp),dimension(3,2,2),intent(out):: xcd1
logical,                  intent(out):: ff
real(dp),dimension(3,2,2):: xcdd
real(dp),dimension(2,2,2):: xsd1,xsdd
real(dp),dimension(2,2)  :: xtd,xsd,xs1,xtd1,xsdk
real(dp),dimension(2)    :: xt,xt1,xs,xsk
integer(spi)             :: i
call xmtoxt1(ak(1),xm,xt,xtd,xt1,xtd1,ff);      if(ff)return
call xttoxs1(ak(2),xt,xs,xsd,xsdd,xsk,xsdk,ff); if(ff)return
xs1(:,2)=xsk; xs1(:,1)=matmul(xsd,xt1)
xsd1(:,:,1)=matmul(xsd,xtd1)+matmul(xsdd(:,:,1)*xt1(1)+xsdd(:,:,2)*xt1(2),xtd)
xsd1(:,:,2)=matmul(xsdk,xtd)
xsd=matmul(xsd,xtd)
call xstoxc(xs,xc,xcd,xcdd)
xc1=matmul(xcd,xs1)
do i=1,3; xcd1(i,:,:)=matmul(transpose(xsd),matmul(xcdd(i,:,:),xs1)); enddo
do i=1,2; xcd1(:,:,i)=xcd1(:,:,i)+matmul(xcd,xsd1(:,:,i));            enddo
xcd=matmul(xcd,xsd)
end subroutine xmtoxc_vak1

!> Assuming the A-K parameterization of the Extended
!! Schmidt-transformed Gnomonic (ESG) mapping, and given a map-space
!! 2-vector, xm, find the corresponding cartesian unit 3-vector and
!! its derivative wrt xm, jacobian matrix, xcd. If for any reason the
!! mapping cannot be done, return a raised failure flag, FF.
!!
<<<<<<< HEAD
!! @param[in] a ESG mapping parameter for line spacing profile
!! @param[in] k ESG mapping parameter for Gauss curvature in Schmidt mapping
!! @param[in] xm map-space 2-vector
!! @param[out] xc Earth-centered cartesian unit 3-vector
!! @param[out] xcd Jacobian matrix, d(xc)/d(xm)
!! @param[out] ff Failure flag
=======
!! @param a ESG mapping parameterization
!! @param k ESG mapping parameterization
!! @param xm map-space vector
!! @param xc derivative
!! @param xcd jacobian matrix
!! @param ff error flag
>>>>>>> ce8119b9
!! @author R. J. Purser
subroutine xmtoxc_ak(a,k,xm,xc,xcd,ff)!                            [xmtoxc_ak]
implicit none
real(dp),               intent(in ):: a,k
real(dp),dimension(2),  intent(in ):: xm
real(dp),dimension(3),  intent(out):: xc
real(dp),dimension(3,2),intent(out):: xcd
logical,                intent(out):: ff
real(dp),dimension(2,2):: xtd,xsd
real(dp),dimension(2)  :: xt,xs
call xmtoxt(a,xm,xt,xtd,ff); if(ff)return
call xttoxs(k,xt,xs,xsd,ff); if(ff)return
xsd=matmul(xsd,xtd)
call xstoxc(xs,xc,xcd)
xcd=matmul(xcd,xsd)
end subroutine xmtoxc_ak

!> Inverse mapping of xmtoxc_ak. That is, go from given cartesian unit
!! 3-vector, xc, to map coordinate 2-vector xm (or return a raised
!! failure flag, FF, if the attempt fails).
!!
!! @param[in] a ESG mapping parameter for line spacing profile
!! @param[in] k ESG mapping parameter for Gauss curvature in Schmidt mapping
!! @param[in] xc Earth-centered cartesian unit 3-vector
!! @param[out] xm 2-vector map coordinate
!! @param[out] ff Failure flag
!! @author R. J. Purser
subroutine xctoxm_ak(a,k,xc,xm,ff)!                                [xctoxm_ak]
implicit none
real(dp),             intent(in ):: a,k
real(dp),dimension(3),intent(in ):: xc
real(dp),dimension(2),intent(out):: xm
logical,              intent(out):: ff
real(dp),dimension(2):: xs,xt
ff=F
call xctoxs(xc,xs)
call xstoxt(k,xs,xt,ff); if(ff)return
call xttoxm(a,xt,xm,ff)
end subroutine xctoxm_ak

!> For angles (degrees) of the arcs spanning the halfwidths between
!! the region's center and its x and y edges, get the two cartesian
!! vectors that represent the locations of these edge midpoints in the
!! positive x and y directions.
!!
!! @param[in] arcx Center-relative angle (degrees) of edge midpoint in +x
!! @param[in] arcy Center-relative angle (degrees) of edge midpoint in +y
!! @param[out] edgex region's +x edge midpoint as cartesian unit 3-vector
!! @param[out] edgey region's +y edge midpoint as cartesian unit 3-vector
!! @author R. J. Purser
subroutine get_edges(arcx,arcy,edgex,edgey)!                       [get_edges]
implicit none
real(dp),             intent(in ):: arcx,arcy
real(dp),dimension(3),intent(out):: edgex,edgey
real(dp):: cx,sx,cy,sy,rarcx,rarcy
rarcx=arcx*dtor;   rarcy=arcy*dtor
cx=cos(rarcx); sx=sin(rarcx)
cy=cos(rarcy); sy=sin(rarcy)
edgex=(/sx,u0,cx/); edgey=(/u0,sy,cy/)
end subroutine get_edges

!> From a jacobian matrix, j0, get a sufficient set of v.. diagnostics
!! such that, from averages of these v, we can later compute the
!! collective variance of Q(lam) that they imply for any choice of the
!! "lambda" parameter, lam.  Note that v1 and v4 are quadratic
!! diagnostics of EL, while v2 and v3 are linear.
!!
!! @param[in] j0 jacobian matrix
!! @param[out] v1 quadratic diagnostics of EL
!! @param[out] v2 linear diagnostics of EL
!! @param[out] v3 linear diagnostics of EL
!! @param[out] v4 quadratic diagnostics of EL
!! @author R. J. Purser
subroutine get_qx(j0, v1,v2,v3,v4)!                                   [get_qx]
use psym2, only: logsym2
implicit none
real(dp),dimension(3,2),intent(in ):: j0
real(dp),               intent(out):: v1,v2,v3,v4
real(dp),dimension(2,2):: el,g
g=matmul(transpose(j0),j0)
call logsym2(g,el); el=el*o2
v1=el(1,1)**2+u2*el(1,2)**2+el(2,2)**2
v2=el(1,1)
v3=el(2,2)
v4=(el(1,1)+el(2,2))**2
end subroutine get_qx

!> From a jacobian matrix, j0, and its derivative, j0d, get a
!! sufficient set of v.. diagnostics such that, from average of these
!! diagnostics, we can later compute the collective variance of Q and
!! its derivative.
!!
!! @param[in] j0 jacobian matrix
!! @param[in] j0d derivative of j0
!! @param[in] v1
!! @param[in] v2
!! @param[in] v3
!! @param[in] v4
!! @param[in] v1d
!! @param[in] v2d
!! @param[in] v3d
!! @param[in] v4d
!! @author R. J. Purser
subroutine get_qxd(j0,j0d, v1,v2,v3,v4,v1d,v2d,v3d,v4d)!              [get_qx]
use psym2, only: logsym2
implicit none
real(dp),dimension(3,2),  intent(in ):: j0
real(dp),dimension(3,2,2),intent(in ):: j0d
real(dp),                 intent(out):: v1,v2,v3,v4
real(dp),dimension(2),    intent(out):: v1d,v2d,v3d,v4d
real(dp),dimension(2,2,2,2):: deldg
real(dp),dimension(2,2,2)  :: eld,gd
real(dp),dimension(2,2)    :: el,g
integer(spi)               :: i,j,k
g=matmul(transpose(j0),j0)
do i=1,2
   gd(:,:,i)=matmul(transpose(j0d(:,:,i)),j0)+matmul(transpose(j0),j0d(:,:,i))
enddo
call logsym2(g,el,deldg); el=el*o2; deldg=deldg*o2
eld=u0
do i=1,2; do j=1,2; do k=1,2
   eld(:,:,k)=eld(:,:,k)+deldg(:,:,i,j)*gd(i,j,k)
enddo   ; enddo   ; enddo
v1=el(1,1)**2+u2*el(1,2)**2+el(2,2)**2
v2=el(1,1)
v3=el(2,2)
v4=(el(1,1)+el(2,2))**2
v1d=u2*(el(1,1)*eld(1,1,:)+u2*el(1,2)*eld(1,2,:)+el(2,2)*eld(2,2,:))
v2d=eld(1,1,:)
v3d=eld(2,2,:)
v4d=u2*(el(1,1)+el(2,2))*(eld(1,1,:)+eld(2,2,:))
end subroutine get_qxd

!> For a parameter vector, ak and a map-space domain-parameter vector,
!! ma, return the lambda-parameterized quality diagnostic, Q, and the
!! geographic domain-parameter vector ga. Lambda is given by lam
!! <1. Also, return the derivatives, qdak and qdma, of Q wrt ak and
!! ma, and the derivatives gadak and gadma, of ga wrt ak and ma.
!!
!! The domain averages of Q are accurately computed by
!! bi-Gauss-Legendre quadrature over the positive quadrant of the
!! domain (exploiting the symmetry) of the four constituent terms, v1,
!! v2, v3, v4, from which the mean Q is computed using a quadratic
!! formula of these constituents.  The number of Gauss points in eaxh
!! half-interval is ngh, and the nodes themselves are, in proportion
!! to the half-interval, at xg.  the normalized gauss weights are wg.
!!
!! If a failure occurs, colmputations cease immediately and a failure
!! flag, FF, is raised on return.
!!
!! @param[in] ngh
!! @param[in] lam Lambda
!! @param[in] xg
!! @param[in] wg
!! @param[in] ak parameter vector
!! @param[in] ma map-space domain-parameter vector
!! @param[out] q lambda-parameterized quality diagnostic
!! @param[out] qdak derivatives value
!! @param[out] qdma derivatives value
!! @param[out] ga geographic domain-parameter vector
!! @param[out] gadak
!! @param[out] gadma
!! @param[out] ff error flag
!! @author R. J. Purser
subroutine get_meanqd(ngh,lam,xg,wg,ak,ma, q,qdak,qdma, & !        [get_meanq]
     ga,gadak,gadma, ff)
implicit none
integer(spi),           intent(in ):: ngh
real(dp),               intent(in ):: lam
real(dp),dimension(ngh),intent(in ):: xg,wg
real(dp),dimension(2)  ,intent(in ):: ak,ma
real(dp),               intent(out):: q
real(dp),dimension(2),  intent(out):: qdak,qdma
real(dp),dimension(2),  intent(out):: ga
real(dp),dimension(2,2),intent(out):: gadak,gadma
logical,                intent(out):: ff
real(dp),dimension(3,2,2):: xcd1
real(dp),dimension(3,2)  :: xcd,xc1
real(dp),dimension(3)    :: xc
real(dp),dimension(2)    :: xm, v1dxy,v2dxy,v3dxy,v4dxy,                &
                            v1dL,v2dL,v3dL,v4dL, v1d,v2d,v3d,v4d
real(dp)                 :: wx,wy,                                  &
                            v1xy,v2xy,v3xy,v4xy, v1L,v2L,v3L,v4L, v1,v2,v3,v4
integer(spi)             :: i,ic,ix,iy
v1 =u0; v2 =u0; v3 =u0; v4 =u0
v1d=u0; v2d=u0; v3d=u0; v4d=u0
do iy=1,ngh
   wy=wg(iy)
   xm(2)=ma(2)*xg(iy)
   v1L =u0; v2L =u0; v3L =u0; v4L =u0
   v1dL=u0; v2dL=u0; v3dL=u0; v4dL=u0
   do ix=1,ngh
      wx=wg(ix)
      xm(1)=ma(1)*xg(ix)
      call xmtoxc_ak(ak,xm,xc,xcd,xc1,xcd1,ff); if(ff)return
      call get_qx(xcd,xcd1, v1xy,v2xy,v3xy,v4xy, v1dxy,v2dxy,v3dxy,v4dxy)
      v1L =v1L +wx*v1xy; v2L =v2L +wx*v2xy 
      v3L =v3L +wx*v3xy; v4L =v4L +wx*v4xy
      v1dL=v1dL+wx*v1dxy;v2dL=v2dL+wx*v2dxy 
      v3dL=v3dL+wx*v3dxy;v4dL=v4dL+wx*v4dxy
   enddo
   v1 =v1 +wy*v1L;  v2 =v2 +wy*v2L;  v3 =v3 +wy*v3L;  v4 =v4 +wy*v4L
   v1d=v1d+wy*v1dL; v2d=v2d+wy*v2dL; v3d=v3d+wy*v3dL; v4d=v4d+wy*v4dL
enddo
call get_qofv(lam,v1,v2,v3,v4, q)! <- Q(lam) based on the v1,v2,v3,v4 
call get_qofv(lam,v2,v3, v1d,v2d,v3d,v4d, qdak)! <- Derivative of Q wrt ak
! Derivatives of ga wrt ak, and of q and ga wrt ma:
gadma=u0! <- needed because only diagonal elements are filled
do i=1,2
   ic=3-i
   xm=0; xm(i)=ma(i)
   call xmtoxc_ak(ak,xm,xc,xcd,xc1,xcd1,ff); if(ff)return
   ga(i)=atan2(xc(i),xc(3))*rtod
   gadak(i,:)=(xc(3)*xc1(i,:)-xc(i)*xc1(3,:))*rtod
   gadma(i,i)=(xc(3)*xcd(i,i)-xc(i)*xcd(3,i))*rtod

   v1L=u0; v2L=u0; v3L=u0; v4L=u0
   do iy=1,ngh
      wy=wg(iy)
      xm(ic)=ma(ic)*xg(iy)
      call xmtoxc_ak(ak,xm,xc,xcd,ff); if(ff)return
      call get_qx(xcd, v1xy,v2xy,v3xy,v4xy)
      v1L=v1L+wy*v1xy; v2L=v2L+wy*v2xy; v3L=v3L+wy*v3xy; v4L=v4L+wy*v4xy
   enddo
   v1d(i)=(v1L-v1)/ma(i); v2d(i)=(v2L-v2)/ma(i)
   v3d(i)=(v3L-v3)/ma(i); v4d(i)=(v4L-v4)/ma(i)
enddo
call get_qofv(lam,v2,v3, v1d,v2d,v3d,v4d, qdma)
end subroutine get_meanqd

!> Like getmeanqd, except for n different values, aks, of ak and n
!! different values, mas of ma, and without any of the derivatives.
!!
!! @param[in] n
!! @param[in] ngh
!! @param[in] lam
!! @param[in] xg
!! @param[in] wg
!! @param[in] aks
!! @param[in] mas
!! @param[out] qs
!! @param[out] ff
!! @author R. J. Purser
subroutine get_meanqs(n,ngh,lam,xg,wg,aks,mas, qs,ff)!            [get_meanq]
implicit none
integer(spi),           intent(in ):: n,ngh
real(dp),dimension(ngh),intent(in ):: xg,wg
real(dp),               intent(in ):: lam
real(dp),dimension(2,n),intent(in ):: aks,mas
real(dp),dimension(n),  intent(out):: qs
logical,                intent(out):: ff
real(dp),dimension(n)  :: v1s,v2s,v3s,v4s
real(dp),dimension(n)  :: v1sL,v2sL,v3sL,v4sL
real(dp),dimension(3,2):: xcd
real(dp),dimension(3)  :: xc
real(dp),dimension(2)  :: xm,xgs
real(dp)               :: wx,wy, v1xy,v2xy,v3xy,v4xy
integer(spi)           :: i,ix,iy
v1s=u0; v2s=u0; v3s=u0; v4s=u0
do iy=1,ngh
   wy=wg(iy)
   v1sL=u0; v2sL=u0; v3sL=u0; v4sL=u0
   do ix=1,ngh
      wx=wg(ix)
      xgs=(/xg(ix),xg(iy)/)
      do i=1,n
         xm=mas(:,i)*xgs
         call xmtoxc_ak(aks(:,i),xm,xc,xcd,ff); if(ff)return
         call get_qx(xcd,v1xy,v2xy,v3xy,v4xy)
         v1sL(i)=v1sL(i)+wx*v1xy; v2sL(i)=v2sL(i)+wx*v2xy
         v3sL(i)=v3sL(i)+wx*v3xy; v4sL(i)=v4sL(i)+wx*v4xy
      enddo
   enddo
   v1s=v1s+wy*v1sL; v2s=v2s+wy*v2sL; v3s=v3s+wy*v3sL; v4s=v4s+wy*v4sL
enddo
call get_qofv(n,lam,v1s,v2s,v3s,v4s, qs)
end subroutine get_meanqs

!> The quadratic quantity Q depends linearly on v1 and v4 (which are
!! already quadratic diagnostics of EL) and quadratically on v2 and v3
!! (which are linear diagnostics of EL). EL = (1/2)log(G), where
!! G=J^T.J, J the jacobian.
!!
!! @param[in] lam
!! @param[in] v1 quadratic diagnostics of EL
!! @param[in] v2 linear diagnostics of EL
!! @param[in] v3 linear diagnostics of EL
!! @param[in] v4 quadratic diagnostics of EL
!! @param[out] q quadratic quantity
!! @author R. J. Purser
subroutine get_qofv(lam,v1,v2,v3,v4, q)!                            [get_qofv]
implicit none
real(dp),intent(in ):: lam,v1,v2,v3,v4
real(dp),intent(out):: q
real(dp):: lamc
lamc=u1-lam
q=lamc*(v1-(v2**2+v3**2)) +lam*(v4 -(v2+v3)**2)
end subroutine get_qofv

!> Like get_qofv, but for (only) the 2-vector derivatives of Q. Note
!! that the quadratic diagnostics v1 and v4 do not participate in this
!! formula.
!!
!! @param[in] lam
!! @param[in] v2
!! @param[in] v3
!! @param[in] v1d
!! @param[in] v2d
!! @param[in] v3d
!! @param[in] v4d
!! @param[out] qd
!! @author R. J. Purser
subroutine get_qofvd(lam, v2,v3, v1d,v2d,v3d,v4d, qd)!              [get_qofv]
implicit none
real(dp),             intent(in ):: lam,v2,v3
real(dp),dimension(2),intent(in ):: v1d,v2d,v3d,v4d
real(dp),dimension(2),intent(out):: qd
real(dp):: lamc
lamc=u1-lam
qd=lamc*(v1d-u2*(v2d*v2+v3d*v3))+lam*(v4d-u2*(v2d+v3d)*(v2+v3))
end subroutine get_qofvd

!> General util to convert value.
!!
!! @param[in] n
!! @param[in] lam
!! @param[in] v1s
!! @param[in] v2s
!! @param[in] v3s
!! @param[in] v4s
!! @param[out] qs
!! @author R. J. Purser
subroutine get_qsofvs(n,lam,v1s,v2s,v3s,v4s, qs)!                   [get_qofv]
implicit none
integer(spi),         intent(in ):: n
real(dp),             intent(in ):: lam
real(dp),dimension(n),intent(in ):: v1s,v2s,v3s,v4s
real(dp),dimension(n),intent(out):: qs
real(dp):: lamc
lamc=u1-lam
qs=lamc*(v1s-(v2s**2+v3s**2)) +lam*(v4s -(v2s+v3s)**2)
end subroutine get_qsofvs

!> Given an aspect ratio, asp<=1, and major semi-axis, arc, in
!! map-space nondimensional units, return a first guess for the
!! parameter vector, ak, approximately optimal for the domain of the
!! given dimensions.
!!
!! @param[in] asp aspect ratio
!! @param[in] tmarcx
!! @param[out] ak first guess for the parameter vector
!! @author R. J. Purser
subroutine guessak_map(asp,tmarcx,ak)!                           [guessak_map]
implicit none
real(dp),             intent(in ):: asp,tmarcx
real(dp),dimension(2),intent(out):: ak
real(dp):: gmarcx
gmarcx=tmarcx*rtod
call guessak_geo(asp,gmarcx,ak)
end subroutine guessak_map

!> Given an aspect ratio, asp<=1, and major semi-axis, arc, in
!! geographical (degree) units measured along the rectangle's median,
!! return a first guess for the parameter vector, ak, approximately
!! optimal for the domain of the given dimensions.
!!
!! @param asp aspect ratio of intended domain
!! @param arc major semi-axis angle in degrees for intended domain
!! @param ak first guess of the parameter vector
!! @author R. J. Purser
subroutine guessak_geo(asp,arc,ak)!                              [guessak_geo]
implicit none
real(dp),             intent(in ):: asp,arc
real(dp),dimension(2),intent(out):: ak
integer(spi),parameter         :: narc=11,nasp=10! <- Table index bounds
real(dp),    parameter         :: eps=1.e-7_dp,darc=10._dp+eps,dasp=.1_dp+eps
real(dp),dimension(nasp,0:narc):: adarc,kdarc
real(dp)                       :: sasp,sarc,wx0,wx1,wa0,wa1
integer(spi)                   :: iasp0,iasp1,iarc0,iarc1
!------------------------
! Tables of approximate A (adarc) and K (kdarc), valid for lam=0.8, for aspect ratio,
! asp, at .1, .2, .3, .4, .5, .6, .7, .8, 1. and major semi-arc, arcx, at values,
! 0 (nominally), 10., ..., 100. degrees (where the nominal "0" angle is actually
! from a computation at 3 degrees, since zero would not make sense).
! The 100 degree rows are repeated as the 110 degree entries deliberately to pad the
! table into the partly forbidden parameter space to allow skinny domains of up to
! 110 degree semi-length to be validly endowed with optimal A and K:
data adarc/ &
-.450_dp,-.328_dp,-.185_dp,-.059_dp,0.038_dp,0.107_dp,0.153_dp,0.180_dp,0.195_dp,0.199_dp,&
-.452_dp,-.327_dp,-.184_dp,-.058_dp,0.039_dp,0.108_dp,0.154_dp,0.182_dp,0.196_dp,0.200_dp,&
-.457_dp,-.327_dp,-.180_dp,-.054_dp,0.043_dp,0.112_dp,0.158_dp,0.186_dp,0.200_dp,0.205_dp,&
-.464_dp,-.323_dp,-.173_dp,-.047_dp,0.050_dp,0.118_dp,0.164_dp,0.192_dp,0.208_dp,0.213_dp,&
-.465_dp,-.313_dp,-.160_dp,-.035_dp,0.060_dp,0.127_dp,0.173_dp,0.202_dp,0.217_dp,0.224_dp,&
-.448_dp,-.288_dp,-.138_dp,-.017_dp,0.074_dp,0.140_dp,0.184_dp,0.213_dp,0.230_dp,0.237_dp,&
-.395_dp,-.244_dp,-.104_dp,0.008_dp,0.093_dp,0.156_dp,0.199_dp,0.227_dp,0.244_dp,0.252_dp,&
-.301_dp,-.177_dp,-.057_dp,0.042_dp,0.119_dp,0.175_dp,0.215_dp,0.242_dp,0.259_dp,0.269_dp,&
-.185_dp,-.094_dp,0.001_dp,0.084_dp,0.150_dp,0.199_dp,0.235_dp,0.260_dp,0.277_dp,0.287_dp,&
-.069_dp,-.006_dp,0.066_dp,0.132_dp,0.186_dp,0.227_dp,0.257_dp,0.280_dp,0.296_dp,0.308_dp,&
0.038_dp,0.081_dp,0.134_dp,0.185_dp,0.226_dp,0.258_dp,0.283_dp,0.303_dp,0.319_dp,0.333_dp,&
0.038_dp,0.081_dp,0.134_dp,0.185_dp,0.226_dp,0.258_dp,0.283_dp,0.303_dp,0.319_dp,0.333_dp/

data kdarc/ &
-.947_dp,-.818_dp,-.668_dp,-.535_dp,-.433_dp,-.361_dp,-.313_dp,-.284_dp,-.269_dp,-.264_dp,&
-.946_dp,-.816_dp,-.665_dp,-.533_dp,-.431_dp,-.359_dp,-.311_dp,-.282_dp,-.267_dp,-.262_dp,&
-.942_dp,-.806_dp,-.655_dp,-.524_dp,-.424_dp,-.353_dp,-.305_dp,-.276_dp,-.261_dp,-.255_dp,&
-.932_dp,-.789_dp,-.637_dp,-.509_dp,-.412_dp,-.343_dp,-.296_dp,-.266_dp,-.250_dp,-.244_dp,&
-.909_dp,-.759_dp,-.609_dp,-.486_dp,-.394_dp,-.328_dp,-.283_dp,-.254_dp,-.237_dp,-.230_dp,&
-.863_dp,-.711_dp,-.569_dp,-.456_dp,-.372_dp,-.310_dp,-.266_dp,-.238_dp,-.220_dp,-.212_dp,&
-.779_dp,-.642_dp,-.518_dp,-.419_dp,-.343_dp,-.287_dp,-.247_dp,-.220_dp,-.202_dp,-.192_dp,&
-.661_dp,-.556_dp,-.456_dp,-.374_dp,-.310_dp,-.262_dp,-.226_dp,-.200_dp,-.182_dp,-.171_dp,&
-.533_dp,-.462_dp,-.388_dp,-.325_dp,-.274_dp,-.234_dp,-.203_dp,-.179_dp,-.161_dp,-.150_dp,&
-.418_dp,-.373_dp,-.322_dp,-.275_dp,-.236_dp,-.204_dp,-.178_dp,-.156_dp,-.139_dp,-.127_dp,&
-.324_dp,-.296_dp,-.261_dp,-.229_dp,-.200_dp,-.174_dp,-.152_dp,-.133_dp,-.117_dp,-.104_dp,&
-.324_dp,-.296_dp,-.261_dp,-.229_dp,-.200_dp,-.174_dp,-.152_dp,-.133_dp,-.117_dp,-.104_dp/
!=============================================================================
sasp=asp/dasp
iasp0=floor(sasp); wa1=sasp-iasp0
iasp1=iasp0+1;     wa0=iasp1-sasp
sarc=arc/darc
iarc0=floor(sarc); wx1=sarc-iarc0
iarc1=iarc0+1;      wx0=iarc1-sarc
if(iasp0<1 .or. iasp1>nasp)stop 'Guessak_geo; Aspect ratio out of range'
if(iarc0<0 .or. iarc1>narc)stop 'Guessak_geo; Major semi-arc is out of range'

! Bilinearly interpolate A and K from crude table into a 2-vector:
ak=(/wx0*(wa0*adarc(iasp0,iarc0)+wa1*adarc(iasp1,iarc0))+ &
     wx1*(wa0*adarc(iasp0,iarc1)+wa1*adarc(iasp1,iarc1)), &
     wx0*(wa0*kdarc(iasp0,iarc0)+wa1*kdarc(iasp1,iarc0))+ &
     wx1*(wa0*kdarc(iasp0,iarc1)+wa1*kdarc(iasp1,iarc1))/)
end subroutine guessak_geo

!> Get the best Extended Schmidt Gnomonic parameter, (a,k), for the given
!! geographical half-spans, garcx and garcy, as well as the corresponding
!! map-space half-spans, garcx and garcy (in degrees) and the quality
!! diagnostic, Q(lam) for this optimal parameter choice. If this process
!! fails for any reason, the failure is alerted by a raised flag, FF, and
!! the other output arguments must then be taken to be meaningless.
!!
!! The diagnostic Q measures the variance over the domain of a local measure
!! of grid distortion. A logarithmic measure of local grid deformation is
!! give by L=log(J^t.J)/2, where J is the mapping Jacobian matrix, dX/dx,
!! where X is the cartesian unit 3-vector representation of the image of the
!! mapping of the map-coordinate 2-vector, x.
!! The Frobenius squared-norm, Trace(L*L), of L is the basis for the simplest
!! (lam=0) definition of the variance of L, but (Trace(L))**2 is another.
!! Here, we weight both contributions, by lam and (1-lam) respectively, with
!! 0 <= lam <1, to compute the variance Q(lam,a,k), and search for the (a,k)
!! that minimizes this Q.
!!
!! The domain averages are computed by double Gauss-Legendre quadrature (i.e.,
!! in both the x and y directions), but restricted to a mere quadrant of the
!! domain (since bilateral symmetry pertains across both domain medians,
!! yielding a domain mean L that is strictly diagonal.
!!
!! @param[in] lam
!! @param[in] garcx map-space half-spans
!! @param[in] garcy map-space half-spans
!! @param[out] a Extended Schmidt Gnomonic parameter
!! @param[out] k Extended Schmidt Gnomonic parameter
!! @param[out] marcx
!! @param[out] marcy
!! @param[out] q
!! @param[out] ff failure flag
!! @author R. J. Purser
subroutine bestesg_geo(lam,garcx,garcy, a,k,marcx,marcy,q,ff)!   [bestesg_geo]
use pietc, only: u5,o5,s18,s36,s54,s72,ms18,ms36,ms54,ms72
use pmat,  only: inv
use psym2, only: chol2
implicit none
real(dp),intent(in ):: lam,garcx,garcy
real(dp),intent(out):: a,k,marcx,marcy,q
logical ,intent(out):: FF
integer(spi),parameter     :: nit=200,mit=20,ngh=25
real(dp)    ,parameter     :: u2o5=u2*o5,&
                              f18=u2o5*s18,f36=u2o5*s36,f54=u2o5*s54,&
                              f72=u2o5*s72,mf18=-f18,mf36=-f36,mf54=-f54,&
                              mf72=-f72,& !<- (Fourier transform coefficients)
                              r=0.001_dp,rr=r*r,dang=pi2*o5,crit=1.e-14_dp
real(dp),dimension(ngh)    :: wg,xg
real(dp),dimension(0:4,0:4):: em5 ! <- Fourier matrix for 5 points
real(dp),dimension(0:4)    :: qs
real(dp),dimension(2,0:4)  :: aks,mas
real(dp),dimension(2,2)    :: basis0,basis,hess,el,gadak,gadma,madga,madak
real(dp),dimension(2)      :: ak,dak,dma,vec2,grad,qdak,qdma,ga,ma,gat
real(dp)                   :: s,tgarcx,tgarcy,asp,ang
integer(spi)               :: i,it
logical                    :: flip
data em5/o5,u2o5,  u0,u2o5,  u0,& ! <-The Fourier matrix for 5 points. Applied
         o5, f18, f72,mf54, f36,& ! to the five 72-degree spaced values in a
         o5,mf54, f36, f18,mf72,& ! column-vector, the product vector has the
         o5,mf54,mf36, f18, f72,& ! components, wave-0, cos and sin wave-1,
         o5, f18,mf72,mf54,mf36/  ! cos and sin wave-2.
! First guess upper-triangular basis regularizing the samples used to
! estimate the Hessian of q by finite differencing:
data basis0/0.1_dp,u0,  0.3_dp,0.3_dp/
ff=lam<u0 .or. lam>=u1
if(ff)then; print'("In bestesg_geo; lam out of range")';return; endif
ff= garcx<=u0 .or. garcy<=u0
if(ff)then
   print'("In bestesg_geo; a nonpositive domain parameter, garcx or garcy")'
   return
endif
call gaulegh(ngh,xg,wg)! <- Prepare Gauss-Legendre nodes xg and weights wg
flip=garcy>garcx
if(flip)then; tgarcx=garcy; tgarcy=garcx! <- Switch
else        ; tgarcx=garcx; tgarcy=garcy! <- Don't switch
endif
ga=(/tgarcx,tgarcy/)
asp=tgarcy/tgarcx
basis=basis0

call guessak_geo(asp,tgarcx,ak)
ma=ga*dtor*0.9_dp ! Shrink first estimate, to start always within bounds

! Perform a Newton iteration (except with imperfect Hessian) to find the
! parameter vector, ak, at which the derivative of Q at constant geographical
! semi-axes, ga, as given, goes to zero. The direct evaluation of the
! Q-derivative at constant ma (which is what is actually computed in
! get_meanq) therefore needs modification to obtain Q-derivarive at constant
! ga:
! dQ/d(ak)|_ga = dQ/d(ak)|_ma - dQ/d(ma)|_ak*d(ma)/d(ga)|_ak*d(ga)/d(ak)|_ma
!
! Since the Hessian evaluation is only carried out at constant map-space
! semi-axes, ma, it is not ideal for this problem; consequently, the allowance
! of newton iterations, nit, is much more liberal than we allow for the
! companion routine, bestesg_map, where the constant ma condition WAS
! appropriate.
do it=1,nit
   call get_meanq(ngh,lam,xg,wg,ak,ma,q,qdak,qdma,gat,gadak,gadma,ff)
   if(ff)return
   madga=gadma; call inv(madga)! <- d(ma)/d(ga)|_ak ("at constant ak")
   madak=-matmul(madga,gadak)
   qdak=qdak+matmul(qdma,madak)! dQ/d(ak)|_ga
   if(it<=mit)then ! <- Only recompute aks if the basis is new
! Place five additional sample points around the stencil-ellipse:
      do i=0,4
         ang=i*dang                     ! steps of 72 degrees
         vec2=(/cos(ang),sin(ang)/)*r   ! points on a circle of radius r ...
         dak=matmul(basis,vec2)
         dma=matmul(madak,dak)
         aks(:,i)=ak+dak ! ... become points on an ellipse.
         mas(:,i)=ma+dma
      enddo
      call get_meanq(5,ngh,lam,xg,wg,aks,mas, qs,ff)
   endif
   grad=matmul(qdak,basis)/q ! <- New grad estimate, accurate to near roundoff
   if(it<mit)then ! Assume the hessian will have significantly changed
! Recover an approximate Hessian estimate, normalized by q, from all
! 6 samples, q, qs. These are wrt the basis, not (a,k) directly. Note that
! this finite-difference Hessian is wrt q at constant ak, which is roughly
! approximating the desired Hessian wrt q at constant ga; the disparity
! is the reason that we allow more iterations in this routine than in
! companion routine bestesg_map, since we cannot achieve superlinear
! convergence in the present case.
! Make qs the 5-pt discrete Fourier coefficients of the ellipse pts:
      qs=matmul(em5,qs)/q
!      grad=qs(1:2)/r ! Old finite difference estimate is inferior to new grad
      qs(0)=qs(0)-u1! <- cos(2*ang) coefficient relative to the central value.
      hess(1,1)=qs(0)+qs(3)! <- combine cos(0*ang) and cos(2*ang) coefficients
      hess(1,2)=qs(4)      ! <- sin(2*ang) coefficient
      hess(2,1)=qs(4)      !
      hess(2,2)=qs(0)-qs(3)! <- combine cos(0*ang) and cos(2*ang) coefficients
      hess=hess*u2/rr      ! <- rr is r**2

! Perform a Cholesky decomposition of the hessian:
      call chol2(hess,el,ff)
      if(ff)then
         print'(" In bestESG_geo, Hessian is not positive; cholesky fails")'
         return
      endif
! Invert the cholesky factor in place:
      el(1,1)=u1/el(1,1); el(2,2)=u1/el(2,2); el(2,1)=-el(2,1)*el(1,1)*el(2,2)
   endif
! Estimate a Newton step towards the minimum of function Q(a,k):
   vec2=-matmul(transpose(el),matmul(el,grad))
   dak=matmul(basis,vec2)
   gat=gat+matmul(gadak,dak)! <- increment ga
   ak=ak+dak! <- increment the parameter vector estimate
   dma=-matmul(madga,gat-ga)
   ma=ma+dma

! Use the inverse cholesky factor to re-condition the basis. This is to make
! the next stencil-ellipse more closely share the shape of the elliptical
! contours of Q near its minumum -- essentially a preconditioning of the
! numerical optimization:
   if(it<mit)basis=matmul(basis,transpose(el))

   s=sqrt(dot_product(dak,dak))
   if(s<crit)exit ! <-Sufficient convergence of the Newton iteration
enddo
if(it>nit)print'("WARNING; Relatively inferior convergence in bestesg_geo")'
a=ak(1)
k=ak(2)
if(flip)then; marcx=ma(2); marcy=ma(1)! Remember to switch back
else        ; marcx=ma(1); marcy=ma(2)! don't switch
endif
end subroutine bestesg_geo

!> Get the best Extended Schmidt Gnomonic parameter, (a,k), for the
!! given map-coordinate half-spans, marcx and marcy, as well as the
!! corresponding geographical half-spans, garcx and garcy (in degrees)
!! and the quality diagnostic, Q(lam) for this optimal parameter
!! choice. If this process fails for any reason, the failure is
!! alerted by a raised flag, FF, and the other output arguments must
!! then be taken to be meaningless.
!!
!! The diagnostic Q measures the variance over the domain of a local
!! measure of grid distortion. A logarithmic measure of local grid
!! deformation is give by L=log(J^t.J)/2, where J is the mapping
!! Jacobian matrix, dX/dx, where X is the cartesian unit 3-vector
!! representation of the image of the mapping of the map-coordinate
!! 2-vector, x.  The Frobenius squared-norm, Trace(L*L), of L is the
!! basis for the simplest (lam=0) definition of the variance of L, but
!! (Trace(L))**2 is another.  Here, we weight both contributions, by
!! lam and (1-lam) respectively, with 0 <= lam <1, to compute the
!! variance Q(lam,a,k), and search for the (a,k) that minimizes this
!! Q.
!!
!! The domain averages are computed by double Gauss-Legendre
!! quadrature (i.e., in both the x and y directions), but restricted
!! to a mere quadrant of the domain (since bilateral symmetry pertains
!! across both domain medians, yielding a domain mean L that is
!! strictly diagonal.
!!
!! @param[in] lam
!! @param[in] marcx map-coordinate half-spans
!! @param[in] marcy map-coordinate half-spans
!! @param[out] a Extended Schmidt Gnomonic parameter
!! @param[out] k Extended Schmidt Gnomonic parameter
!! @param[out] garcx geographical half-spans
!! @param[out] garcy geographical half-spans
!! @param[out] q
!! @param[out] ff failure flag
!! @author R. J. Purser
subroutine bestesg_map(lam,marcx,marcy, a,k,garcx,garcy,q,ff)   ![bestesg_map]
use pietc, only: u5,o5,s18,s36,s54,s72,ms18,ms36,ms54,ms72
use psym2, only: chol2
implicit none
real(dp),intent(in ):: lam,marcx,marcy
real(dp),intent(out):: a,k,garcx,garcy,q
logical ,intent(out):: FF
integer(spi),parameter     :: nit=25,mit=7,ngh=25
real(dp),parameter         :: u2o5=u2*o5,                                &
                              f18=u2o5*s18,f36=u2o5*s36,f54=u2o5*s54,    &
                              f72=u2o5*s72,mf18=-f18,mf36=-f36,mf54=-f54,&
                              mf72=-f72,& !<- (Fourier)
                              r=0.001_dp,rr=r*r,dang=pi2*o5,crit=1.e-12_dp
real(dp),dimension(ngh)    :: wg,xg
real(dp),dimension(0:4,0:4):: em5 ! <- Fourier matrix for 5 points
real(dp),dimension(0:4)    :: qs ! <-Sampled q, its Fourier coefficients
real(dp),dimension(2,0:4)  :: aks,mas! <- tiny elliptical array of ak
real(dp),dimension(2,2)    :: basis0,basis,hess,el,gadak,gadma
real(dp),dimension(2)      :: ak,dak,vec2,grad,qdak,qdma,ga,ma
real(dp)                   :: s,tmarcx,tmarcy,asp,ang
integer(spi)               :: i,it
logical                    :: flip
data em5/o5,u2o5,  u0,u2o5,  u0,& ! <-The Fourier matrix for 5 points. Applied
         o5, f18, f72,mf54, f36,& ! to the five 72-degree spaced values in a
         o5,mf54, f36, f18,mf72,& ! column-vector, the product vector has the
         o5,mf54,mf36, f18, f72,& ! components, wave-0, cos and sin wave-1,
         o5, f18,mf72,mf54,mf36/  ! cos and sin wave-2.
! First guess upper-triangular basis regularizing the samples used to
! estimate the Hessian of q by finite differencing:
data basis0/0.1_dp,u0,  0.3_dp,0.3_dp/
ff=lam<u0 .or. lam>=u1
if(ff)then; print'("In bestesg_map; lam out of range")';return; endif
ff= marcx<=u0 .or. marcy<=u0
if(ff)then
   print'("In bestesg_map; a nonpositive domain parameter, marcx or marcy")'
   return
endif
call gaulegh(ngh,xg,wg)
flip=marcy>marcx
if(flip)then; tmarcx=marcy; tmarcy=marcx! <- Switch
else        ; tmarcx=marcx; tmarcy=marcy! <- Don't switch
endif
ma=(/tmarcx,tmarcy/); do i=0,4; mas(:,i)=ma; enddo
asp=tmarcy/tmarcx
basis=basis0

call guessak_map(asp,tmarcx,ak)

do it=1,nit
   call get_meanq(ngh,lam,xg,wg,ak,ma,q,qdak,qdma,ga,gadak,gadma,ff)
   if(ff)return
   if(it<=mit)then
! Place five additional sample points around the stencil-ellipse:
      do i=0,4
         ang=i*dang                     ! steps of 72 degrees
         vec2=(/cos(ang),sin(ang)/)*r   ! points on a circle of radius r ...
         aks(:,i)=ak+matmul(basis,vec2) ! ... become points on an ellipse.
      enddo
      call get_meanq(5,ngh,lam,xg,wg,aks,mas, qs,ff)
   endif
   grad=matmul(qdak,basis)/q ! <- New grad estimate, accurate to near roundoff
   if(it<mit)then
! Recover Hessian estimate, normalized by q, from all
! 6 samples, q, qs. These are wrt the basis, not (a,k) directly.
! The Hessian estimate uses a careful finite method, which is accurate
! enough. The gradient is NOT estimated by finite differences because we
! need the gradient to be accurate to near roundoff levels in order that
! the converged Newton iteration is a precise solution. 
! Make qs the 5-pt discrete Fourier coefficients of the ellipse pts:
      qs=matmul(em5,qs)/q
!      grad=qs(1:2)/r ! Old finite difference estimate is inferior to new grad
      qs(0)=qs(0)-u1 !<- cos(2*ang) coefficient relative to the central value.
      hess(1,1)=qs(0)+qs(3)! <- combine cos(0*ang) and cos(2*ang) coefficients
      hess(1,2)=qs(4)      ! <- sin(2*ang) coefficient
      hess(2,1)=qs(4)      !
      hess(2,2)=qs(0)-qs(3)! <- combine cos(0*ang) and cos(2*ang) coefficients
      hess=hess*u2/rr      ! <- rr is r**2

! Perform a Cholesky decomposition of the hessian:
      call chol2(hess,el,ff)
      if(ff)then
         print'(" In bestESG_map, hessian is not positive; cholesky fails")'
         return
      endif
! Invert the cholesky factor in place:
      el(1,1)=u1/el(1,1); el(2,2)=u1/el(2,2); el(2,1)=-el(2,1)*el(1,1)*el(2,2)
   endif
! Estimate a Newton step towards the minimum of function Q(a,k):
   vec2=-matmul(transpose(el),matmul(el,grad))
   dak=matmul(basis,vec2)
   ga=ga+matmul(gadak,dak)! <- increment ga
   ak=ak+dak! <- increment the parameter vector estimate

! Use the inverse cholesky factor to re-condition the basis. This is to make
! the next stencil-ellipse more closely share the shape of the elliptical
! contours of Q near its minumum -- essentially a preconditioning of the
! numerical optimization:
   if(it<mit)basis=matmul(basis,transpose(el))

   s=sqrt(dot_product(dak,dak))
   if(s<crit)exit ! <-Sufficient convergence of the Newton iteration
enddo
if(it>nit)print'("WARNING; Relatively inferior convergence in bestesg_map")'
a=ak(1)
k=ak(2)
if(flip)then; garcx=ga(2); garcy=ga(1)! Remember to switch back
else        ; garcx=ga(1); garcy=ga(2)! don't switch
endif
end subroutine bestesg_map

!> Use a and k as the parameters of an Extended Schmidt-transformed
!! Gnomonic (ESG) mapping centered at (plat,plon) and twisted about
!! this center by an azimuth angle of pazi counterclockwise (these
!! angles in radians).
!!
!! Assume the radius of the earth is unity, and using the central
!! mapping point as the coordinate origin, set up the grid with
!! central x-spacing delx and y-spacing dely. The grid index location
!! of the left-lower corner of the domain is (lx,ly) (typically both
!! NEGATIVE). The numbers of the grid spaces in x and y directions are
!! nx and ny.  (Note that, for a centered rectangular grid lx and ly
!! are negative and, in magnitude, half the values of nx and ny
!! respectively.)  Return the latitude and longitude, in radians
!! again, of the grid points thus defined in the arrays, glat and
!! glon, and return a rectangular array, garea, of dimensions nx-1 by
!! ny-1, that contains the areas of each of the grid cells
!!
!! If all goes well, return a lowered failure flag, ff=.false. .  But
!! if, for some reason, it is not possible to complete this task,
!! return the raised failure flag, ff=.TRUE. .
!!
!! @param[in] lx center-relative grid index in x of left edge of the domain
!! @param[in] ly center-relative grid index in y of lower edge of the domain
!! @param[in] nx number of grid spaces in x
!! @param[in] ny number of grid spaces in y
!! @param[in] A parameter of the ESG mapping centered at (plat,plon)
!! @param[in] K parameter of the ESG mapping centered at (plat,plon)
!! @param[in] plat latitude of projection center of mapping (radians)
!! @param[in] plon longitude of projection center of mapping (radians)
!! @param[in] pazi azimuth of orientation of mapping at its center
!! @param[in] delx central x-spacing of the grid (radians)
!! @param[in] dely central y-spacing of the grid (radians)
!! @param[out] glat grid points' latitudes
!! @param[out] glon grid points' longitudes
!! @param[out] garea array of grid-cell areas (steradians)
!! @param[out] ff failure flag
!! @author R. J. Purser
subroutine hgrid_ak_rr(lx,ly,nx,ny,A,K,plat,plon,pazi, & !       [hgrid_ak_rr]
     delx,dely,  glat,glon,garea, ff)
use pmat4, only: sarea
use pmat5, only: ctogr
implicit none
integer(spi),                             intent(in ):: lx,ly,nx,ny
real(dp),                                 intent(in ):: a,k,plat,plon,pazi, &
                                                        delx,dely
real(dp),dimension(lx:lx+nx  ,ly:ly+ny  ),intent(out):: glat,glon
real(dp),dimension(lx:lx+nx-1,ly:ly+ny-1),intent(out):: garea
logical,                                  intent(out):: ff
real(dp),dimension(3,3):: prot,azirot
real(dp),dimension(3,2):: xcd
real(dp),dimension(3)  :: xc
real(dp),dimension(2)  :: xm
real(dp)               :: clat,slat,clon,slon,cazi,sazi,&
                          rlat,drlata,drlatb,drlatc,    &
                          rlon,drlona,drlonb,drlonc
integer(spi)           :: ix,iy,mx,my
clat=cos(plat); slat=sin(plat)
clon=cos(plon); slon=sin(plon)
cazi=cos(pazi); sazi=sin(pazi)

azirot(:,1)=(/ cazi, sazi, u0/)
azirot(:,2)=(/-sazi, cazi, u0/)
azirot(:,3)=(/   u0,   u0, u1/)

prot(:,1)=(/     -slon,       clon,    u0/)
prot(:,2)=(/-slat*clon, -slat*slon,  clat/)
prot(:,3)=(/ clat*clon,  clat*slon,  slat/)
prot=matmul(prot,azirot)
mx=lx+nx ! Index of the 'right' edge of the rectangular grid
my=ly+ny ! Index of the 'top' edge of the rectangular grid
do iy=ly,my
   xm(2)=iy*dely
   do ix=lx,mx
      xm(1)=ix*delx
      call xmtoxc_ak(a,k,xm,xc,xcd,ff)
      if(ff)return
      xcd=matmul(prot,xcd)
      xc =matmul(prot,xc )
      call ctogr(xc,glat(ix,iy),glon(ix,iy))
   enddo
enddo

! Compute the areas of the quadrilateral grid cells:
do iy=ly,my-1
   do ix=lx,mx-1
      rlat  =glat(ix  ,iy  )
      drlata=glat(ix+1,iy  )-rlat
      drlatb=glat(ix+1,iy+1)-rlat
      drlatc=glat(ix  ,iy+1)-rlat
      rlon  =glon(ix  ,iy  )
      drlona=glon(ix+1,iy  )-rlon
      drlonb=glon(ix+1,iy+1)-rlon
      drlonc=glon(ix  ,iy+1)-rlon
! If 'I' is the grid point (ix,iy), 'A' is (ix+1,iy); 'B' is (ix+1,iy+1)
! and 'C' is (ix,iy+1), then the area of the grid cell IABC is the sum of
! the areas of the traingles, IAB and IBC (the latter being the negative
! of the signed area of triangle, ICB):
      garea(ix,iy)=sarea(rlat, drlata,drlona, drlatb,drlonb) &
                  -sarea(rlat, drlatc,drlonc, drlatb,drlonb)
   enddo
enddo
end subroutine hgrid_ak_rr

!> Use a and k as the parameters of an extended Schmidt-transformed
!! gnomonic (ESG) mapping centered at (plat,plon) and twisted about
!! this center by an azimuth angle of pazi counterclockwise (these
!! angles in radians).
!!
!! Using the central mapping point as the coordinate origin, set up
!! the grid with central x-spacing delx and y-spacing dely in
!! nondimensional units, (i.e., as if the earth had unit radius) and
!! with the location of the left- lower corner of the grid at
!! center-relative grid index pair, (lx,ly) and with the number of the
!! grid spaces in x and y directions given by nx and ny.  (Note that,
!! for a centered rectangular grid lx and ly are negative and, in
!! magnitude, half the values of nx and ny respectively.)  Return the
!! latitude and longitude, again, in radians, of the grid pts thus
!! defined in the arrays, glat and glon; return a rectangular array,
!! garea, of dimensions nx-1 by ny-1, that contains the areas of each
!! of the grid cells in nondimensional "steradian" units.
!!
!! In this version, these grid cell areas are computed by 2D
!! integrating the scalar jacobian of the transformation, using a
!! 4th-order centered scheme.  The estimated grid steps, dx and dy,
!! are returned at the grid cell edges, using the same 4th-order
!! scheme to integrate the 1D projected jacobian.  The angles,
!! relative to local east and north, are returned respectively as
!! angle_dx and angle_dy at grid cell corners, in radians
!! counterclockwise.
!!
!! if all goes well, return a .FALSE. failure flag, ff. If, for some
!! reason, it is not possible to complete this task, return the
!! failure flag as .TRUE.
!!
!! @param[in] lx center-relative x grid index for left edge of the domain
!! @param[in] ly center-relative y grid index for lower edge of the domain
!! @param[in] nx numbers of the grid spaces in x
!! @param[in] ny numbers of the grid spaces in y
!! @param[in] a Extended Schmidt Gnomonic parameter
!! @param[in] k Extended Schmidt Gnomonic parameter
!! @param[in] plat latitude of the projection center of the mapping (radians)
!! @param[in] plon longitude of the projection center of the mapping (radians)
!! @param[in] pazi azimuth of the orientation of the mapping at its center
!! @param[in] delx central x-spacing of the grid (radians) 
!! @param[in] dely central y-spacing of the grid (radians)
!! @param[out] glat grid points' latitudes (radians)
!! @param[out] glon grid points' longitudes (radians)
!! @param[out] garea array of grid-cell areas (steradians)
!! @param[out] dx grid steps in x at grid cell edges (radians)
!! @param[out] dy grid steps in y at grid cell edges (radians)
!! @param[out] angle_dx x angles relative to local east (radians)
!! @param[out] angle_dy y angles relative to local north (radians)
!! @param[out] ff failure flag
!! @author R. J. Purser
subroutine hgrid_ak_rr_c(lx,ly,nx,ny,a,k,plat,plon,pazi, & !     [hgrid_ak_rr]
                    delx,dely,  glat,glon,garea,dx,dy,angle_dx,angle_dy, ff)
use pmat4, only: cross_product,triple_product
use pmat5, only: ctogr
implicit none
integer(spi),                             intent(in ):: lx,ly,nx,ny
real(dp),                                 intent(in ):: a,k,plat,plon,pazi, &
                                                        delx,dely
real(dp),dimension(lx:lx+nx  ,ly:ly+ny  ),intent(out):: glat,glon
real(dp),dimension(lx:lx+nx-1,ly:ly+ny-1),intent(out):: garea
real(dp),dimension(lx:lx+nx-1,ly:ly+ny  ),intent(out):: dx
real(dp),dimension(lx:lx+nx  ,ly:ly+ny-1),intent(out):: dy
real(dp),dimension(lx:lx+nx  ,ly:ly+ny  ),intent(out):: angle_dx,angle_dy
logical,                                  intent(out):: ff
real(dp),dimension(lx-1:lx+nx+1,ly-1:ly+ny+1):: gat ! Temporary area array
real(dp),dimension(lx-1:lx+nx+1,ly  :ly+ny  ):: dxt ! Temporary dx array
real(dp),dimension(lx  :lx+nx  ,ly-1:ly+ny+1):: dyt ! Temporary dy array
real(dp),dimension(3,3):: prot,azirot
real(dp),dimension(3,2):: xcd,eano
real(dp),dimension(2,2):: xcd2
real(dp),dimension(3)  :: xc,east,north
real(dp),dimension(2)  :: xm
real(dp)               :: clat,slat,clon,slon,cazi,sazi,delxy
integer(spi)           :: ix,iy,mx,my,lxm,lym,mxp,myp
delxy=delx*dely
clat=cos(plat); slat=sin(plat)
clon=cos(plon); slon=sin(plon)
cazi=cos(pazi); sazi=sin(pazi)

azirot(:,1)=(/ cazi, sazi, u0/)
azirot(:,2)=(/-sazi, cazi, u0/)
azirot(:,3)=(/   u0,   u0, u1/)

prot(:,1)=(/     -slon,       clon,    u0/)
prot(:,2)=(/-slat*clon, -slat*slon,  clat/)
prot(:,3)=(/ clat*clon,  clat*slon,  slat/)
prot=matmul(prot,azirot)

mx=lx+nx ! Index of the 'right' edge of the rectangular grid
my=ly+ny ! Index of the 'top' edge of the rectangular grid
lxm=lx-1; mxp=mx+1 ! Indices of extra left and right edges
lym=ly-1; myp=my+1 ! Indices of extra bottom and top edges

!-- main body of horizontal grid:
do iy=ly,my
   xm(2)=iy*dely
   do ix=lx,mx
      xm(1)=ix*delx
      call xmtoxc_ak(a,k,xm,xc,xcd,ff); if(ff)return
      xcd=matmul(prot,xcd)
      xc =matmul(prot,xc )
      call ctogr(xc,glat(ix,iy),glon(ix,iy))
      east=(/-xc(2),xc(1),u0/); east=east/sqrt(dot_product(east,east))
      north=cross_product(xc,east)
      eano(:,1)=east; eano(:,2)=north
      xcd2=matmul(transpose(eano),xcd)
      angle_dx(ix,iy)=atan2( xcd2(2,1),xcd2(1,1))
      angle_dy(ix,iy)=atan2(-xcd2(1,2),xcd2(2,2))
      dxt(ix,iy)=sqrt(dot_product(xcd2(:,1),xcd2(:,1)))*delx
      dyt(ix,iy)=sqrt(dot_product(xcd2(:,2),xcd2(:,2)))*dely
      gat(ix,iy)=triple_product(xc,xcd(:,1),xcd(:,2))*delxy
   enddo
enddo

!-- extra left edge, gat, dxt only:
xm(1)=lxm*delx
do iy=ly,my
   xm(2)=iy*dely
   call xmtoxc_ak(a,k,xm,xc,xcd,ff); if(ff)return
   xcd=matmul(prot,xcd)
   xc =matmul(prot,xc )
   east=(/-xc(2),xc(1),u0/); east=east/sqrt(dot_product(east,east))
   north=cross_product(xc,east)
   eano(:,1)=east; eano(:,2)=north
   xcd2=matmul(transpose(eano),xcd)
   dxt(lxm,iy)=sqrt(dot_product(xcd2(:,1),xcd2(:,1)))*delx
   gat(lxm,iy)=triple_product(xc,xcd(:,1),xcd(:,2))*delxy
enddo

!-- extra right edge, gat, dxt only:
xm(1)=mxp*delx
do iy=ly,my
   xm(2)=iy*dely
   call xmtoxc_ak(a,k,xm,xc,xcd,ff); if(ff)return
   xcd=matmul(prot,xcd)
   xc =matmul(prot,xc )
   east=(/-xc(2),xc(1),u0/); east=east/sqrt(dot_product(east,east))
   north=cross_product(xc,east)
   eano(:,1)=east; eano(:,2)=north
   xcd2=matmul(transpose(eano),xcd)
   dxt(mxp,iy)=sqrt(dot_product(xcd2(:,1),xcd2(:,1)))*delx
   gat(mxp,iy)=triple_product(xc,xcd(:,1),xcd(:,2))*delxy
enddo

!-- extra bottom edge, gat, dyt only:
xm(2)=lym*dely
do ix=lx,mx
   xm(1)=ix*delx
   call xmtoxc_ak(a,k,xm,xc,xcd,ff); if(ff)return
   xcd=matmul(prot,xcd)
   xc =matmul(prot,xc )
   east=(/-xc(2),xc(1),u0/); east=east/sqrt(dot_product(east,east))
   north=cross_product(xc,east)
   eano(:,1)=east; eano(:,2)=north
   xcd2=matmul(transpose(eano),xcd)
   dyt(ix,lym)=sqrt(dot_product(xcd2(:,2),xcd2(:,2)))*dely
   gat(ix,lym)=triple_product(xc,xcd(:,1),xcd(:,2))*delxy
enddo

!-- extra top edge, gat, dyt only:
xm(2)=myp*dely
do ix=lx,mx
   xm(1)=ix*delx
   call xmtoxc_ak(a,k,xm,xc,xcd,ff); if(ff)return
   xcd=matmul(prot,xcd)
   xc =matmul(prot,xc )
   east=(/-xc(2),xc(1),u0/); east=east/sqrt(dot_product(east,east))
   north=cross_product(xc,east)
   eano(:,1)=east; eano(:,2)=north
   xcd2=matmul(transpose(eano),xcd)
   dyt(ix,myp)=sqrt(dot_product(xcd2(:,2),xcd2(:,2)))*dely
   gat(ix,myp)=triple_product(xc,xcd(:,1),xcd(:,2))*delxy
enddo

! Extra four corners, gat only:
xm(2)=lym*dely
!-- extra bottom left corner:
xm(1)=lxm*delx
call xmtoxc_ak(a,k,xm,xc,xcd,ff); if(ff)return
xcd=matmul(prot,xcd)
xc =matmul(prot,xc )
gat(lxm,lym)=triple_product(xc,xcd(:,1),xcd(:,2))*delxy

!-- extra bottom right corner:
xm(1)=mxp*delx
call xmtoxc_ak(a,k,xm,xc,xcd,ff); if(ff)return
xcd=matmul(prot,xcd)
xc =matmul(prot,xc )
gat(mxp,lym)=triple_product(xc,xcd(:,1),xcd(:,2))*delxy

xm(2)=myp*dely
!-- extra top left corner:
xm(1)=lxm*delx
call xmtoxc_ak(a,k,xm,xc,xcd,ff); if(ff)return
xcd=matmul(prot,xcd)
xc =matmul(prot,xc )
gat(lxm,myp)=triple_product(xc,xcd(:,1),xcd(:,2))*delxy

!-- extra top right corner:
xm(1)=mxp*delx
call xmtoxc_ak(a,k,xm,xc,xcd,ff); if(ff)return
xcd=matmul(prot,xcd)
xc =matmul(prot,xc )
gat(mxp,myp)=triple_product(xc,xcd(:,1),xcd(:,2))*delxy

!-- 4th-order averaging over each central interval using 4-pt. stencils:
dx            =(13_dp*(dxt(lx :mx-1,:)+dxt(lx+1:mx ,:)) &
                  -(dxt(lxm:mx-2,:)+dxt(lx+2:mxp,:)))/24_dp
dy            =(13_dp*(dyt(:,ly :my-1)+dyt(:,ly+1:my )) &
                  -(dyt(:,lym:my-2)+dyt(:,ly+2:myp)))/24_dp
gat(lx:mx-1,:)=(13_dp*(gat(lx :mx-1,:)+gat(lx+1:mx ,:)) &
                  -(gat(lxm:mx-2,:)+gat(lx+2:mxp,:)))/24_dp
garea         =(13_dp*(gat(lx:mx-1,ly :my-1)+gat(lx:mx-1,ly+1:my )) &
                  -(gat(lx:mx-1,lym:my-2)+gat(lx:mx-1,ly+2:myp)))/24_dp
end subroutine hgrid_ak_rr_c

!> Use a and k as the parameters of an Extended Schmidt-transformed
!! Gnomonic (ESG) mapping centered at (plat,plon) and twisted about
!! this center by an azimuth angle of pazi counterclockwise (these
!! angles in radians).
!!
!! Assume the radius of the earth is unity, and using the central
!! mapping point as the coordinate origin, set up the grid with
!! central x-spacing delx and y-spacing dely. The grid index location
!! of the left-lower corner of the domain is (lx,ly) (typically both
!! NEGATIVE).  The numbers of the grid spaces in x and y directions
!! are nx and ny.  (Note that, for a centered rectangular grid lx and
!! ly are negative and, in magnitude, half the values of nx and ny
!! respectively.)  Return the unit cartesian vectors xc of the grid
!! points and their jacobian matrices xcd wrt the map coordinates, and
!! return a rectangular array, garea, of dimensions nx-1 by ny-1, that
!! contains the areas of each of the grid cells
!!
!! If all goes well, return a lowered failure flag, ff=.false. .  But
!! if, for some reason, it is not possible to complete this task,
!! return the raised failure flag, ff=.TRUE. .
!!
!! @param lx center-relative x grid index for left edge of the domain
!! @param ly center-relative y grid index for lower edge of the domain
!! @param nx numbers of the grid spaces in x
!! @param ny numbers of the grid spaces in y
!! @param a parameters of the ESG mapping centered at (plat,plon)
!! @param k parameters of the ESG mapping centered at (plat,plon)
!! @param plat latitude of the projection center of the mapping (radians)
!! @param plon longitude of the projection center of the mapping (radians)
!! @param pazi azimuth of orientation of mapping at its center 
!! @param delx central x-spacing of the grid (in radians)
!! @param dely central y-spacing of the grid (in radians)
!! @param xc Earth-centered unit cartesian 3-vectors at each grid point
!! @param xcd Jacobian matrices, d(xc)/d(xm), at each grid point
!! @param garea rectangular array of grid-cell areas (steradians)
!! @param ff failure flag
!! @author R. J. Purser
subroutine hgrid_ak_rc(lx,ly,nx,ny,A,K,plat,plon,pazi, & !       [hgrid_ak_rc]
     delx,dely, xc,xcd,garea, ff)
use pmat4, only: sarea
use pmat5, only: ctogr
implicit none
integer(spi),intent(in ):: lx,ly,nx,ny
real(dp),    intent(in ):: a,k,plat,plon,pazi,delx,dely
real(dp),dimension(3,  lx:lx+nx  ,ly:ly+ny  ),intent(out):: xc
real(dp),dimension(3,2,lx:lx+nx  ,ly:ly+ny  ),intent(out):: xcd
real(dp),dimension(    lx:lx+nx-1,ly:ly+ny-1),intent(out):: garea
logical,                                      intent(out):: ff
real(dp),dimension(3,3):: prot,azirot
real(dp),dimension(2)  :: xm
real(dp)               :: clat,slat,clon,slon,cazi,sazi,                  &
                          rlat,rlata,rlatb,rlatc,drlata,drlatb,drlatc,    &
                          rlon,rlona,rlonb,rlonc,drlona,drlonb,drlonc
integer(spi)           :: ix,iy,mx,my
clat=cos(plat); slat=sin(plat)
clon=cos(plon); slon=sin(plon)
cazi=cos(pazi); sazi=sin(pazi)

azirot(:,1)=(/ cazi, sazi, u0/)
azirot(:,2)=(/-sazi, cazi, u0/)
azirot(:,3)=(/   u0,   u0, u1/)

prot(:,1)=(/     -slon,       clon,    u0/)
prot(:,2)=(/-slat*clon, -slat*slon,  clat/)
prot(:,3)=(/ clat*clon,  clat*slon,  slat/)
prot=matmul(prot,azirot)
mx=lx+nx ! Index of the 'right' edge of the rectangular grid
my=ly+ny ! Index of the 'top' edge of the rectangular grid
do iy=ly,my
   xm(2)=iy*dely
   do ix=lx,mx
      xm(1)=ix*delx
      call xmtoxc_ak(a,k,xm,xc(:,ix,iy),xcd(:,:,ix,iy),ff)
      if(ff)return
      xcd(:,:,ix,iy)=matmul(prot,xcd(:,:,ix,iy))
      xc (:,  ix,iy)=matmul(prot,xc (:,  ix,iy))
   enddo
enddo

! Compute the areas of the quadrilateral grid cells:
do iy=ly,my-1
   do ix=lx,mx-1
      call ctogr(xc(:,ix  ,iy  ),rlat ,rlon )
      call ctogr(xc(:,ix+1,iy  ),rlata,rlona)
      call ctogr(xc(:,ix+1,iy+1),rlatb,rlonb)
      call ctogr(xc(:,ix  ,iy+1),rlatc,rlonc)
      drlata=rlata-rlat; drlona=rlona-rlon
      drlatb=rlatb-rlat; drlonb=rlonb-rlon
      drlatc=rlatc-rlat; drlonc=rlonc-rlon

! If 'I' is the grid point (ix,iy), 'A' is (ix+1,iy); 'B' is (ix+1,iy+1)
! and 'C' is (ix,iy+1), then the area of the grid cell IABC is the sum of
! the areas of the triangles, IAB and IBC (the latter being the negative
! of the signed area of triangle, ICB):
      garea(ix,iy)=sarea(rlat, drlata,drlona, drlatb,drlonb) &
                  -sarea(rlat, drlatc,drlonc, drlatb,drlonb)
   enddo
enddo
end subroutine hgrid_ak_rc

!> Use a and k as the parameters of an Extended Schmidt-transformed
!! Gnomonic (ESG) mapping centered at (pdlat,pdlon) and twisted about
!! this center by an azimuth angle of pdazi counterclockwise (these
!! angles in degrees).
!!
!! Like hgrid_ak_rr, return the grid points' lats and lons, except
!! that here the angles are returned in degrees. Garea, the area of
!! each grid cell, is returned as in hgrid_ak_rr, and a failure flag,
!! ff, raised when a failure occurs anywhere in these calculations.
!!
!! @param[in] lx center-relative x grid index for left edge of the domain
!! @param[in] ly center-relative y grid index for lower edge of the domain
!! @param[in] nx number of the grid spaces in x
!! @param[in] ny number of the grid spaces in y
!! @param[in] a parameter of an ESG mapping
!! @param[in] k parameter of an ESG mapping
!! @param[in] pdlat degrees latitude of the projection center of mapping
!! @param[in] pdlon degrees longitude of the projection center of mapping
!! @param[in] pdazi degrees azimuth of orientation of mapping at its center 
!! @param[in] delx central x-spacing of the grid (in radians)
!! @param[in] dely central y-spacing of the grid (in radians)
!! @param[out] gdlat array of grid point latitudes (in degrees)
!! @param[out] gdlon array of grid point longitudes (in dgrees)
!! @param[out] garea array of grid cell areas (in steradians)
!! @param[out] ff failure flag
!! @author R. J. Purser
subroutine hgrid_ak_dd(lx,ly,nx,ny,a,k,pdlat,pdlon,pdazi, & !    [hgrid_ak_dd]
     delx,dely,  gdlat,gdlon,garea, ff)
implicit none
integer(spi),                             intent(in ):: lx,ly,nx,ny
real(dp),                                 intent(in ):: A,K,pdlat,pdlon,&
                                                        pdazi,delx,dely
real(dp),dimension(lx:lx+nx  ,ly:ly+ny  ),intent(out):: gdlat,gdlon
real(dp),dimension(lx:lx+nx-1,ly:ly+ny-1),intent(out):: garea
logical,                                  intent(out):: ff
real(dp):: plat,plon,pazi
plat=pdlat*dtor ! Convert these angles from degrees to radians
plon=pdlon*dtor !
pazi=pdazi*dtor !
call hgrid_ak_rr(lx,ly,nx,ny,A,K,plat,plon,pazi, &
    delx,dely,   gdlat,gdlon,garea, ff)
if(ff)return
gdlat=gdlat*rtod ! Convert these angles from radians to degrees
gdlon=gdlon*rtod !
end subroutine hgrid_ak_dd

!> Like hgrid_ak_rr_c, except all the angle arguments (but not
!! delx,dely) are in degrees instead of radians.
!!
!! @param[in] lx center-relative x grid index for left edge of the domain
!! @param[in] ly center-relative y grid index for lower edge of the domain 
!! @param[in] nx numbers of the grid spaces in x
!! @param[in] ny numbers of the grid spaces in y
!! @param[in] a parameters of an ESG mapping
!! @param[in] k parameters of an ESG mapping
!! @param[in] pdlat latitude defining projection center of the mapping
!! @param[in] pdlon longitude defining projection center of the mapping
!! @param[in] pdazi azimuth of the orientation of the mapping at its center 
!! @param[in] delx central x-spacing of the grid (in radians)
!! @param[in] dely central y-spacing of the grid (in radians)
!! @param[out] gdlat array of grid point degree-latitudes 
!! @param[out] gdlon array of grid point degree-longitudes 
!! @param[out] garea array of grid-cell areas (steradians)
!! @param[out] dx step sizes of the grid-cell edges in x (earth radius=1 unit)
!! @param[out] dy step sizes of the grid-cell edges in y (earth radius=1 unit)
!! @param[out] dangle_dx azimuth rotation of the x grid steps, dx (degrees)
!! @param[out] dangle_dy azimuth rotation of the y grid steps, dy (degrees)
!! @param[out] ff failure flag
!! @author R. J. Purser
subroutine hgrid_ak_dd_c(lx,ly,nx,ny,a,k,pdlat,pdlon,pdazi, &!   [hgrid_ak_dd]
     delx,dely,  gdlat,gdlon,garea,dx,dy,dangle_dx,dangle_dy, ff)
implicit none
integer(spi),                             intent(in ):: lx,ly,nx,ny
real(dp),                                 intent(in ):: a,k,pdlat,pdlon,&
                                                        pdazi,delx,dely
real(dp),dimension(lx:lx+nx  ,ly:ly+ny  ),intent(out):: gdlat,gdlon
real(dp),dimension(lx:lx+nx-1,ly:ly+ny-1),intent(out):: garea
real(dp),dimension(lx:lx+nx-1,ly:ly+ny  ),intent(out):: dx
real(dp),dimension(lx:lx+nx  ,ly:ly+ny-1),intent(out):: dy
real(dp),dimension(lx:lx+nx  ,ly:ly+ny  ),intent(out):: dangle_dx,dangle_dy
logical,                                  intent(out):: ff
real(dp):: plat,plon,pazi
plat=pdlat*dtor ! Convert these angles from degrees to radians
plon=pdlon*dtor !
pazi=pdazi*dtor !
call hgrid_ak_rr_c(lx,ly,nx,ny,A,K,plat,plon,pazi, &
     delx,dely,  gdlat,gdlon,garea,dx,dy,dangle_dx,dangle_dy, ff)
if(ff)return
gdlat    =gdlat    *rtod ! Convert these angles from radians to degrees
gdlon    =gdlon    *rtod !
dangle_dx=dangle_dx*rtod !
dangle_dy=dangle_dy*rtod !
end subroutine hgrid_ak_dd_c

!> Use a and k as the parameters of an Extended Schmidt-transformed
!! Gnomonic (ESG) mapping centered at (pdlat,pdlon) and twisted about
!! this center by an azimuth angle of pdazi counterclockwise (these
!! angles in degrees).
!!
!! Like hgrid_ak_rx, return the grid points' cartesians xc and
!! Jacobian matrices, xcd. Garea, the area of each grid cell, is also
!! returned as in hgrid_ak_rx, and a failure flag, ff, raised when a
!! failure occurs anywhere in these calculations.
!!
!! @param[in] lx center-relative x grid index for left edge of the domain
!! @param[in] ly center-relative y grid index for lower edge of the domain
!! @param[in] nx numbers of the grid spaces in x
!! @param[in] ny numbers of the grid spaces in y
!! @param[in] a parameters of an ESG mapping
!! @param[in] k parameters of an ESG mapping
!! @param[in] pdlat degrees latitude of the projection center of the mapping
!! @param[in] pdlon degrees longitude of the projection center of the mapping
!! @param[in] pdazi azimuth of the orientation of the mapping at its center 
!! @param[in] delx central x-spacing of the grid in radians
!! @param[in] dely central y-spacing of the grid in radians
!! @param[out] xc grid points' earth-centered unit cartesians
!! @param[out] xcd Jacobian matrices, d(xc)/d(xm)
!! @param[out] garea array of grid-cell areas (steradians)
!! @param[out] ff failure flag
!! @author R. J. Purser
subroutine hgrid_ak_dc(lx,ly,nx,ny,a,k,pdlat,pdlon,pdazi, & !    [hgrid_ak_dc]
     delx,dely, xc,xcd,garea, ff)
implicit none
integer(spi),intent(in ):: lx,ly,nx,ny
real(dp),    intent(in ):: A,K,pdlat,pdlon,pdazi,delx,dely
real(dp),dimension(3,  lx:lx+nx  ,ly:ly+ny  ),intent(out):: xc
real(dp),dimension(3,2,lx:lx+nx  ,ly:ly+ny  ),intent(out):: xcd
real(dp),dimension(    lx:lx+nx-1,ly:ly+ny-1),intent(out):: garea
logical,                                      intent(out):: ff
real(dp):: plat,plon,pazi
plat=pdlat*dtor
plon=pdlon*dtor
pazi=pdazi*dtor
call hgrid_ak_rc(lx,ly,nx,ny,A,K,plat,plon,pazi, &
    delx,dely,   xc,xcd,garea, ff)
end subroutine hgrid_ak_dc

!> Like hgrid_ak_rr_c except the argument list includes the earth
!! radius, re, and this is used to express the map-space grid
!! increments in the dimensional units, delxre, delyre on entry, and
!! to express the grid cell areas, garea, in dimensional units upon
!! return.
!!
!! The gridded lats and lons, glat and glon, remain in radians.
!!
!! @param[in] lx center-relative x grid index for left edge of the domain
!! @param[in] ly center-relative y grid index for lower edge of the domain
!! @param[in] nx numbers of the grid spaces in x
!! @param[in] ny numbers of the grid spaces in y
!! @param[in] a parameters of an ESG mapping
!! @param[in] k parameters of an ESG mapping
!! @param[in] plat radians latitude of the projection center of the mapping
!! @param[in] plon radians longitude of the projection center of the mapping
!! @param[in] pazi Azimuth of map orientation at its center
!! @param[in] re earth radius
!! @param[in] delxre map-space grid increments in the dimensional units
!! @param[in] delyre map-space grid increments in the dimensional units
!! @param[out] glat grid points for latitude
!! @param[out] glon grid points for longitude
!! @param[out] garea array of grid-cell areas in dimensional units
!! @param[out] ff failure flag
!! @author R. J. Purser
subroutine hgrid_ak(lx,ly,nx,ny,a,k,plat,plon,pazi, & !             [hgrid_ak]
     re,delxre,delyre,  glat,glon,garea, ff)
implicit none
integer(spi),                             intent(in ):: lx,ly,nx,ny
real(dp),                                 intent(in ):: a,k,plat,plon,pazi, &
                                                        re,delxre,delyre
real(dp),dimension(lx:lx+nx  ,ly:ly+ny  ),intent(out):: glat,glon
real(dp),dimension(lx:lx+nx-1,ly:ly+ny-1),intent(out):: garea
logical,                                  intent(out):: ff
real(dp):: delx,dely,rere
delx=delxre/re ! <- set nondimensional grid step delx
dely=delyre/re ! <- set nondimensional grid step dely
call hgrid_ak_rr(lx,ly,nx,ny,a,k,plat,plon,pazi, &
     delx,dely,  glat,glon,garea, ff)
if(ff)return
rere=re*re
garea=garea*rere ! <- Convert from steradians to physical area units.
end subroutine hgrid_ak

!> Like hgrid_ak_rr_c except the argument list includes the earth
!! radius, re, and this is used to express the map-space grid
!! increments in the dimensional units, delxre, delyre on entry, and
!! to express the grid cell areas, garea, and the x- and y- grid
!! steps, dx and dy, in dimensional units upon return.  The gridded
!! lats and lons, glat and glon, remain in radians.  Also, in order
!! for the argument list to remain compatible with an earlier version
!! of this routine, the relative rotations of the steps, dangle_dx and
!! dangle_dy, are returned as degrees instead of radians (all other
!! angles in the argument list, i.e., plat,plon,pazi,glat,glon, remain
!! radians).
!!
!! @param[in] lx center-relative x grid index for left edge of the domain
!! @param[in] ly center-relative y grid index for lower edge of the domain
!! @param[in] nx number of grid spaces in x 
!! @param[in] ny number of grid spaces in y 
!! @param[in] a Extended Schmidt Gnomonic parameter
!! @param[in] k Extended Schmidt Gnomonic parameter
!! @param[in] plat latitude of projection center of the mapping (radians)
!! @param[in] plon longitude of projection center of the mapping (radians)
!! @param[in] pazi Azimuth of map orientation at its center (radians) 
!! @param[in] re earth radius in dimensional length units 
!! @param[in] delxre map-space grid increments in the dimensional units
!! @param[in] delyre map-space grid increments in the dimensional units
!! @param[out] glat gridded lats (radians)
!! @param[out] glon gridded lons (radians)
!! @param[out] garea grid cell areas in dimensional units
!! @param[out] dx x- grid steps in dimensional units
!! @param[out] dy y- grid steps in dimensional units
!! @param[out] dangle_dx azimuth rotations of the steps dx (in degrees)
!! @param[out] dangle_dy azimuth rotations of the steps dy (in degrees)
!! @param[out] ff failure flag
!! @author R. J. Purser
subroutine hgrid_ak_c(lx,ly,nx,ny,a,k,plat,plon,pazi, & !           [hgrid_ak]
     re,delxre,delyre,  glat,glon,garea,dx,dy,dangle_dx,dangle_dy, ff)
implicit none
integer(spi),                             intent(in ):: lx,ly,nx,ny
real(dp),                                 intent(in ):: a,k,plat,plon,pazi, &
                                                        re,delxre,delyre
real(dp),dimension(lx:lx+nx  ,ly:ly+ny  ),intent(out):: glat,glon
real(dp),dimension(lx:lx+nx-1,ly:ly+ny-1),intent(out):: garea
real(dp),dimension(lx:lx+nx-1,ly:ly+ny  ),intent(out):: dx
real(dp),dimension(lx:lx+nx  ,ly:ly+ny-1),intent(out):: dy
real(dp),dimension(lx:lx+nx  ,ly:ly+ny  ),intent(out):: dangle_dx,dangle_dy
logical,                                  intent(out):: ff
real(dp):: delx,dely,rere
delx=delxre/re ! <- set nondimensional grid step delx
dely=delyre/re ! <- set nondimensional grid step dely
call hgrid_ak_rr_c(lx,ly,nx,ny,a,k,plat,plon,pazi, &
     delx,dely,  glat,glon,garea,dx,dy,dangle_dx,dangle_dy, ff)
if(ff)return
rere=re*re
garea=garea*rere ! <- Convert from steradians to physical area units.
dx=dx*re         ! <- Convert from nondimensional to physical length units.
dy=dy*re         ! <-
dangle_dx=dangle_dx*rtod ! <-Convert from radians to degrees
dangle_dy=dangle_dy*rtod ! <-Convert from radians to degrees
end subroutine hgrid_ak_c

!> This Gauss-Legendre quadrature integrates exactly any even
!! polynomial up to degree m*4-2 in the half-interval [0,1]. This code
!! is liberally adapted from the algorithm given in Press et al.,
!! Numerical Recipes.
!!
!! @param m number of nodes in half-interval
!! @param x nodes and weights
!! @param w nodes and weights
!! @author R. J. Purser
subroutine gaulegh(m,x,w)!                                           [gaulegh]
implicit none
integer(spi),         intent(IN ):: m   ! <- number of nodes in half-interval 
real(dp),dimension(m),intent(OUT):: x,w ! <- nodes and weights
integer(spi),parameter:: nit=8
real(dp),    parameter:: eps=3.e-14_dp
integer(spi)          :: i,ic,j,jm,it,m2,m4p,m4p3
real(dp)              :: z,zzm,p1,p2,p3,pp,z1
m2=m*2; m4p=m*4+1; m4p3=m4p+2
do i=1,m; ic=m4p3-4*i
   z=cos(pih*ic/m4p); zzm=z*z-u1
   do it=1,nit
      p1=u1; p2=u0
      do j=1,m2; jm=j-1; p3=p2; p2=p1; p1=((j+jm)*z*p2-jm*p3)/j; enddo
      pp=m2*(z*p1-p2)/zzm; z1=z; z=z1-p1/pp; zzm=z*z-u1
      if(abs(z-z1) <= eps)exit
   enddo
   x(i)=z; w(i)=-u2/(zzm*pp*pp)
enddo
end subroutine gaulegh

!> Given the map specification (angles in radians), the grid spacing
!! (in map-space units) and the sample lat-lon (in radian), return the
!! the image in map space in a 2-vector in grid units. If the
!! transformation is invalid, return a .true. failure flag.
!!
!! @param[in] a parameters of an ESG mapping
!! @param[in] k parameters of an ESG mapping
!! @param[in] plat radians latitude defining mapping projection center
!! @param[in] plon radians longitude defining mapping projection center
!! @param[in] pazi Aximuth of mapping orientation at its center 
!! @param[in] lat radians latitude of a point to be mapped
!! @param[in] lon radians longitude of a point to be mapped
!! @param[out] xm 2-vector center-relative map-space image of mapped point 
!! @param[out] ff failure flag
!! @author R. J. Purser
subroutine gtoxm_ak_rr_m(A,K,plat,plon,pazi,lat,lon,xm,ff)!      [gtoxm_ak_rr]
use pmat5, only: grtoc
implicit none
real(dp),             intent(in ):: a,k,plat,plon,pazi,lat,lon
real(dp),dimension(2),intent(out):: xm
logical,              intent(out):: ff
real(dp),dimension(3,3):: prot,azirot
real(dp)               :: clat,slat,clon,slon,cazi,sazi
real(dp),dimension(3)  :: xc
clat=cos(plat); slat=sin(plat)
clon=cos(plon); slon=sin(plon)
cazi=cos(pazi); sazi=sin(pazi)

azirot(:,1)=(/ cazi, sazi, u0/)
azirot(:,2)=(/-sazi, cazi, u0/)
azirot(:,3)=(/   u0,   u0, u1/)

prot(:,1)=(/     -slon,       clon,    u0/)
prot(:,2)=(/-slat*clon, -slat*slon,  clat/)
prot(:,3)=(/ clat*clon,  clat*slon,  slat/)
prot=matmul(prot,azirot)

call grtoc(lat,lon,xc)
xc=matmul(transpose(prot),xc)
call xctoxm_ak(a,k,xc,xm,ff)
end subroutine gtoxm_ak_rr_m

!> Given the map specification (angles in radians), the grid spacing
!! (in map-space units) and the sample lat-lon (in radian), return the
!! the image in map space in a 2-vector in grid units. If the
!! transformation is invalid, return a .true. failure flag.
!!
!! @param[in] a parameter of the ESG mapping
!! @param[in] k parameter of the ESG mapping
!! @param[in] plat radians latitude defining mapping projection center
!! @param[in] plon radians longitude defining mapping projection center
!! @param[in] pazi Azimuth of mapping orientation at its center 
!! @param[in] delx central x-spacing of the grid in radians
!! @param[in] dely central y-spacing of the grid in radians
!! @param[in] lat radians latitude of a point to be mapped
!! @param[in] lon radians longitude of a point to be mapped
!! @param[out] xm 2-vector map space image in center-relative grid units 
!! @param[out] ff failure flag
!! @author R. J. Purser
subroutine gtoxm_ak_rr_g(A,K,plat,plon,pazi,delx,dely,lat,lon,&! [gtoxm_ak_rr]
     xm,ff)
implicit none
real(dp),             intent(in ):: a,k,plat,plon,pazi,delx,dely,lat,lon
real(dp),dimension(2),intent(out):: xm
logical,              intent(out):: ff
call gtoxm_ak_rr_m(A,K,plat,plon,pazi,lat,lon,xm,ff); if(ff)return
xm(1)=xm(1)/delx; xm(2)=xm(2)/dely
end subroutine gtoxm_ak_rr_g

!> Like gtoxm_ak_rr_m, except lat, lon, azimuth, are expressed in degrees.
!!
!! @param[in] a parameter of the ESG mapping
!! @param[in] k parameter of the ESG mapping
!! @param[in] pdlat degrees latitude defining mapping center
!! @param[in] pdlon degrees longitude defining mapping center
!! @param[in] pdazi Azimuth of mapping orientation at its center 
!! @param[in] dlat degrees latitude of point to be mapped
!! @param[in] dlon degrees longitude of point to be mapped
!! @param[out] xm 2-vector center-relative map space image of the point 
!! @param[out] ff failure flag
!! @author R. J. Purser
subroutine gtoxm_ak_dd_m(A,K,pdlat,pdlon,pdazi,dlat,dlon,&!      [gtoxm_ak_dd]
     xm,ff)
implicit none
real(dp),             intent(in ):: a,k,pdlat,pdlon,pdazi,dlat,dlon
real(dp),dimension(2),intent(out):: xm
logical,              intent(out):: ff
real(dp):: plat,plon,pazi,lat,lon
plat=pdlat*dtor ! Convert these angles from degrees to radians
plon=pdlon*dtor !
pazi=pdazi*dtor !
lat=dlat*dtor
lon=dlon*dtor
call gtoxm_ak_rr_m(A,K,plat,plon,pazi,lat,lon,xm,ff)
end subroutine gtoxm_ak_dd_m

!> Like gtoxm_ak_rr_g, except lat, lon, azimuth, are expressed in degrees.
!!
<<<<<<< HEAD
!! @param[in] a parameter of the ESG mapping
!! @param[in] k parameter of the ESG mapping
!! @param[in] pdlat degrees latitude defining mapping projection center
!! @param[in] pdlon degrees longitude defining mapping projection center
!! @param[in] pdazi Azimuth of mapping orientation at its center 
!! @param[in] delx central x-spacing of the grid in radians
!! @param[in] dely central y-spacing of the grid in radians
!! @param[in] dlat degrees latitude of a point to be mapped
!! @param[in] dlon degrees longitude of a point to be mapped
!! @param[out] xm 2-vector image of the point in center-relative grid units 
=======
!! @param[in] a parameters of an ESG mapping
!! @param[in] k parameters of an ESG mapping
!! @param[in] pdlat latitude define centered mapping
!! @param[in] pdlon longitude define centered mapping
!! @param[in] pdazi ???
!! @param[in] delx central x-spacing grid point
!! @param[in] dely central y-spacing grid point
!! @param[in] dlat ???
!! @param[in] dlon ???
!! @param[out] xm ???
>>>>>>> ce8119b9
!! @param[out] ff failure flag
!! @author R. J. Purser
subroutine gtoxm_ak_dd_g(A,K,pdlat,pdlon,pdazi,delx,dely,&!      [gtoxm_ak_dd]
dlat,dlon,     xm,ff)
implicit none
real(dp),             intent(in ):: a,k,pdlat,pdlon,pdazi,delx,dely,dlat,dlon
real(dp),dimension(2),intent(out):: xm
logical,              intent(out):: ff
real(dp):: plat,plon,pazi,lat,lon
plat=pdlat*dtor ! Convert these angles from degrees to radians
plon=pdlon*dtor !
pazi=pdazi*dtor !
lat=dlat*dtor
lon=dlon*dtor
call gtoxm_ak_rr_g(A,K,plat,plon,pazi,delx,dely,lat,lon,xm,ff)
end subroutine gtoxm_ak_dd_g

!> Given the ESG map specified by parameters (A,K) and geographical center and
!! orientation, plat,plon,pazi (radians), and a position, in map-space
!! coordinates given by the 2-vector, xm, return the geographical
!! coordinates, lat and lon (radians). If the transformation is
!! invalid for any reason, return instead with a raised failure flag,
!! FF= .true.
!!
!! @param[in] a parameter of an ESG mapping
!! @param[in] k parameter of an ESG mapping
!! @param[in] plat radians latitude of the projection center of the mapping
!! @param[in] plon radians longitude of the projection center of the mapping
!! @param[in] pazi Azimuth of orientation of the mapping at its center 
!! @param[in] xm center-relative 2-vector map space coordinates of a point 
!! @param[out] lat radians latitude of the point
!! @param[out] lon radians longitude of the point
!! @param[out] ff failure flag
!! @author R. J. Purser
subroutine xmtog_ak_rr_m(A,K,plat,plon,pazi,xm,lat,lon,ff)!      [xmtog_ak_rr]
use pmat5, only: ctogr
implicit none
real(dp),             intent(in ):: a,k,plat,plon,pazi
real(dp),dimension(2),intent(in ):: xm
real(dp),             intent(out):: lat,lon
logical,              intent(out):: ff
real(dp),dimension(3,2):: xcd
real(dp),dimension(3,3):: prot,azirot
real(dp)               :: clat,slat,clon,slon,cazi,sazi
real(dp),dimension(3)  :: xc
clat=cos(plat); slat=sin(plat)
clon=cos(plon); slon=sin(plon)
cazi=cos(pazi); sazi=sin(pazi)

azirot(:,1)=(/ cazi, sazi, u0/)
azirot(:,2)=(/-sazi, cazi, u0/)
azirot(:,3)=(/   u0,   u0, u1/)

prot(:,1)=(/     -slon,       clon,    u0/)
prot(:,2)=(/-slat*clon, -slat*slon,  clat/)
prot(:,3)=(/ clat*clon,  clat*slon,  slat/)
prot=matmul(prot,azirot)
call xmtoxc_ak(a,k,xm,xc,xcd,ff); if(ff)return
xc=matmul(prot,xc)
call ctogr(xc,lat,lon)
end subroutine xmtog_ak_rr_m

!> For an ESG map with parameters, (A,K), and geographical
!! orientation, given by plon,plat,pazi (radians), and given a point
!! in grid-space units as the 2-vector, xm, return the geographical
!! coordinates, lat, lon, (radians) of this point. If instead the
!! transformation is invalid for any reason, then return the raised
!! failure flag, FF=.true.
!!
!! @param[in] a parameters of the ESG mapping
!! @param[in] k parameters of the ESG mapping
!! @param[in] plat radians latitude of the projection center of the mapping
!! @param[in] plon radians longitude of the projection center of the mapping
!! @param[in] pazi Azimuth of the orientation of the mapping at its center 
!! @param[in] delx central x-spacing of the grid in radians
!! @param[in] dely central y-spacing grid point in radians
!! @param[in] xm grid-space 2-vector coordinates of a point to be mapped
!! @param[out] lat radians latitude of the point
!! @param[out] lon radians longitude of the point
!! @param[out] ff failure flag
!! @author R. J. Purser
subroutine xmtog_ak_rr_g(A,K,plat,plon,pazi,delx,dely,xm,&!      [xmtog_ak_rr]
     lat,lon,ff)
implicit none
real(dp),             intent(in ):: a,k,plat,plon,pazi,delx,dely
real(dp),dimension(2),intent(in ):: xm
real(dp),             intent(out):: lat,lon
logical,              intent(out):: ff
real(dp),dimension(2):: xmt
xmt(1)=xm(1)*delx ! Convert from grid units to intrinsic map-space units
xmt(2)=xm(2)*dely !
call xmtog_ak_rr_m(A,K,plat,plon,pazi,xmt,lat,lon,ff)
end subroutine xmtog_ak_rr_g

!> Like xmtog_ak_rr_m, except lat, lon, azimuth, are expressed in degrees.
!!
!! @param[in] a parameters of the ESG mapping
!! @param[in] k parameters of the ESG mapping
!! @param[in] pdlat degrees latitude of the projection center of the mapping 
!! @param[in] pdlon degrees longitude of the projection center of the mapping
!! @param[in] pdazi Azimuth of the orientation of the mapping at its center
!! @param[in] xm map space 2-vector coordinates of a point 
!! @param[out] dlat degrees latitude of the point
!! @param[out] dlon degrees longitude of the point
!! @param[out] ff failure flag
!! @author R. J. Purser
subroutine xmtog_ak_dd_m(A,K,pdlat,pdlon,pdazi,xm,dlat,dlon,ff)! [xmtog_ak_dd]
use pmat5, only: ctogr
implicit none
real(dp),             intent(in ):: a,k,pdlat,pdlon,pdazi
real(dp),dimension(2),intent(in ):: xm
real(dp),             intent(out):: dlat,dlon
logical,              intent(out):: ff
real(dp):: plat,plon,pazi,lat,lon
plat=pdlat*dtor ! Convert these angles from degrees to radians
plon=pdlon*dtor !
pazi=pdazi*dtor !
call xmtog_ak_rr_m(A,K,plat,plon,pazi,xm,lat,lon,ff)
dlat=lat*rtod
dlon=lon*rtod
end subroutine xmtog_ak_dd_m

!> Like xmtog_ak_rr_g, except lat, lon, azimuth, are expressed in degrees.
!!
!! @param[in] a parameters of an ESG mapping
!! @param[in] k parameters of an ESG mapping
!! @param[in] pdlat degrees latitude of projection center of the mapping
!! @param[in] pdlon degrees longitude of projection center of the mapping
!! @param[in] pdazi Azimuth of the mapping orientation about its center 
!! @param[in] delx central x-spacing of the grid in radians
!! @param[in] dely central y-spacing of the grid in radians
!! @param[in] xm map coordinates, in grid units, of a point to be mapped
!! @param[out] dlat degrees latitude of the point
!! @param[out] dlon degrees longitude of the point
!! @param[out] ff failure flag
!! @author R. J. Purser
subroutine xmtog_ak_dd_g(A,K,pdlat,pdlon,pdazi,delx,dely,xm,&!   [xmtog_ak_dd]
     dlat,dlon,ff)
implicit none
real(dp),             intent(in ):: a,k,pdlat,pdlon,pdazi,delx,dely
real(dp),dimension(2),intent(in ):: xm
real(dp),             intent(out):: dlat,dlon
logical,              intent(out):: ff
real(dp),dimension(2):: xmt
real(dp)             :: plat,plon,pazi,lat,lon
xmt(1)=xm(1)*delx ! Convert from grid units to intrinsic map-space units
xmt(2)=xm(2)*dely !
plat=pdlat*dtor ! Convert these angles from degrees to radians
plon=pdlon*dtor !
pazi=pdazi*dtor !
call xmtog_ak_rr_m(A,K,plat,plon,pazi,xmt,lat,lon,ff)
dlat=lat*rtod
dlon=lon*rtod
end subroutine xmtog_ak_dd_g

end module pesg
<|MERGE_RESOLUTION|>--- conflicted
+++ resolved
@@ -428,21 +428,12 @@
 !! its derivative wrt xm, jacobian matrix, xcd. If for any reason the
 !! mapping cannot be done, return a raised failure flag, FF.
 !!
-<<<<<<< HEAD
 !! @param[in] a ESG mapping parameter for line spacing profile
 !! @param[in] k ESG mapping parameter for Gauss curvature in Schmidt mapping
 !! @param[in] xm map-space 2-vector
 !! @param[out] xc Earth-centered cartesian unit 3-vector
 !! @param[out] xcd Jacobian matrix, d(xc)/d(xm)
 !! @param[out] ff Failure flag
-=======
-!! @param a ESG mapping parameterization
-!! @param k ESG mapping parameterization
-!! @param xm map-space vector
-!! @param xc derivative
-!! @param xcd jacobian matrix
-!! @param ff error flag
->>>>>>> ce8119b9
 !! @author R. J. Purser
 subroutine xmtoxc_ak(a,k,xm,xc,xcd,ff)!                            [xmtoxc_ak]
 implicit none
@@ -1975,7 +1966,6 @@
 
 !> Like gtoxm_ak_rr_g, except lat, lon, azimuth, are expressed in degrees.
 !!
-<<<<<<< HEAD
 !! @param[in] a parameter of the ESG mapping
 !! @param[in] k parameter of the ESG mapping
 !! @param[in] pdlat degrees latitude defining mapping projection center
@@ -1986,18 +1976,6 @@
 !! @param[in] dlat degrees latitude of a point to be mapped
 !! @param[in] dlon degrees longitude of a point to be mapped
 !! @param[out] xm 2-vector image of the point in center-relative grid units 
-=======
-!! @param[in] a parameters of an ESG mapping
-!! @param[in] k parameters of an ESG mapping
-!! @param[in] pdlat latitude define centered mapping
-!! @param[in] pdlon longitude define centered mapping
-!! @param[in] pdazi ???
-!! @param[in] delx central x-spacing grid point
-!! @param[in] dely central y-spacing grid point
-!! @param[in] dlat ???
-!! @param[in] dlon ???
-!! @param[out] xm ???
->>>>>>> ce8119b9
 !! @param[out] ff failure flag
 !! @author R. J. Purser
 subroutine gtoxm_ak_dd_g(A,K,pdlat,pdlon,pdazi,delx,dely,&!      [gtoxm_ak_dd]
