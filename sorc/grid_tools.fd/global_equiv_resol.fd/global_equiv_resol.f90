!> @file
!! @brief Compute the global equivalent resolution for regional grids.
!! @author Gerard Ketefian NOAA/GSL

!> Compute the global equivalent resolution for regional grids
!! using the average model grid cell size in meters squared.
!!
<<<<<<< HEAD
!! @author Gerard Ketefian
=======
!! - RES(in km) = (360 degrees / 4*CRES) * 111 km
!!
!! Using the average cell size the equivalent global resolution is:
!!
!! - CRES = NINT((2*PI*RADIUS_OF_EARTH)/(4*AVG_CELL_SIZE)
!!
!! @author Gerard Ketefian NOAA/GSL
>>>>>>> c285219b
!! @return 0 for success, error code otherwise
program global_equiv_resol

  use netcdf

  implicit none

  integer, parameter :: dp = kind(1.0d0)
  real(dp), parameter :: pi_geom = 4.0*atan(1.0), &
                         radius_Earth = 6371000.0

  character(len=256) :: grid_fn
  integer :: ncid, nxSG_dimid, nySG_dimid, dASG_varid, num_args
  integer :: nxSG, nySG, nx, ny, RES_equiv
  real(dp) :: avg_cell_size, min_cell_size, max_cell_size
  real(dp), dimension(:,:), allocatable :: &
    quarter_dA_ll, quarter_dA_lr, quarter_dA_ur, quarter_dA_ul, &
    dASG, dA, sqrt_dA
!
!=======================================================================
!
! Read in the name of the file from the command line.  The command-line
! call to this program should have exactly one argument consisting of 
! the path to the NetCDF grid specification file to be read in.  If this
! is not the case, print out a usage message and exit.
!
!=======================================================================
!
  num_args = command_argument_count()
  if (num_args == 1) then
    call get_command_argument(1, grid_fn)
  else
    WRITE(*,500)
    WRITE(*,500) "Exactly one argument must be specified to program global_equiv_resol."
    WRITE(*,500) "Usage:"
    WRITE(*,500)
    WRITE(*,500) "  global_equiv_resol  path_to_grid_file"
    WRITE(*,500)
    WRITE(*,500) "where path_to_grid_file is the path to the NetCDF grid file.  Actual "
    WRITE(*,500) "number of specified command line arguments is:"
    WRITE(*,510) "  num_args = ", num_args
    WRITE(*,500) "Stopping."
500 FORMAT(A)
510 FORMAT(A, I3)
    STOP
  end if
!
!=======================================================================
!
! Open the grid file and read in the dimensions of the supergrid.  The
! supergrid is a grid that has twice the resolution of the actual/compu-
! tational grid.  In the file, the names of the supergrid dimensions are
! nx and ny.  Here, however, we reserve those names for the dimensions 
! of the actual grid (since in the FV3 code and in other data files, nx
! and ny are used to denote the dimensions of the actual grid) and in-
! stead use the variables nxSG and nySG to denote the dimensions of the
! supergrid.
!
!=======================================================================
!
  WRITE(*,500)
  WRITE(*,500) "Opening NetCDF grid file for reading/writing:"
  WRITE(*,500) "  grid_fn = " // trim(grid_fn)

  call check( nf90_open(trim(grid_fn), NF90_WRITE, ncid) )

  call check( nf90_inq_dimid(ncid, "nx", nxSG_dimid) )
  call check( nf90_inquire_dimension(ncid, nxSG_dimid, len=nxSG) )

  call check( nf90_inq_dimid(ncid, "ny", nySG_dimid) )
  call check( nf90_inquire_dimension(ncid, nySG_dimid, len=nySG) )

  WRITE(*,500)
  WRITE(*,500) "Dimensions of supergrid are:"
  WRITE(*,520) "  nxSG = ", nxSG
  WRITE(*,520) "  nySG = ", nySG
520 FORMAT(A, I7)
!
!=======================================================================
!
! Read in the cell areas on the supergrid.  Then add the areas of the 
! four supergrid cells that make up one grid cell to obtain the cell 
! areas on the actual grid.
!
!=======================================================================
!
  allocate(dASG(0:nxSG-1, 0:nySG-1))
  call check( nf90_inq_varid(ncid, "area", dASG_varid) )
  call check( nf90_get_var(ncid, dASG_varid, dASG) )

  nx = nxSG/2
  ny = nySG/2

  WRITE(*,500)
  WRITE(*,500) "Dimensions of (actual, i.e. computational) grid are:"
  WRITE(*,520) "  nx = ", nx
  WRITE(*,520) "  ny = ", ny

  allocate(quarter_dA_ll(0:nx-1, 0:ny-1))
  allocate(quarter_dA_lr(0:nx-1, 0:ny-1))
  allocate(quarter_dA_ul(0:nx-1, 0:ny-1))
  allocate(quarter_dA_ur(0:nx-1, 0:ny-1))

  quarter_dA_ll = dASG(0:nxSG-1:2, 0:nySG-1:2)
  quarter_dA_lr = dASG(0:nxSG-1:2, 1:nySG-1:2)
  quarter_dA_ur = dASG(1:nxSG-1:2, 1:nySG-1:2)
  quarter_dA_ul = dASG(1:nxSG-1:2, 0:nySG-1:2)

  allocate(dA(0:nx-1, 0:ny-1))
  allocate(sqrt_dA(0:nx-1, 0:ny-1))

  dA = quarter_dA_ll + quarter_dA_lr + quarter_dA_ur + quarter_dA_ul
!
!=======================================================================
!
! Calculate a typical/representative cell size for each cell by taking
! the square root of the area of the cell.  Then calculate the minimum,
! maximum, and average cell sizes over the whole grid.
!
!=======================================================================
!
  sqrt_dA = sqrt(dA)
  min_cell_size = minval(sqrt_dA)
  max_cell_size = maxval(sqrt_dA)
  avg_cell_size = sum(sqrt_dA)/(nx*ny)

  WRITE(*,500)
  WRITE(*,500) "Minimum, maximum, and average cell sizes are (based on square"
  WRITE(*,500) "root of cell area):"
  WRITE(*,530) "  min_cell_size = ", min_cell_size
  WRITE(*,530) "  max_cell_size = ", max_cell_size
  WRITE(*,530) "  avg_cell_size = ", avg_cell_size
530 FORMAT(A, G10.4)
!
!=======================================================================
!
! Use the average cell size to calculate an equivalent global uniform 
! cubed-sphere resolution (in units of number of cells) for the regional
! grid.  This is the RES that a global uniform (i.e. stretch factor of
! 1) cubed-sphere grid would need to have in order to have the same no-
! minal cell size as the average cell size of the regional grid.
!
!=======================================================================
!
  RES_equiv = nint( (2.0*pi_geom*radius_Earth)/(4.0*avg_cell_size) )

  WRITE(*,500)
  WRITE(*,500) "Equivalent global uniform cubed-sphere resolution is:"
  WRITE(*,*) "  RES_equiv = ", RES_equiv
!
!=======================================================================
!
! Write the average cell size and equivalent global resolution to the 
! grid file as a global attributes.
!
!=======================================================================
!
  WRITE(*,500)
  WRITE(*,500) "Writing avg_cell_size and RES_equiv to the grid specification"
  WRITE(*,500) "file as global attributes..."

  call check( nf90_redef(ncid) )
  call check( nf90_put_att(ncid, NF90_GLOBAL, "avg_cell_size", avg_cell_size) )
  call check( nf90_put_att(ncid, NF90_GLOBAL, "RES_equiv", RES_equiv) )
  call check( nf90_enddef(ncid) )

  call check( nf90_close(ncid) )

  WRITE(*,500)
  WRITE(*,500) "Done."

end program global_equiv_resol

!> Check results of netCDF call.
!!
!! @param[in] status return code to check
<<<<<<< HEAD
!! @author Gerard Ketefian
=======
!! @author Gerard Ketefian NOAA/GSL
>>>>>>> c285219b
subroutine check(status)
  use netcdf
  integer,intent(in) :: status
!
  if(status /= nf90_noerr) then
    write(0,*) ' check netcdf status = ', status
    write(0,'("error ", a)') trim(nf90_strerror(status))
    stop "Stopped"
  endif
end subroutine check<|MERGE_RESOLUTION|>--- conflicted
+++ resolved
@@ -5,9 +5,6 @@
 !> Compute the global equivalent resolution for regional grids
 !! using the average model grid cell size in meters squared.
 !!
-<<<<<<< HEAD
-!! @author Gerard Ketefian
-=======
 !! - RES(in km) = (360 degrees / 4*CRES) * 111 km
 !!
 !! Using the average cell size the equivalent global resolution is:
@@ -15,7 +12,6 @@
 !! - CRES = NINT((2*PI*RADIUS_OF_EARTH)/(4*AVG_CELL_SIZE)
 !!
 !! @author Gerard Ketefian NOAA/GSL
->>>>>>> c285219b
 !! @return 0 for success, error code otherwise
 program global_equiv_resol
 
@@ -192,11 +188,7 @@
 !> Check results of netCDF call.
 !!
 !! @param[in] status return code to check
-<<<<<<< HEAD
-!! @author Gerard Ketefian
-=======
 !! @author Gerard Ketefian NOAA/GSL
->>>>>>> c285219b
 subroutine check(status)
   use netcdf
   integer,intent(in) :: status
