#!/bin/sh
set -eu
#------------------------------------
# USER DEFINED STUFF:
#
# USE_PREINST_LIBS: set to "true" to use preinstalled libraries.
#                   Anything other than "true"  will use libraries locally.
#------------------------------------

export USE_PREINST_LIBS="true"

#------------------------------------
# END USER DEFINED STUFF
#------------------------------------

build_dir=`pwd`
logs_dir=$build_dir/logs
if [ ! -d $logs_dir  ]; then
  echo "Creating logs folder"
  mkdir $logs_dir
fi

# Check final exec folder exists
if [ ! -d "../exec" ]; then
  echo "Creating ../exec folder"
  mkdir ../exec
fi

#------------------------------------
# INCLUDE PARTIAL BUILD 
#------------------------------------

. ./partial_ufs_build.sh

#------------------------------------
# build NEMS util
#------------------------------------
$Build_nems_util && {
echo " .... Building NEMS util .... "
./build_nems_util.sh > $logs_dir/build_NEMS.log 2>&1
}

#------------------------------------
# build chgres
#------------------------------------
$Build_chgres && {
echo " .... Building chgres .... "
./build_chgres.sh > $logs_dir/build_chgres.log 2>&1
}

#------------------------------------
# build chgres_cube
#------------------------------------
$Build_chgres_cube && {
echo " .... Building chgres_cube .... "
./build_chgres_cube.sh > $logs_dir/build_chgres_cube.log 2>&1
}

#------------------------------------
# build nst_tf_chg 
#------------------------------------
$Build_nst_tf_chg && {
echo " .... Building nst_tf_chg .... "
./build_nst_tf_chg.sh > $logs_dir/build_nst_tf_chg.log 2>&1
}

#------------------------------------
# build orog
#------------------------------------
$Build_orog && {
echo " .... Building orog .... "
./build_orog.sh > $logs_dir/build_orog.log 2>&1
}

#------------------------------------
# build cycle 
#------------------------------------
$Build_cycle && {
echo " .... Building cycle .... "
./build_cycle.sh > $logs_dir/build_cycle.log 2>&1
}

#------------------------------------
# build emcsfc
#------------------------------------
$Build_emcsfc && {
echo " .... Building emcsfc .... "
./build_emcsfc.sh > $logs_dir/build_emcsfc.log 2>&1
}

#------------------------------------
# build fre-nctools
#------------------------------------
$Build_nctools && {
echo " .... Building fre-nctools .... "
./build_fre-nctools.sh > $logs_dir/build_fre-nctools.log 2>&1
}

#------------------------------------
# build sfc_climo_gen
#------------------------------------

$Build_sfc_climo_gen && {
echo " .... Building sfc_climo_gen .... "
./build_sfc_climo_gen.sh > $logs_dir/build_sfc_climo_gen.log 2>&1
}

<<<<<<< HEAD
#------------------------------------
# build regional_grid
#------------------------------------

$Build_regional_grid && {
echo " .... Building regional_grid .... "
./build_regional_grid.sh > $logs_dir/build_regional_grid.log 2>&1
}

=======
>>>>>>> 4d0ccc08
echo;echo " .... Build system finished .... "

exit 0<|MERGE_RESOLUTION|>--- conflicted
+++ resolved
@@ -104,8 +104,6 @@
 echo " .... Building sfc_climo_gen .... "
 ./build_sfc_climo_gen.sh > $logs_dir/build_sfc_climo_gen.log 2>&1
 }
-
-<<<<<<< HEAD
 #------------------------------------
 # build regional_grid
 #------------------------------------
@@ -115,8 +113,6 @@
 ./build_regional_grid.sh > $logs_dir/build_regional_grid.log 2>&1
 }
 
-=======
->>>>>>> 4d0ccc08
 echo;echo " .... Build system finished .... "
 
 exit 0