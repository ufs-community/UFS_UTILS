--- conflicted
+++ resolved
@@ -1,22 +1,10 @@
-<<<<<<< HEAD
-/*******************************************************************************
-                             create_gnomonic_cubic_grid.c
-  This file creates the 6 tiles for a gnomonic projection of a cubed sphere.
-    It also creates nest grids if they are defined.
+/** @file
+    @brief Create gnomonic cubic grids.
   Modifications:
   05/10/2020  -- Added multiple nest capability.  Bill Ramstrom, AOML/HRD
                  Nests can be specified on any parent tile, and can each be different sizes.
                  Nests with different refinement ratios have NOT been tested and should be considered unsupported.
-
-*******************************************************************************/
-
-
-
-=======
-/** @file
-    @brief Create gnomonic cubic grids.
 */
->>>>>>> aa0e9221
 #include <stdlib.h>
 #include <stdio.h>
 #include <string.h>
