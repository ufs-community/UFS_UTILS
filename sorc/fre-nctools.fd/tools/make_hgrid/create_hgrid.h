/** @file
  
  This header file provide interface to create different types of horizontal 
  grid. Geographical grid location, cell length, cell area and rotation
  angle are returned. All the returned data are on supergrid.

<<<<<<< HEAD
  contact: Zhi.Liang@noaa.gov
  Modifications:
  05/10/2020  -- Added multiple nest capability.  Bill Ramstrom, AOML/HRD
*******************************************************************************/
=======
  @author Zhi.Liang@noaa.gov
  Modifications:
  05/10/2020  -- Added multiple nest capability.  Bill Ramstrom, AOML/HRD
*/
>>>>>>> 6200a034
#ifndef CREATE_HGRID_H_
#define CREATE_HGRID_H_

#define MAX_NESTS 128

void create_regular_lonlat_grid( int *nxbnds, int *nybnds, double *xbnds, double *ybnds,
		         	 int *nlon, int *nlat, double *dlon, double *dlat,
				 int use_legacy, int *isc, int *iec,
				 int *jsc, int *jec, double *x, double *y, double *dx,
				 double *dy, double *area, double *angle_dx, const char *center,
                                 int  use_great_circle_algorithm);

void create_simple_cartesian_grid( double *xbnds, double *ybnds, int *nlon, int *nlat,
				   double *simple_dx, double *simple_dy, int *isc, int *iec,
				   int *jsc, int *jec, double *x, double *y,
				   double *dx, double *dy, double *area, double *angle_dx);

void create_grid_from_file( char *file, int *nlon, int *nlat, double *x, double *y, double *dx, double *dy,
           		    double *area, double *angle_dx, int  use_great_circle_algorithm );

void create_spectral_grid( int *nlon, int *nlat, int *isc, int *iec,
			   int *jsc, int *jec, double *x, double *y, double *dx,
			   double *dy, double *area, double *angle_dx, int  use_great_circle_algorithm );

void create_tripolar_grid( int *nxbnds, int *nybnds, double *xbnds, double *ybnds,
			   int *nlon, int *nlat, double *dlon, double *dlat,
			   int use_legacy, double *lat_join_in, int *isc, int *iec,
			   int *jsc, int *jec, double *x, double *y, double *dx, double *dy,
			   double *area, double *angle_dx, const char *center, unsigned int verbose,
                           int  use_great_circle_algorithm);

void create_conformal_cubic_grid( int *npts, int *nratio, char *method, char *orientation, double *x,
			          double *y, double *dx, double *dy, double *area, double *angle_dx,
			          double *angle_dy );

void create_gnomonic_cubic_grid( char* grid_type, int *nlon, int *nlat, double *x, double *y,
				 double *dx, double *dy, double *area, double *angle_dx,
			         double *angle_dy, double shift_fac, int do_schmidt, double stretch_factor,
				 double target_lon, double target_lat, int nest_grids,
				 int parent_tile[MAX_NESTS], int refine_ratio[MAX_NESTS], int istart_nest[MAX_NESTS],
<<<<<<< HEAD
				 int iend_nest[MAX_NESTS], int jstart_nest[MAX_NESTS], int jend_nest[MAX_NESTS], 
=======
				 int iend_nest[MAX_NESTS], int jstart_nest[MAX_NESTS], int jend_nest[MAX_NESTS],
>>>>>>> 6200a034
				 int halo );
void create_f_plane_grid( int *nxbnds, int *nybnds, double *xbnds, double *ybnds,
                          int *nlon, int *nlat, double *dlon, double *dlat,
			  int use_legacy, double f_plane_latitude, int *isc, int *iec,
                          int *jsc, int *jec, double *x, double *y, double *dx,
                          double *dy, double *area, double *angle_dx, const char *center );
#endif<|MERGE_RESOLUTION|>--- conflicted
+++ resolved
@@ -4,17 +4,10 @@
   grid. Geographical grid location, cell length, cell area and rotation
   angle are returned. All the returned data are on supergrid.
 
-<<<<<<< HEAD
-  contact: Zhi.Liang@noaa.gov
-  Modifications:
-  05/10/2020  -- Added multiple nest capability.  Bill Ramstrom, AOML/HRD
-*******************************************************************************/
-=======
   @author Zhi.Liang@noaa.gov
   Modifications:
   05/10/2020  -- Added multiple nest capability.  Bill Ramstrom, AOML/HRD
 */
->>>>>>> 6200a034
 #ifndef CREATE_HGRID_H_
 #define CREATE_HGRID_H_
 
@@ -55,11 +48,7 @@
 			         double *angle_dy, double shift_fac, int do_schmidt, double stretch_factor,
 				 double target_lon, double target_lat, int nest_grids,
 				 int parent_tile[MAX_NESTS], int refine_ratio[MAX_NESTS], int istart_nest[MAX_NESTS],
-<<<<<<< HEAD
-				 int iend_nest[MAX_NESTS], int jstart_nest[MAX_NESTS], int jend_nest[MAX_NESTS], 
-=======
 				 int iend_nest[MAX_NESTS], int jstart_nest[MAX_NESTS], int jend_nest[MAX_NESTS],
->>>>>>> 6200a034
 				 int halo );
 void create_f_plane_grid( int *nxbnds, int *nybnds, double *xbnds, double *ybnds,
                           int *nlon, int *nlat, double *dlon, double *dlat,
