#!/bin/sh

set -x

case $1 in
  "cray" )
     FCMP=ftn
     FFLAGS="-O3 -fp-model precise" ;;
  "wcoss" )
     FCMP=ifort
     FFLAGS="-O3 -fp-model precise ${NETCDF_FFLAGS} ${NETCDF_LDFLAGS_F}" ;;
  "wcoss_dell_p3" )
     FCMP=ifort
<<<<<<< HEAD
     FFLAGS="-O3 -fp-model precise -O0 ${NETCDF_FFLAGS} ${NETCDF_LDFLAGS_F}" ;;
  "jet" )
     FCMP=ifort
     FFLAGS="-O3 -fp-model precise -O0 -I$NETCDF/include -L$NETCDF/lib -lnetcdff -lnetcdf" ;;
=======
     FFLAGS="-O3 -fp-model precise ${NETCDF_FFLAGS} ${NETCDF_LDFLAGS_F}" ;;
  "jet" )
     FCMP=ifort
     FFLAGS="-O3 -fp-model precise -I$NETCDF/include -L$NETCDF/lib -lnetcdff -lnetcdf" ;;
>>>>>>> 8cb2d670
  "theia" )
     FCMP=ifort
     FFLAGS="-O3 -fp-model precise -O0 -I$NETCDF/include -L$NETCDF/lib -lnetcdff -lnetcdf" ;;
  "odin" )
     FCMP=ftn
     FFLAGS="-O0" ;;
  *)
     echo "SHAVE UTILITY BUILD NOT TESTED ON MACHINE $1"
     exit 1 ;;
esac

EXEC=../../../../exec/shave.x
rm -f $EXEC
$FCMP $FFLAGS -o $EXEC shave_nc.F90
rc=$?

if ((rc != 0)); then
  echo "ERROR BUILDING SHAVE UTILITY"
  exit $rc
else
  exit 0
fi<|MERGE_RESOLUTION|>--- conflicted
+++ resolved
@@ -11,20 +11,13 @@
      FFLAGS="-O3 -fp-model precise ${NETCDF_FFLAGS} ${NETCDF_LDFLAGS_F}" ;;
   "wcoss_dell_p3" )
      FCMP=ifort
-<<<<<<< HEAD
-     FFLAGS="-O3 -fp-model precise -O0 ${NETCDF_FFLAGS} ${NETCDF_LDFLAGS_F}" ;;
-  "jet" )
-     FCMP=ifort
-     FFLAGS="-O3 -fp-model precise -O0 -I$NETCDF/include -L$NETCDF/lib -lnetcdff -lnetcdf" ;;
-=======
      FFLAGS="-O3 -fp-model precise ${NETCDF_FFLAGS} ${NETCDF_LDFLAGS_F}" ;;
   "jet" )
      FCMP=ifort
      FFLAGS="-O3 -fp-model precise -I$NETCDF/include -L$NETCDF/lib -lnetcdff -lnetcdf" ;;
->>>>>>> 8cb2d670
   "theia" )
      FCMP=ifort
-     FFLAGS="-O3 -fp-model precise -O0 -I$NETCDF/include -L$NETCDF/lib -lnetcdff -lnetcdf" ;;
+     FFLAGS="-O3 -fp-model precise -I$NETCDF/include -L$NETCDF/lib -lnetcdff -lnetcdf" ;;
   "odin" )
      FCMP=ftn
      FFLAGS="-O0" ;;
