--- conflicted
+++ resolved
@@ -11,23 +11,16 @@
      FFLAGS="-O3 -fp-model precise ${NETCDF_FFLAGS} ${NETCDF_LDFLAGS_F}" ;;
   "wcoss_dell_p3" )
      FCMP=ifort
-<<<<<<< HEAD
-     FFLAGS="-O0 ${NETCDF_FFLAGS} ${NETCDF_LDFLAGS_F}" ;;
+     FFLAGS="-O3 -fp-model precise -O0 ${NETCDF_FFLAGS} ${NETCDF_LDFLAGS_F}" ;;
   "jet" )
      FCMP=ifort
-     FFLAGS="-O0 -I$NETCDF/include -L$NETCDF/lib -lnetcdff -lnetcdf" ;;
+     FFLAGS="-O3 -fp-model precise -O0 -I$NETCDF/include -L$NETCDF/lib -lnetcdff -lnetcdf" ;;
   "theia" )
      FCMP=ifort
-     FFLAGS="-O0 -I$NETCDF/include -L$NETCDF/lib -lnetcdff -lnetcdf" ;;
+     FFLAGS="-O3 -fp-model precise -O0 -I$NETCDF/include -L$NETCDF/lib -lnetcdff -lnetcdf" ;;
   "odin" )
      FCMP=ftn
      FFLAGS="-O0" ;;
-=======
-     FFLAGS="-O3 -fp-model precise ${NETCDF_FFLAGS} ${NETCDF_LDFLAGS_F}" ;;
-  "theia" )
-     FCMP=ifort
-     FFLAGS="-O3 -fp-model precise -I$NETCDF/include -L$NETCDF/lib -lnetcdff -lnetcdf" ;;
->>>>>>> 42fcac43
   *)
      echo "SHAVE UTILITY BUILD NOT TESTED ON MACHINE $1"
      exit 1 ;;
