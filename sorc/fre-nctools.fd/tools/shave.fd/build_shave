--- conflicted
+++ resolved
@@ -18,15 +18,12 @@
   "hera" )
      FCMP=ifort
      FFLAGS="-O3 -fp-model precise -I$NETCDF/include -L$NETCDF/lib -lnetcdff -lnetcdf" ;;
-<<<<<<< HEAD
   "odin" )
      FCMP=ftn
      FFLAGS="-O0" ;;
-=======
   "orion" )
      FCMP=ifort
      FFLAGS="-O3 -fp-model precise -I$NETCDF/include -L$NETCDF/lib -lnetcdff -lnetcdf" ;;
->>>>>>> 4b1761ca
   *)
      echo "SHAVE UTILITY BUILD NOT TESTED ON MACHINE $1"
      exit 1 ;;
