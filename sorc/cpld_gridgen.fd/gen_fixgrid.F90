--- conflicted
+++ resolved
@@ -548,32 +548,6 @@
              unmappedaction=ESMF_UNMAPPEDACTION_IGNORE, rc=rc)
         if (ESMF_LogFoundError(rcToCheck=rc, msg=ESMF_LOGERR_PASSTHRU, &
              line=__LINE__, file=__FILE__)) call ESMF_Finalize(endflag=ESMF_END_ABORT)
-<<<<<<< HEAD
-     else
-        logmsg = 'ERROR: '//trim(fsrc)//' is required to generate tripole:triple weights'
-        print '(a)',trim(logmsg)
-        stop
-     end if
-
-     ! tripole Ct->tripole (Cu,Cv,Bu) for downscaling ocn/ice ICs from mx025
-     do k = 1,nv
-        cstagger = trim(staggerlocs(k))
-        if (cstagger .ne. 'Ct') then
-           method=ESMF_REGRIDMETHOD_BILINEAR
-           fsrc = trim(dirout)//'/'//'Ct.mx'//trim(res)//'_SCRIP.nc'
-           fdst = trim(dirout)//'/'//cstagger//'.mx'//trim(res)//'_SCRIP.nc'
-           fwgt = trim(dirout)//'/'//'tripole.mx'//trim(res)//'.Ct.to.'//cstagger//'.bilinear.nc'
-           logmsg = 'creating weight file '//trim(fwgt)
-           print '(a)',trim(logmsg)
-
-           call ESMF_RegridWeightGen(srcFile=trim(fsrc),dstFile=trim(fdst), &
-                weightFile=trim(fwgt), regridmethod=method,                 &
-                ignoreDegenerate=.true., unmappedaction=ESMF_UNMAPPEDACTION_IGNORE, rc=rc)
-           if (ESMF_LogFoundError(rcToCheck=rc, msg=ESMF_LOGERR_PASSTHRU, &
-             line=__LINE__, file=__FILE__)) call ESMF_Finalize(endflag=ESMF_END_ABORT)
-        end if
-=======
->>>>>>> f21a1858
      end do
   end if
 
