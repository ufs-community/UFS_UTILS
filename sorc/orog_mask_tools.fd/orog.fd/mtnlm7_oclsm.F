C> @file
C> Terrain maker for global spectral model.
C> @author Mark Iredell @date 92-04-16
  
C> This program creates 7 terrain-related files computed from the navy
C> 10-minute terrain dataset. The model physics grid parameters and
C> spectral truncation and filter parameters are read by this program as
C> input.
C>      
C> The 7 files produced are:
C> 1. sea-land mask on model physics grid
C> 2. gridded orography on model physics grid
C> 3. mountain std dev on model physics grid
C> 4. spectral orography in spectral domain
C> 5. unfiltered gridded orography on model physics grid
C> 6. grib sea-land mask on model physics grid
C> 7. grib gridded orography on model physics grid
C>
C> The orography is only filtered for wavenumbers greater than nf0. For
C> wavenumbers n between nf0 and nf1, the orography is filtered by the
C> factor 1-((n-nf0)/(nf1-nf0))**2. The filtered orography will not have
C> information beyond wavenumber nf1.
C>
C> PROGRAM HISTORY LOG:
C> -  92-04-16  IREDELL
C> -  98-02-02  IREDELL  FILTER
C> -  98-05-31  HONG Modified for subgrid orography used in Kim's scheme
C> -  98-12-31  HONG Modified for high-resolution GTOPO orography
C> -  99-05-31  HONG Modified for getting OL4 (mountain fraction)
C>  - 00-02-10  Moorthi's modifications
C> -  00-04-11  HONG Modified for reduced grids
C> -  00-04-12  Iredell Modified for reduced grids
C> -  02-01-07  (*j*) modified for principal axes of orography
C>             There are now 14 files, 4 additional for lm mb
C>  - 04-04-04  (*j*) re-Test on IST/ilen calc for sea-land mask(*j*)
C>  - 04-09-04   minus sign here in MAKEOA IST and IEN as in MAKEMT!
C>  - 05-09-05   if test on HK and HLPRIM for GAMMA SQRT
C>  - 07-08-07   replace 8' with 30" incl GICE, conintue w/ S-Y. lake slm
C>  - 08-08-07  All input 30", UMD option, and filter as described below
C> Quadratic filter applied by default.
C> NF0 is normally set to an even value beyond the previous truncation, 
C> for example, for jcap=382, NF0=254+2
C> NF1 is set as jcap+2 (and/or nearest even), eg., for t382, NF1=382+2=384
C> if no filter is desired then NF1=NF0=0 and ORF=ORO
C> but if no filter but spectral to grid (with gibbs) then NF1=jcap+2, and NF1=jcap+1
C>       
C>   INPUT FILES:
C>  -   UNIT5      - PHYSICS LONGITUDES (IM), PHYSICS LATITUDES (JM),
C>                  SPECTRAL TRUNCATION (NM), RHOMBOIDAL FLAG (NR),
C>                  AND FIRST AND SECOND FILTER PARAMETERS (NF0,NF1).
C>                  RESPECTIVELY READ IN FREE FORMAT.
C>  -   UNIT235    - GTOPO 30" AVR for ZAVG elevation
<<<<<<< HEAD
C>  -   NCID       - 30" UMD land cover mask.
=======
C>  -   UNIT10     - 30" UMD land (lake) cover mask  see MSKSRC switch
C>  -  XUNIT11     - GTOPO AVR
C>  -  XUNIT12     - GTOPO STD DEV
C>  -  XUNIT13     - GTOPO MAX
C>  -   UNIT14     - GTOPO SLM (10' NAVY if switched to get lakes 
>>>>>>> 7addff5a
C>  -   UNIT15     - GICE Grumbine 30" RAMP Antarctica orog IMNx3616
C>  -   UNIT25     - Ocean land-sea mask on gaussian grid         
C>
C>   OUTPUT FILES:
C>  -   UNIT51     - SEA-LAND MASK (IM,JM)
C>  -   UNIT52     - GRIDDED OROGRAPHY (IM,JM)
C>  -   UNIT54     - SPECTRAL OROGRAPHY ((NM+1)*((NR+1)*NM+2))
C>  -   UNIT55     - UNFILTERED GRIDDED OROGRAPHY (IM,JM)
C>  -   UNIT57     - GRIB GRIDDED OROGRAPHY (IM,JM)
C>
C>   SUBPROGRAMS CALLED:
C>  -   UNIQUE:
C>  -   TERSUB     - MAIN SUBPROGRAM
C>  -   SPLAT      - COMPUTE GAUSSIAN LATITUDES OR EQUALLY-SPACED LATITUDES
C>  -   LIBRARY:
C>  -   SPTEZ      - SPHERICAL TRANSFORM
C>  -   GBYTES     - UNPACK BITS
C>
C> @return 0 for success, error code otherwise.
      include 'netcdf.inc'
      logical fexist, opened
      integer fsize, ncid, error, id_dim, nx, ny
      character(len=256) :: OUTGRID = "none"
      character(len=256) :: INPUTOROG = "none"
      character(len=256) :: merge_file = "none"
      logical :: mask_only = .false.
      integer :: MTNRES,IM,JM,NM,NR,NF0,NF1,EFAC,BLAT,NW
      fsize=65536
      READ(5,*) MTNRES,IM,JM,NM,NR,NF0,NF1,EFAC,BLAT
      READ(5,*) OUTGRID
      READ(5,*) INPUTOROG
      READ(5,*) mask_only
      READ(5,*) merge_file
!      MTNRES=1
!      IM=48
!      JM=48
!      NM=46
!      NF0=0             
!      NF1=0              
!      efac=0
!      blat=0
!      NR=0
!      OUTGRID = "C48_grid.tile1.nc"
!      INPUTOROG = "oro.288x144.nc"
      print*, "INPUTOROG=", trim(INPUTOROG)
      print*, "IM,JM=", IM, JM
      print*, "MASK_ONLY", mask_only
      print*, "MERGE_FILE", trim(merge_file)
! --- MTNRES defines the input (highest) elev resolution
! --- =1 is topo30 30" in units of 1/2 minute.
!     so MTNRES for old values must be *2.
!     =16 is now Song Yu's 8' orog the old ops standard
! --- other possibilities are =8 for 4' and =4 for 2' see
!     HJ for T1000 test. Must set to 1 for now.
      MTNRES=1
      print*, MTNRES,IM,JM,NM,NR,NF0,NF1,EFAC,BLAT
      NW=(NM+1)*((NR+1)*NM+2)
      IMN = 360*120/MTNRES
      JMN = 180*120/MTNRES
      print *, ' Starting terr12 mtnlm7_slm30.f  IMN,JMN:',IMN,JMN

! --- read the grid resolution if the OUTGRID exists.
      if( trim(OUTGRID) .NE. "none" ) then
         inquire(file=trim(OUTGRID), exist=fexist)
         if(.not. fexist) then
            print*, "file "//trim(OUTGRID)//" does not exist"
            CALL ERREXIT(4)
         endif
         do ncid = 103, 512
           inquire( ncid,OPENED=opened )
           if( .NOT.opened )exit
         end do

         print*, "outgrid=", trim(outgrid)
         error=NF__OPEN(trim(OUTGRID),NF_NOWRITE,fsize,ncid)
         call netcdf_err(error, 'Open file '//trim(OUTGRID) )
         error=nf_inq_dimid(ncid, 'nx', id_dim)
         call netcdf_err(error, 'inquire dimension nx from file '//
     &                   trim(OUTGRID) )
         error=nf_inq_dimlen(ncid,id_dim,nx)
         call netcdf_err(error, 'inquire dimension nx length '//
     &       'from file '//trim(OUTGRID) )
         
         error=nf_inq_dimid(ncid, 'ny', id_dim)
         call netcdf_err(error, 'inquire dimension ny from file '//
     &                   trim(OUTGRID) )
         error=nf_inq_dimlen(ncid,id_dim,ny)
         call netcdf_err(error, 'inquire dimension ny length '//
     &       'from file '//trim(OUTGRID) )
         print*, "nx = ", nx
         if(IM .ne. nx/2) then
            print*, "IM=",IM, " /= grid file nx/2=",nx/2
            print*, "Set IM = ", nx/2
            IM = nx/2
         endif
         if(JM .ne. ny/2) then
            print*, "JM=",JM, " /= grid file ny/2=",ny/2
            print*, "Set JM = ", ny/2
            JM = ny/2
         endif
         error=nf_close(ncid)
         call netcdf_err(error, 'close file '//trim(OUTGRID) )
         
      endif         
         
      CALL TERSUB(IMN,JMN,IM,JM,NM,NR,NF0,NF1,NW,EFAC,BLAT,
     &            OUTGRID,INPUTOROG,MASK_ONLY,MERGE_FILE)
      STOP
      END

!> Driver routine to compute terrain.
!!
!! @param[in] IMN "i" dimension of the input terrain dataset.
!! @param[in] JMN "j" dimension of the input terrain dataset.
!! @param[in] IM "i" dimension of the model grid tile.
!! @param[in] JM "j" dimension of the model grid tile.
!! @param[in] NM Spectral truncation.
!! @param[in] NR Rhomboidal flag.
!! @param[in] NF0 First order spectral filter parameters.
!! @param[in] NF1 Second order spectral filter parameters.
!! @param[in] NW Number of waves.
!! @param[in] EFAC Factor to adjust orography by its variance.
!! @param[in] BLAT When less than zero, reverse latitude/
!! longitude for output.
!! @param[in] OUTGRID The 'grid' file for the model tile.
!! @param[in] INPUTOROG Input orography/GWD file on gaussian
!! grid. When specified, will be interpolated to model tile.
!! When not specified, program will create fields from
!! raw high-resolution topography data.
!! @param[in] MASK_ONLY Flag to generate the Land Mask only
!! @param[in] MERGE_FILE Ocean merge file 
!! @author Jordan Alpert NOAA/EMC
      SUBROUTINE TERSUB(IMN,JMN,IM,JM,NM,NR,NF0,NF1,NW,EFAC,BLAT,
     &     OUTGRID,INPUTOROG,MASK_ONLY,MERGE_FILE)
      implicit none
      include 'netcdf.inc'
C
      integer                      :: IMN,JMN,IM,JM,NM,NR,NF0,NF1,NW
      character(len=*), intent(in) :: OUTGRID
      character(len=*), intent(in) :: INPUTOROG
      character(len=*), intent(in) :: MERGE_FILE

      logical, intent(in) :: mask_only

      real, parameter :: MISSING_VALUE=-9999.
      real, PARAMETER :: PI=3.1415926535897931
      integer, PARAMETER :: NMT=14

      integer :: efac,blat,zsave1,zsave2,itopo
      integer :: mskocn,notocn
      integer :: i,j,nx,ny,ncid,js,jn,iw,ie,k,it,jt,error,id_dim
      integer :: id_var,nx_in,ny_in,fsize,wgta,IN,INW,INE,IS,ISW,ISE
      integer :: M,N,IMT,IRET,ios,iosg,latg2,istat,itest,jtest
      integer :: i_south_pole,j_south_pole,i_north_pole,j_north_pole
      integer :: maxc3,maxc4,maxc5,maxc6,maxc7,maxc8
      integer(1) :: i3save
      integer(2) :: i2save

      integer, allocatable :: JST(:),JEN(:),KPDS(:),KGDS(:),numi(:)
      integer, allocatable :: lonsperlat(:)

      integer, allocatable :: IST(:,:),IEN(:,:),ZSLMX(:,:)
      integer, allocatable :: ZAVG(:,:),ZSLM(:,:)
      integer(1), allocatable :: UMD(:,:)
      integer(2), allocatable :: glob(:,:)

      integer, allocatable :: IWORK(:,:,:)

      real :: DEGRAD,maxlat, minlat,timef,tbeg,tend,tbeg1
      real :: PHI,DELXN,RS,RN,slma,oroa,vara,var4a,xn,XS,FFF,WWW
      real :: sumdif,avedif

      real, allocatable :: COSCLT(:),WGTCLT(:),RCLT(:),XLAT(:),DIFFX(:)
      real, allocatable :: XLON(:),ORS(:),oaa(:),ola(:),GLAT(:)

      real, allocatable :: GEOLON(:,:),GEOLON_C(:,:),DX(:,:)
      real, allocatable :: GEOLAT(:,:),GEOLAT_C(:,:),DY(:,:)
      real, allocatable :: SLM(:,:),ORO(:,:),VAR(:,:),ORF(:,:)
      real, allocatable :: land_frac(:,:),lake_frac(:,:)
      real, allocatable :: THETA(:,:),GAMMA(:,:),SIGMA(:,:),ELVMAX(:,:)
      real, allocatable :: VAR4(:,:),SLMI(:,:)
      real, allocatable :: WORK1(:,:),WORK2(:,:),WORK3(:,:),WORK4(:,:)
      real, allocatable :: WORK5(:,:),WORK6(:,:)
      real, allocatable :: tmpvar(:,:)
      real, allocatable :: slm_in(:,:), lon_in(:,:), lat_in(:,:)
      real(4), allocatable::  GICE(:,:),OCLSM(:,:)

      real, allocatable :: OA(:,:,:),OL(:,:,:),HPRIME(:,:,:)
      real, allocatable :: oa_in(:,:,:), ol_in(:,:,:)


      complex :: ffj(im/2+1)

      logical :: grid_from_file,output_binary,fexist,opened
      logical :: SPECTR, REVLAT, FILTER

      logical :: is_south_pole(IM,JM), is_north_pole(IM,JM)
      logical :: LB(IM*JM)

      output_binary = .false.
      tbeg1=timef()
      tbeg=timef()
      fsize = 65536
! integers
      allocate (JST(JM),JEN(JM),KPDS(200),KGDS(200),numi(jm))
      allocate (lonsperlat(jm/2))
      allocate (IST(IM,jm),IEN(IM,jm),ZSLMX(2700,1350))
      allocate (glob(IMN,JMN))

! reals
      allocate (COSCLT(JM),WGTCLT(JM),RCLT(JM),XLAT(JM),DIFFX(JM/2))
      allocate (XLON(IM),ORS(NW),oaa(4),ola(4),GLAT(JMN))

      allocate (ZAVG(IMN,JMN))
      allocate (ZSLM(IMN,JMN))
      allocate (UMD(IMN,JMN))

!
!  SET CONSTANTS AND ZERO FIELDS
!
<<<<<<< HEAD
=======
      DEGRAD = 180./PI
      SPECTR = NM .GT. 0     ! if NM <=0 grid is assumed lat/lon
      FILTER = .TRUE.        ! Spectr Filter defaults true and set by NF1 & NF0
!     MSKSRC = 0             ! MSKSRC=0 navy 10 lake msk, 1 UMD 30, -1 no lakes
      MSKSRC = 1             ! MSKSRC=0 navy 10 lake msk, 1 UMD 30, -1 no lakes
>>>>>>> 7addff5a
      REVLAT = BLAT .LT. 0   ! Reverse latitude/longitude for output
      ITOPO  = 1             ! topo 30" read, otherwise tiles (opt offline)
      MSKOCN = 1             ! Ocean land sea mask =1, =0 if not present
      NOTOCN = 1             ! =1 Ocean lsm input reverse: Ocean=1, land=0 
! --- The LSM Gaussian file from the ocean model sometimes arrives with 
! --- 0=Ocean and 1=Land or it arrives with 1=Ocean and 0=land without 
! --- metadata to distinguish its disposition.  The AI below mitigates this.

      print *,' In TERSUB, ITOPO=',itopo
                      if (mskocn .eq. 1)then
      print *,' Ocean Model LSM Present and '
      print *, ' Overrides OCEAN POINTS in LSM: mskocn=',mskocn
                    if (notocn .eq. 1)then
      print *,' Ocean LSM Reversed:  NOTOCN=',notocn
                    endif
                      endif

      print *,' Attempt to open/read UMD 30sec slmsk.'

      error=NF__OPEN("landcover30.fixed.nc",NF_NOWRITE,fsize,ncid)
      call netcdf_err(error, 'Open file landcover30.fixed.nc' )
      error=nf_inq_varid(ncid, 'land_mask', id_var)
      call netcdf_err(error, 'inquire varid of land_mask')
      error=nf_get_var_int1(ncid, id_var, UMD)
      call netcdf_err(error, 'inquire data of land_mask')
      error = nf_close(ncid)

      print *,' UMD lake, UMD(50,50)=',UMD(50,50)
C
C- READ_G for global 30" terrain 
C
       print *,' About to call read_g, ITOPO=',ITOPO
<<<<<<< HEAD
       if ( ITOPO .ne. 0 ) call read_g(glob)
=======
          if ( ITOPO .ne. 0 ) call read_g(glob,ITOPO)
>>>>>>> 7addff5a
! --- transpose even though glob 30" is from S to N and NCEP std is N to S
       do j=1,jmn/2
       do I=1,imn
        jt=jmn - j + 1
        i2save = glob(I,j)
        glob(I,j)=glob(I,jt)
        glob(I,jt) = i2save
       enddo
       enddo 
! --- transpose glob as USGS 30" is from dateline and NCEP std is 0
       do j=1,jmn
       do I=1,imn/2
        it=imn/2 + i 
        i2save = glob(i,J)
        glob(i,J)=glob(it,J)
        glob(it,J) = i2save
       enddo
       enddo 
       print *,' After read_g, glob(500,500)=',glob(500,500)
!

!  --- IMN,JMN
      print*, ' IM, JM, NM, NR, NF0, NF1, EFAC, BLAT'
      print*, IM,JM,NM,NR,NF0,NF1,EFAC,BLAT
       print *,'  imn,jmn,glob(imn,jmn)=',imn,jmn,glob(imn,jmn)
       print *,' UBOUND ZAVG=',UBOUND(ZAVG)
       print *,' UBOUND glob=',UBOUND(glob)
       print *,' UBOUND ZSLM=',UBOUND(ZSLM)
       print *,' UBOUND GICE=',IMN+1,3601
       print *,' UBOUND OCLSM=',IM,JM
!
! ---  0 is ocean and 1 is land for slm
!
C
! --- ZSLM initialize with all land 1, ocean 0
      ZSLM=1
! --- ZAVG initialize from glob
      ZAVG=glob

! --- transpose mask even though glob 30" is from N to S and NCEP std is S to N
      do j=1,jmn/2
      do I=1,imn
        jt=jmn - j + 1
        i3save = UMD(I,j)
        UMD(I,j)=UMD(I,jt)
        UMD(I,jt) = i3save
      enddo
      enddo 
! --- transpose UMD as USGS 30" is from dateline and NCEP std is 0
      do j=1,jmn
      do i=1,imn/2
        it=imn/2 + i 
        i3save = UMD(i,J)
        UMD(i,J)=UMD(it,J)
        UMD(it,J) = i3save
      enddo
      enddo
! ---  Non-land is 0.
      do j=1,jmn
      do i=1,imn
         if ( UMD(i,j) .eq. 0 ) ZSLM(i,j) = 0
      enddo
      enddo

      deallocate (ZSLMX,UMD,glob)
! ---
! ---  Fixing an error in the topo 30" data set at pole (-9999).  
            do i=1,imn
            ZSLM(i,1)=0
            ZSLM(i,JMN)=1
            enddo
!
!      print *,' kount1,2,ZAVG(1,1),ZAVG(imn,jmn),ZAVG(500,500)',
!     & kount,kount2,ZAVG(1,1),ZAVG(imn,jmn),ZAVG(500,500)
! --- The center of pixel (1,1) is 89.9958333N/179.9958333W with dx/dy 
! --- spacing of 1/120 degrees. 
!
!  READ REDUCED GRID EXTENTS IF GIVEN
!
      read(20,*,iostat=ios) latg2,lonsperlat
      if(ios.ne.0.or.2*latg2.ne.jm) then
        do j=1,jm
          numi(j)=im
        enddo
        print *,ios,latg2,'COMPUTE TERRAIN ON A FULL GAUSSIAN GRID'
      else
        do j=1,jm/2
          numi(j)=lonsperlat(j)
        enddo
        do j=jm/2+1,jm
          numi(j)=lonsperlat(jm+1-j)
        enddo
        print *,ios,latg2,'COMPUTE TERRAIN ON A REDUCED GAUSSIAN GRID',
     &          numi
C       print *,ios,latg2,'COMPUTE TERRAIN ON A REDUCED GAUSSIAN GRID'
      endif
!       print *,ios,latg2,'TERRAIN ON GAUSSIAN GRID',numi
      
!
!    This code assumes that lat runs from north to south for gg!
!

      print *,' SPECTR=',SPECTR,' REVLAT=',REVLAT,' ** with GICE-07 **'
      IF (SPECTR) THEN
        CALL SPLAT(4,JM,COSCLT,WGTCLT)
        DO J=1,JM/2
          RCLT(J)      = ACOS(COSCLT(J))
        ENDDO
        DO J = 1,JM/2
           PHI = RCLT(J) * DEGRAD
           XLAT(J) = 90. - PHI
           XLAT(JM-J+1) =  PHI - 90.
        ENDDO
      ELSE
        CALL SPLAT(0,JM,COSCLT,WGTCLT)
        DO J=1,JM
          RCLT(J) = ACOS(COSCLT(J))
          XLAT(J) = 90.0 - RCLT(J) * DEGRAD
        ENDDO
      ENDIF

      allocate (GICE(IMN+1,3601))
!
       sumdif = 0.
       DO J = JM/2,2,-1
       DIFFX(J) = xlat(J) - XLAT(j-1)
       sumdif = sumdif + DIFFX(J)
       ENDDO
       avedif=sumdif/(float(JM/2))
!      print *,' XLAT= avedif: ',avedif
!      write (6,107) (xlat(J)-xlat(j-1),J=JM,2,-1)
       print *,' XLAT='
       write (6,106) (xlat(J),J=JM,1,-1)
  106 format( 10(f7.3,1x))   
  107 format( 10(f9.5,1x))   
C
      DELXN = 360./IMN      ! MOUNTAIN DATA RESOLUTION
C
      DO J=1,JMN
         GLAT(J) = -90. + (J-1) * DELXN + DELXN * 0.5
      ENDDO
      print *,
     & ' Before GICE ZAVG(1,2)=',ZAVG(1,2),ZSLM(1,2)
      print *,
     & ' Before GICE ZAVG(1,12)=',ZAVG(1,12),ZSLM(1,12)
      print *,
     & ' Before GICE ZAVG(1,52)=',ZAVG(1,52),ZSLM(1,52)
      print *,
     & ' Before GICE ZAVG(1,112)=',ZAVG(1,JMN-112),ZSLM(1,112)
! GICE: Grumbine 30" Antarctica orog IMNx3616 from S to N & wraped E-W.
! NB: Zfields are S to N and W-E!
       iosg = 0
       READ(15,iostat=iosg) GICE
       if(iosg .ne. 0 ) then
        print *,' *** Err on reading GICE record, iosg=',iosg
        print *,' exec continues but NO GICE correction done '
!       stop
       else
        print *,' GICE 30" Antarctica RAMP orog 43200x3616 read OK'
        print *,' Processing! '
        print *,' Processing! '
        print *,' Processing! '
         do j = 1, 3601 
         do i = 1, IMN
           zsave1 = ZAVG(i,j)
           zsave2 = ZSLM(i,j)
         if( GICE(i,j) .ne. -99. .and.  GICE(i,j) .ne. -1.0 ) then
           if ( GICE(i,j) .gt. 0.) then 
                ZAVG(i,j) = int( GICE(i,j) + 0.5 )
!! --- for GICE values less than or equal to 0 (0, -1, or -99) then
!! --- radar-sat (RAMP) values are not valid and revert back to old orog 
                ZSLM(i,j) = 1
           endif
         endif
  152 format(1x,' ZAVG(i=',i4,' j=',i4,')=',i5,i3,
     &' orig:',i5,i4,' Lat=',f7.3,f8.2,'E',' GICE=',f8.1)
         enddo
         enddo
       endif

      deallocate (GICE)

      allocate (OCLSM(IM,JM),SLMI(IM,JM))
!C
C     COMPUTE MOUNTAIN DATA : ORO SLM VAR (Std Dev) OC
C
! --- The coupled ocean model is already on a Guasian grid if (IM,JM)
! --- Attempt to Open the file if mskocn=1
      istat=0
          if (mskocn .eq. 1) then
!     open(25,form='unformatted',iostat=istat)
!     open(25,form='binary',iostat=istat)
! --- open to fort.25 with link to file in script
      open(25,form='formatted',iostat=istat)
                  if (istat.ne.0) then
                  mskocn = 0
      print *,' Ocean lsm file Open failure: mskocn,istat=',mskocn,istat
                  else
                  mskocn = 1
      print *,' Ocean lsm file Opened OK: mskocn,istat=',mskocn,istat
                  endif
! --- Read it in
      ios=0
      OCLSM=0.
!      read(25,iostat=ios)OCLSM
       read(25,*,iostat=ios)OCLSM
         if (ios.ne.0) then 
         mskocn = 0
! --- did not properly read Gaussian grid ocean land-sea mask, but
!     continue using ZSLMX 
      print *,' Rd fail: Ocean lsm - continue, mskocn,ios=',mskocn,ios
         else
         mskocn = 1
      print *,' Rd OK: ocean lsm:  mskocn,ios=',mskocn,ios
! --- LSM initialized to ocean mask especially for case where Ocean
! --- changed by ocean model to land to cope with its problems
! --- remember, that lake mask is in zslm to be assigned in MAKEMT.
          if ( mskocn .eq. 1 ) then
      DO J = 1,JM
      DO I = 1,numi(j)
            if ( notocn .eq. 0 ) then
            slmi(i,j) = float(NINT(OCLSM(i,j)))
            else
                     if ( NINT(OCLSM(i,j)) .eq. 0) then
                     slmi(i,j) = 1
                     else 
                     slmi(i,j) = 0
                     endif
            endif
      enddo
      enddo
      print *,' OCLSM',OCLSM(1,1),OCLSM(50,50),OCLSM(75,75),OCLSM(IM,JM)
      print *,' SLMI:',SLMI(1,1),SLMI(50,50),SLMI(75,75),SLMI(IM,JM)
! --- Diag
!        WRITE(27,iostat=ios) REAL(SLMI,4)
!        print *,' write SLMI/OCLSM diag input:',ios
          endif
         endif

          else
          print *,' Not using Ocean model land sea mask'
          endif

      if (mskocn .eq. 1)then
      print *,' LSM:',OCLSM(1,1),OCLSM(50,50),OCLSM(75,75),OCLSM(IM,JM)
      endif

      allocate (GEOLON(IM,JM),GEOLON_C(IM+1,JM+1),DX(IM,JM))
      allocate (GEOLAT(IM,JM),GEOLAT_C(IM+1,JM+1),DY(IM,JM))
      allocate (SLM(IM,JM),ORO(IM,JM),VAR(IM,JM),VAR4(IM,JM))
      allocate (land_frac(IM,JM),lake_frac(IM,JM))

!--- reading grid file.
      grid_from_file = .false.
      is_south_pole = .false.
      is_north_pole = .false.
      i_south_pole = 0
      j_south_pole = 0
      i_north_pole = 0
      j_north_pole = 0
      if( trim(OUTGRID) .NE. "none" ) then
         grid_from_file = .true.
         inquire(file=trim(OUTGRID), exist=fexist)
         if(.not. fexist) then
            print*, "file "//trim(OUTGRID)//" does not exist"
            CALL ERREXIT(4)
         endif
         do ncid = 103, 512
           inquire( ncid,OPENED=opened )
           if( .NOT.opened )exit
         end do

         print*, "outgrid=", trim(outgrid)
         error=NF__OPEN(trim(OUTGRID),NF_NOWRITE,fsize,ncid)
         call netcdf_err(error, 'Open file '//trim(OUTGRID) )
         error=nf_inq_dimid(ncid, 'nx', id_dim)
         call netcdf_err(error, 'inquire dimension nx from file '//
     &                   trim(OUTGRID) )
         nx = 2*IM
         ny = 2*JM
!         error=nf_inq_dimlen(ncid,id_dim,nx)
!         print*, "nx = ", nx, id_dim
!         call netcdf_err(error, 'inquire dimension nx length '//
!     &       'from file '//trim(OUTGRID) )
!         error=nf_inq_dimid(ncid, 'ny', id_dim)
!         call netcdf_err(error, 'inquire dimension ny from file '//
!     &                   trim(OUTGRID) )
!         error=nf_inq_dimlen(ncid,id_dim,ny)
!         call netcdf_err(error, 'inquire dimension ny length '//
!     &       'from file '//trim(OUTGRID) )
!        IM should equal nx/2 and JM should equal ny/2
!         if(IM .ne. nx/2) then
!            print*, "IM=",IM, " /= grid file nx/2=",nx/2
!            CALL ERREXIT(4)
!         endif
!         if(JM .ne. ny/2) then
!            print*, "JM=",JM, " /= grid file ny/2=",ny/2
!            CALL ERREXIT(4)
!         endif
         print*, "Read the grid from file "//trim(OUTGRID)

         allocate(tmpvar(nx+1,ny+1))

         error=nf_inq_varid(ncid, 'x', id_var)
         call netcdf_err(error, 'inquire varid of x from file '
     &                   //trim(OUTGRID) )
         error=nf_get_var_double(ncid, id_var, tmpvar)
         call netcdf_err(error, 'inquire data of x from file '
     &                   //trim(OUTGRID) )
         !--- adjust lontitude to be between 0 and 360.
         do j = 1,ny+1; do i = 1,nx+1
            if(tmpvar(i,j) .NE. MISSING_VALUE) then
              if(tmpvar(i,j) .GT. 360) tmpvar(i,j) = tmpvar(i,j) - 360
              if(tmpvar(i,j) .LT. 0) tmpvar(i,j) = tmpvar(i,j) + 360
            endif
         enddo; enddo

         geolon(1:IM,1:JM) = tmpvar(2:nx:2,2:ny:2)
         geolon_c(1:IM+1,1:JM+1) = tmpvar(1:nx+1:2,1:ny+1:2)
         
         error=nf_inq_varid(ncid, 'y', id_var)
         call netcdf_err(error, 'inquire varid of y from file '
     &                   //trim(OUTGRID) )
         error=nf_get_var_double(ncid, id_var, tmpvar)
         call netcdf_err(error, 'inquire data of y from file '
     &                   //trim(OUTGRID) )
         geolat(1:IM,1:JM) = tmpvar(2:nx:2,2:ny:2)
         geolat_c(1:IM+1,1:JM+1) = tmpvar(1:nx+1:2,1:ny+1:2)

         !--- figure out pole location.
         maxlat = -90
         minlat = 90
         i_north_pole = 0
         j_north_pole = 0
         i_south_pole = 0
         j_south_pole = 0
         do j = 1, ny+1; do i = 1, nx+1
            if( tmpvar(i,j) > maxlat ) then
               i_north_pole=i
               j_north_pole=j
               maxlat = tmpvar(i,j)
            endif
            if( tmpvar(i,j) < minlat ) then
               i_south_pole=i
               j_south_pole=j
               minlat = tmpvar(i,j)
            endif
         enddo ; enddo
         !--- only when maxlat is close to 90. the point is north pole
         if(maxlat < 89.9 ) then
            i_north_pole = 0
            j_north_pole = 0
         endif
         if(minlat > -89.9 ) then
            i_south_pole = 0
            j_south_pole = 0
         endif
         print*, "minlat=", minlat, "maxlat=", maxlat
         print*, "north pole supergrid index is ",
     &           i_north_pole, j_north_pole
         print*, "south pole supergrid index is ",
     &           i_south_pole, j_south_pole
         deallocate(tmpvar)

         if(i_south_pole >0 .and. j_south_pole > 0) then
           if(mod(i_south_pole,2)==0) then ! stretched grid
             do j = 1, JM; do i = 1, IM
               if(i==i_south_pole/2 .and. (j==j_south_pole/2 
     &              .or. j==j_south_pole/2+1) ) then
                 is_south_pole(i,j) = .true.
                 print*, "south pole at i,j=", i, j
               endif
             enddo; enddo      
            else
               do j = 1, JM; do i = 1, IM
                  if((i==i_south_pole/2 .or. i==i_south_pole/2+1)
     &             .and. (j==j_south_pole/2 .or.
     &                j==j_south_pole/2+1) ) then
                    is_south_pole(i,j) = .true.
                    print*, "south pole at i,j=", i, j
                  endif
               enddo; enddo
            endif            
         endif
         if(i_north_pole >0 .and. j_north_pole > 0) then
            if(mod(i_north_pole,2)==0) then ! stretched grid
               do j = 1, JM; do i = 1, IM
                  if(i==i_north_pole/2 .and. (j==j_north_pole/2 .or.
     &                j==j_north_pole/2+1) ) then
                    is_north_pole(i,j) = .true.
                    print*, "north pole at i,j=", i, j
                  endif
               enddo; enddo      
            else
               do j = 1, JM; do i = 1, IM
                  if((i==i_north_pole/2 .or. i==i_north_pole/2+1)
     &             .and. (j==j_north_pole/2 .or.
     &                j==j_north_pole/2+1) ) then
                    is_north_pole(i,j) = .true.
                    print*, "north pole at i,j=", i, j
                  endif
               enddo; enddo
            endif            
         endif
         
         
         allocate(tmpvar(nx,ny))
         error=nf_inq_varid(ncid, 'area', id_var)
         call netcdf_err(error, 'inquire varid of area from file '
     &                   //trim(OUTGRID) )
         error=nf_get_var_double(ncid, id_var, tmpvar)
         call netcdf_err(error, 'inquire data of area from file '
     &                   //trim(OUTGRID) )

         do j = 1, jm
            do i = 1, im
               dx(i,j) = sqrt(tmpvar(2*i-1,2*j-1)+tmpvar(2*i,2*j-1)
     &                       +tmpvar(2*i-1,2*j  )+tmpvar(2*i,2*j  ))
               dy(i,j) = dx(i,j)
            enddo
         enddo
!         allocate(tmpvar(nx,ny+1))

!         error=nf_inq_varid(ncid, 'dx', id_var)
!         call netcdf_err(error, 'inquire varid of dx from file '
!     &                   //trim(OUTGRID) )
!         error=nf_get_var_double(ncid, id_var, tmpvar)
!         call netcdf_err(error, 'inquire data of dx from file '
!     &                   //trim(OUTGRID) )
!         dx(1:IM,1:JM+1) = tmpvar(2:nx:2,1:ny+1:2)
!         deallocate(tmpvar)

!          allocate(tmpvar(nx+1,ny))
!         error=nf_inq_varid(ncid, 'dy', id_var)
!         call netcdf_err(error, 'inquire varid of dy from file '
!     &                   //trim(OUTGRID) )
!         error=nf_get_var_double(ncid, id_var, tmpvar)
!         call netcdf_err(error, 'inquire data of dy from file '
!     &                   //trim(OUTGRID) )
!         dy(1:IM+1,1:JM) = tmpvar(1:nx+1:2,2:ny:2)
         deallocate(tmpvar)         
      endif
      tend=timef()
      write(6,*)' Timer 1 time= ',tend-tbeg
                                !
      if(grid_from_file) then
       tbeg=timef()

         IF (MERGE_FILE == 'none') then
           CALL MAKE_MASK(ZSLM,SLM,land_frac,GLAT,
     &      IM,JM,IMN,JMN,geolon_c,geolat_c)
            lake_frac=9999.9
         ELSE
           print*,'got here - read in external mask ',merge_file
           CALL READ_MASK(MERGE_FILE,SLM,land_frac,lake_frac,im,jm)
         ENDIF

         IF (MASK_ONLY) THEN
           print*,'got here computing mask only.'
           CALL WRITE_MASK_NETCDF(IM,JM,SLM,land_frac,
     1                  1,1,GEOLON,GEOLAT)

           print*,' DONE.'
           STOP
         END IF

         CALL MAKEMT2(ZAVG,ZSLM,ORO,SLM,VAR,VAR4,GLAT,
     & IM,JM,IMN,JMN,geolon_c,geolat_c,lake_frac,land_frac)

      tend=timef()
      write(6,*)' MAKEMT2 time= ',tend-tbeg
      else
        CALL MAKEMT(ZAVG,ZSLM,ORO,SLM,VAR,VAR4,GLAT,
     &   IST,IEN,JST,JEN,IM,JM,IMN,JMN,XLAT,numi)
      endif

       call minmxj(IM,JM,ORO,'     ORO')
       call minmxj(IM,JM,SLM,'     SLM')
       call minmxj(IM,JM,VAR,'     VAR')
       call minmxj(IM,JM,VAR4,'    VAR4')
C --- check for nands in above
!      call nanc(ORO,IM*JM,"MAKEMT_ORO")
!      call nanc(SLM,IM*JM,"MAKEMT_SLM")
!      call nanc(VAR,IM*JM,"MAKEMT_VAR")
!      call nanc(VAR4,IM*JM,"MAKEMT_VAR4")
!
C   check antarctic pole 
!     DO J = 1,JM
!     DO I = 1,numi(j)
!        if ( i .le. 100 .and. i .ge. 1 )then
!           if (j .ge. JM-1 )then
!      if (height .eq. 0.) print *,'I,J,SLM:',I,J,SLM(I,J)
!      write(6,153)i,j,ORO(i,j),HEIGHT,SLM(i,j)
!             endif
!        endif    
!     ENDDO
!     ENDDO
C
C ===  Compute mtn principal coord HTENSR: THETA,GAMMA,SIGMA
C
      allocate (THETA(IM,JM),GAMMA(IM,JM),SIGMA(IM,JM),ELVMAX(IM,JM))
       if(grid_from_file) then       
      tbeg=timef()
         CALL MAKEPC2(ZAVG,ZSLM,THETA,GAMMA,SIGMA,GLAT,
     1            IM,JM,IMN,JMN,geolon_c,geolat_c,SLM)
      tend=timef()
      write(6,*)' MAKEPC2 time= ',tend-tbeg
       else
         CALL MAKEPC(ZAVG,ZSLM,THETA,GAMMA,SIGMA,GLAT,
     1            IST,IEN,JST,JEN,IM,JM,IMN,JMN,XLAT,numi)
       endif

       call minmxj(IM,JM,THETA,'   THETA')
       call minmxj(IM,JM,GAMMA,'   GAMMA')
       call minmxj(IM,JM,SIGMA,'   SIGMA')

C --- check for nands in above
!      call nanc(THETA,IM*JM,"MAKEPC_THETA")
!      call nanc(GAMMA,IM*JM,"MAKEPC_GAMMA")
!      call nanc(SIGMA,IM*JM,"MAKEPC_SIGMA")
C
C     COMPUTE MOUNTAIN DATA : OA OL
C
       allocate (IWORK(IM,JM,4))
       allocate (OA(IM,JM,4),OL(IM,JM,4),HPRIME(IM,JM,14))
       allocate (WORK1(IM,JM),WORK2(IM,JM),WORK3(IM,JM),WORK4(IM,JM))
       allocate (WORK5(IM,JM),WORK6(IM,JM))

       call minmxj(IM,JM,ORO,'     ORO')
       print*, "inputorog=", trim(INPUTOROG)
       if(grid_from_file) then
         if(trim(INPUTOROG) == "none") then
           print*, "calling MAKEOA2 to compute OA, OL"
      tbeg=timef()
           CALL MAKEOA2(ZAVG,zslm,VAR,GLAT,OA,OL,IWORK,ELVMAX,ORO,
     1            WORK1,WORK2,WORK3,WORK4,WORK5,WORK6,
     2            IM,JM,IMN,JMN,geolon_c,geolat_c,
     3            geolon,geolat,dx,dy,is_south_pole,is_north_pole)
      tend=timef()
      write(6,*)' MAKEOA2 time= ',tend-tbeg
         else
           !-- read the data from INPUTOROG file.
           error=NF__OPEN(trim(INPUTOROG),NF_NOWRITE,fsize,ncid)
           call netcdf_err(error, 'Open file '//trim(INPUTOROG) )
           error=nf_inq_dimid(ncid, 'lon', id_dim)
           call netcdf_err(error, 'inquire dimension lon from file '//
     &                   trim(INPUTOROG) )
           error=nf_inq_dimlen(ncid,id_dim,nx_in)
           call netcdf_err(error, 'inquire dimension lon length '//
     &       'from file '//trim(INPUTOROG) )
           error=nf_inq_dimid(ncid, 'lat', id_dim)
           call netcdf_err(error, 'inquire dimension lat from file '//
     &                   trim(INPUTOROG) )
           error=nf_inq_dimlen(ncid,id_dim,ny_in)
           call netcdf_err(error, 'inquire dimension lat length '//
     &       'from file '//trim(INPUTOROG) )
           
           print*, "extrapolate OA, OL from Gaussian grid with nx=",
     &              nx_in, ", ny=", ny_in
           allocate(oa_in(nx_in,ny_in,4), ol_in(nx_in,ny_in,4))
           allocate(slm_in(nx_in,ny_in) )
           allocate(lon_in(nx_in,ny_in), lat_in(nx_in,ny_in) )
           
           error=nf_inq_varid(ncid, 'oa1', id_var)
           call netcdf_err(error, 'inquire varid of oa1 from file '
     &                   //trim(INPUTOROG) )
           error=nf_get_var_double(ncid, id_var, oa_in(:,:,1))
           call netcdf_err(error, 'inquire data of oa1 from file '
     &                   //trim(INPUTOROG) )
           error=nf_inq_varid(ncid, 'oa2', id_var)
           call netcdf_err(error, 'inquire varid of oa2 from file '
     &                   //trim(INPUTOROG) )
           error=nf_get_var_double(ncid, id_var, oa_in(:,:,2))
           call netcdf_err(error, 'inquire data of oa2 from file '
     &                   //trim(INPUTOROG) )
           error=nf_inq_varid(ncid, 'oa3', id_var)
           call netcdf_err(error, 'inquire varid of oa3 from file '
     &                   //trim(INPUTOROG) )
           error=nf_get_var_double(ncid, id_var, oa_in(:,:,3))
           call netcdf_err(error, 'inquire data of oa3 from file '
     &                   //trim(INPUTOROG) )           
           error=nf_inq_varid(ncid, 'oa4', id_var)
           call netcdf_err(error, 'inquire varid of oa4 from file '
     &                   //trim(INPUTOROG) )
           error=nf_get_var_double(ncid, id_var, oa_in(:,:,4))
           call netcdf_err(error, 'inquire data of oa4 from file '
     &                   //trim(INPUTOROG) )

           error=nf_inq_varid(ncid, 'ol1', id_var)
           call netcdf_err(error, 'inquire varid of ol1 from file '
     &                   //trim(INPUTOROG) )
           error=nf_get_var_double(ncid, id_var, ol_in(:,:,1))
           call netcdf_err(error, 'inquire data of ol1 from file '
     &                   //trim(INPUTOROG) )
           error=nf_inq_varid(ncid, 'ol2', id_var)
           call netcdf_err(error, 'inquire varid of ol2 from file '
     &                   //trim(INPUTOROG) )
           error=nf_get_var_double(ncid, id_var, ol_in(:,:,2))
           call netcdf_err(error, 'inquire data of ol2 from file '
     &                   //trim(INPUTOROG) )
           error=nf_inq_varid(ncid, 'ol3', id_var)
           call netcdf_err(error, 'inquire varid of ol3 from file '
     &                   //trim(INPUTOROG) )
           error=nf_get_var_double(ncid, id_var, ol_in(:,:,3))
           call netcdf_err(error, 'inquire data of ol3 from file '
     &                   //trim(INPUTOROG) )           
           error=nf_inq_varid(ncid, 'ol4', id_var)
           call netcdf_err(error, 'inquire varid of ol4 from file '
     &                   //trim(INPUTOROG) )
           error=nf_get_var_double(ncid, id_var, ol_in(:,:,4))
           call netcdf_err(error, 'inquire data of ol4 from file '
     &                   //trim(INPUTOROG) )

           error=nf_inq_varid(ncid, 'slmsk', id_var)
           call netcdf_err(error, 'inquire varid of slmsk from file '
     &                   //trim(INPUTOROG) )
           error=nf_get_var_double(ncid, id_var, slm_in)
           call netcdf_err(error, 'inquire data of slmsk from file '
     &                   //trim(INPUTOROG) )

           error=nf_inq_varid(ncid, 'geolon', id_var)
           call netcdf_err(error, 'inquire varid of geolon from file '
     &                   //trim(INPUTOROG) )
           error=nf_get_var_double(ncid, id_var, lon_in)
           call netcdf_err(error, 'inquire data of geolon from file '
     &                   //trim(INPUTOROG) )

           error=nf_inq_varid(ncid, 'geolat', id_var)
           call netcdf_err(error, 'inquire varid of geolat from file '
     &                   //trim(INPUTOROG) )
           error=nf_get_var_double(ncid, id_var, lat_in)
           call netcdf_err(error, 'inquire data of geolat from file '
     &                   //trim(INPUTOROG) )
           
           ! set slmsk=2 to be ocean (0)
           do j=1,ny_in; do i=1,nx_in
              if(slm_in(i,j) == 2) slm_in(i,j) = 0
           enddo; enddo
           
           error=nf_close(ncid)
           call netcdf_err(error, 'close file '
     &                   //trim(INPUTOROG) )
           
           print*, "calling MAKEOA3 to compute OA, OL"
           CALL MAKEOA3(ZAVG,zslm,VAR,GLAT,OA,OL,IWORK,ELVMAX,ORO,SLM,
     1            WORK1,WORK2,WORK3,WORK4,WORK5,WORK6,
     2            IM,JM,IMN,JMN,geolon_c,geolat_c,
     3            geolon,geolat,is_south_pole,is_north_pole,nx_in,ny_in,
     4            oa_in,ol_in,slm_in,lon_in,lat_in)

           deallocate(oa_in,ol_in,slm_in,lon_in,lat_in)

         endif
       else
         CALL MAKEOA(ZAVG,VAR,GLAT,OA,OL,IWORK,ELVMAX,ORO,
     1            WORK1,WORK2,WORK3,WORK4,
     2            WORK5,WORK6,
     3            IST,IEN,JST,JEN,IM,JM,IMN,JMN,XLAT,numi)
       endif

!      Deallocate 2d vars
       deallocate(IST,IEN)
       deallocate (ZSLM,ZAVG)
       deallocate (dx,dy)
       deallocate (WORK2,WORK3,WORK4,WORK5,WORK6)

!      Deallocate 3d vars
       deallocate(IWORK)

       tbeg=timef()
       call minmxj(IM,JM,OA,'      OA')
       call minmxj(IM,JM,OL,'      OL')
       call minmxj(IM,JM,ELVMAX,'  ELVMAX')
       call minmxj(IM,JM,ORO,'     ORO')
C --- check for nands in above
!      call nanc(OA(1,1,1), IM*JM,"MAKEOA_OA(1,1,1)")
!      call nanc(OA(1,1,2), IM*JM,"MAKEOA_OA(1,1,2)")
!      call nanc(OA(1,1,3), IM*JM,"MAKEOA_OA(1,1,3)")
!      call nanc(OA(1,1,4), IM*JM,"MAKEOA_OA(1,1,4)")
!      call nanc(OL(1,1,1), IM*JM,"MAKEOA_OL(1,1,1)")
!      call nanc(OL(1,1,2), IM*JM,"MAKEOA_OL(1,1,2)")
!      call nanc(OL(1,1,3), IM*JM,"MAKEOA_OL(1,1,3)")
!      call nanc(OL(1,1,4), IM*JM,"MAKEOA_OL(1,1,4)")
!      call nanc(ELVMAX, IM*JM,"MAKEPC_ELVMAX")

        maxc3 = 0
        maxc4 = 0
        maxc5 = 0
        maxc6 = 0
        maxc7 = 0
        maxc8 = 0
      DO J = 1,JM
      DO I = 1,numi(j)
         if (ELVMAX(I,J) .gt. 3000.) maxc3 = maxc3 +1
         if (ELVMAX(I,J) .gt. 4000.) maxc4 = maxc4 +1
         if (ELVMAX(I,J) .gt. 5000.) maxc5 = maxc5 +1
         if (ELVMAX(I,J) .gt. 6000.) maxc6 = maxc6 +1
         if (ELVMAX(I,J) .gt. 7000.) maxc7 = maxc7 +1
         if (ELVMAX(I,J) .gt. 8000.) maxc8 = maxc8 +1
      ENDDO
      ENDDO
      print *,' MAXC3:',maxc3,maxc4,maxc5,maxc6,maxc7,maxc8
!
c      itest=151
c      jtest=56
C      
       print *,' ===> Replacing ELVMAX with ELVMAX-ORO <=== ' 
       print *,' ===> if ELVMAX<=ORO replace with proxy <=== ' 
       print *,' ===> the sum of mean orog (ORO) and std dev <=== ' 
      DO J = 1,JM
      DO I = 1,numi(j)
        if (ELVMAX(I,J) .lt. ORO(I,J) ) then
C---  subtracting off ORO leaves std dev (this should never happen)
       ELVMAX(I,J) = MAX(  3. * VAR(I,J),0.)
        else
       ELVMAX(I,J) = MAX( ELVMAX(I,J) - ORO(I,J),0.)
        endif
      ENDDO
      ENDDO
        maxc3 = 0
        maxc4 = 0
        maxc5 = 0
        maxc6 = 0
        maxc7 = 0
        maxc8 = 0
      DO J = 1,JM
      DO I = 1,numi(j)
         if (ELVMAX(I,J) .gt. 3000.) maxc3 = maxc3 +1
         if (ELVMAX(I,J) .gt. 4000.) maxc4 = maxc4 +1
         if (ELVMAX(I,J) .gt. 5000.) maxc5 = maxc5 +1
         if (ELVMAX(I,J) .gt. 6000.) maxc6 = maxc6 +1
         if (ELVMAX(I,J) .gt. 7000.) maxc7 = maxc7 +1
         if (ELVMAX(I,J) .gt. 8000.) maxc8 = maxc8 +1
      ENDDO
      ENDDO
      print *,' after MAXC 3-6 km:',maxc3,maxc4,maxc5,maxc6
c
       call mnmxja(IM,JM,ELVMAX,itest,jtest,'  ELVMAX')
!     if (JM .gt. 0) stop
C
C     ZERO OVER OCEAN
C
      print *,' Testing at point (itest,jtest)=',itest,jtest
      print *,' SLM(itest,jtest)=',slm(itest,jtest),itest,jtest
      print *,' ORO(itest,jtest)=',oro(itest,jtest),itest,jtest
      DO J = 1,JM
        DO I = 1,numi(j)
          IF(SLM(I,J).EQ.0.) THEN
C           VAR(I,J) = 0.
            VAR4(I,J) = 0.
            OA(I,J,1) = 0.
            OA(I,J,2) = 0.
            OA(I,J,3) = 0.
            OA(I,J,4) = 0.
            OL(I,J,1) = 0.
            OL(I,J,2) = 0.
            OL(I,J,3) = 0.
            OL(I,J,4) = 0.
C           THETA(I,J) =0.
C           GAMMA(I,J) =0.
C           SIGMA(I,J) =0.
C           ELVMAX(I,J)=0.
! --- the sub-grid scale parameters for mtn blocking and gwd retain 
! --- properties even if over ocean but there is elevation within the 
! --- gaussian grid box.
          ENDIF
       ENDDO
      ENDDO
C
! --- if mskocn=1 ocean land sea mask given, =0 if not present
! ---  OCLSM is real(*4)  array with fractional values possible
! ---  0 is ocean and 1 is land for slm
! ---  Step 1: Only change SLM after GFS SLM is applied
! ---  SLM is only field that will be altered by OCLSM
! ---  Ocean land sea mask ocean points made ocean in atm model
! ---  Land and Lakes and all other atm elv moments remain unchanged.  

      IF (MERGE_FILE == 'none') then

      MSK_OCN :      if ( mskocn .eq. 1 ) then

      DO j = 1,jm
        DO i = 1,numi(j)
              if (abs (oro(i,j)) .lt. 1. ) then 
              slm(i,j) = slmi(i,j)
              else
      if ( slmi(i,j) .eq. 1. .and. slm(i,j) .eq. 1) slm(i,j) = 1
      if ( slmi(i,j) .eq. 0. .and. slm(i,j) .eq. 0) slm(i,j) = 0
      if ( slmi(i,j) .eq. 0. .and. slm(i,j) .eq. 1) slm(i,j) = 0
      if ( slmi(i,j) .eq. 0. .and. slm(i,j) .eq. 0) slm(i,j) = 0
              endif
        enddo
      enddo
            endif MSK_OCN
      endif
      print *,' SLM(itest,jtest)=',slm(itest,jtest),itest,jtest
      print *,' ORO(itest,jtest)=',oro(itest,jtest),itest,jtest

      deallocate(SLMI)

      IF (MERGE_FILE == 'none') then

C  REMOVE ISOLATED POINTS
      iso_loop : DO J=2,JM-1
        JN=J-1
        JS=J+1
        RN=REAL(NUMI(JN))/REAL(NUMI(J))
        RS=REAL(NUMI(JS))/REAL(NUMI(J))
        DO I=1,NUMI(J)
          IW=MOD(I+IM-2,IM)+1
          IE=MOD(I,IM)+1
          SLMA=SLM(IW,J)+SLM(IE,J)
          OROA=ORO(IW,J)+ORO(IE,J)
          VARA=VAR(IW,J)+VAR(IE,J)
          VAR4A=VAR4(IW,J)+VAR4(IE,J)
          DO K=1,4
            OAA(K)=OA(IW,J,K)+OA(IE,J,K)
! --- (*j*) fix typo:
            OLA(K)=OL(IW,J,K)+OL(IE,J,K)
          ENDDO
          WGTA=2
          XN=RN*(I-1)+1
          IF(ABS(XN-NINT(XN)).LT.1.E-2) THEN
            IN=MOD(NINT(XN)-1,NUMI(JN))+1
            INW=MOD(IN+NUMI(JN)-2,NUMI(JN))+1
            INE=MOD(IN,NUMI(JN))+1
            SLMA=SLMA+SLM(INW,JN)+SLM(IN,JN)+SLM(INE,JN)
            OROA=OROA+ORO(INW,JN)+ORO(IN,JN)+ORO(INE,JN)
            VARA=VARA+VAR(INW,JN)+VAR(IN,JN)+VAR(INE,JN)
            VAR4A=VAR4A+VAR4(INW,JN)+VAR4(IN,JN)+VAR4(INE,JN)
            DO K=1,4
              OAA(K)=OAA(K)+OA(INW,JN,K)+OA(IN,JN,K)+OA(INE,JN,K)
              OLA(K)=OLA(K)+OL(INW,JN,K)+OL(IN,JN,K)+OL(INE,JN,K)
            ENDDO
            WGTA=WGTA+3
          ELSE
            INW=INT(XN)
            INE=MOD(INW,NUMI(JN))+1
            SLMA=SLMA+SLM(INW,JN)+SLM(INE,JN)
            OROA=OROA+ORO(INW,JN)+ORO(INE,JN)
            VARA=VARA+VAR(INW,JN)+VAR(INE,JN)
            VAR4A=VAR4A+VAR4(INW,JN)+VAR4(INE,JN)
            DO K=1,4
              OAA(K)=OAA(K)+OA(INW,JN,K)+OA(INE,JN,K)
              OLA(K)=OLA(K)+OL(INW,JN,K)+OL(INE,JN,K)
            ENDDO
            WGTA=WGTA+2
          ENDIF
          XS=RS*(I-1)+1
          IF(ABS(XS-NINT(XS)).LT.1.E-2) THEN
            IS=MOD(NINT(XS)-1,NUMI(JS))+1
            ISW=MOD(IS+NUMI(JS)-2,NUMI(JS))+1
            ISE=MOD(IS,NUMI(JS))+1
            SLMA=SLMA+SLM(ISW,JS)+SLM(IS,JS)+SLM(ISE,JS)
            OROA=OROA+ORO(ISW,JS)+ORO(IS,JS)+ORO(ISE,JS)
            VARA=VARA+VAR(ISW,JS)+VAR(IS,JS)+VAR(ISE,JS)
            VAR4A=VAR4A+VAR4(ISW,JS)+VAR4(IS,JS)+VAR4(ISE,JS)
            DO K=1,4
              OAA(K)=OAA(K)+OA(ISW,JS,K)+OA(IS,JS,K)+OA(ISE,JS,K)
              OLA(K)=OLA(K)+OL(ISW,JS,K)+OL(IS,JS,K)+OL(ISE,JS,K)
            ENDDO
            WGTA=WGTA+3
          ELSE
            ISW=INT(XS)
            ISE=MOD(ISW,NUMI(JS))+1
            SLMA=SLMA+SLM(ISW,JS)+SLM(ISE,JS)
            OROA=OROA+ORO(ISW,JS)+ORO(ISE,JS)
            VARA=VARA+VAR(ISW,JS)+VAR(ISE,JS)
            VAR4A=VAR4A+VAR4(ISW,JS)+VAR4(ISE,JS)
            DO K=1,4
              OAA(K)=OAA(K)+OA(ISW,JS,K)+OA(ISE,JS,K)
              OLA(K)=OLA(K)+OL(ISW,JS,K)+OL(ISE,JS,K)
            ENDDO
            WGTA=WGTA+2
          ENDIF
          OROA=OROA/WGTA
          VARA=VARA/WGTA
          VAR4A=VAR4A/WGTA
          DO K=1,4
            OAA(K)=OAA(K)/WGTA
            OLA(K)=OLA(K)/WGTA
          ENDDO
          IF(SLM(I,J).EQ.0..AND.SLMA.EQ.WGTA) THEN
            PRINT '("SEA ",2F8.0," MODIFIED TO LAND",2F8.0," AT ",2I8)',
     &       ORO(I,J),VAR(I,J),OROA,VARA,I,J
            SLM(I,J)=1.
            ORO(I,J)=OROA
            VAR(I,J)=VARA
            VAR4(I,J)=VAR4A
            DO K=1,4
              OA(I,J,K)=OAA(K)
              OL(I,J,K)=OLA(K)
            ENDDO
          ELSEIF(SLM(I,J).EQ.1..AND.SLMA.EQ.0.) THEN
            PRINT '("LAND",2F8.0," MODIFIED TO SEA ",2F8.0," AT ",2I8)',
     &       ORO(I,J),VAR(I,J),OROA,VARA,I,J
            SLM(I,J)=0.
            ORO(I,J)=OROA
            VAR(I,J)=VARA
            VAR4(I,J)=VAR4A
            DO K=1,4
              OA(I,J,K)=OAA(K)
              OL(I,J,K)=OLA(K)
            ENDDO
          ENDIF
        ENDDO
      ENDDO iso_loop
C--- print for testing after isolated points removed
      print *,' after isolated points removed'
       call minmxj(IM,JM,ORO,'     ORO')
C     print *,' JM=',JM,' numi=',numi
      print *,' ORO(itest,jtest)=',oro(itest,jtest)
      print *,' VAR(itest,jtest)=',var(itest,jtest)
      print *,' VAR4(itest,jtest)=',var4(itest,jtest)
      print *,' OA(itest,jtest,1)=',oa(itest,jtest,1)
      print *,' OA(itest,jtest,2)=',oa(itest,jtest,2)
      print *,' OA(itest,jtest,3)=',oa(itest,jtest,3)
      print *,' OA(itest,jtest,4)=',oa(itest,jtest,4)
      print *,' OL(itest,jtest,1)=',ol(itest,jtest,1)
      print *,' OL(itest,jtest,2)=',ol(itest,jtest,2)
      print *,' OL(itest,jtest,3)=',ol(itest,jtest,3)
      print *,' OL(itest,jtest,4)=',ol(itest,jtest,4)
      print *,' Testing at point (itest,jtest)=',itest,jtest
      print *,' THETA(itest,jtest)=',theta(itest,jtest)
      print *,' GAMMA(itest,jtest)=',GAMMA(itest,jtest)
      print *,' SIGMA(itest,jtest)=',SIGMA(itest,jtest)
      print *,' ELVMAX(itest,jtest)=',ELVMAX(itest,jtest)
      print *,' EFAC=',EFAC

      endif

C
      DO J=1,JM
        DO I=1,numi(j)
          ORO(I,J) = ORO(I,J) + EFAC*VAR(I,J)
          HPRIME(I,J,1) = VAR(I,J)
          HPRIME(I,J,2) = VAR4(I,J)
          HPRIME(I,J,3) = oa(I,J,1)
          HPRIME(I,J,4) = oa(I,J,2)
          HPRIME(I,J,5) = oa(I,J,3)
          HPRIME(I,J,6) = oa(I,J,4)
          HPRIME(I,J,7) = ol(I,J,1)
          HPRIME(I,J,8) = ol(I,J,2)
          HPRIME(I,J,9) = ol(I,J,3)
          HPRIME(I,J,10)= ol(I,J,4)
          HPRIME(I,J,11)= THETA(I,J)
          HPRIME(I,J,12)= GAMMA(I,J)
          HPRIME(I,J,13)= SIGMA(I,J)
          HPRIME(I,J,14)= ELVMAX(I,J)
        ENDDO
      ENDDO
!
       call mnmxja(IM,JM,ELVMAX,itest,jtest,'  ELVMAX')
! --- Quadratic filter applied by default.
! --- NF0 is normally set to an even value beyond the previous truncation, 
! --- for example, for jcap=382, NF0=254+2
! --- NF1 is set as jcap+2 (and/or nearest even), eg., for t382, NF1=382+2=384
! --- if no filter is desired then NF1=NF0=0 and ORF=ORO
! --- if no filter but spectral to grid (with gibbs) then NF1=jcap+2, and NF1=jcap+1
!
      deallocate(VAR4)
      allocate (ORF(IM,JM))
      IF ( NF1 - NF0 .eq. 0 ) FILTER=.FALSE.
      print *,' NF1, NF0, FILTER=',NF1,NF0,FILTER
      IF (FILTER) THEN
C       SPECTRALLY TRUNCATE AND FILTER OROGRAPHY
        do j=1,jm
          if(numi(j).lt.im) then
            ffj=cmplx(0.,0.)
            call spfft1(numi(j),im/2+1,numi(j),1,ffj,oro(1,j),-1)
            call spfft1(im,im/2+1,im,1,ffj,oro(1,j),+1)
          endif
        enddo
        CALL SPTEZ(NR,NM,4,IM,JM,ORS,ORO,-1)
!
      print *,' about to apply spectral filter '
        FFF=1./(NF1-NF0)**2
        I=0
        DO M=0,NM
        DO N=M,NM+NR*M
          IF(N.GT.NF0) THEN
            WWW=MAX(1.-FFF*(N-NF0)**2,0.)
            ORS(I+1)=ORS(I+1)*WWW
            ORS(I+2)=ORS(I+2)*WWW
          ENDIF
        I=I+2
        ENDDO
        ENDDO
!
        CALL SPTEZ(NR,NM,4,IM,JM,ORS,ORF,+1)
        do j=1,jm
          if(numi(j).lt.im) then
            call spfft1(im,im/2+1,im,1,ffj,orf(1,j),-1)
            call spfft1(numi(j),im/2+1,numi(j),1,ffj,orf(1,j),+1)
          endif
        enddo

      ELSE
        IF (REVLAT) THEN
          CALL REVERS(IM, JM, numi, SLM, WORK1)
          CALL REVERS(IM, JM, numi, ORO, WORK1)
          DO IMT=1,NMT
            CALL REVERS(IM, JM, numi, HPRIME(1,1,IMT), WORK1)
          ENDDO
        ENDIF
        ORS=0.
        ORF=ORO
      ENDIF

      deallocate (WORK1)

       call mnmxja(IM,JM,ELVMAX,itest,jtest,'  ELVMAX')
      print *,' ELVMAX(',itest,jtest,')=',ELVMAX(itest,jtest)
      print *,' after spectral filter is applied'
       call minmxj(IM,JM,ORO,'     ORO')
       call minmxj(IM,JM,ORF,'     ORF')
C
C  USE NEAREST NEIGHBOR INTERPOLATION TO FILL FULL GRIDS
      call rg2gg(im,jm,numi,slm)
      call rg2gg(im,jm,numi,oro)
      call rg2gg(im,jm,numi,orf)
C ---   not apply to new prin coord and ELVMAX (*j*)
      do imt=1,10 
        call rg2gg(im,jm,numi,hprime(1,1,imt))
      enddo
C 
      print *,' after nearest neighbor interpolation applied '
       call minmxj(IM,JM,ORO,'     ORO')
       call minmxj(IM,JM,ORF,'     ORF')
       call mnmxja(IM,JM,ELVMAX,itest,jtest,'  ELVMAX')
       print *,' ORO,ORF(itest,jtest),itest,jtest:',
     &          ORO(itest,jtest),ORF(itest,jtest),itest,jtest
      print *,' ELVMAX(',itest,jtest,')=',ELVMAX(itest,jtest)


C   check antarctic pole 
      DO J = 1,JM
      DO I = 1,numi(j)
         if ( i .le. 21 .and. i .ge. 1 )then
         if (j .eq. JM )write(6,153)i,j,ORO(i,j),ELVMAX(i,j),SLM(i,j)
  153 format(1x,' ORO,ELVMAX(i=',i4,' j=',i4,')=',2E14.5,f5.1)
         endif
      ENDDO
      ENDDO
      tend=timef()
      write(6,*)' Timer 5 time= ',tend-tbeg
      if (output_binary) then
      tbeg=timef()
C       OUTPUT BINARY FIELDS
        print *,' OUTPUT BINARY FIELDS'
        WRITE(51) REAL(SLM,4)
        WRITE(52) REAL(ORF,4)
        WRITE(53) REAL(HPRIME,4)
        WRITE(54) REAL(ORS,4)
        WRITE(55) REAL(ORO,4)
        WRITE(66) REAL(THETA,4)
        WRITE(67) REAL(GAMMA,4)
        WRITE(68) REAL(SIGMA,4)
! --- OCLSM is real(4) write only if ocean mask is present
            if ( mskocn .eq. 1 ) then
        ios=0
         WRITE(27,iostat=ios) OCLSM
         print *,' write OCLSM input:',ios
!      print *,' LSM:',OCLSM(1,1),OCLSM(50,50),OCLSM(75,75),OCLSM(IM,JM)
            endif
C
       call minmxj(IM,JM,ORO,'     ORO')
      print *,' IM=',IM,' JM=',JM,' SPECTR=',SPECTR
C---    Test binary file output:
      WRITE(71) REAL(SLM,4)
      DO IMT=1,NMT
        WRITE(71) REAL(HPRIME(:,:,IMT),4)
        print *,' HPRIME(',itest,jtest,imt,')=',HPRIME(itest,jtest,imt)
      ENDDO
      WRITE(71) REAL(ORO,4)
      IF (SPECTR) THEN
        WRITE(71) REAL(ORF,4)   ! smoothed spectral orography!
      ENDIF
C  OUTPUT GRIB FIELDS
      KPDS=0
      KPDS(1)=7
      KPDS(2)=78
      KPDS(3)=255
      KPDS(4)=128
      KPDS(5)=81
      KPDS(6)=1
      kpds(8)=2004
      KPDS(9)=1
      KPDS(10)=1
      KPDS(13)=4
      KPDS(15)=1
      KPDS(16)=51
      KPDS(17)=1
      KPDS(18)=1
      KPDS(19)=1
      KPDS(21)=20
      KPDS(22)=0
      KGDS=0
      KGDS(1)=4
      KGDS(2)=IM
      KGDS(3)=JM
      KGDS(4)=90000-180000/PI*RCLT(1)
      KGDS(6)=128
      KGDS(7)=180000/PI*RCLT(1)-90000
      KGDS(8)=-NINT(360000./IM)
      KGDS(9)=NINT(360000./IM)
      KGDS(10)=JM/2
      KGDS(20)=255
! --- SLM
      CALL BAOPEN(56,'fort.56',IRET)
      if (iret .ne. 0) print *,' BAOPEN ERROR UNIT 56: IRET=',IRET
      CALL PUTGB(56,IM*JM,KPDS,KGDS,LB,SLM,IRET)
      print *,' SLM: putgb-KPDS(22,5),iret:',KPDS(22),KPDS(5),IRET
      if (iret .ne. 0) print *,' SLM PUTGB ERROR:  UNIT 56: IRET=',IRET
      print *,' SLM: putgb-KPDS(22,5),iret:',KPDS(22),KPDS(5),IRET
! --- OCLSM if present
!           if ( mskocn .eq. 1 ) then
!     CALL BAOPEN(27,'fort.27',IRET)
!     if (iret .ne. 0) print *,' OCLSM BAOPEN ERROR UNIT 27:IRET=',IRET
!     CALL PUTGB(27,IM*JM,KPDS,KGDS,LB,OCLSM,IRET)
!     if (iret .ne. 0) print *,' OCLSM PUTGB ERROR: UNIT 27:IRET=',IRET
!     print *,' OCLSM: putgb-KPDS(22,5),iret:',KPDS(22),KPDS(5),IRET
!           endif

      KPDS(5)=8
      IF (SPECTR) THEN
        CALL BAOPEN(57,'fort.57',IRET)
        CALL PUTGB(57,IM*JM,KPDS,KGDS,LB,ORF,IRET)
      print *,' ORF (ORO): putgb-KPDS(22,5),iret:',KPDS(22),KPDS(5),IRET
      ENDIF
C
C ===  write out theta (angle of land to East) using #101 (wave dir)
C ===  [radians] and since < 1 scale adjust kpds(22)
C
      KPDS(5)=101
        CALL BAOPEN(58,'fort.58',IRET)
        CALL PUTGB(58,IM*JM,KPDS,KGDS,LB,THETA,IRET)
      print *,' THETA: putgb-KPDS(22,5),iret:',KPDS(22),KPDS(5),IRET
C
C ===  write out (land aspect ratio or anisotropy)  using #102 
C ===  (as in wind wave hgt)
C
      KPDS(22)=2
      KPDS(5)=102
        CALL BAOPEN(60,'fort.60',IRET)
        CALL PUTGB(60,IM*JM,KPDS,KGDS,LB,SIGMA,IRET)
      print *,' SIGMA: putgb-KPDS(22,5),iret:',KPDS(22),KPDS(5),IRET
C
C ===  write out (slope parameter sigma)  using #9 
C ===  (as in std hgt)
C
      KPDS(22)=1
      KPDS(5)=103
        CALL BAOPEN(59,'fort.59',IRET)
        CALL PUTGB(59,IM*JM,KPDS,KGDS,LB,GAMMA,IRET)
      print *,' GAMMA: putgb-KPDS(22,5),iret:',KPDS(22),KPDS(5),IRET
C
      KPDS(22)=1
      KPDS(5)=9
        CALL BAOPEN(61,'fort.61',IRET)
        CALL PUTGB(61,IM*JM,KPDS,KGDS,LB,HPRIME,IRET)
      print *,' HPRIME: putgb-KPDS(22,5),iret:',KPDS(22),KPDS(5),IRET
C
C
      KPDS(22)=0
      KPDS(5)=8
        CALL BAOPEN(62,'fort.62',IRET)
        CALL PUTGB(62,IM*JM,KPDS,KGDS,LB,ELVMAX,IRET)
      print *,' ELVMAX: putgb-KPDS(22,5),iret:',KPDS(22),KPDS(5),IRET
      endif ! output_binary
C
      DELXN = 360./IM
      do i=1,im
        xlon(i) = DELXN*(i-1)
      enddo
      IF(trim(OUTGRID) == "none") THEN
        do j=1,jm
         do i=1,im
           geolon(i,j) = xlon(i)
           geolat(i,j) = xlat(j)
         enddo
        enddo
      else
        do j = 1, jm
           xlat(j) = geolat(1,j)
        enddo
        do i = 1, im
           xlon(i) = geolon(i,1)
        enddo
      endif
      tend=timef()
      write(6,*)' Binary output time= ',tend-tbeg
      tbeg=timef()
      CALL WRITE_NETCDF(IM,JM,SLM,land_frac,ORO,ORF,HPRIME,1,1,
     1                  GEOLON(1:IM,1:JM),GEOLAT(1:IM,1:JM), XLON,XLAT)
      tend=timef()
      write(6,*)' WRITE_NETCDF time= ',tend-tbeg
      print *,' wrote netcdf file out.oro.tile?.nc'

      print *,' ===== Deallocate Arrays and ENDING MTN VAR OROG program'

!     Deallocate 1d vars
      deallocate(JST,JEN,KPDS,KGDS,numi,lonsperlat)
      deallocate(COSCLT,WGTCLT,RCLT,XLAT,DIFFX,XLON,ORS,oaa,ola,GLAT)

!     Deallocate 2d vars
      deallocate (OCLSM)
      deallocate (GEOLON,GEOLON_C,GEOLAT,GEOLAT_C)
      deallocate (SLM,ORO,VAR,ORF,land_frac)
      deallocate (THETA,GAMMA,SIGMA,ELVMAX)


      tend=timef()
      write(6,*)' Total runtime time= ',tend-tbeg1
      RETURN
      END

!> Create the orography, land-mask, standard deviation of
!! orography and the convexity on a model gaussian grid.
!! This routine was used for the spectral GFS model.
!!
!! @param[in] zavg The high-resolution input orography dataset.
!! @param[in] zslm The high-resolution input land-mask dataset.
!! @param[out] oro Orography on the model grid.
!! @param[out] slm Land-mask on the model grid.
!! @param[out] var Standard deviation of orography on the model grid.
!! @param[out] var4 Convexity on the model grid.
!! @param[out] glat Latitude of each row of the high-resolution 
!! orography and land-mask datasets.
!! @param[out] ist This is the 'i' index of high-resolution data set
!! at the east edge of the model grid cell.
!! the high-resolution dataset with respect to the 'east' edge
!! @param[out] ien This is the 'i' index of high-resolution data set
!! at the west edge of the model grid cell.
!! @param[out] jst  This is the 'j' index of high-resolution data set
!! at the south edge of the model grid cell.
!! @param[out] jen This is the 'j' index of high-resolution data set
!! at the north edge of the model grid cell.
!! @param[in] im "i" dimension of the model grid.
!! @param[in] jm "j" dimension of the model grid.
!! @param[in] imn "i" dimension of the hi-res input orog/mask dataset.
!! @param[in] jmn "j" dimension of the hi-res input orog/mask dataset.
!! @param[in] xlat The latitude of each row of the model grid.
!! @param[in] numi For reduced gaussian grids, the number of 'i' points
!! for each 'j' row.
!! @author Jordan Alpert NOAA/EMC
      SUBROUTINE MAKEMT(ZAVG,ZSLM,ORO,SLM,VAR,VAR4,
     1 GLAT,IST,IEN,JST,JEN,IM,JM,IMN,JMN,XLAT,numi)
      DIMENSION GLAT(JMN),XLAT(JM)
!     REAL*4 OCLSM
      INTEGER ZAVG(IMN,JMN),ZSLM(IMN,JMN)
      DIMENSION ORO(IM,JM),SLM(IM,JM),VAR(IM,JM),VAR4(IM,JM)
      DIMENSION IST(IM,jm),IEN(IM,jm),JST(JM),JEN(JM),numi(jm)
      INTEGER mskocn,isave
      LOGICAL FLAG, DEBUG
C==== DATA DEBUG/.TRUE./
      DATA DEBUG/.FALSE./
C
! ---- OCLSM holds the ocean (im,jm) grid
! ---  mskocn=1 Use ocean model sea land mask, OK and present,
! ---  mskocn=0 dont use Ocean model sea land mask, not OK, not present
      print *,' _____ SUBROUTINE MAKEMT '
C---- GLOBAL XLAT AND XLON ( DEGREE )
C
      JM1 = JM - 1
      DELXN = 360./IMN      ! MOUNTAIN DATA RESOLUTION
C
      DO J=1,JMN
         GLAT(J) = -90. + (J-1) * DELXN + DELXN * 0.5
      ENDDO
C
C---- FIND THE AVERAGE OF THE MODES IN A GRID BOX
C
C  (*j*)  for hard wired zero offset (lambda s =0) for terr05 
      DO J=1,JM
       DO I=1,numi(j)
         IM1 = numi(j) - 1
         DELX  = 360./numi(j)       ! GAUSSIAN GRID RESOLUTION
         FACLON  = DELX / DELXN
         IST(I,j) = FACLON * FLOAT(I-1) - FACLON * 0.5 + 1
         IEN(I,j) = FACLON * FLOAT(I) - FACLON * 0.5 + 1
!        IST(I,j) = FACLON * FLOAT(I-1) + 1.0001
!        IEN(I,j) = FACLON * FLOAT(I)   + 0.0001
C
         IF (IST(I,j) .LE. 0)      IST(I,j) = IST(I,j) + IMN
         IF (IEN(I,j) .LT. IST(I,j)) IEN(I,j) = IEN(I,j) + IMN
!
!          if ( I .lt. 10  .and. J .ge. JM-1 )
!    1   PRINT*,' MAKEMT: I j IST IEN ',I,j,IST(I,j),IEN(I,j)
       ENDDO
!          if ( J .ge. JM-1 ) then
!     print *,' *** FACLON=',FACLON, 'numi(j=',j,')=',numi(j)
!          endif
      ENDDO
      print *,' DELX=',DELX,' DELXN=',DELXN
      DO J=1,JM-1
         FLAG=.TRUE.
         DO J1=1,JMN
            XXLAT = (XLAT(J)+XLAT(J+1))/2.
            IF(FLAG.AND.GLAT(J1).GT.XXLAT) THEN
              JST(J) = J1
              JEN(J+1) = J1 - 1
              FLAG = .FALSE.
            ENDIF
         ENDDO
CX     PRINT*, ' J JST JEN ',J,JST(J),JEN(J),XLAT(J),GLAT(J1)
      ENDDO
      JST(JM) = MAX(JST(JM-1) - (JEN(JM-1)-JST(JM-1)),1)
      JEN(1)  = MIN(JEN(2) + (JEN(2)-JST(2)),JMN)      
!      PRINT*, ' JM JST JEN=',JST(JM),JEN(JM),XLAT(JM),GLAT(JMN)
C
C...FIRST, AVERAGED HEIGHT
C
      DO J=1,JM
        DO I=1,numi(j)
            ORO(I,J)  = 0.0
            VAR(I,J)  = 0.0
            VAR4(I,J) = 0.0
            XNSUM = 0.0
            XLAND = 0.0
            XWATR = 0.0
            XL1 = 0.0
            XS1 = 0.0
            XW1 = 0.0
            XW2 = 0.0
            XW4 = 0.0
            DO II1 = 1, IEN(I,J) - IST(I,J) + 1
               I1 = IST(I,J) + II1 - 1
               IF(I1.LE.0.)  I1 = I1 + IMN
               IF(I1.GT.IMN) I1 = I1 - IMN
!        if ( i .le. 10 .and. i .ge. 1 ) then 
!             if (j .eq. JM )
!    &print *,' J,JST,JEN,IST,IEN,I1=',
!    &J,JST(j),JEN(J),IST(I,j),IEN(I,j),I1
!        endif
               DO J1=JST(J),JEN(J)
                  XLAND = XLAND + FLOAT(ZSLM(I1,J1))
                  XWATR = XWATR + FLOAT(1-ZSLM(I1,J1))
                  XNSUM = XNSUM + 1.
                  HEIGHT = FLOAT(ZAVG(I1,J1)) 
C.........
                  IF(HEIGHT.LT.-990.) HEIGHT = 0.0
                  XL1 = XL1 + HEIGHT * FLOAT(ZSLM(I1,J1))
                  XS1 = XS1 + HEIGHT * FLOAT(1-ZSLM(I1,J1))
                  XW1 = XW1 + HEIGHT
                  XW2 = XW2 + HEIGHT ** 2
C   check antarctic pole 
!        if ( i .le. 10 .and. i .ge. 1 )then
!           if (j .ge. JM-1 )then
C=== degub testing
!     print *," I,J,I1,J1,XL1,XS1,XW1,XW2:",I,J,I1,J1,XL1,XS1,XW1,XW2
! 153 format(1x,' ORO,ELVMAX(i=',i4,' j=',i4,')=',2E14.5,3f5.1)
!          endif
!        endif
               ENDDO
            ENDDO
            IF(XNSUM.GT.1.) THEN
! --- SLM initialized with OCLSM calc from all land points except ....
! ---  0 is ocean and 1 is land for slm
! ---  Step 1 is to only change SLM after GFS SLM is applied
                 
               SLM(I,J) = FLOAT(NINT(XLAND/XNSUM))
               IF(SLM(I,J).NE.0.) THEN
                  ORO(I,J)= XL1 / XLAND
               ELSE
                  ORO(I,J)= XS1 / XWATR
               ENDIF
               VAR(I,J)=SQRT(MAX(XW2/XNSUM-(XW1/XNSUM)**2,0.))
            DO II1 = 1, IEN(I,j) - IST(I,J) + 1
               I1 = IST(I,J) + II1 - 1
                  IF(I1.LE.0.) I1 = I1 + IMN
                  IF(I1.GT.IMN) I1 = I1 - IMN
                  DO J1=JST(J),JEN(J)
                     HEIGHT = FLOAT(ZAVG(I1,J1)) 
                     IF(HEIGHT.LT.-990.) HEIGHT = 0.0
                     XW4 = XW4 + (HEIGHT-ORO(I,J)) ** 4
                  ENDDO
               ENDDO
               IF(VAR(I,J).GT.1.) THEN
!          if ( I .lt. 20  .and. J .ge. JM-19 ) then
!     print *,'I,J,XW4,XNSUM,VAR(I,J)',I,J,XW4,XNSUM,VAR(I,J)
!          endif
                  VAR4(I,J) = MIN(XW4/XNSUM/VAR(I,J) **4,10.)
               ENDIF
            ENDIF
         ENDDO
      ENDDO
      WRITE(6,*) "! MAKEMT ORO SLM VAR VAR4 DONE"
C

      RETURN
      END

!> Determine the location of a cubed-sphere point within
!! the high-resolution orography data.  The location is
!! described by the range of i/j indices on the high-res grid.
!!
!! @param[in] imn 'i' dimension of the high-resolution orography
!! data set.
!! @param[in] jmn 'j' dimension of the high-resolution orography
!! data set.
!! @param[in] npts Number of vertices to describe the cubed-sphere point.
!! @param[in] lonO The longitudes of the cubed-sphere vertices.
!! @param[in] latO The latitudes of the cubed-sphere vertices.
!! @param[in] delxn Resolution of the high-resolution orography
!! data set.
!! @param[out] jst Starting 'j' index on the high-resolution grid.
!! @param[out] jen Ending 'j' index on the high-resolution grid.
!! @param[out] ilist List of 'i' indices on the high-resolution grid.
!! @param[out] numx The number of 'i' indices on the high-resolution
!! grid.
!! @author GFDL programmer
      SUBROUTINE get_index(IMN,JMN,npts,lonO,latO,DELXN,
     &           jst,jen,ilist,numx)
        implicit none
        integer, intent(in)  :: IMN,JMN
        integer              :: npts
        real,    intent(in)  :: LONO(npts), LATO(npts)
        real,    intent(in)  :: DELXN
        integer, intent(out) :: jst,jen
        integer, intent(out) :: ilist(IMN)
        integer, intent(out) :: numx
        real    minlat,maxlat,minlon,maxlon
        integer i2, ii, ist, ien
        
         minlat = minval(LATO)
         maxlat = maxval(LATO)
         minlon = minval(LONO)
         maxlon = maxval(LONO)
         ist = minlon/DELXN+1
         ien = maxlon/DELXN+1
         jst = (minlat+90)/DELXN+1 
         jen = (maxlat+90)/DELXN 
         !--- add a few points to both ends of j-direction
         jst = jst - 5
         if(jst<1) jst = 1
         jen = jen + 5
         if(jen>JMN) jen = JMN

         !--- when around the pole, just search through all the points.
         if((jst == 1 .OR. jen == JMN) .and. 
     &            (ien-ist+1 > IMN/2) )then
            numx = IMN
            do i2 = 1, IMN
               ilist(i2) = i2
            enddo
         else if( ien-ist+1 > IMN/2 ) then  ! cross longitude = 0
            !--- find the minimum that greater than IMN/2 
            !--- and maximum that less than IMN/2
            ist = 0
            ien = IMN+1
            do i2 = 1, npts
               ii = LONO(i2)/DELXN+1
               if(ii <0 .or. ii>IMN) print*,"ii=",ii,IMN,LONO(i2),DELXN
               if( ii < IMN/2 ) then
                  ist = max(ist,ii)
               else if( ii > IMN/2 ) then
                  ien = min(ien,ii)
               endif
            enddo 
            if(ist<1 .OR. ist>IMN) then
               print*, "ist<1 .or. ist>IMN"
               call ABORT()
            endif
           if(ien<1 .OR. ien>IMN) then
               print*, "iend<1 .or. iend>IMN"
               call ABORT()
            endif

            numx = IMN - ien + 1
            do i2 = 1, numx
               ilist(i2) = ien + (i2-1)           
            enddo
            do i2 = 1, ist
               ilist(numx+i2) = i2
            enddo
            numx = numx+ist
         else
            numx = ien-ist+1
            do i2 = 1, numx
               ilist(i2) = ist + (i2-1)
            enddo
         endif

      END   
      
!> Create the land-mask, land fraction.
!! This routine is used for the FV3GFS model.
!!
!! @param[in] zslm The high-resolution input land-mask dataset.
!! @param[out] slm Land-mask on the model tile.
!! @param[out] land_frac Land fraction on the model tile.
!! @param[out] glat Latitude of each row of the high-resolution 
!! orography and land-mask datasets.
!! @param[in] im "i" dimension of the model grid.
!! @param[in] jm "j" dimension of the model grid.
!! @param[in] imn "i" dimension of the hi-res input orog/mask datasets.
!! @param[in] jmn "j" dimension of the hi-res input orog/mask datasets.
!! @param[in] lon_c Longitude of the model grid corner points.
!! @param[in] lat_c Latitude on the model grid corner points.
!! @author GFDL Programmer
      SUBROUTINE MAKE_MASK(zslm,SLM,land_frac,
     1 GLAT,IM,JM,IMN,JMN,lon_c,lat_c)
      implicit none
      real, parameter :: D2R = 3.14159265358979/180.
      integer, parameter :: MAXSUM=20000000
      integer IM, JM, IMN, JMN, jst, jen
      real GLAT(JMN), GLON(IMN)
      INTEGER ZSLM(IMN,JMN)
      real land_frac(IM,JM)
      real SLM(IM,JM)
      real lon_c(IM+1,JM+1), lat_c(IM+1,JM+1)
      real    LONO(4),LATO(4),LONI,LATI
      integer JM1,i,j,nsum,nsum_all,ii,jj,numx,i2
      integer ilist(IMN)
      real    DELXN,XNSUM,XLAND,XWATR,XL1,XS1,XW1
      real    XNSUM_ALL,XLAND_ALL,XWATR_ALL
      logical inside_a_polygon
C
! ---- OCLSM holds the ocean (im,jm) grid
      print *,' _____ SUBROUTINE MAKE_MASK '
C---- GLOBAL XLAT AND XLON ( DEGREE )
C
      JM1 = JM - 1
      DELXN = 360./IMN      ! MOUNTAIN DATA RESOLUTION
C
      DO J=1,JMN
         GLAT(J) = -90. + (J-1) * DELXN + DELXN * 0.5
      ENDDO
      DO I=1,IMN
         GLON(I) = 0. + (I-1) * DELXN + DELXN * 0.5
      ENDDO
 
      land_frac(:,:) = 0.0     
C
C---- FIND THE AVERAGE OF THE MODES IN A GRID BOX
C
C  (*j*)  for hard wired zero offset (lambda s =0) for terr05 
!$omp parallel do
!$omp* private (j,i,xnsum,xland,xwatr,nsum,xl1,xs1,xw1,lono,
!$omp*          lato,jst,jen,ilist,numx,jj,i2,ii,loni,lati,
!$omp*          xnsum_all,xland_all,xwatr_all,nsum_all)
!$omp*          
      DO J=1,JM
!       print*, "J=", J
       DO I=1,IM
         XNSUM = 0.0
         XLAND = 0.0
         XWATR = 0.0
         nsum = 0
         XNSUM_ALL = 0.0
         XLAND_ALL = 0.0
         XWATR_ALL = 0.0
         nsum_all = 0
         
         LONO(1) = lon_c(i,j) 
         LONO(2) = lon_c(i+1,j) 
         LONO(3) = lon_c(i+1,j+1) 
         LONO(4) = lon_c(i,j+1) 
         LATO(1) = lat_c(i,j) 
         LATO(2) = lat_c(i+1,j) 
         LATO(3) = lat_c(i+1,j+1) 
         LATO(4) = lat_c(i,j+1) 
         call get_index(IMN,JMN,4,LONO,LATO,DELXN,jst,jen,ilist,numx)
         do jj = jst, jen; do i2 = 1, numx
            ii = ilist(i2)
            LONI = ii*DELXN
            LATI = -90 + jj*DELXN

            XLAND_ALL = XLAND_ALL + FLOAT(ZSLM(ii,jj))
            XWATR_ALL = XWATR_ALL + FLOAT(1-ZSLM(ii,jj))
            XNSUM_ALL = XNSUM_ALL + 1.
            nsum_all = nsum_all+1
            if(nsum_all > MAXSUM) then
              print*, "nsum_all is greater than MAXSUM, increase MAXSUM"
              call ABORT()
            endif

            if(inside_a_polygon(LONI*D2R,LATI*D2R,4,
     &          LONO*D2R,LATO*D2R))then

               XLAND = XLAND + FLOAT(ZSLM(ii,jj))
               XWATR = XWATR + FLOAT(1-ZSLM(ii,jj))
               XNSUM = XNSUM + 1.
               nsum = nsum+1
               if(nsum > MAXSUM) then
                 print*, "nsum is greater than MAXSUM, increase MAXSUM"
                 call ABORT()
               endif
            endif
         enddo ; enddo

         
         IF(XNSUM.GT.1.) THEN
! --- SLM initialized with OCLSM calc from all land points except ....
! ---  0 is ocean and 1 is land for slm
! ---  Step 1 is to only change SLM after GFS SLM is applied
               land_frac(i,j) = XLAND/XNSUM  
               SLM(I,J) = FLOAT(NINT(XLAND/XNSUM))
         ELSEIF(XNSUM_ALL.GT.1.) THEN
               land_frac(i,j) = XLAND_ALL/XNSUM _ALL 
               SLM(I,J) = FLOAT(NINT(XLAND_ALL/XNSUM_ALL))
         ELSE
               print*, "no source points in MAKE_MASK"
               call ABORT()
         ENDIF
       ENDDO
      ENDDO
!$omp end parallel do
      WRITE(6,*) "! MAKE_MASK DONE"
C
      RETURN
      END SUBROUTINE MAKE_MASK
!> Create the orography, land-mask, land fraction, standard 
!! deviation of orography and the convexity on a model 
!! cubed-sphere tile. This routine is used for the FV3GFS model.
!!
!! @param[in] zavg The high-resolution input orography dataset.
!! @param[in] zslm The high-resolution input land-mask dataset.
!! @param[out] oro Orography on the model tile.
!! @param[in] slm Land-mask on the model tile.
!! @param[out] var Standard deviation of orography on the model tile.
!! @param[out] var4 Convexity on the model tile.
!! @param[out] glat Latitude of each row of the high-resolution 
!! orography and land-mask datasets.
!! @param[in] im "i" dimension of the model grid.
!! @param[in] jm "j" dimension of the model grid.
!! @param[in] imn "i" dimension of the hi-res input orog/mask datasets.
!! @param[in] jmn "j" dimension of the hi-res input orog/mask datasets.
!! @param[in] lon_c Longitude of the model grid corner points.
!! @param[in] lat_c Latitude on the model grid corner points.
!! @param[in] lake_frac Fractional lake within the grid
!! @param[in] land_frac Fractional land within the grid
!! @author GFDL Programmer
      SUBROUTINE MAKEMT2(ZAVG,ZSLM,ORO,SLM,VAR,VAR4,
     1 GLAT,IM,JM,IMN,JMN,lon_c,lat_c,lake_frac,land_frac)
      implicit none
      real, parameter :: D2R = 3.14159265358979/180.
      integer, parameter :: MAXSUM=20000000
      real, dimension(:), allocatable ::  hgt_1d, hgt_1d_all
      integer IM, JM, IMN, JMN
      real GLAT(JMN), GLON(IMN)
      INTEGER ZAVG(IMN,JMN),ZSLM(IMN,JMN)
      real ORO(IM,JM),VAR(IM,JM),VAR4(IM,JM)
      real, intent(in) :: SLM(IM,JM), lake_frac(im,jm),land_frac(im,jm)
      integer JST, JEN
      real lon_c(IM+1,JM+1), lat_c(IM+1,JM+1)
      real    LONO(4),LATO(4),LONI,LATI
      real    HEIGHT
      integer JM1,i,j,nsum,nsum_all,ii,jj,i1,numx,i2
      integer ilist(IMN)
      real    DELXN,XNSUM,XLAND,XWATR,XL1,XS1,XW1,XW2,XW4
      real    XNSUM_ALL,XLAND_ALL,XWATR_ALL,HEIGHT_ALL
      real    XL1_ALL,XS1_ALL,XW1_ALL,XW2_ALL,XW4_ALL
      logical inside_a_polygon
C
! ---- OCLSM holds the ocean (im,jm) grid
! ---  mskocn=1 Use ocean model sea land mask, OK and present,
! ---  mskocn=0 dont use Ocean model sea land mask, not OK, not present
      print *,' _____ SUBROUTINE MAKEMT2 '
      allocate(hgt_1d(MAXSUM))
      allocate(hgt_1d_all(MAXSUM))
C---- GLOBAL XLAT AND XLON ( DEGREE )
C
      JM1 = JM - 1
      DELXN = 360./IMN      ! MOUNTAIN DATA RESOLUTION
C
      DO J=1,JMN
         GLAT(J) = -90. + (J-1) * DELXN + DELXN * 0.5
      ENDDO
      DO I=1,IMN
         GLON(I) = 0. + (I-1) * DELXN + DELXN * 0.5
      ENDDO
 
!     land_frac(:,:) = 0.0     
C
C---- FIND THE AVERAGE OF THE MODES IN A GRID BOX
C
C  (*j*)  for hard wired zero offset (lambda s =0) for terr05 
!$omp parallel do
!$omp* private (j,i,xnsum,xland,xwatr,nsum,xl1,xs1,xw1,xw2,xw4,lono,
!$omp*          lato,jst,jen,ilist,numx,jj,i2,ii,loni,lati,height,
!$omp*          hgt_1d,
!$omp*          xnsum_all,xland_all,xwatr_all,nsum_all,
!$omp*          xl1_all,xs1_all,xw1_all,xw2_all,xw4_all,
!$omp*          height_all,hgt_1d_all)
      DO J=1,JM
!       print*, "J=", J
       DO I=1,IM
         ORO(I,J)  = 0.0
         VAR(I,J)  = 0.0
         VAR4(I,J) = 0.0
         XNSUM = 0.0
         XLAND = 0.0
         XWATR = 0.0
         nsum = 0
         XL1 = 0.0
         XS1 = 0.0
         XW1 = 0.0
         XW2 = 0.0
         XW4 = 0.0
         XNSUM_ALL = 0.0
         XLAND_ALL = 0.0
         XWATR_ALL = 0.0
         nsum_all = 0
         XL1_ALL = 0.0
         XS1_ALL = 0.0
         XW1_ALL = 0.0
         XW2_ALL = 0.0
         XW4_ALL = 0.0
         
         LONO(1) = lon_c(i,j) 
         LONO(2) = lon_c(i+1,j) 
         LONO(3) = lon_c(i+1,j+1) 
         LONO(4) = lon_c(i,j+1) 
         LATO(1) = lat_c(i,j) 
         LATO(2) = lat_c(i+1,j) 
         LATO(3) = lat_c(i+1,j+1) 
         LATO(4) = lat_c(i,j+1) 
         call get_index(IMN,JMN,4,LONO,LATO,DELXN,jst,jen,ilist,numx)
         do jj = jst, jen; do i2 = 1, numx
            ii = ilist(i2)
            LONI = ii*DELXN
            LATI = -90 + jj*DELXN

            XLAND_ALL = XLAND_ALL + FLOAT(ZSLM(ii,jj))
            XWATR_ALL = XWATR_ALL + FLOAT(1-ZSLM(ii,jj))
            XNSUM_ALL = XNSUM_ALL + 1.
            HEIGHT_ALL = FLOAT(ZAVG(ii,jj)) 
            nsum_all = nsum_all+1
            if(nsum_all > MAXSUM) then
              print*, "nsum_all is greater than MAXSUM, increase MAXSUM"
              call ABORT()
            endif
            hgt_1d_all(nsum_all) = HEIGHT_ALL
            IF(HEIGHT_ALL.LT.-990.) HEIGHT_ALL = 0.0
            XL1_ALL = XL1_ALL + HEIGHT_ALL * FLOAT(ZSLM(ii,jj))
            XS1_ALL = XS1_ALL + HEIGHT_ALL * FLOAT(1-ZSLM(ii,jj))
            XW1_ALL = XW1_ALL + HEIGHT_ALL
            XW2_ALL = XW2_ALL + HEIGHT_ALL ** 2

            if(inside_a_polygon(LONI*D2R,LATI*D2R,4,
     &          LONO*D2R,LATO*D2R))then

               XLAND = XLAND + FLOAT(ZSLM(ii,jj))
               XWATR = XWATR + FLOAT(1-ZSLM(ii,jj))
               XNSUM = XNSUM + 1.
               HEIGHT = FLOAT(ZAVG(ii,jj)) 
               nsum = nsum+1
               if(nsum > MAXSUM) then
                 print*, "nsum is greater than MAXSUM, increase MAXSUM"
                 call ABORT()
               endif
               hgt_1d(nsum) = HEIGHT
               IF(HEIGHT.LT.-990.) HEIGHT = 0.0
               XL1 = XL1 + HEIGHT * FLOAT(ZSLM(ii,jj))
               XS1 = XS1 + HEIGHT * FLOAT(1-ZSLM(ii,jj))
               XW1 = XW1 + HEIGHT
               XW2 = XW2 + HEIGHT ** 2
            endif
         enddo ; enddo
         
         IF(XNSUM.GT.1.) THEN
! --- SLM initialized with OCLSM calc from all land points except ....
! ---  0 is ocean and 1 is land for slm
! ---  Step 1 is to only change SLM after GFS SLM is applied

               !IF(SLM(I,J).NE.0.) THEN
               IF(SLM(I,J) .NE. 0. .OR. LAND_FRAC(I,J) > 0.) THEN
                  IF (XLAND > 0) THEN
                    ORO(I,J)= XL1 / XLAND
                  ELSE
                    ORO(I,J)= XS1 / XWATR
                  ENDIF
               ELSE
                  IF (XWATR > 0) THEN
                    ORO(I,J)= XS1 / XWATR
                  ELSE
                    ORO(I,J)= XL1 / XLAND
                  ENDIF
               ENDIF

               VAR(I,J)=SQRT(MAX(XW2/XNSUM-(XW1/XNSUM)**2,0.))
               do I1 = 1, NSUM
                  XW4 = XW4 + (hgt_1d(I1) - ORO(i,j)) ** 4
               enddo   

               IF(VAR(I,J).GT.1.) THEN
                  VAR4(I,J) = MIN(XW4/XNSUM/VAR(I,J) **4,10.)
               ENDIF

         ELSEIF(XNSUM_ALL.GT.1.) THEN

               !IF(SLM(I,J).NE.0.) THEN
               IF(SLM(I,J) .NE. 0. .OR. LAND_FRAC(I,J) > 0.) THEN
                  IF (XLAND_ALL > 0) THEN
                    ORO(I,J)= XL1_ALL / XLAND_ALL
                  ELSE
                    ORO(I,J)= XS1_ALL / XWATR_ALL
                  ENDIF
               ELSE
                  IF (XWATR_ALL > 0) THEN
                    ORO(I,J)= XS1_ALL / XWATR_ALL
                  ELSE
                    ORO(I,J)= XL1_ALL / XLAND_ALL
                  ENDIF
               ENDIF

               VAR(I,J)=SQRT(MAX(XW2_ALL/XNSUM_ALL-
     &                         (XW1_ALL/XNSUM_ALL)**2,0.))
               do I1 = 1, NSUM_ALL
                  XW4_ALL = XW4_ALL + 
     &                     (hgt_1d_all(I1) - ORO(i,j)) ** 4
               enddo   

               IF(VAR(I,J).GT.1.) THEN
                  VAR4(I,J) = MIN(XW4_ALL/XNSUM_ALL/VAR(I,J) **4,10.)
               ENDIF
         ELSE
               print*, "no source points in MAKEMT2"
               call ABORT()
         ENDIF
   
! set orog to 0 meters at ocean.
!        IF (LAKE_FRAC(I,J) .EQ. 0. .AND. SLM(I,J) .EQ. 0.)THEN
         IF (LAKE_FRAC(I,J) .EQ. 0. .AND. LAND_FRAC(I,J) .EQ. 0.)THEN 
         ORO(I,J) = 0.0
         ENDIF

       ENDDO
      ENDDO
!$omp end parallel do
      WRITE(6,*) "! MAKEMT2 ORO SLM VAR VAR4 DONE"
C
      deallocate(hgt_1d)
      deallocate(hgt_1d_all)
      RETURN
      END

!> Make the principle coordinates - slope of orography, 
!! anisotropy, angle of mountain range with respect to east.
!! This routine is used for spectral GFS gaussian grids.
!!
!! @param[in] zavg The high-resolution input orography dataset.
!! @param[in] zslm The high-resolution input land-mask dataset.
!! @param[out] theta Angle of mountain range with respect to
!! east for each model point.
!! @param[out] gamma Anisotropy for each model point.
!! @param[out] sigma Slope of orography for each model point.
!! @param[out] glat Latitude of each row of the high-resolution 
!! orography and land-mask datasets.
!! @param[out] ist This is the 'i' index of high-resolution data set
!! at the east edge of the model grid cell.
!! @param[out] ien This is the 'i' index of high-resolution data set
!! at the west edge of the model grid cell.
!! @param[out] jst  This is the 'j' index of high-resolution data set
!! at the south edge of the model grid cell.
!! @param[out] jen This is the 'j' index of high-resolution data set
!! at the north edge of the model grid cell.
!! @param[in] im "i" dimension of the model grid tile.
!! @param[in] jm "j" dimension of the model grid tile.
!! @param[in] imn "i" dimension of the hi-res input orog/mask datasets.
!! @param[in] jmn "j" dimension of the hi-res input orog/mask datasets.
!! @param[in] xlat The latitude of each row of the model grid.
!! @param[in] numi For reduced gaussian grids, the number of 'i' points
!! for each 'j' row.
!! @author Jordan Alpert NOAA/EMC
      SUBROUTINE MAKEPC(ZAVG,ZSLM,THETA,GAMMA,SIGMA,
     1           GLAT,IST,IEN,JST,JEN,IM,JM,IMN,JMN,XLAT,numi)
C
C===  PC: principal coordinates of each Z avg orog box for L&M
C
      parameter(REARTH=6.3712E+6)
      DIMENSION GLAT(JMN),XLAT(JM),DELTAX(JMN)
      INTEGER ZAVG(IMN,JMN),ZSLM(IMN,JMN)
      DIMENSION ORO(IM,JM),SLM(IM,JM),HL(IM,JM),HK(IM,JM)
      DIMENSION HX2(IM,JM),HY2(IM,JM),HXY(IM,JM),HLPRIM(IM,JM)
      DIMENSION THETA(IM,JM),GAMMA(IM,JM),SIGMA2(IM,JM),SIGMA(IM,JM)
      DIMENSION IST(IM,jm),IEN(IM,jm),JST(JM),JEN(JM),numi(jm)
      LOGICAL FLAG, DEBUG
C===  DATA DEBUG/.TRUE./
      DATA DEBUG/.FALSE./
C
      PI = 4.0 * ATAN(1.0)
      CERTH = PI * REARTH
C---- GLOBAL XLAT AND XLON ( DEGREE )
C
      JM1 = JM - 1
      DELXN = 360./IMN      ! MOUNTAIN DATA RESOLUTION
      DELTAY =  CERTH / FLOAT(JMN)
      print *, 'MAKEPC: DELTAY=',DELTAY
C
      DO J=1,JMN
         GLAT(J) = -90. + (J-1) * DELXN + DELXN * 0.5
         DELTAX(J) = DELTAY * COS(GLAT(J)*PI/180.0)
      ENDDO
C
C---- FIND THE AVERAGE OF THE MODES IN A GRID BOX
C
      DO J=1,JM
      DO I=1,numi(j)
C        IM1 = numi(j) - 1
         DELX  = 360./numi(j)       ! GAUSSIAN GRID RESOLUTION
         FACLON  = DELX / DELXN
         IST(I,j) = FACLON * FLOAT(I-1) - FACLON * 0.5
         IST(I,j) = IST(I,j) + 1
         IEN(I,j) = FACLON * FLOAT(I) - FACLON * 0.5
C              if (debug) then
C          if ( I .lt. 10 .and. J .lt. 10 )
C    1     PRINT*, ' I j IST IEN ',I,j,IST(I,j),IEN(I,j)
C              endif
!        IST(I,j) = FACLON * FLOAT(I-1) + 1.0001
!        IEN(I,j) = FACLON * FLOAT(I)   + 0.0001
         IF (IST(I,j) .LE. 0)      IST(I,j) = IST(I,j) + IMN
         IF (IEN(I,j) .LT. IST(I,j)) IEN(I,j) = IEN(I,j) + IMN
               if (debug) then
           if ( I .lt. 10 .and. J .lt. 10 )
     1     PRINT*, ' I j IST IEN ',I,j,IST(I,j),IEN(I,j)
               endif
         IF (IEN(I,j) .LT. IST(I,j)) 
     1 print *,' MAKEPC: IEN < IST: I,J,IST(I,J),IEN(I,J)',
     2 I,J,IST(I,J),IEN(I,J)
      ENDDO
      ENDDO
      DO J=1,JM-1
         FLAG=.TRUE.
         DO J1=1,JMN
            XXLAT = (XLAT(J)+XLAT(J+1))/2.
            IF(FLAG.AND.GLAT(J1).GT.XXLAT) THEN
              JST(J) = J1
              JEN(J+1) = J1 - 1
              FLAG = .FALSE.
            ENDIF
         ENDDO
      ENDDO
      JST(JM) = MAX(JST(JM-1) - (JEN(JM-1)-JST(JM-1)),1)
      JEN(1)  = MIN(JEN(2) + (JEN(2)-JST(2)),JMN)
               if (debug) then
        PRINT*, ' IST,IEN(1,1-numi(1,JM))',IST(1,1),IEN(1,1), 
     1  IST(numi(JM),JM),IEN(numi(JM),JM), numi(JM)
        PRINT*, ' JST,JEN(1,JM) ',JST(1),JEN(1),JST(JM),JEN(JM) 
                endif
C
C... DERIVITIVE TENSOR OF HEIGHT
C
      DO J=1,JM
        DO I=1,numi(j)
            ORO(I,J)  = 0.0
            HX2(I,J) = 0.0
            HY2(I,J) = 0.0
            HXY(I,J) = 0.0
            XNSUM = 0.0
            XLAND = 0.0
            XWATR = 0.0
            XL1 = 0.0
            XS1 = 0.0
            xfp = 0.0
            yfp = 0.0
            xfpyfp = 0.0
            xfp2 = 0.0
            yfp2 = 0.0
            HL(I,J) = 0.0
            HK(I,J) = 0.0
            HLPRIM(I,J) = 0.0
            THETA(I,J) = 0.0 
            GAMMA(I,J) = 0.
            SIGMA2(I,J) = 0.
            SIGMA(I,J) = 0.
C
            DO II1 = 1, IEN(I,J) - IST(I,J) + 1
               I1 = IST(I,J) + II1 - 1
               IF(I1.LE.0.)  I1 = I1 + IMN
               IF(I1.GT.IMN) I1 = I1 - IMN
C
C===  set the rest of the indexs for ave: 2pt staggered derivitive
C
                i0 = i1 - 1
                if (i1 - 1 .le. 0 )   i0 = i0 + imn
                if (i1 - 1 .gt. imn)  i0 = i0 - imn
C
                ip1 = i1 + 1
                if (i1 + 1 .le. 0 )   ip1 = ip1 + imn
                if (i1 + 1 .gt. imn)  ip1 = ip1 - imn
C
               DO J1=JST(J),JEN(J)
                if (debug) then
                   if ( I1 .eq. IST(I,J) .and. J1 .eq. JST(J) ) 
     1   PRINT*, ' J, J1,IST,JST,DELTAX,GLAT ',
     2             J,J1,IST(I,J),JST(J),DELTAX(J1),GLAT(J1)  
                   if ( I1 .eq. IEN(I,J) .and. J1 .eq. JEN(J) ) 
     1   PRINT*, ' J, J1,IEN,JEN,DELTAX,GLAT ',
     2             J,J1,IEN(I,J),JEN(J),DELTAX(J1),GLAT(J1)  
                endif
                  XLAND = XLAND + FLOAT(ZSLM(I1,J1))
                  XWATR = XWATR + FLOAT(1-ZSLM(I1,J1))
                  XNSUM = XNSUM + 1.
C
                  HEIGHT = FLOAT(ZAVG(I1,J1))
                  hi0 =  float(zavg(i0,j1))
                  hip1 =  float(zavg(ip1,j1))
C
                  IF(HEIGHT.LT.-990.) HEIGHT = 0.0
                  if(hi0 .lt. -990.)  hi0 = 0.0
                  if(hip1 .lt. -990.)  hip1 = 0.0
C........           xfp = xfp + 0.5 * ( hip1 - hi0 ) / DELTAX(J1)
           xfp = 0.5 * ( hip1 - hi0 ) / DELTAX(J1)
          xfp2 = xfp2 + 0.25 * ( ( hip1 - hi0 )/DELTAX(J1) )** 2 
C
! --- not at boundaries
!RAB                 if ( J1 .ne. JST(1)  .and. J1 .ne. JEN(JM) ) then
                 if ( J1 .ne. JST(JM)  .and. J1 .ne. JEN(1) ) then
                  hj0 =  float(zavg(i1,j1-1))
                  hjp1 =  float(zavg(i1,j1+1))
                  if(hj0 .lt. -990.)  hj0 = 0.0
                  if(hjp1 .lt. -990.)  hjp1 = 0.0
C.......          yfp = yfp + 0.5 * ( hjp1 - hj0 ) / DELTAY
                  yfp = 0.5 * ( hjp1 - hj0 ) / DELTAY
                  yfp2 = yfp2 + 0.25 * ( ( hjp1 - hj0 )/DELTAY )**2   
C
C..............elseif ( J1 .eq. JST(J) .or. J1 .eq. JEN(JM) ) then
C ===     the NH pole: NB J1 goes from High at NP to Low toward SP
C
!RAB                 elseif ( J1 .eq. JST(1) ) then
                 elseif ( J1 .eq. JST(JM) ) then
		 ijax = i1 + imn/2 
               if (ijax .le. 0 )   ijax = ijax + imn
               if (ijax .gt. imn)  ijax = ijax - imn
C..... at N pole we stay at the same latitude j1 but cross to opp side
                 hijax = float(zavg(ijax,j1))
                 hi1j1 = float(zavg(i1,j1))
                  if(hijax .lt. -990.)  hijax = 0.0
                  if(hi1j1 .lt. -990.)  hi1j1 = 0.0
C.......        yfp = yfp + 0.5 * ( ( 0.5 * ( hijax + hi1j1) ) - hi1j1 )/DELTAY
        yfp = 0.5 * ( ( 0.5 * ( hijax - hi1j1 ) ) )/DELTAY
        yfp2 = yfp2 + 0.25 * ( ( 0.5 *  ( hijax - hi1j1) ) 
     1                                              / DELTAY )**2
C
C ===     the SH pole: NB J1 goes from High at NP to Low toward SP
C
!RAB                 elseif ( J1 .eq. JEN(JM) ) then
                 elseif ( J1 .eq. JEN(1) ) then
		 ijax = i1 + imn/2 
               if (ijax .le. 0 )   ijax = ijax + imn
               if (ijax .gt. imn)  ijax = ijax - imn
                 hijax = float(zavg(ijax,j1))
                 hi1j1 = float(zavg(i1,j1))
                  if(hijax  .lt. -990.)  hijax = 0.0
                  if(hi1j1  .lt. -990.)  hi1j1 = 0.0
             if ( i1 .lt. 5 )print *,' S.Pole i1,j1 :',i1,j1,hijax,hi1j1
C.....        yfp = yfp + 0.5 *  (0.5 * ( hijax - hi1j1) )/DELTAY  
        yfp = 0.5 *  (0.5 * ( hijax - hi1j1) )/DELTAY  
        yfp2 = yfp2 + 0.25 * (  (0.5 * (hijax - hi1j1) )
     1                                                 / DELTAY )**2  
                 endif
C
C ===    The above does an average across the pole for the bndry in j.
C23456789012345678901234567890123456789012345678901234567890123456789012......
C
                  xfpyfp = xfpyfp + xfp * yfp
                  XL1 = XL1 + HEIGHT * FLOAT(ZSLM(I1,J1))
                  XS1 = XS1 + HEIGHT * FLOAT(1-ZSLM(I1,J1))
C
C === average the HX2, HY2 and HXY
C === This will be done over all land
C
               ENDDO
            ENDDO
C
C ===  HTENSR 
C
           IF(XNSUM.GT.1.) THEN
               SLM(I,J) = FLOAT(NINT(XLAND/XNSUM))
               IF(SLM(I,J).NE.0.) THEN
                  ORO(I,J)= XL1 / XLAND
                  HX2(I,J) =  xfp2  / XLAND
                  HY2(I,J) =  yfp2  / XLAND
		  HXY(I,J) =  xfpyfp / XLAND
               ELSE
                  ORO(I,J)= XS1 / XWATR
               ENDIF
C=== degub testing
      if (debug) then
          print *," I,J,i1,j1,HEIGHT:", I,J,i1,j1,HEIGHT,
     1         XLAND,SLM(i,j)
          print *," xfpyfp,xfp2,yfp2:",xfpyfp,xfp2,yfp2
          print *," HX2,HY2,HXY:",HX2(I,J),HY2(I,J),HXY(I,J)
      ENDIF
C
C === make the principal axes, theta, and the degree of anisotropy, 
C === and sigma2, the slope parameter
C
               HK(I,J) = 0.5 * ( HX2(I,J) + HY2(I,J) )
               HL(I,J) = 0.5 * ( HX2(I,J) - HY2(I,J) )
               HLPRIM(I,J) = SQRT(HL(I,J)*HL(I,J) + HXY(I,J)*HXY(I,J))
           IF( HL(I,J).NE. 0. .AND. SLM(I,J) .NE. 0. ) THEN
C
             THETA(I,J) = 0.5 * ATAN2(HXY(I,J),HL(I,J)) * 180.0 / PI
C ===   for testing print out in degrees
C            THETA(I,J) = 0.5 * ATAN2(HXY(I,J),HL(I,J))
            ENDIF
             SIGMA2(I,J) =  ( HK(I,J) + HLPRIM(I,J) )
        if ( SIGMA2(I,J) .GE. 0. ) then 
             SIGMA(I,J) =  SQRT(SIGMA2(I,J) )
             if (sigma2(i,j) .ne. 0. .and. 
     &        HK(I,J) .GE. HLPRIM(I,J) ) 
     1       GAMMA(I,J) = sqrt( (HK(I,J) - HLPRIM(I,J)) / SIGMA2(I,J) )
        else
             SIGMA(I,J)=0.
        endif
           ENDIF
                  if (debug) then
       print *," I,J,THETA,SIGMA,GAMMA,",I,J,THETA(I,J),
     1                                       SIGMA(I,J),GAMMA(I,J)
       print *," HK,HL,HLPRIM:",HK(I,J),HL(I,J),HLPRIM(I,J)
                  endif
        ENDDO
      ENDDO
      WRITE(6,*) "! MAKE Principal Coord  DONE"
C
      RETURN
      END

!> Make the principle coordinates - slope of orography, 
!! anisotropy, angle of mountain range with respect to east.
!! This routine is used for the FV3GFS cubed-sphere grid.
!!
!! @param[in] zavg The high-resolution input orography dataset.
!! @param[in] zslm The high-resolution input land-mask dataset.
!! @param[out] theta Angle of mountain range with respect to
!! east for each model point.
!! @param[out] gamma Anisotropy for each model point.
!! @param[out] sigma Slope of orography for each model point.
!! @param[out] glat Latitude of each row of the high-resolution 
!! orography and land-mask datasets.
!! @param[in] im "i" dimension of the model grid tile.
!! @param[in] jm "j" dimension of the model grid tile.
!! @param[in] imn "i" dimension of the hi-res input orog/mask datasets.
!! @param[in] jmn "j" dimension of the hi-res input orog/mask datasets.
!! @param[in] lon_c Longitude of model grid corner points.
!! @param[in] lat_c Latitude of the model grid corner points.
!! @param[in] SLM mask
!! @author GFDL Programmer
      SUBROUTINE MAKEPC2(ZAVG,ZSLM,THETA,GAMMA,SIGMA,
     1           GLAT,IM,JM,IMN,JMN,lon_c,lat_c,SLM)
C
C===  PC: principal coordinates of each Z avg orog box for L&M
C
      implicit none
      real, parameter :: REARTH=6.3712E+6
      real, parameter :: D2R = 3.14159265358979/180. 
      integer :: IM,JM,IMN,JMN
      real  :: GLAT(JMN),DELTAX(JMN)
      INTEGER ZAVG(IMN,JMN),ZSLM(IMN,JMN)
      real lon_c(IM+1,JM+1), lat_c(IM+1,JM+1)
      real, intent(in) :: SLM(IM,JM)
      real HL(IM,JM),HK(IM,JM)
      real HX2(IM,JM),HY2(IM,JM),HXY(IM,JM),HLPRIM(IM,JM)
      real THETA(IM,JM),GAMMA(IM,JM),SIGMA2(IM,JM),SIGMA(IM,JM)
      real PI,CERTH,DELXN,DELTAY,XNSUM,XLAND
      real xfp,yfp,xfpyfp,xfp2,yfp2
      real hi0,hip1,hj0,hjp1,hijax,hi1j1
      real LONO(4),LATO(4),LONI,LATI
      integer i,j,i1,j1,i2,jst,jen,numx,i0,ip1,ijax
      integer ilist(IMN)
      logical inside_a_polygon
      LOGICAL FLAG, DEBUG
C===  DATA DEBUG/.TRUE./
      DATA DEBUG/.FALSE./
C
      PI = 4.0 * ATAN(1.0)
      CERTH = PI * REARTH
C---- GLOBAL XLAT AND XLON ( DEGREE )
C
      DELXN = 360./IMN      ! MOUNTAIN DATA RESOLUTION
      DELTAY =  CERTH / FLOAT(JMN)
      print *, 'MAKEPC2: DELTAY=',DELTAY
C
      DO J=1,JMN
         GLAT(J) = -90. + (J-1) * DELXN + DELXN * 0.5
         DELTAX(J) = DELTAY * COS(GLAT(J)*D2R)
      ENDDO
C
C---- FIND THE AVERAGE OF THE MODES IN A GRID BOX
C

C... DERIVITIVE TENSOR OF HEIGHT
C
!$omp parallel do
!$omp* private (j,i,xnsum,xland,xfp,yfp,xfpyfp,
!$omp*          xfp2,yfp2,lono,lato,jst,jen,ilist,numx,j1,i2,i1,
!$omp*          loni,lati,i0,ip1,hi0,hip1,hj0,hjp1,ijax,
!$omp*          hijax,hi1j1)
      JLOOP : DO J=1,JM
!        print*, "J=", J
        ILOOP : DO I=1,IM
          HX2(I,J) = 0.0
          HY2(I,J) = 0.0
          HXY(I,J) = 0.0
          XNSUM = 0.0
          XLAND = 0.0
            xfp = 0.0
            yfp = 0.0
            xfpyfp = 0.0
            xfp2 = 0.0
            yfp2 = 0.0
            HL(I,J) = 0.0
            HK(I,J) = 0.0
            HLPRIM(I,J) = 0.0
            THETA(I,J) = 0.0 
            GAMMA(I,J) = 0.
            SIGMA2(I,J) = 0.
            SIGMA(I,J) = 0.

            LONO(1) = lon_c(i,j) 
            LONO(2) = lon_c(i+1,j) 
            LONO(3) = lon_c(i+1,j+1) 
            LONO(4) = lon_c(i,j+1) 
            LATO(1) = lat_c(i,j) 
            LATO(2) = lat_c(i+1,j) 
            LATO(3) = lat_c(i+1,j+1) 
            LATO(4) = lat_c(i,j+1) 
            call get_index(IMN,JMN,4,LONO,LATO,DELXN,jst,jen,ilist,numx)

            do j1 = jst, jen; do i2 = 1, numx
              i1 = ilist(i2)         
              LONI = i1*DELXN
              LATI = -90 + j1*DELXN
              INSIDE : if(inside_a_polygon(LONI*D2R,LATI*D2R,4,
     &           LONO*D2R,LATO*D2R))then

C===  set the rest of the indexs for ave: 2pt staggered derivitive
C
                i0 = i1 - 1
                if (i1 - 1 .le. 0 )   i0 = i0 + imn
                if (i1 - 1 .gt. imn)  i0 = i0 - imn
C
                ip1 = i1 + 1
                if (i1 + 1 .le. 0 )   ip1 = ip1 + imn
                if (i1 + 1 .gt. imn)  ip1 = ip1 - imn

                  XLAND = XLAND + FLOAT(ZSLM(I1,J1))
                  XNSUM = XNSUM + 1.
C
                  hi0 =  float(zavg(i0,j1))
                  hip1 =  float(zavg(ip1,j1))
C
                  if(hi0 .lt. -990.)  hi0 = 0.0
                  if(hip1 .lt. -990.)  hip1 = 0.0
C........           xfp = xfp + 0.5 * ( hip1 - hi0 ) / DELTAX(J1)
                  xfp = 0.5 * ( hip1 - hi0 ) / DELTAX(J1)
                  xfp2 = xfp2 + 0.25 * ( ( hip1 - hi0 )/DELTAX(J1) )** 2 
C
! --- not at boundaries
!RAB                 if ( J1 .ne. JST(1)  .and. J1 .ne. JEN(JM) ) then
                 if ( J1 .ne. 1  .and. J1 .ne. JMN ) then
                  hj0 =  float(zavg(i1,j1-1))
                  hjp1 =  float(zavg(i1,j1+1))
                  if(hj0 .lt. -990.)  hj0 = 0.0
                  if(hjp1 .lt. -990.)  hjp1 = 0.0
C.......          yfp = yfp + 0.5 * ( hjp1 - hj0 ) / DELTAY
                  yfp = 0.5 * ( hjp1 - hj0 ) / DELTAY
                  yfp2 = yfp2 + 0.25 * ( ( hjp1 - hj0 )/DELTAY )**2   
C
C..............elseif ( J1 .eq. JST(J) .or. J1 .eq. JEN(JM) ) then
C ===     the NH pole: NB J1 goes from High at NP to Low toward SP
C
!RAB                 elseif ( J1 .eq. JST(1) ) then
                 elseif ( J1 .eq. 1 ) then
		   ijax = i1 + imn/2 
                   if (ijax .le. 0 )   ijax = ijax + imn
                   if (ijax .gt. imn)  ijax = ijax - imn
C..... at N pole we stay at the same latitude j1 but cross to opp side
                   hijax = float(zavg(ijax,j1))
                   hi1j1 = float(zavg(i1,j1))
                   if(hijax .lt. -990.)  hijax = 0.0
                   if(hi1j1 .lt. -990.)  hi1j1 = 0.0
C.......        yfp = yfp + 0.5 * ( ( 0.5 * ( hijax + hi1j1) ) - hi1j1 )/DELTAY
                   yfp = 0.5 * ( ( 0.5 * ( hijax - hi1j1 ) ) )/DELTAY
                   yfp2 = yfp2 + 0.25 * ( ( 0.5 *  ( hijax - hi1j1) ) 
     1                                              / DELTAY )**2
C
C ===     the SH pole: NB J1 goes from High at NP to Low toward SP
C
!RAB                 elseif ( J1 .eq. JEN(JM) ) then
                 elseif ( J1 .eq. JMN ) then
		  ijax = i1 + imn/2 
                  if (ijax .le. 0 )   ijax = ijax + imn
                  if (ijax .gt. imn)  ijax = ijax - imn
                  hijax = float(zavg(ijax,j1))
                  hi1j1 = float(zavg(i1,j1))
                  if(hijax  .lt. -990.)  hijax = 0.0
                  if(hi1j1  .lt. -990.)  hi1j1 = 0.0
                  if ( i1 .lt. 5 )print *,' S.Pole i1,j1 :',i1,j1,
     &                      hijax,hi1j1
C.....        yfp = yfp + 0.5 *  (0.5 * ( hijax - hi1j1) )/DELTAY  
        yfp = 0.5 *  (0.5 * ( hijax - hi1j1) )/DELTAY  
        yfp2 = yfp2 + 0.25 * (  (0.5 * (hijax - hi1j1) )
     1                                                 / DELTAY )**2  
                 endif
C
C ===    The above does an average across the pole for the bndry in j.
C23456789012345678901234567890123456789012345678901234567890123456789012......
C
                  xfpyfp = xfpyfp + xfp * yfp
               ENDIF INSIDE
C
C === average the HX2, HY2 and HXY
C === This will be done over all land
C
               ENDDO
            ENDDO
C
C ===  HTENSR 
C
         XNSUM_GT_1 : IF(XNSUM.GT.1.) THEN
               IF(SLM(I,J).NE.0.) THEN
                  IF (XLAND > 0) THEN
                    HX2(I,J) =  xfp2  / XLAND
                    HY2(I,J) =  yfp2  / XLAND
                    HXY(I,J) =  xfpyfp / XLAND
                  ELSE
                    HX2(I,J) =  xfp2  / XNSUM
                    HY2(I,J) =  yfp2  / XNSUM
                    HXY(I,J) =  xfpyfp / XNSUM
                  ENDIF
               ENDIF
C=== degub testing
      if (debug) then
          print *," I,J,i1,j1:", I,J,i1,j1,
     1         XLAND,SLM(i,j)
          print *," xfpyfp,xfp2,yfp2:",xfpyfp,xfp2,yfp2
          print *," HX2,HY2,HXY:",HX2(I,J),HY2(I,J),HXY(I,J)
      ENDIF
C
C === make the principal axes, theta, and the degree of anisotropy, 
C === and sigma2, the slope parameter
C
               HK(I,J) = 0.5 * ( HX2(I,J) + HY2(I,J) )
               HL(I,J) = 0.5 * ( HX2(I,J) - HY2(I,J) )
               HLPRIM(I,J) = SQRT(HL(I,J)*HL(I,J) + HXY(I,J)*HXY(I,J))
           IF( HL(I,J).NE. 0. .AND. SLM(I,J) .NE. 0. ) THEN
C
             THETA(I,J) = 0.5 * ATAN2(HXY(I,J),HL(I,J)) / D2R
C ===   for testing print out in degrees
C            THETA(I,J) = 0.5 * ATAN2(HXY(I,J),HL(I,J))
            ENDIF
             SIGMA2(I,J) =  ( HK(I,J) + HLPRIM(I,J) )
        if ( SIGMA2(I,J) .GE. 0. ) then 
             SIGMA(I,J) =  SQRT(SIGMA2(I,J) )
             if (sigma2(i,j) .ne. 0. .and. 
     &        HK(I,J) .GE. HLPRIM(I,J) ) 
     1       GAMMA(I,J) = sqrt( (HK(I,J) - HLPRIM(I,J)) / SIGMA2(I,J) )
        else
             SIGMA(I,J)=0.
        endif
           ENDIF XNSUM_GT_1
                  if (debug) then
       print *," I,J,THETA,SIGMA,GAMMA,",I,J,THETA(I,J),
     1                                       SIGMA(I,J),GAMMA(I,J)
       print *," HK,HL,HLPRIM:",HK(I,J),HL(I,J),HLPRIM(I,J)
                  endif
        ENDDO ILOOP
      ENDDO JLOOP
!$omp end parallel do
      WRITE(6,*) "! MAKE Principal Coord  DONE"
C
      RETURN
      END SUBROUTINE MAKEPC2
      
!> Create orographic asymmetry and orographic length scale on
!! the model grid.  This routine is used for the spectral
!! GFS gaussian grid.
!!
!! @param[in] zavg The high-resolution input orography dataset.
!! @param[in] var Standard deviation of orography on the model grid.
!! @param[out] glat Latitude of each row of input terrain dataset.
!! @param[out] oa4 Orographic asymmetry on the model grid. Four
!! directional components - W/S/SW/NW
!! @param[out] ol Orographic length scale on the model grid. Four
!! directional components - W/S/SW/NW
!! @param[out] ioa4 Count of oa4 values between certain thresholds.
!! @param[out] elvmax Maximum elevation on the model grid.
!! @param[in] oro Orography on the model grid.
!! @param[out] oro1 Save array for model grid orography.
!! @param[out] xnsum Number of high-resolution orography points
!! higher than the model grid box average.
!! @param[out] xnsum1 Number of high-resolution orography points
!! higher than the critical height.
!! @param[out] xnsum2 Total number of high-resolution orography points
!! within a model grid box.
!! @param[out] xnsum3 Same as xnsum1, except shifted by half a 
!! model grid box.
!! @param[out] xnsum4 Same as xnsum2, except shifted by half a
!! model grid box.
!! @param[out] ist This is the 'i' index of high-resolution data set
!! at the east edge of the model grid cell.
!! @param[out] ien This is the 'i' index of high-resolution data set
!! at the west edge of the model grid cell.
!! @param[out] jst  This is the 'j' index of high-resolution data set
!! at the south edge of the model grid cell.
!! @param[out] jen This is the 'j' index of high-resolution data set
!! at the north edge of the model grid cell.
!! @param[in] im "i" dimension of the model grid.
!! @param[in] jm "j" dimension of the model grid.
!! @param[in] imn "i" dimension of the input terrain dataset.
!! @param[in] jmn "j" dimension of the input terrain dataset.
!! @param[in] xlat The latitude of each row of the model grid.
!! @param[in] numi For reduced gaussian grids, the number of 'i' points
!! for each 'j' row.
!! @author Jordan Alpert NOAA/EMC
      SUBROUTINE MAKEOA(ZAVG,VAR,GLAT,OA4,OL,IOA4,ELVMAX,
     1           ORO,oro1,XNSUM,XNSUM1,XNSUM2,XNSUM3,XNSUM4,
     2           IST,IEN,JST,JEN,IM,JM,IMN,JMN,XLAT,numi)
      DIMENSION GLAT(JMN),XLAT(JM)
      INTEGER ZAVG(IMN,JMN)
      DIMENSION ORO(IM,JM),ORO1(IM,JM),ELVMAX(IM,JM),ZMAX(IM,JM)
      DIMENSION OA4(IM,JM,4),IOA4(IM,JM,4)
      DIMENSION IST(IM,jm),IEN(IM,jm),JST(JM),JEN(JM)
      DIMENSION XNSUM(IM,JM),XNSUM1(IM,JM),XNSUM2(IM,JM)
      DIMENSION XNSUM3(IM,JM),XNSUM4(IM,JM)
      DIMENSION VAR(IM,JM),OL(IM,JM,4),numi(jm)
      LOGICAL FLAG
C
C---- GLOBAL XLAT AND XLON ( DEGREE )
C
! --- IM1 = IM - 1 removed (not used in this sub)
      JM1 = JM - 1
      DELXN = 360./IMN      ! MOUNTAIN DATA RESOLUTION
C
      DO J=1,JMN
         GLAT(J) = -90. + (J-1) * DELXN + DELXN * 0.5
      ENDDO
      print *,' IM=',IM,' JM=',JM,' IMN=',IMN,' JMN=',JMN
C
C---- FIND THE AVERAGE OF THE MODES IN A GRID BOX
C
      DO j=1,jm
      DO I=1,numi(j)
         DELX  = 360./numi(j)       ! GAUSSIAN GRID RESOLUTION
         FACLON  = DELX / DELXN
C ---  minus sign here in IST and IEN as in MAKEMT!
         IST(I,j) = FACLON * FLOAT(I-1) - FACLON * 0.5
         IST(I,j) = IST(I,j) + 1
         IEN(I,j) = FACLON * FLOAT(I) - FACLON * 0.5
!        IST(I,j) = FACLON * FLOAT(I-1) + 1.0001
!        IEN(I,j) = FACLON * FLOAT(I)   + 0.0001
         IF (IST(I,j) .LE. 0)      IST(I,j) = IST(I,j) + IMN
         IF (IEN(I,j) .LT. IST(I,j)) IEN(I,j) = IEN(I,j) + IMN
cx         PRINT*, ' I j IST IEN ',I,j,IST(I,j),IEN(I,j)
           if ( I .lt. 3  .and. J .lt. 3 )
     1PRINT*,' MAKEOA: I j IST IEN ',I,j,IST(I,j),IEN(I,j)
           if ( I .lt. 3  .and. J .ge. JM-1 )
     1PRINT*,' MAKEOA: I j IST IEN ',I,j,IST(I,j),IEN(I,j)
      ENDDO
      ENDDO
      print *,'MAKEOA: DELXN,DELX,FACLON',DELXN,DELX,FACLON
      print *, '  ***** ready to start JST JEN section '
      DO J=1,JM-1
         FLAG=.TRUE.
         DO J1=1,JMN
! --- XXLAT added as in MAKEMT and in next line as well
            XXLAT = (XLAT(J)+XLAT(J+1))/2.
            IF(FLAG.AND.GLAT(J1).GT.XXLAT) THEN
              JST(J) = J1
! ---         JEN(J+1) = J1 - 1
              FLAG = .FALSE.
           if ( J .eq. 1 )
     1PRINT*,' MAKEOA: XX j JST JEN ',j,JST(j),JEN(j)
            ENDIF
         ENDDO
           if ( J .lt. 3 )
     1PRINT*,' MAKEOA: j JST JEN ',j,JST(j),JEN(j)
           if ( J .ge. JM-2 )
     1PRINT*,' MAKEOA: j JST JEN ',j,JST(j),JEN(j)
C        FLAG=.TRUE.
C        DO J1=JST(J),JMN
C           IF(FLAG.AND.GLAT(J1).GT.XLAT(J)) THEN
C             JEN(J) = J1 - 1
C             FLAG = .FALSE.
C           ENDIF
C        ENDDO
      ENDDO
      JST(JM) = MAX(JST(JM-1) - (JEN(JM-1)-JST(JM-1)),1)
      JEN(1)  = MIN(JEN(2) + (JEN(2)-JST(2)),JMN)
      print *,' ***** JST(1) JEN(1) ',JST(1),JEN(1)
      print *,' ***** JST(JM) JEN(JM) ',JST(JM),JEN(JM)
C
      DO J=1,JM
        DO I=1,numi(j)
          XNSUM(I,J) = 0.0
          ELVMAX(I,J) = ORO(I,J)
          ZMAX(I,J)   = 0.0
        ENDDO
      ENDDO
!
! --- # of peaks > ZAVG value and ZMAX(IM,JM) -- ORO is already avg.
! ---  to JM or to JM1
      DO J=1,JM
        DO I=1,numi(j)
            DO II1 = 1, IEN(I,J) - IST(I,J) + 1
               I1 = IST(I,J) + II1 - 1
! --- next line as in makemt (I1 not II1) (*j*) 20070701
             IF(I1.LE.0.)  I1 = I1 + IMN
             IF (I1 .GT. IMN) I1 = I1 - IMN
             DO J1=JST(J),JEN(J)
                HEIGHT = FLOAT(ZAVG(I1,J1))
                IF(HEIGHT.LT.-990.) HEIGHT = 0.0
                IF ( HEIGHT .gt. ORO(I,J) ) then
                   if ( HEIGHT .gt. ZMAX(I,J) )ZMAX(I,J) = HEIGHT
                   XNSUM(I,J) = XNSUM(I,J) + 1
                  ENDIF
             ENDDO
            ENDDO
           if ( I .lt. 5  .and. J .ge. JM-5 ) then
      print *,' I,J,ORO(I,J),XNSUM(I,J),ZMAX(I,J):',
     1         I,J,ORO(I,J),XNSUM(I,J),ZMAX(I,J)
           endif
        ENDDO
      ENDDO
!
C....     make ELVMAX  ORO from MAKEMT sub
C
! ---  this will make work1 array take on oro's values on return
      DO J=1,JM
        DO I=1,numi(j)

          ORO1(I,J) = ORO(I,J)
          ELVMAX(I,J) = ZMAX(I,J) 
        ENDDO
      ENDDO
C........
C      The MAX elev peak (no averaging)
C........
!     DO J=1,JM
!       DO I=1,numi(j)
!           DO II1 = 1, IEN(I,J) - IST(I,J) + 1
!              I1 = IST(I,J) + II1 - 1
!              IF(I1.LE.0.)  I1 = I1 + IMN
!              IF(I1.GT.IMN) I1 = I1 - IMN
!              DO J1=JST(J),JEN(J)
!              if ( ELVMAX(I,J) .lt. ZMAX(I1,J1)) 
!    1              ELVMAX(I,J)   =  ZMAX(I1,J1)
!              ENDDO
!           ENDDO
!        ENDDO
!     ENDDO
C
C---- COUNT NUMBER OF MODE. HIGHER THAN THE HC, CRITICAL HEIGHT
C     IN A GRID BOX
      DO J=1,JM
        DO I=1,numi(j)
          XNSUM1(I,J) = 0.0
          XNSUM2(I,J) = 0.0
          XNSUM3(I,J) = 0.0
          XNSUM4(I,J) = 0.0
        ENDDO
      ENDDO
! ---                 loop 
      DO J=1,JM1
        DO I=1,numi(j)
           HC = 1116.2 - 0.878 * VAR(I,J)
!          print *,' I,J,HC,VAR:',I,J,HC,VAR(I,J)
            DO II1 = 1, IEN(I,J) - IST(I,J) + 1
               I1 = IST(I,J) + II1 - 1
!     IF (I1.LE.0.) print *,' I1 less than 0',I1,II1,IST(I,J),IEN(I,J) 
!               if ( J .lt. 3 .or. J .gt. JM-2 ) then 
!     IF(I1 .GT. IMN)print *,' I1 > IMN',J,I1,II1,IMN,IST(I,J),IEN(I,J) 
!               endif
             IF(I1.GT.IMN) I1 = I1 - IMN
             DO J1=JST(J),JEN(J)
               IF(FLOAT(ZAVG(I1,J1)) .GT. HC)
     1            XNSUM1(I,J) = XNSUM1(I,J) + 1
               XNSUM2(I,J) = XNSUM2(I,J) + 1
             ENDDO
           ENDDO
C
           INCI = NINT((IEN(I,j)-IST(I,j)) * 0.5)
           ISTTT = MIN(MAX(IST(I,j)-INCI,1),IMN)
           IEDDD = MIN(MAX(IEN(I,j)-INCI,1),IMN)
C
           INCJ = NINT((JEN(J)-JST(J)) * 0.5)
           JSTTT = MIN(MAX(JST(J)-INCJ,1),JMN)
           JEDDD = MIN(MAX(JEN(J)-INCJ,1),JMN)
!               if ( J .lt. 3 .or. J .gt. JM-3 )  then
!                 if(I .lt. 3 .or. I .gt. IM-3) then
!        print *,' INCI,ISTTT,IEDDD,INCJ,JSTTT,JEDDD:',
!    1  I,J,INCI,ISTTT,IEDDD,INCJ,JSTTT,JEDDD  
!                 endif
!               endif
C
           DO I1=ISTTT,IEDDD
             DO J1=JSTTT,JEDDD
               IF(FLOAT(ZAVG(I1,J1)) .GT. HC)
     1            XNSUM3(I,J) = XNSUM3(I,J) + 1
               XNSUM4(I,J) = XNSUM4(I,J) + 1
             ENDDO
           ENDDO
cx         print*,' i j hc var ',i,j,hc,var(i,j)
cx         print*,'xnsum12 ',xnsum1(i,j),xnsum2(i,j)
cx         print*,'xnsum34 ',xnsum3(i,j),xnsum4(i,j)
        ENDDO
      ENDDO
C
C---- CALCULATE THE 3D OROGRAPHIC ASYMMETRY FOR 4 WIND DIRECTIONS
C---- AND THE 3D OROGRAPHIC SUBGRID OROGRAPHY FRACTION
C     (KWD = 1  2  3  4)
C     ( WD = W  S SW NW)
C
C
      DO KWD = 1, 4
        DO J=1,JM
          DO I=1,numi(j)
            OA4(I,J,KWD) = 0.0
          ENDDO
        ENDDO
      ENDDO
C
      DO J=1,JM-2
        DO I=1,numi(j)
        II = I + 1
        IF (II .GT. numi(j)) II = II - numi(j)
          XNPU = XNSUM(I,J)    + XNSUM(I,J+1)
          XNPD = XNSUM(II,J)   + XNSUM(II,J+1)
          IF (XNPD .NE. XNPU) OA4(II,J+1,1) = 1. - XNPD / MAX(XNPU , 1.)
          OL(II,J+1,1) = (XNSUM3(I,J+1)+XNSUM3(II,J+1))/
     1                   (XNSUM4(I,J+1)+XNSUM4(II,J+1))
!          if ( I .lt. 20  .and. J .ge. JM-19 ) then
!        PRINT*,' MAKEOA: I J IST IEN ',I,j,IST(I,J),IEN(I,J)
!        PRINT*,' HC VAR ',HC,VAR(i,j)
!        PRINT*,' MAKEOA: XNSUM(I,J)=',XNSUM(I,J),XNPU, XNPD
!        PRINT*,' MAKEOA: XNSUM3(I,J+1),XNSUM3(II,J+1)',
!    1                    XNSUM3(I,J+1),XNSUM3(II,J+1)
!        PRINT*,' MAKEOA: II, OA4(II,J+1,1), OL(II,J+1,1):',
!    1                    II, OA4(II,J+1,1), OL(II,J+1,1)
!          endif
        ENDDO
      ENDDO
      DO J=1,JM-2
        DO I=1,numi(j)
        II = I + 1
        IF (II .GT. numi(j)) II = II - numi(j)
          XNPU = XNSUM(I,J+1)   + XNSUM(II,J+1)
          XNPD = XNSUM(I,J)     + XNSUM(II,J)
          IF (XNPD .NE. XNPU) OA4(II,J+1,2) = 1. - XNPD / MAX(XNPU , 1.)
          OL(II,J+1,2) = (XNSUM3(II,J)+XNSUM3(II,J+1))/
     1                   (XNSUM4(II,J)+XNSUM4(II,J+1))
        ENDDO
      ENDDO
      DO J=1,JM-2
        DO I=1,numi(j)
        II = I + 1
        IF (II .GT. numi(j)) II = II - numi(j)
          XNPU = XNSUM(I,J+1)  + ( XNSUM(I,J) + XNSUM(II,J+1) )*0.5
          XNPD = XNSUM(II,J)   + ( XNSUM(I,J) + XNSUM(II,J+1) )*0.5
          IF (XNPD .NE. XNPU) OA4(II,J+1,3) = 1. - XNPD / MAX(XNPU , 1.)
          OL(II,J+1,3) = (XNSUM1(II,J)+XNSUM1(I,J+1))/
     1                   (XNSUM2(II,J)+XNSUM2(I,J+1))
        ENDDO
      ENDDO
      DO J=1,JM-2
        DO I=1,numi(j)
        II = I + 1
        IF (II .GT. numi(j)) II = II - numi(j)
          XNPU = XNSUM(I,J)    + ( XNSUM(II,J) + XNSUM(I,J+1) )*0.5
          XNPD = XNSUM(II,J+1) + ( XNSUM(II,J) + XNSUM(I,J+1) )*0.5
          IF (XNPD .NE. XNPU) OA4(II,J+1,4) = 1. - XNPD / MAX(XNPU , 1.)
          OL(II,J+1,4) = (XNSUM1(I,J)+XNSUM1(II,J+1))/
     1                   (XNSUM2(I,J)+XNSUM2(II,J+1))
        ENDDO
      ENDDO
C
      DO KWD = 1, 4
        DO I=1,numi(j)
          OL(I,1,KWD)  = OL(I,2,KWD)
          OL(I,JM,KWD) = OL(I,JM-1,KWD)
        ENDDO
      ENDDO
C
      DO KWD=1,4
        DO J=1,JM
          DO I=1,numi(j)
            T = OA4(I,J,KWD)
            OA4(I,J,KWD) = SIGN( MIN( ABS(T), 1. ), T )
          ENDDO
        ENDDO
      ENDDO
C
      NS0 = 0
      NS1 = 0
      NS2 = 0
      NS3 = 0
      NS4 = 0
      NS5 = 0
      NS6 = 0
      DO KWD=1,4
      DO J=1,JM
      DO I=1,numi(j)
         T = ABS( OA4(I,J,KWD) )
         IF(T .EQ. 0.) THEN
            IOA4(I,J,KWD) = 0
            NS0 = NS0 + 1
         ELSE IF(T .GT. 0. .AND. T .LE. 1.) THEN
            IOA4(I,J,KWD) = 1
            NS1 = NS1 + 1
         ELSE IF(T .GT. 1. .AND. T .LE. 10.) THEN
            IOA4(I,J,KWD) = 2
            NS2 = NS2 + 1
         ELSE IF(T .GT. 10. .AND. T .LE. 100.) THEN
            IOA4(I,J,KWD) = 3
            NS3 = NS3 + 1
         ELSE IF(T .GT. 100. .AND. T .LE. 1000.) THEN
            IOA4(I,J,KWD) = 4
            NS4 = NS4 + 1
         ELSE IF(T .GT. 1000. .AND. T .LE. 10000.) THEN
            IOA4(I,J,KWD) = 5
            NS5 = NS5 + 1
         ELSE IF(T .GT. 10000.) THEN
            IOA4(I,J,KWD) = 6
            NS6 = NS6 + 1
         ENDIF
      ENDDO
      ENDDO
      ENDDO
C
      WRITE(6,*) "! MAKEOA EXIT"
C
      RETURN
      END SUBROUTINE MAKEOA

!> Convert the 'x' direction distance of a cubed-sphere grid
!! point to the corresponding distance in longitude.
!!
!! @param[in] dx Distance along the 'x' direction of a 
!! cubed-sphere grid point.
!! @param[in] lat Latitude of the cubed-sphere point.
!! @param[in] degrad  Conversion from radians to degrees.
!! @return get_lon_angle Corresponding distance in longitude.
!! @author GFDL programmer
      function get_lon_angle(dx,lat, DEGRAD)
      implicit none
      real dx, lat, DEGRAD
      
      real get_lon_angle
         real, parameter :: RADIUS = 6371200

         get_lon_angle = 2*asin( sin(dx/RADIUS*0.5)/cos(lat) )*DEGRAD
         
      end function get_lon_angle

!> Convert the 'y' direction distance of a cubed-sphere grid
!! point to the corresponding distance in latitude.
!!
!! @param[in] dy Distance along the 'y' direction of a cubed-sphere
!! point.
!! @param[in] degrad Conversion from radians to degrees.
!! @return get_lat_angle Corresponding distance in latitude.
!! @author GFDL programmer
      function get_lat_angle(dy, DEGRAD)
      implicit none
      real dy, DEGRAD
      
      real get_lat_angle
         real, parameter :: RADIUS = 6371200

         get_lat_angle = dy/RADIUS*DEGRAD
         
      end function get_lat_angle
      
!> Create orographic asymmetry and orographic length scale on
!! the model grid.  This routine is used for the cubed-sphere
!! grid.
!!
!! @param[in] zavg High-resolution orography data.
!! @param[in] zslm High-resolution land-mask data.
!! @param[in] var Standard deviation of orography on the model grid.
!! @param[out] glat Latitude of each row of input terrain dataset.
!! @param[out] oa4 Orographic asymmetry on the model grid. Four
!! directional components - W/S/SW/NW
!! @param[out] ol Orographic length scale on the model grid. Four
!! directional components - W/S/SW/NW
!! @param[out] ioa4 Count of oa4 values between certain thresholds.
!! @param[out] elvmax Maximum elevation within a model grid box.
!! @param[in] oro Orography on the model grid.
!! @param[out] oro1 Save array for model grid orography.
!! @param[out] xnsum Not used.
!! @param[out] xnsum1 Not used.
!! @param[out] xnsum2 Not used.
!! @param[out] xnsum3 Not used.
!! @param[out] xnsum4 Not used.
!! @param[in] im "i" dimension of the model grid tile.
!! @param[in] jm "j" dimension of the model grid tile.
!! @param[in] imn "i" dimension of the high-resolution orography and
!! mask data.
!! @param[in] jmn "j" dimension of the high-resolution orography and
!! mask data.
!! @param[in] lon_c Corner point longitudes of the model grid points.
!! @param[in] lat_c Corner point latitudes of the model grid points.
!! @param[in] lon_t Center point longitudes of the model grid points.
!! @param[in] lat_t Center point latitudes of the model grid points.
!! @param[in] dx Length of model grid points in the 'x' direction.
!! @param[in] dy Length of model grid points in the 'y' direction.
!! @param[in] is_south_pole Is the model point at the south pole?
!! @param[in] is_north_pole is the model point at the north pole?
!! @author GFDL Programmer
      SUBROUTINE MAKEOA2(ZAVG,zslm,VAR,GLAT,OA4,OL,IOA4,ELVMAX,
     1           ORO,oro1,XNSUM,XNSUM1,XNSUM2,XNSUM3,XNSUM4,
     2           IM,JM,IMN,JMN,lon_c,lat_c,lon_t,lat_t,dx,dy,
     3           is_south_pole,is_north_pole )
      implicit none
      real, parameter :: MISSING_VALUE = -9999.
      real, parameter :: D2R = 3.14159265358979/180.
      real, PARAMETER :: R2D=180./3.14159265358979
      integer IM,JM,IMN,JMN
      real    GLAT(JMN)
      INTEGER ZAVG(IMN,JMN),ZSLM(IMN,JMN)
      real    ORO(IM,JM),ORO1(IM,JM),ELVMAX(IM,JM),ZMAX(IM,JM)
      real    OA4(IM,JM,4)
      integer IOA4(IM,JM,4)
      real    lon_c(IM+1,JM+1), lat_c(IM+1,JM+1)
      real    lon_t(IM,JM), lat_t(IM,JM)
      real    dx(IM,JM), dy(IM,JM)
      logical is_south_pole(IM,JM), is_north_pole(IM,JM)
      real    XNSUM(IM,JM),XNSUM1(IM,JM),XNSUM2(IM,JM)
      real    XNSUM3(IM,JM),XNSUM4(IM,JM)
      real    VAR(IM,JM),OL(IM,JM,4)
      LOGICAL FLAG
      integer i,j,ilist(IMN),numx,i1,j1,ii1
      integer KWD,II,npts
      real    LONO(4),LATO(4),LONI,LATI
      real    DELXN,HC,HEIGHT,XNPU,XNPD,T
      integer NS0,NS1,NS2,NS3,NS4,NS5,NS6
      logical inside_a_polygon
      real    lon,lat,dlon,dlat,dlat_old
      real    lon1,lat1,lon2,lat2
      real    xnsum11,xnsum12,xnsum21,xnsum22,xnsumx
      real    HC_11, HC_12, HC_21, HC_22
      real    xnsum1_11,xnsum1_12,xnsum1_21,xnsum1_22
      real    xnsum2_11,xnsum2_12,xnsum2_21,xnsum2_22
      real    get_lon_angle, get_lat_angle, get_xnsum
      integer ist, ien, jst, jen
      real    xland,xwatr,xl1,xs1,oroavg,slm
C   
C---- GLOBAL XLAT AND XLON ( DEGREE )
C
      DELXN = 360./IMN      ! MOUNTAIN DATA RESOLUTION
C
      DO J=1,JMN
         GLAT(J) = -90. + (J-1) * DELXN + DELXN * 0.5
      ENDDO
      print *,' IM=',IM,' JM=',JM,' IMN=',IMN,' JMN=',JMN
C
C---- FIND THE AVERAGE OF THE MODES IN A GRID BOX
C
C
      DO J=1,JM
        DO I=1,IM
          XNSUM(I,J) = 0.0
          ELVMAX(I,J) = ORO(I,J)
          ZMAX(I,J)   = 0.0
C---- COUNT NUMBER OF MODE. HIGHER THAN THE HC, CRITICAL HEIGHT
C     IN A GRID BOX
          XNSUM1(I,J) = 0.0
          XNSUM2(I,J) = 0.0
          XNSUM3(I,J) = 0.0
          XNSUM4(I,J) = 0.0
          ORO1(I,J) = ORO(I,J)
          ELVMAX(I,J) = ZMAX(I,J) 
        ENDDO
      ENDDO

! --- # of peaks > ZAVG value and ZMAX(IM,JM) -- ORO is already avg.
! ---  to JM or to JM1
!$omp parallel do
!$omp* private (j,i,hc,lono,lato,jst,jen,ilist,numx,j1,ii1,i1,loni,
!$omp*          lati,height)
      DO J=1,JM
!        print*, "J=", J 
        DO I=1,IM
          HC = 1116.2 - 0.878 * VAR(I,J) 
          LONO(1) = lon_c(i,j) 
          LONO(2) = lon_c(i+1,j) 
          LONO(3) = lon_c(i+1,j+1) 
          LONO(4) = lon_c(i,j+1) 
          LATO(1) = lat_c(i,j) 
          LATO(2) = lat_c(i+1,j) 
          LATO(3) = lat_c(i+1,j+1) 
          LATO(4) = lat_c(i,j+1) 
          call get_index(IMN,JMN,4,LONO,LATO,DELXN,jst,jen,ilist,numx)
          do j1 = jst, jen; do ii1 = 1, numx          
            i1 = ilist(ii1)
            LONI = i1*DELXN
            LATI = -90 + j1*DELXN
            if(inside_a_polygon(LONI*D2R,LATI*D2R,4,
     &          LONO*D2R,LATO*D2R))then

              HEIGHT = FLOAT(ZAVG(I1,J1))
              IF(HEIGHT.LT.-990.) HEIGHT = 0.0
              IF ( HEIGHT .gt. ORO(I,J) ) then
                 if ( HEIGHT .gt. ZMAX(I,J) )ZMAX(I,J) = HEIGHT
              ENDIF   
            endif
          ENDDO ; ENDDO
        ENDDO
      ENDDO
!$omp end parallel do      
C
! ---  this will make work1 array take on oro's values on return
! ---  this will make work1 array take on oro's values on return
      DO J=1,JM
        DO I=1,IM

          ORO1(I,J) = ORO(I,J)
          ELVMAX(I,J) = ZMAX(I,J) 
        ENDDO
      ENDDO
      
      DO KWD = 1, 4
        DO J=1,JM
          DO I=1,IM
            OA4(I,J,KWD) = 0.0
            OL(I,J,KWD) = 0.0
          ENDDO
        ENDDO
      ENDDO
                                !
! --- # of peaks > ZAVG value and ZMAX(IM,JM) -- ORO is already avg.
C
C---- CALCULATE THE 3D OROGRAPHIC ASYMMETRY FOR 4 WIND DIRECTIONS
C---- AND THE 3D OROGRAPHIC SUBGRID OROGRAPHY FRACTION
C     (KWD = 1  2  3  4)
C     ( WD = W  S SW NW)
C
C
!$omp parallel do
!$omp* private (j,i,lon,lat,kwd,dlon,dlat,lon1,lon2,lat1,lat2,
!$omp*          xnsum11,xnsum12,xnsum21,xnsum22,xnpu,xnpd,
!$omp*          xnsum1_11,xnsum2_11,hc_11, xnsum1_12,xnsum2_12,
!$omp*          hc_12,xnsum1_21,xnsum2_21,hc_21, xnsum1_22,
!$omp*          xnsum2_22,hc_22)
      DO J=1,JM
!       print*, "j = ", j
        DO I=1,IM
          lon = lon_t(i,j)
          lat = lat_t(i,j)
          !--- for around north pole, oa and ol are all 0
          
          if(is_north_pole(i,j)) then
             print*, "set oa1 = 0 and ol=0 at i,j=", i,j
             do kwd = 1, 4
                  oa4(i,j,kwd) = 0.
                  ol(i,j,kwd) = 0.
             enddo
          else if(is_south_pole(i,j)) then
             print*, "set oa1 = 0 and ol=1 at i,j=", i,j
             do kwd = 1, 4
                oa4(i,j,kwd) = 0.
                ol(i,j,kwd) = 1.
             enddo    
          else
             
          !--- for each point, find a lat-lon grid box with same dx and dy as the cubic grid box
          dlon = get_lon_angle(dx(i,j), lat*D2R, R2D  )
          dlat = get_lat_angle(dy(i,j), R2D)
          !--- adjust dlat if the points are close to pole.
          if( lat-dlat*0.5<-90.) then
             print*, "at i,j =", i,j, lat, dlat, lat-dlat*0.5
             print*, "ERROR: lat-dlat*0.5<-90."
             call ERREXIT(4)
          endif
          if( lat+dlat*2 > 90.) then
             dlat_old = dlat
             dlat = (90-lat)*0.5
             print*, "at i,j=",i,j," adjust dlat from ",
     &              dlat_old, " to ", dlat
          endif   
          !--- lower left 
          lon1 = lon-dlon*1.5
          lon2 = lon-dlon*0.5
          lat1 = lat-dlat*0.5
          lat2 = lat+dlat*0.5

          if(lat1<-90 .or. lat2>90) then
             print*, "at upper left i=,j=", i, j, lat, dlat,lat1,lat2
          endif
          xnsum11 = get_xnsum(lon1,lat1,lon2,lat2,IMN,JMN,GLAt,
     &     zavg,zslm,delxn)          

          !--- upper left 
          lon1 = lon-dlon*1.5
          lon2 = lon-dlon*0.5
          lat1 = lat+dlat*0.5
          lat2 = lat+dlat*1.5
          if(lat1<-90 .or. lat2>90) then
             print*, "at lower left i=,j=", i, j, lat, dlat,lat1,lat2
          endif
          xnsum12 = get_xnsum(lon1,lat1,lon2,lat2,IMN,JMN,GLAt,
     &     zavg,zslm,delxn)          

          !--- lower right
          lon1 = lon-dlon*0.5
          lon2 = lon+dlon*0.5
          lat1 = lat-dlat*0.5
          lat2 = lat+dlat*0.5
          if(lat1<-90 .or. lat2>90) then
             print*, "at upper right i=,j=", i, j, lat, dlat,lat1,lat2
          endif
          xnsum21 = get_xnsum(lon1,lat1,lon2,lat2,IMN,JMN,GLAt,
     &     zavg,zslm,delxn)          

          !--- upper right 
          lon1 = lon-dlon*0.5
          lon2 = lon+dlon*0.5
          lat1 = lat+dlat*0.5
          lat2 = lat+dlat*1.5
          if(lat1<-90 .or. lat2>90) then
             print*, "at lower right i=,j=", i, j, lat, dlat,lat1,lat2
          endif
          
          xnsum22 = get_xnsum(lon1,lat1,lon2,lat2,IMN,JMN,GLAt,
     &     zavg,zslm,delxn)          
          
           XNPU = xnsum11 + xnsum12
           XNPD = xnsum21 + xnsum22
           IF (XNPD .NE. XNPU) OA4(I,J,1) = 1. - XNPD / MAX(XNPU , 1.)

           XNPU = xnsum11 + xnsum21
           XNPD = xnsum12 + xnsum22
           IF (XNPD .NE. XNPU) OA4(I,J,2) = 1. - XNPD / MAX(XNPU , 1.)

           XNPU = xnsum11 + (xnsum12+xnsum21)*0.5
           XNPD = xnsum22 + (xnsum12+xnsum21)*0.5
           IF (XNPD .NE. XNPU) OA4(I,J,3) = 1. - XNPD / MAX(XNPU , 1.)

           XNPU = xnsum12 + (xnsum11+xnsum22)*0.5
           XNPD = xnsum21 + (xnsum11+xnsum22)*0.5
           IF (XNPD .NE. XNPU) OA4(I,J,4) = 1. - XNPD / MAX(XNPU , 1.)

           
          !--- calculate OL3 and OL4
          !--- lower left 
          lon1 = lon-dlon*1.5
          lon2 = lon-dlon*0.5
          lat1 = lat-dlat*0.5
          lat2 = lat+dlat*0.5
          if(lat1<-90 .or. lat2>90) then
             print*, "at upper left i=,j=", i, j, lat, dlat,lat1,lat2
          endif          
          call get_xnsum2(lon1,lat1,lon2,lat2,IMN,JMN,GLAt,
     &     zavg,delxn, xnsum1_11, xnsum2_11, HC_11)          

          !--- upper left 
          lon1 = lon-dlon*1.5
          lon2 = lon-dlon*0.5
          lat1 = lat+dlat*0.5
          lat2 = lat+dlat*1.5
          if(lat1<-90 .or. lat2>90) then
             print*, "at lower left i=,j=", i, j, lat, dlat,lat1,lat2
          endif
          call get_xnsum2(lon1,lat1,lon2,lat2,IMN,JMN,GLAt,
     &     zavg,delxn, xnsum1_12, xnsum2_12, HC_12)          

          !--- lower right
          lon1 = lon-dlon*0.5
          lon2 = lon+dlon*0.5
          lat1 = lat-dlat*0.5
          lat2 = lat+dlat*0.5
          if(lat1<-90 .or. lat2>90) then
             print*, "at upper right i=,j=", i, j, lat, dlat,lat1,lat2
          endif
          call get_xnsum2(lon1,lat1,lon2,lat2,IMN,JMN,GLAt,
     &     zavg,delxn, xnsum1_21, xnsum2_21, HC_21)          

          !--- upper right 
          lon1 = lon-dlon*0.5
          lon2 = lon+dlon*0.5
          lat1 = lat+dlat*0.5
          lat2 = lat+dlat*1.5
          if(lat1<-90 .or. lat2>90) then
             print*, "at lower right i=,j=", i, j, lat, dlat,lat1,lat2
          endif          
          call get_xnsum2(lon1,lat1,lon2,lat2,IMN,JMN,GLAt,
     &     zavg,delxn, xnsum1_22, xnsum2_22, HC_22)           
                  
          OL(i,j,3) = (XNSUM1_22+XNSUM1_11)/(XNSUM2_22+XNSUM2_11)
          OL(i,j,4) = (XNSUM1_12+XNSUM1_21)/(XNSUM2_12+XNSUM2_21)

          !--- calculate OL1 and OL2
          !--- lower left 
          lon1 = lon-dlon*2.0
          lon2 = lon-dlon
          lat1 = lat
          lat2 = lat+dlat
          if(lat1<-90 .or. lat2>90) then
             print*, "at upper left i=,j=", i, j, lat, dlat,lat1,lat2
          endif
          call get_xnsum3(lon1,lat1,lon2,lat2,IMN,JMN,GLAt,
     &     zavg,delxn, xnsum1_11, xnsum2_11, HC_11)          

          !--- upper left 
          lon1 = lon-dlon*2.0
          lon2 = lon-dlon
          lat1 = lat+dlat
          lat2 = lat+dlat*2.0
          if(lat1<-90 .or. lat2>90) then
             print*, "at lower left i=,j=", i, j, lat, dlat,lat1,lat2
          endif
          
          call get_xnsum3(lon1,lat1,lon2,lat2,IMN,JMN,GLAt,
     &     zavg,delxn, xnsum1_12, xnsum2_12, HC_12)          

          !--- lower right
          lon1 = lon-dlon
          lon2 = lon
          lat1 = lat
          lat2 = lat+dlat
          if(lat1<-90 .or. lat2>90) then
             print*, "at upper right i=,j=", i, j, lat, dlat,lat1,lat2
          endif          
          call get_xnsum3(lon1,lat1,lon2,lat2,IMN,JMN,GLAt,
     &     zavg,delxn, xnsum1_21, xnsum2_21, HC_21)          

          !--- upper right 
          lon1 = lon-dlon
          lon2 = lon
          lat1 = lat+dlat
          lat2 = lat+dlat*2.0
          if(lat1<-90 .or. lat2>90) then
             print*, "at lower right i=,j=", i, j, lat, dlat,lat1,lat2
          endif
          
          call get_xnsum3(lon1,lat1,lon2,lat2,IMN,JMN,GLAt,
     &     zavg,delxn, xnsum1_22, xnsum2_22, HC_22)           
                  
          OL(i,j,1) = (XNSUM1_11+XNSUM1_21)/(XNSUM2_11+XNSUM2_21)
          OL(i,j,2) = (XNSUM1_21+XNSUM1_22)/(XNSUM2_21+XNSUM2_22)         
          ENDIF          
        ENDDO
      ENDDO
!$omp end parallel do
      DO KWD=1,4
        DO J=1,JM
          DO I=1,IM
            T = OA4(I,J,KWD)
            OA4(I,J,KWD) = SIGN( MIN( ABS(T), 1. ), T )
          ENDDO
        ENDDO
      ENDDO
C
      NS0 = 0
      NS1 = 0
      NS2 = 0
      NS3 = 0
      NS4 = 0
      NS5 = 0
      NS6 = 0
      DO KWD=1,4
      DO J=1,JM
      DO I=1,IM
         T = ABS( OA4(I,J,KWD) )
         IF(T .EQ. 0.) THEN
            IOA4(I,J,KWD) = 0
            NS0 = NS0 + 1
         ELSE IF(T .GT. 0. .AND. T .LE. 1.) THEN
            IOA4(I,J,KWD) = 1
            NS1 = NS1 + 1
         ELSE IF(T .GT. 1. .AND. T .LE. 10.) THEN
            IOA4(I,J,KWD) = 2
            NS2 = NS2 + 1
         ELSE IF(T .GT. 10. .AND. T .LE. 100.) THEN
            IOA4(I,J,KWD) = 3
            NS3 = NS3 + 1
         ELSE IF(T .GT. 100. .AND. T .LE. 1000.) THEN
            IOA4(I,J,KWD) = 4
            NS4 = NS4 + 1
         ELSE IF(T .GT. 1000. .AND. T .LE. 10000.) THEN
            IOA4(I,J,KWD) = 5
            NS5 = NS5 + 1
         ELSE IF(T .GT. 10000.) THEN
            IOA4(I,J,KWD) = 6
            NS6 = NS6 + 1
         ENDIF
      ENDDO
      ENDDO
      ENDDO
C
      WRITE(6,*) "! MAKEOA2 EXIT"
C
      RETURN

      END SUBROUTINE MAKEOA2
 
!> Compute a great circle distance between two points.
!!
!! @param[in] theta1 Longitude of point 1.
!! @param[in] phi1 Latitude of point 1.
!! @param[in] theta2 Longitude of point 2.
!! @param[in] phi2 Latitude of point2.
!! @return spherical_distance Great circle distance.
!! @author GFDL programmer
      function spherical_distance(theta1,phi1,theta2,phi2)

      real, intent(in) :: theta1, phi1, theta2, phi2
      real :: spherical_distance, dot

      if(theta1 == theta2 .and. phi1 == phi2) then
        spherical_distance = 0.0
        return
      endif
  
      dot = cos(phi1)*cos(phi2)*cos(theta1-theta2) + sin(phi1)*sin(phi2)
      if(dot > 1. ) dot = 1.
      if(dot < -1.) dot = -1.
      spherical_distance = acos(dot)

      return

      end function spherical_distance
      
!> For unmapped land points, find the nearest land point
!! on the input data and pass back its i/j index.
!!
!! @param[in] im_in 'i' dimension of input data.
!! @param[in] jm_in 'j' dimension of input data.
!! @param[in] geolon_in Longitude of input data.
!! @param[in] geolat_in Latitude of input data.
!! @param[in] bitmap_in Bitmap (mask) of input data.
!! @param[in] num_out Number of unmapped points.
!! @param[in] lon_out Longitude of unmapped points.
!! @param[in] lat_out Latitude of unmapped points.
!! @param[out] iindx 'i' indices of nearest land points
!! on the input data.
!! @param[out] jindx 'j' indices of nearest land points
!! on the input data.
!! @author GFDL progammer
      subroutine get_mismatch_index(im_in, jm_in, geolon_in,geolat_in,
     &           bitmap_in,num_out, lon_out,lat_out, iindx, jindx )
      integer, intent(in) :: im_in, jm_in, num_out
      real,    intent(in) :: geolon_in(im_in,jm_in)
      real,    intent(in) :: geolat_in(im_in,jm_in)
      logical*1, intent(in) :: bitmap_in(im_in,jm_in)   
      real,    intent(in) :: lon_out(num_out), lat_out(num_out)
      integer, intent(out):: iindx(num_out), jindx(num_out)
      real, parameter :: MAX_DIST = 1.e+20
      integer, parameter :: NUMNBR = 20
      integer :: i_c,j_c,jstart,jend
      real    :: lon,lat
      
      print*, "im_in,jm_in = ", im_in, jm_in
      print*, "num_out = ", num_out
      print*, "max and min of lon_in is", minval(geolon_in),
     &                                    maxval(geolon_in)
      print*, "max and min of lat_in is", minval(geolat_in),
     &                                    maxval(geolat_in)   
      print*, "max and min of lon_out is", minval(lon_out),
     &                                     maxval(lon_out)
      print*, "max and min of lat_out is", minval(lat_out),
     &                                     maxval(lat_out)   
      print*, "count(bitmap_in)= ", count(bitmap_in), MAX_DIST
      
      do n = 1, num_out
        !      print*, "n = ", n
        lon = lon_out(n)
        lat = lat_out(n)
        !--- find the j-index for the nearest point
        i_c = 0; j_c = 0
        do j = 1, jm_in-1
          if(lat .LE. geolat_in(1,j) .and.
     &       lat .GE. geolat_in(1,j+1)) then
            j_c = j
          endif
        enddo
        if(lat > geolat_in(1,1)) j_c = 1
        if(lat < geolat_in(1,jm_in)) j_c = jm_in
        !      print*, "lat =", lat, geolat_in(1,jm_in), geolat_in(1,jm_in-1)
        ! The input is Gaussian grid.
        jstart = max(j_c-NUMNBR,1)
        jend = min(j_c+NUMNBR,jm_in)
        dist = MAX_DIST
        iindx(n) = 0
        jindx(n) = 0
        !      print*, "jstart, jend =", jstart, jend
        do j = jstart, jend; do i = 1,im_in   
          if(bitmap_in(i,j) ) then
            !            print*, "bitmap_in is true"
            d = spherical_distance(lon_out(n),lat_out(n),
     &                             geolon_in(i,j), geolat_in(i,j))
            if( dist > d ) then
              iindx(n) = i; jindx(n) = j
              dist = d
            endif
          endif
        enddo; enddo
        if(iindx(n) ==0) then
          print*, "lon,lat=", lon,lat
          print*, "jstart, jend=", jstart, jend, dist
          print*, "ERROR in get mismatch_index: not find nearest points"
          call ERREXIT(4)
        endif
      enddo   

      end subroutine get_mismatch_index
      
!> Replace unmapped model land points with the nearest land point on the
!! input grid.
!!
!! @param[in] im_in 'i' dimension of input grid.
!! @param[in] jm_in 'j' dimension of input grid.
!! @param[in] data_in Input grid data.
!! @param[in] num_out Number of unmapped model points.
!! @param[out] data_out Data on the model tile.
!! @param[in] iindx 'i' indices of the nearest land points on
!! the input grid.
!! @param[in] jindx 'j' indices of the nearest land points on
!! the input grid.
!! @author GFDL programmer
      subroutine interpolate_mismatch(im_in, jm_in, data_in,
     &                                num_out, data_out, iindx, jindx)
      integer, intent(in) :: im_in, jm_in, num_out
      real,    intent(in) :: data_in(im_in,jm_in)
      real,    intent(out):: data_out(num_out)
      integer, intent(in) :: iindx(num_out), jindx(num_out)
      
      do n = 1, num_out
        data_out(n) = data_in(iindx(n),jindx(n))
      enddo   

      end subroutine interpolate_mismatch
      
!> Create orographic asymmetry and orographic length scale on
!! the model grid. This routine is used for the cubed-sphere
!! grid. The asymmetry and length scales are interpolated
!! from an existing gfs orography file. The maximum elevation
!! is computed from the high-resolution orography data.
!!
!! @param[in] zavg High-resolution orography data.
!! @param[in] zslm High-resolution land-mask data.  Not used.
!! @param[in] var Standard deviation of orography on the model grid.
!! @param[out] glat Latitude of each row of input terrain dataset.
!! @param[out] oa4 Orographic asymmetry on the model grid. Four
!! directional components - W/S/SW/NW
!! @param[out] ol Orographic length scale on the model grid. Four
!! directional components - W/S/SW/NW
!! @param[out] ioa4 Count of oa4 values between certain thresholds.
!! @param[out] elvmax Maximum elevation within a model grid box.
!! @param[in] slm Land-mask on model grid.
!! @param[in] oro Orography on the model grid.
!! @param[out] oro1 Save array for model grid orography.
!! @param[in] xnsum Not used.
!! @param[in] xnsum1 Not used.
!! @param[in] xnsum2 Not used.
!! @param[in] xnsum3 Not used.
!! @param[in] xnsum4 Not used.
!! @param[in] im "i" dimension of the model grid tile.
!! @param[in] jm "j" dimension of the model grid tile.
!! @param[in] imn "i" dimension of the high-resolution orography and
!! mask data.
!! @param[in] jmn "j" dimension of the high-resolution orography and
!! mask data.
!! @param[in] lon_c Corner point longitudes of the model grid points.
!! @param[in] lat_c Corner point latitudes of the model grid points.
!! @param[in] lon_t Center point longitudes of the model grid points.
!! @param[in] lat_t Center point latitudes of the model grid points.
!! @param[in] is_south_pole Not used.
!! @param[in] is_north_pole Not used.
!! @param[in] imi 'i' dimension of input gfs orography data.
!! @param[in] jmi 'j' dimension of input gfs orography data.
!! @param[in] oa_in Asymmetry on the input gfs orography data.
!! @param[in] ol_in Length scales on the input gfs orography data.
!! @param[in] slm_in Land-sea mask on the input gfs orography data.
!! @param[in] lon_in Longitude on the input gfs orography data.
!! @param[in] lat_in Latitude on the input gfs orography data.
!! @author Jordan Alpert NOAA/EMC
      SUBROUTINE MAKEOA3(ZAVG,zslm,VAR,GLAT,OA4,OL,IOA4,ELVMAX,
     1           ORO,SLM,oro1,XNSUM,XNSUM1,XNSUM2,XNSUM3,XNSUM4,
     2           IM,JM,IMN,JMN,lon_c,lat_c,lon_t,lat_t,
     3           is_south_pole,is_north_pole,IMI,JMI,OA_IN,OL_IN,
     4           slm_in,lon_in,lat_in)

! Required when using iplib v4.0 or higher.
#ifdef IP_V4
      use ipolates_mod
#endif

      implicit none
      real, parameter :: MISSING_VALUE = -9999.
      real, parameter :: D2R = 3.14159265358979/180.
      real, PARAMETER :: R2D=180./3.14159265358979
      integer IM,JM,IMN,JMN,IMI,JMI
      real    GLAT(JMN)
      INTEGER ZAVG(IMN,JMN),ZSLM(IMN,JMN)
      real    SLM(IM,JM)
      real    ORO(IM,JM),ORO1(IM,JM),ELVMAX(IM,JM),ZMAX(IM,JM)
      real    OA4(IM,JM,4)
      integer IOA4(IM,JM,4)
      real    OA_IN(IMI,JMI,4), OL_IN(IMI,JMI,4)
      real    slm_in(IMI,JMI)
      real    lon_in(IMI,JMI), lat_in(IMI,JMI)
      real    lon_c(IM+1,JM+1), lat_c(IM+1,JM+1)
      real    lon_t(IM,JM), lat_t(IM,JM)
      logical is_south_pole(IM,JM), is_north_pole(IM,JM)
      real    XNSUM(IM,JM),XNSUM1(IM,JM),XNSUM2(IM,JM)
      real    XNSUM3(IM,JM),XNSUM4(IM,JM)
      real    VAR(IM,JM),OL(IM,JM,4)
      LOGICAL FLAG
      integer i,j,ilist(IMN),numx,i1,j1,ii1
      integer KWD,II,npts
      real    LONO(4),LATO(4),LONI,LATI
      real    DELXN,HC,HEIGHT,XNPU,XNPD,T
      integer NS0,NS1,NS2,NS3,NS4,NS5,NS6
      logical inside_a_polygon
      real    lon,lat,dlon,dlat,dlat_old
      real    lon1,lat1,lon2,lat2
      real    xnsum11,xnsum12,xnsum21,xnsum22,xnsumx
      real    HC_11, HC_12, HC_21, HC_22
      real    xnsum1_11,xnsum1_12,xnsum1_21,xnsum1_22
      real    xnsum2_11,xnsum2_12,xnsum2_21,xnsum2_22
      real    get_lon_angle, get_lat_angle, get_xnsum
      integer ist, ien, jst, jen
      real    xland,xwatr,xl1,xs1,oroavg
      integer int_opt, ipopt(20), kgds_input(200), kgds_output(200)
      integer count_land_output
      integer ij, ijmdl_output, iret, num_mismatch_land, num
      integer ibo(1), ibi(1)
      logical*1, allocatable :: bitmap_input(:,:)
      logical*1, allocatable :: bitmap_output(:,:)
      integer, allocatable :: ijsav_land_output(:)
      real,    allocatable :: lats_land_output(:)
      real,    allocatable :: lons_land_output(:)
      real,    allocatable :: output_data_land(:,:)
      real,    allocatable :: lons_mismatch_output(:)
      real,    allocatable :: lats_mismatch_output(:)
      real,    allocatable :: data_mismatch_output(:)
      integer, allocatable :: iindx(:), jindx(:)
C   
C---- GLOBAL XLAT AND XLON ( DEGREE )
C
      DELXN = 360./IMN      ! MOUNTAIN DATA RESOLUTION
C
      ijmdl_output = IM*JM
      
      DO J=1,JMN
         GLAT(J) = -90. + (J-1) * DELXN + DELXN * 0.5
      ENDDO
      print *,' IM=',IM,' JM=',JM,' IMN=',IMN,' JMN=',JMN
C
C---- FIND THE AVERAGE OF THE MODES IN A GRID BOX
C
C
      DO J=1,JM
        DO I=1,IM
          XNSUM(I,J) = 0.0
          ELVMAX(I,J) = ORO(I,J)
          ZMAX(I,J)   = 0.0
C---- COUNT NUMBER OF MODE. HIGHER THAN THE HC, CRITICAL HEIGHT
C     IN A GRID BOX
          XNSUM1(I,J) = 0.0
          XNSUM2(I,J) = 0.0
          XNSUM3(I,J) = 0.0
          XNSUM4(I,J) = 0.0
          ORO1(I,J) = ORO(I,J)
          ELVMAX(I,J) = ZMAX(I,J) 
        ENDDO
      ENDDO

! --- # of peaks > ZAVG value and ZMAX(IM,JM) -- ORO is already avg.
! ---  to JM or to JM1
      DO J=1,JM
!        print*, "J=", J 
        DO I=1,IM
          HC = 1116.2 - 0.878 * VAR(I,J) 
          LONO(1) = lon_c(i,j) 
          LONO(2) = lon_c(i+1,j) 
          LONO(3) = lon_c(i+1,j+1) 
          LONO(4) = lon_c(i,j+1) 
          LATO(1) = lat_c(i,j) 
          LATO(2) = lat_c(i+1,j) 
          LATO(3) = lat_c(i+1,j+1) 
          LATO(4) = lat_c(i,j+1) 
          call get_index(IMN,JMN,4,LONO,LATO,DELXN,jst,jen,ilist,numx)
          do j1 = jst, jen; do ii1 = 1, numx          
            i1 = ilist(ii1)
            LONI = i1*DELXN
            LATI = -90 + j1*DELXN
            if(inside_a_polygon(LONI*D2R,LATI*D2R,4,
     &          LONO*D2R,LATO*D2R))then

              HEIGHT = FLOAT(ZAVG(I1,J1))
              IF(HEIGHT.LT.-990.) HEIGHT = 0.0
              IF ( HEIGHT .gt. ORO(I,J) ) then
                 if ( HEIGHT .gt. ZMAX(I,J) )ZMAX(I,J) = HEIGHT
              ENDIF   
            endif
          ENDDO ; ENDDO
        ENDDO
      ENDDO
      
C
! ---  this will make work1 array take on oro's values on return
! ---  this will make work1 array take on oro's values on return
      DO J=1,JM
        DO I=1,IM

          ORO1(I,J) = ORO(I,J)
          ELVMAX(I,J) = ZMAX(I,J) 
        ENDDO
      ENDDO
      
      DO KWD = 1, 4
        DO J=1,JM
          DO I=1,IM
            OA4(I,J,KWD) = 0.0
            OL(I,J,KWD) = 0.0
          ENDDO
        ENDDO
      ENDDO

      !--- use the nearest point to do remapping.
      int_opt = 2
      ipopt=0
      KGDS_INPUT = 0
      KGDS_INPUT(1) = 4          ! OCT 6 - TYPE OF GRID (GAUSSIAN)
      KGDS_INPUT(2) = IMI        ! OCT 7-8 - # PTS ON LATITUDE CIRCLE
      KGDS_INPUT(3) = JMI        ! OCT 9-10 - # PTS ON LONGITUDE CIRCLE
      KGDS_INPUT(4) = 90000      ! OCT 11-13 - LAT OF ORIGIN
      KGDS_INPUT(5) = 0          ! OCT 14-16 - LON OF ORIGIN
      KGDS_INPUT(6) = 128        ! OCT 17 - RESOLUTION FLAG
      KGDS_INPUT(7) = -90000     ! OCT 18-20 - LAT OF EXTREME POINT
      KGDS_INPUT(8) = NINT(-360000./IMI)  ! OCT 21-23 - LON OF EXTREME POINT
      KGDS_INPUT(9)  = NINT((360.0 / FLOAT(IMI))*1000.0)
                                 ! OCT 24-25 - LONGITUDE DIRECTION INCR.
      KGDS_INPUT(10) = JMI /2    ! OCT 26-27 - NUMBER OF CIRCLES POLE TO EQUATOR
      KGDS_INPUT(12) = 255       ! OCT 29 - RESERVED
      KGDS_INPUT(20) = 255       ! OCT 5  - NOT USED, SET TO 255


      KGDS_OUTPUT = -1
!      KGDS_OUTPUT(1) = IDRT       ! OCT 6 - TYPE OF GRID (GAUSSIAN)
      KGDS_OUTPUT(2) = IM        ! OCT 7-8 - # PTS ON LATITUDE CIRCLE
      KGDS_OUTPUT(3) = JM        ! OCT 9-10 - # PTS ON LONGITUDE CIRCLE
      KGDS_OUTPUT(4) = 90000      ! OCT 11-13 - LAT OF ORIGIN
      KGDS_OUTPUT(5) = 0          ! OCT 14-16 - LON OF ORIGIN
      KGDS_OUTPUT(6) = 128        ! OCT 17 - RESOLUTION FLAG
      KGDS_OUTPUT(7) = -90000     ! OCT 18-20 - LAT OF EXTREME POINT
      KGDS_OUTPUT(8) = NINT(-360000./IM)  ! OCT 21-23 - LON OF EXTREME POINT
      KGDS_OUTPUT(9)  = NINT((360.0 / FLOAT(IM))*1000.0)
                                  ! OCT 24-25 - LONGITUDE DIRECTION INCR.
      KGDS_OUTPUT(10) = JM /2    ! OCT 26-27 - NUMBER OF CIRCLES POLE TO EQUATOR
      KGDS_OUTPUT(12) = 255       ! OCT 29 - RESERVED
      KGDS_OUTPUT(20) = 255       ! OCT 5  - NOT USED, SET TO 255

      count_land_output=0    
      print*, "sum(slm) = ", sum(slm)
      do ij = 1, ijmdl_output
        j = (ij-1)/IM + 1
        i = mod(ij-1,IM) + 1         
        if (slm(i,j) > 0.0) then
          count_land_output=count_land_output+1
        endif
      enddo
      allocate(bitmap_input(imi,jmi))
      bitmap_input=.false.
      print*, "number of land input=", sum(slm_in)
      where(slm_in > 0.0) bitmap_input=.true.   
      print*, "count(bitmap_input)", count(bitmap_input)
      
      allocate(bitmap_output(count_land_output,1))
      allocate(output_data_land(count_land_output,1))
      allocate(ijsav_land_output(count_land_output))
      allocate(lats_land_output(count_land_output))
      allocate(lons_land_output(count_land_output))

      
      
      count_land_output=0
      do ij = 1, ijmdl_output
        j = (ij-1)/IM + 1
        i = mod(ij-1,IM) + 1 
        if (slm(i,j) > 0.0) then
          count_land_output=count_land_output+1
          ijsav_land_output(count_land_output)=ij
          lats_land_output(count_land_output)=lat_t(i,j)
          lons_land_output(count_land_output)=lon_t(i,j)
        endif
      enddo

      oa4 = 0.0
      ol = 0.0
      ibi = 1
      
      do KWD=1,4
        bitmap_output = .false.
         output_data_land = 0.0
        call ipolates(int_opt, ipopt, kgds_input, kgds_output,   
     &         (IMI*JMI), count_land_output,               
     &          1, ibi, bitmap_input, oa_in(:,:,KWD),  
     &          count_land_output, lats_land_output,
     &          lons_land_output, ibo,  
     &          bitmap_output, output_data_land, iret)
        if (iret /= 0) then
          print*,'- ERROR IN IPOLATES ',iret
          call ERREXIT(4)
        endif

        num_mismatch_land = 0     
        do ij = 1, count_land_output
          if (bitmap_output(ij,1)) then
            j = (ijsav_land_output(ij)-1)/IM + 1
            i = mod(ijsav_land_output(ij)-1,IM) + 1
            oa4(i,j,KWD)=output_data_land(ij,1)
          else  ! default value
            num_mismatch_land =  num_mismatch_land + 1
          endif
        enddo  
        print*, "num_mismatch_land = ", num_mismatch_land
        
        if(.not. allocated(data_mismatch_output)) then
          allocate(lons_mismatch_output(num_mismatch_land))
          allocate(lats_mismatch_output(num_mismatch_land))      
          allocate(data_mismatch_output(num_mismatch_land))
          allocate(iindx(num_mismatch_land))
          allocate(jindx(num_mismatch_land))
          
          num = 0     
          do ij = 1, count_land_output
            if (.not. bitmap_output(ij,1)) then   
              num = num+1
              lons_mismatch_output(num) = lons_land_output(ij)
              lats_mismatch_output(num) = lats_land_output(ij)
            endif
          enddo

          ! For those land points that with bitmap_output=.false. use
          ! the nearest land points to interpolate.
          print*,"before get_mismatch_index", count(bitmap_input)
          call get_mismatch_index(imi,jmi,lon_in*D2R,
     &        lat_in*D2R,bitmap_input,num_mismatch_land, 
     &        lons_mismatch_output*D2R,lats_mismatch_output*D2R,
     &        iindx, jindx )
        endif                
 
        data_mismatch_output = 0
        call interpolate_mismatch(imi,jmi,oa_in(:,:,KWD),
     &        num_mismatch_land,data_mismatch_output,iindx,jindx)  
       
        num = 0
        do ij = 1, count_land_output
          if (.not. bitmap_output(ij,1)) then   
            num = num+1
            j = (ijsav_land_output(ij)-1)/IM + 1
            i = mod(ijsav_land_output(ij)-1,IM) + 1
            oa4(i,j,KWD) = data_mismatch_output(num)
            if(i==372 .and. j== 611) then
            print*, "ij=",ij, num, oa4(i,j,KWD),iindx(num),jindx(num)
            endif
          endif
        enddo     
       
       
      enddo

      !OL
      do KWD=1,4
        bitmap_output = .false.
        output_data_land = 0.0
        call ipolates(int_opt, ipopt, kgds_input, kgds_output,   
     &         (IMI*JMI), count_land_output,               
     &          1, ibi, bitmap_input, ol_in(:,:,KWD),  
     &          count_land_output, lats_land_output,
     &          lons_land_output, ibo,  
     &          bitmap_output, output_data_land, iret)
        if (iret /= 0) then
          print*,'- ERROR IN IPOLATES ',iret
          call ERREXIT(4)
        endif

        num_mismatch_land = 0     
        do ij = 1, count_land_output
          if (bitmap_output(ij,1)) then
            j = (ijsav_land_output(ij)-1)/IM + 1
            i = mod(ijsav_land_output(ij)-1,IM) + 1
            ol(i,j,KWD)=output_data_land(ij,1)
          else  ! default value
            num_mismatch_land =  num_mismatch_land + 1
          endif
        enddo  
        print*, "num_mismatch_land = ", num_mismatch_land
        
        data_mismatch_output = 0
        call interpolate_mismatch(imi,jmi,ol_in(:,:,KWD),
     &        num_mismatch_land,data_mismatch_output,iindx,jindx)  
       
        num = 0
        do ij = 1, count_land_output
          if (.not. bitmap_output(ij,1)) then   
            num = num+1
            j = (ijsav_land_output(ij)-1)/IM + 1
            i = mod(ijsav_land_output(ij)-1,IM) + 1
            ol(i,j,KWD) = data_mismatch_output(num)
            if(i==372 .and. j== 611) then
            print*, "ij=",ij, num, ol(i,j,KWD),iindx(num),jindx(num)
            endif
          endif
        enddo     
       
       
      enddo
     
      deallocate(lons_mismatch_output,lats_mismatch_output)
      deallocate(data_mismatch_output,iindx,jindx)
      deallocate(bitmap_output,output_data_land)
      deallocate(ijsav_land_output,lats_land_output)
      deallocate(lons_land_output)
       
      DO KWD=1,4
        DO J=1,JM
          DO I=1,IM
            T = OA4(I,J,KWD)
            OA4(I,J,KWD) = SIGN( MIN( ABS(T), 1. ), T )
          ENDDO
        ENDDO
      ENDDO
C
      NS0 = 0
      NS1 = 0
      NS2 = 0
      NS3 = 0
      NS4 = 0
      NS5 = 0
      NS6 = 0
      DO KWD=1,4
      DO J=1,JM
      DO I=1,IM
         T = ABS( OA4(I,J,KWD) )
         IF(T .EQ. 0.) THEN
            IOA4(I,J,KWD) = 0
            NS0 = NS0 + 1
         ELSE IF(T .GT. 0. .AND. T .LE. 1.) THEN
            IOA4(I,J,KWD) = 1
            NS1 = NS1 + 1
         ELSE IF(T .GT. 1. .AND. T .LE. 10.) THEN
            IOA4(I,J,KWD) = 2
            NS2 = NS2 + 1
         ELSE IF(T .GT. 10. .AND. T .LE. 100.) THEN
            IOA4(I,J,KWD) = 3
            NS3 = NS3 + 1
         ELSE IF(T .GT. 100. .AND. T .LE. 1000.) THEN
            IOA4(I,J,KWD) = 4
            NS4 = NS4 + 1
         ELSE IF(T .GT. 1000. .AND. T .LE. 10000.) THEN
            IOA4(I,J,KWD) = 5
            NS5 = NS5 + 1
         ELSE IF(T .GT. 10000.) THEN
            IOA4(I,J,KWD) = 6
            NS6 = NS6 + 1
         ENDIF
      ENDDO
      ENDDO
      ENDDO
C
      WRITE(6,*) "! MAKEOA3 EXIT"
C
      RETURN
      END SUBROUTINE MAKEOA3
      
!> Reverse the east-west and north-south axes
!! in a two-dimensional array.
!!
!! @param [in] im 'i' dimension of the 2-d array.
!! @param [in] jm 'j' dimension of the 2-d array.
!! @param [in] numi Not used.
!! @param [inout] f The two-dimensional array to
!! be processed.
!! @param [out] wrk Two-dimensional work array.
!! @author Jordan Alpert NOAA/EMC
      SUBROUTINE REVERS(IM, JM, numi, F, WRK)
!
      REAL F(IM,JM), WRK(IM,JM)
      integer numi(jm)
      imb2 = im / 2
      do i=1,im*jm
         WRK(i,1) = F(i,1)
      enddo
      do j=1,jm
         jr = jm - j + 1
         do i=1,im
            ir = i + imb2
            if (ir .gt. im) ir = ir - im
            f(ir,jr) = WRK(i,j)
         enddo
      enddo
!
      tem = 0.0
      do i=1,im
        tem= tem + F(I,1)
      enddo
      tem = tem / im
      do i=1,im
         F(I,1) = tem
      enddo
!
      RETURN
      END

!> Convert from a reduced grid to a full grid.
!!
!! @param[in] im 'i' dimension of the full grid.
!! @param[in] jm 'j' dimension of the full grid.
!! @param[in] numi Number of 'i' points for each
!! row of the reduced grid.
!! @param[inout] a The data to be converted.
!! @author Jordan Alpert NOAA/EMC
      subroutine rg2gg(im,jm,numi,a)
        implicit none
        integer,intent(in):: im,jm,numi(jm)
        real,intent(inout):: a(im,jm)
        integer j,ir,ig
        real r,t(im)
        do j=1,jm
          r=real(numi(j))/real(im)
          do ig=1,im
            ir=mod(nint((ig-1)*r),numi(j))+1
            t(ig)=a(ir,j)
          enddo
          do ig=1,im
            a(ig,j)=t(ig)
          enddo
        enddo
      end subroutine

!> Convert from a full grid to a reduced grid.
!!
!! @param[in] im 'i' dimension of the full grid.
!! @param[in] jm 'j' dimension of the full grid.
!! @param[in] numi Number of 'i' points for each
!! row of the reduced grid.
!! @param[inout] a The data to be converted.
!! @author Jordan Alpert NOAA/EMC
      subroutine gg2rg(im,jm,numi,a)
        implicit none
        integer,intent(in):: im,jm,numi(jm)
        real,intent(inout):: a(im,jm)
        integer j,ir,ig
        real r,t(im)
        do j=1,jm
          r=real(numi(j))/real(im)
          do ir=1,numi(j)
            ig=nint((ir-1)/r)+1
            t(ir)=a(ig,j)
          enddo
          do ir=1,numi(j)
            a(ir,j)=t(ir)
          enddo
        enddo
      end subroutine

!> Print out the maximum and minimum values of
!! an array.
!!
!! @param[in] im The 'i' dimension of the array.
!! @param[in] jm The 'i' dimension of the array.
!! @param[in] a The array to check.
!! @param[in] title Name of the data to be checked.
!! @author Jordan Alpert NOAA/EMC
      SUBROUTINE minmxj(IM,JM,A,title)
      implicit none

      real A(IM,JM),rmin,rmax
      integer i,j,IM,JM
      character*8 title

      rmin=1.e+10
      rmax=-rmin
csela....................................................
csela if(rmin.eq.1.e+10)return
csela....................................................
      DO j=1,JM
      DO i=1,IM
        if(A(i,j).ge.rmax)rmax=A(i,j)
        if(A(i,j).le.rmin)rmin=A(i,j)
      ENDDO
      ENDDO
      write(6,150)rmin,rmax,title
150   format('rmin=',e13.4,2x,'rmax=',e13.4,2x,a8,' ')
C
      RETURN
      END

!> Print out the maximum and minimum values of
!! an array. Pass back the i/j location of the
!! maximum value.
!!
!! @param[in] im The 'i' dimension of the array.
!! @param[in] jm The 'i' dimension of the array.
!! @param[in] a The array to check.
!! @param[out] imax 'i' location of maximum
!! @param[out] jmax 'j' location of maximum
!! @param[in] title Name of the data to be checked.
!! @author Jordan Alpert NOAA/EMC
      SUBROUTINE mnmxja(IM,JM,A,imax,jmax,title)
      implicit none

      real A(IM,JM),rmin,rmax
      integer i,j,IM,JM,imax,jmax
      character*8 title

      rmin=1.e+10
      rmax=-rmin
csela....................................................
csela if(rmin.eq.1.e+10)return
csela....................................................
      DO j=1,JM
      DO i=1,IM
        if(A(i,j).ge.rmax)then
                         rmax=A(i,j)
                        imax=i
                        jmax=j
        endif
        if(A(i,j).le.rmin)rmin=A(i,j)
      ENDDO
      ENDDO
      write(6,150)rmin,rmax,title
150   format('rmin=',e13.4,2x,'rmax=',e13.4,2x,a8,' ')
C
      RETURN
      END

!> Perform multiple fast fourier transforms.
!!
!! This subprogram performs multiple fast fourier transforms
!! between complex amplitudes in fourier space and real values
!! in cyclic physical space.
!!
!! Subprograms called (NCEPLIB SP Library):
!!  - scrft Complex to real fourier transform
!!  - dcrft Complex to real fourier transform
!!  - srcft Real to complex fourier transform
!!  - drcft Real to complex fourier transform
!!
!! Program history log:
!! 1998-12-18  Mark Iredell
!!
!! @param[in] imax Integer number of values in the cyclic physical
!! space. See limitations on imax in remarks below.
!! @param[in] incw Integer first dimension of the complex amplitude array.
!! (incw >= imax/2+1).
!! @param[in] incg Integer first dimension of the real value array.
!! (incg >= imax).
!! @param[in] kmax Integer number of transforms to perform.
!! @param[in] w Complex amplitudes on input if idir>0, and on output
!! if idir<0.
!! @param[in] g Real values on input if idir<0, and on output if idir>0.
!! @param[in] idir Integer direction flag. idir>0 to transform from
!! fourier to physical space. idir<0 to transform from physical to
!! fourier space.
!!
!! @note The restrictions on imax are that it must be a multiple
!! of 1 to 25 factors of two, up to 2 factors of three,
!! and up to 1 factor of five, seven and eleven.
!!
!! @author Mark Iredell ORG: W/NMC23 @date 96-02-20
      SUBROUTINE SPFFT1(IMAX,INCW,INCG,KMAX,W,G,IDIR)
        IMPLICIT NONE
        INTEGER,INTENT(IN):: IMAX,INCW,INCG,KMAX,IDIR
        COMPLEX,INTENT(INOUT):: W(INCW,KMAX)
        REAL,INTENT(INOUT):: G(INCG,KMAX)
        REAL:: AUX1(25000+INT(0.82*IMAX))
        REAL:: AUX2(20000+INT(0.57*IMAX))
        INTEGER:: NAUX1,NAUX2
C - - - - - - - - - - - - - - - - - - - - - - - - - - - - - - - - - - -
        NAUX1=25000+INT(0.82*IMAX)
        NAUX2=20000+INT(0.57*IMAX)
C - - - - - - - - - - - - - - - - - - - - - - - - - - - - - - - - - - -
C  FOURIER TO PHYSICAL TRANSFORM.
        SELECT CASE(IDIR)
        CASE(1:)
          SELECT CASE(DIGITS(1.))
          CASE(DIGITS(1._4))
            CALL SCRFT(1,W,INCW,G,INCG,IMAX,KMAX,-1,1.,
     &                 AUX1,NAUX1,AUX2,NAUX2,0.,0)
            CALL SCRFT(0,W,INCW,G,INCG,IMAX,KMAX,-1,1.,
     &                 AUX1,NAUX1,AUX2,NAUX2,0.,0)
          CASE(DIGITS(1._8))
            CALL DCRFT(1,W,INCW,G,INCG,IMAX,KMAX,-1,1.,
     &                 AUX1,NAUX1,AUX2,NAUX2,0.,0)
            CALL DCRFT(0,W,INCW,G,INCG,IMAX,KMAX,-1,1.,
     &                 AUX1,NAUX1,AUX2,NAUX2,0.,0)
          END SELECT
C - - - - - - - - - - - - - - - - - - - - - - - - - - - - - - - - - - -
C  PHYSICAL TO FOURIER TRANSFORM.
        CASE(:-1)
          SELECT CASE(DIGITS(1.))
          CASE(DIGITS(1._4))
            CALL SRCFT(1,G,INCG,W,INCW,IMAX,KMAX,+1,1./IMAX,
     &               AUX1,NAUX1,AUX2,NAUX2,0.,0)
            CALL SRCFT(0,G,INCG,W,INCW,IMAX,KMAX,+1,1./IMAX,
     &               AUX1,NAUX1,AUX2,NAUX2,0.,0)
          CASE(DIGITS(1._8))
            CALL DRCFT(1,G,INCG,W,INCW,IMAX,KMAX,+1,1./IMAX,
     &               AUX1,NAUX1,AUX2,NAUX2,0.,0)
            CALL DRCFT(0,G,INCG,W,INCW,IMAX,KMAX,+1,1./IMAX,
     &               AUX1,NAUX1,AUX2,NAUX2,0.,0)
          END SELECT
        END SELECT
      END SUBROUTINE

!> Read input global 30-arc second orography data.
!!
!! @param[out] glob The orography data.
!! @param[in] itopo Not used.
!! @author Jordan Alpert NOAA/EMC
      subroutine read_g(glob,ITOPO)
      implicit none
<<<<<<< HEAD

      include 'netcdf.inc'

      integer*2, intent(out) :: glob(360*120,180*120)

      integer :: ncid, error, id_var, fsize

      fsize=65536

      error=NF__OPEN("fort.235",NF_NOWRITE,fsize,ncid)
      call netcdf_err(error, 'Open file fort.235' )
      error=nf_inq_varid(ncid, 'topo', id_var)
      call netcdf_err(error, 'Inquire varid of topo')
      error=nf_get_var_int2(ncid, id_var, glob)
      call netcdf_err(error, 'Read topo')
      error = nf_close(ncid)

=======
cc
      integer*2    glob(360*120,180*120)
cc
      integer      ix,jx
      integer      ia,ja
cc
      parameter   (ix=40*120,jx=50*120)
      parameter   (ia=60*120,ja=30*120)
cc
      integer*2    idat(ix,jx)
      integer      itopo
cc
      integer      i,j,inttyp
cc
      real(kind=8) dloin,dlain,rlon,rlat
cc
      open(235, file="./fort.235", access='direct', recl=43200*21600*2)
      read(235,rec=1)glob
      close(235)
cc
>>>>>>> 7addff5a
      print*,' '
      call maxmin     (glob,360*120*180*120,'global0')

      return
      end subroutine read_g

!> Print the maximum, mininum, mean and
!! standard deviation of an array.
!! 
!! @param [in] ia The array to be checked.
!! @param [in] len The number of points to be checked.
!! @param [in] tile A name associated with the array.
!! @author Jordan Alpert NOAA/EMC
      subroutine maxmin(ia,len,tile)
ccmr
      implicit none
ccmr
      integer*2 ia(len)
      character*7 tile
      integer iaamax, iaamin, len, j, m, ja, kount
      integer(8) sum2,std,mean,isum
      integer i_count_notset,kount_9
! --- missing is -9999
c
      isum = 0
      sum2 = 0
      kount = 0
      kount_9 = 0
      iaamax = -9999999
ccmr  iaamin = 1
      iaamin =  9999999
      i_count_notset=0
           do 10 m=1,len
      ja=ia(m)
ccmr  if ( ja .lt. 0 ) print *,' ja < 0:',ja
ccmr  if ( ja .eq. -9999 ) goto 10
      if ( ja .eq. -9999 ) then
           kount_9=kount_9+1
           goto 10
      endif
      if ( ja .eq. -12345 ) i_count_notset=i_count_notset+1
ccmr  if ( ja .eq. 0 ) goto 11
      iaamax = max0( iaamax, ja )
      iaamin = min0( iaamin, ja )
!     iaamax = max0( iaamax, ia(m,j) )
!     iaamin = min0( iaamin, ia(m,j) )
  11  continue
      kount = kount + 1
      isum = isum + ja
ccmr  sum2 = sum2 + ifix( float(ja) * float(ja) )
      sum2 = sum2 + ja*ja
  10  continue
!
      mean = isum/kount
      std = ifix(sqrt(float((sum2/(kount))-mean**2)))
      print*,tile,' max=',iaamax,' min=',iaamin,' sum=',isum,
     &       ' i_count_notset=',i_count_notset
      print*,tile,' mean=',mean,' std.dev=',std,
     &       ' ko9s=',kount,kount_9,kount+kount_9 
      return
      end

!> Print out the maximum and minimum values of
!! an array and their i/j location. Also print out
!! the number of undefined points.
!!
!! @param[in] im The 'i' dimension of the array.
!! @param[in] jm The 'i' dimension of the array.
!! @param[in] a The array to check.
!! @param[in] title Name of the data to be checked.
!! @author Jordan Alpert NOAA/EMC
      SUBROUTINE minmaxj(IM,JM,A,title)
      implicit none

      real(kind=4) A(IM,JM),rmin,rmax,undef
      integer i,j,IM,JM,imax,jmax,imin,jmin,iundef
      character*8 title,chara
      data chara/'        '/
      chara=title
      rmin=1.e+10
      rmax=-rmin
      imax=0
      imin=0
      jmax=0
      jmin=0
      iundef=0
      undef=-9999.
csela....................................................
csela if(rmin.eq.1.e+10)return
csela....................................................
      DO j=1,JM
      DO i=1,IM
        if(A(i,j).ge.rmax)then
                        rmax=A(i,j)
                       imax=i
                       jmax=j
        endif
         if(A(i,j).le.rmin)then
            if ( A(i,j) .eq. undef ) then
                iundef = iundef + 1
            else
                        rmin=A(i,j)
                       imin=i
                       jmin=j
            endif
        endif
      ENDDO
      ENDDO
      write(6,150)chara,rmin,imin,jmin,rmax,imax,jmax,iundef
150   format(1x,a8,2x,'rmin=',e13.4,2i6,2x,'rmax=',e13.4,3i6)
C
      RETURN
      END
      
!> Convert from latitude and longitude to x,y,z coordinates.
!!
!! @param[in] siz Number of points to convert.
!! @param[in] lon Longitude of points to convert.
!! @param[in] lat Latitude of points to convert.
!! @param[out] x 'x' coordinate of the converted points.
!! @param[out] y 'y' coordinate of the converted points.
!! @param[out] z 'z' coordinate of the converted points.
!! @author GFDL programmer
      subroutine latlon2xyz(siz,lon, lat, x, y, z)
      implicit none
      integer, intent(in) :: siz
      real, intent(in) :: lon(siz), lat(siz)
      real, intent(out) :: x(siz), y(siz), z(siz)
      
      integer n

      do n = 1, siz
        x(n) = cos(lat(n))*cos(lon(n))
        y(n) = cos(lat(n))*sin(lon(n))
        z(n) = sin(lat(n))
      enddo
      end

!> Compute spherical angle.
!!
!! @param[in] v1 Vector 1.
!! @param[in] v2 Vector 2.
!! @param[in] v3 Vector 3.
!! @return spherical_angle Spherical Angle.
!! @author GFDL programmer
      FUNCTION spherical_angle(v1, v2, v3)
        implicit none
        real, parameter :: EPSLN30 = 1.e-30
        real, parameter :: PI=3.1415926535897931
        real v1(3), v2(3), v3(3)
        real  spherical_angle
 
        real px, py, pz, qx, qy, qz, ddd;
  
        ! vector product between v1 and v2 
        px = v1(2)*v2(3) - v1(3)*v2(2)
        py = v1(3)*v2(1) - v1(1)*v2(3)
        pz = v1(1)*v2(2) - v1(2)*v2(1)
        ! vector product between v1 and v3 
        qx = v1(2)*v3(3) - v1(3)*v3(2);
        qy = v1(3)*v3(1) - v1(1)*v3(3);
        qz = v1(1)*v3(2) - v1(2)*v3(1);

        ddd = (px*px+py*py+pz*pz)*(qx*qx+qy*qy+qz*qz);
        if ( ddd <= 0.0 ) then
          spherical_angle = 0. 
        else 
          ddd = (px*qx+py*qy+pz*qz) / sqrt(ddd);
          if( abs(ddd-1) < EPSLN30 ) ddd = 1;
          if( abs(ddd+1) < EPSLN30 ) ddd = -1;
          if ( ddd>1. .or. ddd<-1. ) then
            !FIX to correctly handle co-linear points (angle near pi or 0) */
            if (ddd < 0.) then
              spherical_angle = PI
            else
              spherical_angle = 0.
            endif
          else
            spherical_angle = acos( ddd )
          endif
        endif  

        return
      END  
      
!> Check if a point is inside a polygon.
!!
!! @param[in] lon1 Longitude of the point to check.
!! @param[in] lat1 Latitude of the point to check.
!! @param[in] npts Number of polygon vertices.
!! @param[in] lon2 Longitude of the polygon vertices.
!! @param[in] lat2 Latitude of the polygon vertices.
!! @return inside_a_polygon When true, point is within
!! the polygon.
!! @author GFDL programmer
      FUNCTION inside_a_polygon(lon1, lat1, npts, lon2, lat2)
        implicit none
        real, parameter :: EPSLN10 = 1.e-10
        real, parameter :: EPSLN8 = 1.e-8
        real, parameter :: PI=3.1415926535897931
        real, parameter :: RANGE_CHECK_CRITERIA=0.05
        real :: anglesum, angle, spherical_angle
        integer i, ip1
        real lon1, lat1
        integer npts
        real lon2(npts), lat2(npts)
        real x2(npts), y2(npts), z2(npts)
        real lon1_1d(1), lat1_1d(1)
        real x1(1), y1(1), z1(1)
        real pnt0(3),pnt1(3),pnt2(3)
        logical inside_a_polygon
        real max_x2,min_x2,max_y2,min_y2,max_z2,min_z2
        !first convert to cartesian grid */
        call latlon2xyz(npts,lon2, lat2, x2, y2, z2);
        lon1_1d(1) = lon1
        lat1_1d(1) = lat1
        call latlon2xyz(1,lon1_1d, lat1_1d, x1, y1, z1);
        inside_a_polygon = .false.
        max_x2 = maxval(x2)
        if( x1(1) > max_x2+RANGE_CHECK_CRITERIA ) return
        min_x2 = minval(x2)
        if( x1(1)+RANGE_CHECK_CRITERIA < min_x2 ) return
        max_y2 = maxval(y2)
        if( y1(1) > max_y2+RANGE_CHECK_CRITERIA ) return
        min_y2 = minval(y2)
        if( y1(1)+RANGE_CHECK_CRITERIA < min_y2 ) return
        max_z2 = maxval(z2)
        if( z1(1) > max_z2+RANGE_CHECK_CRITERIA ) return
        min_z2 = minval(z2)
        if( z1(1)+RANGE_CHECK_CRITERIA < min_z2 ) return

        pnt0(1) = x1(1)
        pnt0(2) = y1(1)
        pnt0(3) = z1(1)
        
        anglesum = 0;
        do i = 1, npts
           if(abs(x1(1)-x2(i)) < EPSLN10 .and.
     &          abs(y1(1)-y2(i)) < EPSLN10 .and.
     &         abs(z1(1)-z2(i)) < EPSLN10 ) then ! same as the corner point
              inside_a_polygon = .true.
              return
           endif
           ip1 = i+1
           if(ip1>npts) ip1 = 1
           pnt1(1) = x2(i)
           pnt1(2) = y2(i)
           pnt1(3) = z2(i)
           pnt2(1) = x2(ip1)
           pnt2(2) = y2(ip1)
           pnt2(3) = z2(ip1)

           angle = spherical_angle(pnt0, pnt2, pnt1);
!           anglesum = anglesum + spherical_angle(pnt0, pnt2, pnt1);
           anglesum = anglesum + angle
        enddo

        if(abs(anglesum-2*PI) < EPSLN8) then
           inside_a_polygon = .true.
        else
           inside_a_polygon = .false.
        endif

        return
        
      end

!> Count the number of high-resolution orography points that
!! are higher than the model grid box average orography height.
!!
!! @param[in] lon1 Longitude of corner point 1 of the model 
!! grid box.
!! @param[in] lat1 Latitude of corner point 1 of the model
!! grid box.
!! @param[in] lon2 Longitude of corner point 2 of the model
!! grid box.
!! @param[in] lat2 Latitude of corner point 2 of the model
!! grid box.
!! @param[in] imn 'i' dimension of the high-resolution orography
!! data.
!! @param[in] jmn 'j' dimension of the high-resolution orography
!! data.
!! @param[in] glat Latitude of each row of the high-resolution
!! orography data.
!! @param[in] zavg The high-resolution orography.
!! @param[in] zslm  The high-resolution land mask.
!! @param[in] delxn Resolution of the high-res orography data.
!! @return get_xnsum The number of high-res points above the
!! mean orography.
!! @author GFDL Programmer
      function get_xnsum(lon1,lat1,lon2,lat2,IMN,JMN,
     &                   glat,zavg,zslm,delxn)
        implicit none

        real get_xnsum
        logical verbose
        real, intent(in) :: lon1,lat1,lon2,lat2,delxn
        integer, intent(in) ::  IMN,JMN
        real, intent(in) :: glat(JMN)
        integer, intent(in) ::  zavg(IMN,JMN),zslm(IMN,JMN)
        integer i, j, ist, ien, jst, jen, i1
        real    oro, HEIGHT
        real    xland,xwatr,xl1,xs1,slm,xnsum
        !---figure out ist,ien,jst,jen
        do j = 1, JMN
           if( GLAT(J) .GT. lat1 ) then
              jst = j
              exit
           endif
        enddo
        do j = 1, JMN
           if( GLAT(J) .GT. lat2 ) then
              jen = j
              exit
           endif
        enddo

        
        ist = lon1/delxn + 1
        ien = lon2/delxn
        if(ist .le.0) ist = ist + IMN
        if(ien < ist) ien = ien + IMN
!        if(verbose) print*, "ist,ien=",ist,ien,jst,jen

        !--- compute average oro
          oro = 0.0
          xnsum = 0
          xland = 0
          xwatr = 0
          xl1 = 0
          xs1 = 0
          do j = jst,jen
             do i1 = 1, ien - ist + 1
                i = ist + i1 -1
                if( i .LE. 0) i = i + imn
                if( i .GT. IMN) i = i - imn
                XLAND = XLAND + FLOAT(ZSLM(I,J))
                XWATR = XWATR + FLOAT(1-ZSLM(I,J))
                XNSUM = XNSUM + 1.
                HEIGHT = FLOAT(ZAVG(I,J)) 
                IF(HEIGHT.LT.-990.) HEIGHT = 0.0
                XL1 = XL1 + HEIGHT * FLOAT(ZSLM(I,J))
                XS1 = XS1 + HEIGHT * FLOAT(1-ZSLM(I,J))
             enddo
          enddo
          if( XNSUM > 1.) THEN
             SLM = FLOAT(NINT(XLAND/XNSUM))
               IF(SLM.NE.0.) THEN
                  ORO= XL1 / XLAND
               ELSE
                  ORO = XS1 / XWATR
               ENDIF
          ENDIF
          
         get_xnsum = 0
         do j = jst, jen
            do i1= 1, ien-ist+1
               i = ist + i1 -1
               if( i .LE. 0) i = i + imn
               if( i .GT. IMN) i = i - imn
               HEIGHT = FLOAT(ZAVG(I,J))
               IF(HEIGHT.LT.-990.) HEIGHT = 0.0
               IF ( HEIGHT .gt. ORO ) get_xnsum = get_xnsum + 1
            enddo       
         enddo
!         if(verbose) print*, "get_xnsum=", get_xnsum, oro
         
      end function get_xnsum  
      
!> Count the number of high-resolution orography points that
!! are higher than a critical value inside a model grid box
!! (or a portion of a model grid box). The critical value is a 
!! function of the standard deviation of orography.
!!
!! @param[in] lon1 Longitude of corner point 1 of the model 
!! grid box.
!! @param[in] lat1 Latitude of corner point 1 of the model
!! grid box.
!! @param[in] lon2 Longitude of corner point 2 of the model
!! grid box.
!! @param[in] lat2 Latitude of corner point 2 of the model
!! grid box.
!! @param[in] imn 'i' dimension of the high-resolution orography
!! data.
!! @param[in] jmn 'j' dimension of the high-resolution orography
!! data.
!! @param[in] glat Latitude of each row of the high-resolution
!! orography data.
!! @param[in] zavg The high-resolution orography.
!! @param[in] delxn Resolution of the high-res orography data.
!! @param[out] xnsum1 The number of high-resolution orography
!! above the critical value inside a model grid box.
!! @param[out] xnsum2 The number of high-resolution orography
!! points inside a model grid box.
!! @param[out] hc Critical height.
!! @author GFDL Programmer
      subroutine get_xnsum2(lon1,lat1,lon2,lat2,IMN,JMN,
     &                   glat,zavg,delxn,xnsum1,xnsum2,HC)
        implicit none

        real, intent(out) :: xnsum1,xnsum2,HC
        logical verbose
        real lon1,lat1,lon2,lat2,oro,delxn
        integer IMN,JMN
        real    glat(JMN)
        integer zavg(IMN,JMN)
        integer i, j, ist, ien, jst, jen, i1
        real    HEIGHT, var
        real    XW1,XW2,slm,xnsum
        !---figure out ist,ien,jst,jen
        do j = 1, JMN
           if( GLAT(J) .GT. lat1 ) then
              jst = j
              exit
           endif
        enddo
        do j = 1, JMN
           if( GLAT(J) .GT. lat2 ) then
              jen = j
              exit
           endif
        enddo

        
        ist = lon1/delxn + 1
        ien = lon2/delxn
        if(ist .le.0) ist = ist + IMN
        if(ien < ist) ien = ien + IMN
!        if(verbose) print*, "ist,ien=",ist,ien,jst,jen

        !--- compute average oro
          xnsum = 0
          XW1 = 0
          XW2 = 0
          do j = jst,jen
             do i1 = 1, ien - ist + 1
                i = ist + i1 -1
                if( i .LE. 0) i = i + imn
                if( i .GT. IMN) i = i - imn
                XNSUM = XNSUM + 1.
                HEIGHT = FLOAT(ZAVG(I,J)) 
                IF(HEIGHT.LT.-990.) HEIGHT = 0.0
                XW1 = XW1 + HEIGHT
                XW2 = XW2 + HEIGHT ** 2
             enddo
          enddo
          var = SQRT(MAX(XW2/XNSUM-(XW1/XNSUM)**2,0.))
          HC = 1116.2 - 0.878 * VAR
         xnsum1 = 0
         xnsum2 = 0
         do j = jst, jen
            do i1= 1, ien-ist+1
               i = ist + i1 -1
               if( i .LE. 0) i = i + imn
               if( i .GT. IMN) i = i - imn
               HEIGHT = FLOAT(ZAVG(I,J))
               IF ( HEIGHT .gt. HC ) xnsum1 = xnsum1 + 1
                xnsum2 = xnsum2 + 1
            enddo       
         enddo
         
      end subroutine get_xnsum2 

!> Count the number of high-resolution orography points that
!! are higher than a critical value inside a model grid box
!! (or a portion of a model grid box). Unlike routine
!! get_xnsum2(), this routine does not compute the critical
!! value. Rather, it is passed in.
!!
!! @param[in] lon1 Longitude of corner point 1 of the model 
!! grid box.
!! @param[in] lat1 Latitude of corner point 1 of the model
!! grid box.
!! @param[in] lon2 Longitude of corner point 2 of the model
!! grid box.
!! @param[in] lat2 Latitude of corner point 2 of the model
!! grid box.
!! @param[in] imn 'i' dimension of the high-resolution orography
!! data.
!! @param[in] jmn 'j' dimension of the high-resolution orography
!! data.
!! @param[in] glat Latitude of each row of the high-resolution
!! orography data.
!! @param[in] zavg The high-resolution orography.
!! @param[in] delxn Resolution of the high-res orography data.
!! @param[out] xnsum1 The number of high-resolution orography
!! above the critical value inside a model grid box.
!! @param[out] xnsum2 The number of high-resolution orography
!! points inside a model grid box.
!! @param[in] hc Critical height.
!! @author GFDL Programmer
      subroutine get_xnsum3(lon1,lat1,lon2,lat2,IMN,JMN,
     &                   glat,zavg,delxn,xnsum1,xnsum2,HC)
        implicit none

        real, intent(out) :: xnsum1,xnsum2
        real lon1,lat1,lon2,lat2,oro,delxn
        integer IMN,JMN
        real    glat(JMN)
        integer zavg(IMN,JMN)
        integer i, j, ist, ien, jst, jen, i1
        real    HEIGHT, HC
        real    XW1,XW2,slm,xnsum
        !---figure out ist,ien,jst,jen
        ! if lat1 or lat 2 is 90 degree. set jst = JMN
        jst = JMN
        jen = JMN
        do j = 1, JMN
           if( GLAT(J) .GT. lat1 ) then
              jst = j
              exit
           endif
        enddo
        do j = 1, JMN
           if( GLAT(J) .GT. lat2 ) then
              jen = j
              exit
           endif
        enddo

        
        ist = lon1/delxn + 1
        ien = lon2/delxn
        if(ist .le.0) ist = ist + IMN
        if(ien < ist) ien = ien + IMN
!        if(verbose) print*, "ist,ien=",ist,ien,jst,jen

         xnsum1 = 0
         xnsum2 = 0
         do j = jst, jen
            do i1= 1, ien-ist+1
               i = ist + i1 -1
               if( i .LE. 0) i = i + imn
               if( i .GT. IMN) i = i - imn
               HEIGHT = FLOAT(ZAVG(I,J))
               IF ( HEIGHT .gt. HC ) xnsum1 = xnsum1 + 1
                xnsum2 = xnsum2 + 1
            enddo       
         enddo
         
      end subroutine get_xnsum3
      
!> Report NaNS and NaNQ within an address range for
!! 8-byte real words.
!!
!! This routine prints a single line for each call
!! and prints a message and returns to the caller on 
!! detection of the FIRST NaN in the range.  If no NaN values
!! are found it returns silently.
!!
!! @param[in] A Real*8 variable or array
!! @param[in] L Number of words to scan (length of array)
!! @param[in] C Distinctive message set in caller to indicate where
!! the routine was called.
!! @author Jordan Alpert NOAA/EMC
      subroutine nanc(a,l,c)
      integer inan1,inan2,inan3,inan4,inaq1,inaq2,inaq3,inaq4
       real word
       integer itest
       equivalence (itest,word)
c
c signaling NaN
      data inan1/x'7F800001'/
      data inan2/x'7FBFFFFF'/
      data inan3/x'FF800001'/
      data inan4/x'FFBFFFFF'/
c
c  quiet NaN
c
      data inaq1/x'7FC00000'/
      data inaq2/x'7FFFFFFF'/
      data inaq3/x'FFC00000'/
      data inaq4/x'FFFFFFFF'/
c
      real(kind=8)a(l),rtc,t1,t2
      character*24 cn
      character*(*) c
c     t1=rtc()
cgwv        print *, ' nanc call ',c
      do k=1,l
      word=a(k)
       if( (itest  .GE. inan1 .AND. itest .LE. inan2) .OR.
     *      (itest  .GE. inan3 .AND. itest .LE. inan4) ) then
       print *,' NaNs detected at  word',k,' ',c
       return
         endif
        if( (itest  .GE. inaq1 .AND. itest .LE. inaq2) .OR.
     *      (itest  .GE. inaq3 .AND. itest .LE. inaq4) ) then
       print *,' NaNq detected at  word',k,' ',c
         return
           endif

 101  format(e20.10)
      end do
c     t2=rtc()
cgwv      print 102,l,t2-t1,c
 102  format(' time to check ',i9,' words is ',f10.4,' ',a24)
      return
       end

!> Get the date/time for the system clock.
!!
!! @author Mark Iredell
!! @return timef
      real function timef()
      character(8) :: date
      character(10) :: time
      character(5) :: zone
      integer,dimension(8) :: values
      integer :: total
      real :: elapsed
      call date_and_time(date,time,zone,values)
      total=(3600*values(5))+(60*values(6))
     *      +values(7)
      elapsed=float(total) + (1.0e-3*float(values(8)))
      timef=elapsed
      return
      end<|MERGE_RESOLUTION|>--- conflicted
+++ resolved
@@ -50,15 +50,7 @@
 C>                  AND FIRST AND SECOND FILTER PARAMETERS (NF0,NF1).
 C>                  RESPECTIVELY READ IN FREE FORMAT.
 C>  -   UNIT235    - GTOPO 30" AVR for ZAVG elevation
-<<<<<<< HEAD
 C>  -   NCID       - 30" UMD land cover mask.
-=======
-C>  -   UNIT10     - 30" UMD land (lake) cover mask  see MSKSRC switch
-C>  -  XUNIT11     - GTOPO AVR
-C>  -  XUNIT12     - GTOPO STD DEV
-C>  -  XUNIT13     - GTOPO MAX
-C>  -   UNIT14     - GTOPO SLM (10' NAVY if switched to get lakes 
->>>>>>> 7addff5a
 C>  -   UNIT15     - GICE Grumbine 30" RAMP Antarctica orog IMNx3616
 C>  -   UNIT25     - Ocean land-sea mask on gaussian grid         
 C>
@@ -279,14 +271,9 @@
 !
 !  SET CONSTANTS AND ZERO FIELDS
 !
-<<<<<<< HEAD
-=======
       DEGRAD = 180./PI
       SPECTR = NM .GT. 0     ! if NM <=0 grid is assumed lat/lon
       FILTER = .TRUE.        ! Spectr Filter defaults true and set by NF1 & NF0
-!     MSKSRC = 0             ! MSKSRC=0 navy 10 lake msk, 1 UMD 30, -1 no lakes
-      MSKSRC = 1             ! MSKSRC=0 navy 10 lake msk, 1 UMD 30, -1 no lakes
->>>>>>> 7addff5a
       REVLAT = BLAT .LT. 0   ! Reverse latitude/longitude for output
       ITOPO  = 1             ! topo 30" read, otherwise tiles (opt offline)
       MSKOCN = 1             ! Ocean land sea mask =1, =0 if not present
@@ -319,11 +306,7 @@
 C- READ_G for global 30" terrain 
 C
        print *,' About to call read_g, ITOPO=',ITOPO
-<<<<<<< HEAD
        if ( ITOPO .ne. 0 ) call read_g(glob)
-=======
-          if ( ITOPO .ne. 0 ) call read_g(glob,ITOPO)
->>>>>>> 7addff5a
 ! --- transpose even though glob 30" is from S to N and NCEP std is N to S
        do j=1,jmn/2
        do I=1,imn
@@ -4334,9 +4317,8 @@
 !! @param[out] glob The orography data.
 !! @param[in] itopo Not used.
 !! @author Jordan Alpert NOAA/EMC
-      subroutine read_g(glob,ITOPO)
+      subroutine read_g(glob)
       implicit none
-<<<<<<< HEAD
 
       include 'netcdf.inc'
 
@@ -4354,28 +4336,6 @@
       call netcdf_err(error, 'Read topo')
       error = nf_close(ncid)
 
-=======
-cc
-      integer*2    glob(360*120,180*120)
-cc
-      integer      ix,jx
-      integer      ia,ja
-cc
-      parameter   (ix=40*120,jx=50*120)
-      parameter   (ia=60*120,ja=30*120)
-cc
-      integer*2    idat(ix,jx)
-      integer      itopo
-cc
-      integer      i,j,inttyp
-cc
-      real(kind=8) dloin,dlain,rlon,rlat
-cc
-      open(235, file="./fort.235", access='direct', recl=43200*21600*2)
-      read(235,rec=1)glob
-      close(235)
-cc
->>>>>>> 7addff5a
       print*,' '
       call maxmin     (glob,360*120*180*120,'global0')
 
