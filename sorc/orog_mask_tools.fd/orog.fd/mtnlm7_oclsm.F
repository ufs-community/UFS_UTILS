C> @file
C> Terrain maker for global spectral model.
C> @author Mark Iredell @date 92-04-16
  
C> This program creates 7 terrain-related files computed from the
C> GMTED2010 terrain dataset. The model physics grid parameters and
C> spectral truncation and filter parameters are read by this program as
C> input.
C>      
C> The 7 files produced are:
C> 1. sea-land mask on model physics grid
C> 2. gridded orography on model physics grid
C> 3. mountain std dev on model physics grid
C> 4. spectral orography in spectral domain
C> 5. unfiltered gridded orography on model physics grid
C> 6. grib sea-land mask on model physics grid
C> 7. grib gridded orography on model physics grid
C>
C> The orography is only filtered for wavenumbers greater than nf0. For
C> wavenumbers n between nf0 and nf1, the orography is filtered by the
C> factor 1-((n-nf0)/(nf1-nf0))**2. The filtered orography will not have
C> information beyond wavenumber nf1.
C>
C> PROGRAM HISTORY LOG:
C> -  92-04-16  IREDELL
C> -  98-02-02  IREDELL  FILTER
C> -  98-05-31  HONG Modified for subgrid orography used in Kim's scheme
C> -  98-12-31  HONG Modified for high-resolution GTOPO orography
C> -  99-05-31  HONG Modified for getting OL4 (mountain fraction)
C>  - 00-02-10  Moorthi's modifications
C> -  00-04-11  HONG Modified for reduced grids
C> -  00-04-12  Iredell Modified for reduced grids
C> -  02-01-07  (*j*) modified for principal axes of orography
C>             There are now 14 files, 4 additional for lm mb
C>  - 04-04-04  (*j*) re-Test on IST/ilen calc for sea-land mask(*j*)
C>  - 04-09-04   minus sign here in MAKEOA IST and IEN as in MAKEMT!
C>  - 05-09-05   if test on HK and HLPRIM for GAMMA SQRT
C>  - 07-08-07   replace 8' with 30" incl GICE, conintue w/ S-Y. lake slm
C>  - 08-08-07  All input 30", UMD option, and filter as described below
C> Quadratic filter applied by default.
C> NF0 is normally set to an even value beyond the previous truncation, 
C> for example, for jcap=382, NF0=254+2
C> NF1 is set as jcap+2 (and/or nearest even), eg., for t382, NF1=382+2=384
C> if no filter is desired then NF1=NF0=0 and ORF=ORO
C> but if no filter but spectral to grid (with gibbs) then NF1=jcap+2, and NF1=jcap+1
C>       
C>   INPUT FILES:
C>  -   UNIT5      - PHYSICS LONGITUDES (IM), PHYSICS LATITUDES (JM),
C>                  SPECTRAL TRUNCATION (NM), RHOMBOIDAL FLAG (NR),
C>                  AND FIRST AND SECOND FILTER PARAMETERS (NF0,NF1).
C>                  RESPECTIVELY READ IN FREE FORMAT.
C>  -   NCID       - GMTED2010 USGS orography (NetCDF)
C>  -   NCID       - 30" UMD land cover mask. (NetCDF)
C>  -   NCID       - GICE Grumbine 30" RAMP Antarctica orog IMNx3601. (NetCDF)
C>  -   UNIT25     - Ocean land-sea mask on gaussian grid         
C>
C>   OUTPUT FILES:
C>  -   UNIT51     - SEA-LAND MASK (IM,JM)
C>  -   UNIT52     - GRIDDED OROGRAPHY (IM,JM)
C>  -   UNIT54     - SPECTRAL OROGRAPHY ((NM+1)*((NR+1)*NM+2))
C>  -   UNIT55     - UNFILTERED GRIDDED OROGRAPHY (IM,JM)
C>  -   UNIT57     - GRIB GRIDDED OROGRAPHY (IM,JM)
C>
C>   SUBPROGRAMS CALLED:
C>  -   UNIQUE:
C>  -   TERSUB     - MAIN SUBPROGRAM
C>  -   SPLAT      - COMPUTE GAUSSIAN LATITUDES OR EQUALLY-SPACED LATITUDES
C>  -   LIBRARY:
C>  -   SPTEZ      - SPHERICAL TRANSFORM
C>  -   GBYTES     - UNPACK BITS
C>
C> @return 0 for success, error code otherwise.
      include 'netcdf.inc'
      logical fexist, opened
      integer fsize, ncid, error, id_dim, nx, ny
      character(len=256) :: OUTGRID = "none"
      character(len=256) :: INPUTOROG = "none"
      character(len=256) :: merge_file = "none"
      logical :: mask_only = .false.
      integer :: MTNRES,IM,JM,NM,NR,NF0,NF1,EFAC,NW
      fsize=65536
      READ(5,*) OUTGRID
      READ(5,*) mask_only
      READ(5,*) merge_file
      NM=0
      NF0=0             
      NF1=0              
      EFAC=0
      NR=0
      print*, "INPUTOROG= ", trim(INPUTOROG)
      print*, "MASK_ONLY", mask_only
      print*, "MERGE_FILE ", trim(merge_file)
! --- MTNRES defines the input (highest) elev resolution
! --- =1 is topo30 30" in units of 1/2 minute.
!     so MTNRES for old values must be *2.
!     =16 is now Song Yu's 8' orog the old ops standard
! --- other possibilities are =8 for 4' and =4 for 2' see
!     HJ for T1000 test. Must set to 1 for now.
      MTNRES=1
      print*, MTNRES,NM,NR,NF0,NF1,EFAC
      NW=(NM+1)*((NR+1)*NM+2)
      IMN = 360*120/MTNRES
      JMN = 180*120/MTNRES
      print *, ' Starting terr12 mtnlm7_slm30.f  IMN,JMN:',IMN,JMN

! --- read the grid resolution from OUTGRID.
      inquire(file=trim(OUTGRID), exist=fexist)
      if(.not. fexist) then
        print*, "FATAL ERROR: file "//trim(OUTGRID)
        print*, " does not exist."
        CALL ERREXIT(4)
      endif
      do ncid = 103, 512
         inquire( ncid,OPENED=opened )
         if( .NOT.opened )exit
      end do

      print*, "READ outgrid=", trim(outgrid)
      error=NF__OPEN(trim(OUTGRID),NF_NOWRITE,fsize,ncid)
      call netcdf_err(error, 'Open file '//trim(OUTGRID) )
      error=nf_inq_dimid(ncid, 'nx', id_dim)
      call netcdf_err(error, 'inquire dimension nx from file '//
     &                   trim(OUTGRID) )
      error=nf_inq_dimlen(ncid,id_dim,nx)
      call netcdf_err(error, 'inquire dimension nx length '//
     &       'from file '//trim(OUTGRID) )
         
      error=nf_inq_dimid(ncid, 'ny', id_dim)
      call netcdf_err(error, 'inquire dimension ny from file '//
     &                   trim(OUTGRID) )
      error=nf_inq_dimlen(ncid,id_dim,ny)
      call netcdf_err(error, 'inquire dimension ny length '//
     &       'from file '//trim(OUTGRID) )
      IM = nx/2
      JM = ny/2
      print*, "nx, ny, im, jm = ", nx, ny, im, jm
      error=nf_close(ncid)
      call netcdf_err(error, 'close file '//trim(OUTGRID) )
         
      CALL TERSUB(IMN,JMN,IM,JM,NM,NR,NF0,NF1,NW,EFAC,
     &            OUTGRID,INPUTOROG,MASK_ONLY,MERGE_FILE)
      STOP
      END

!> Driver routine to compute terrain.
!!
!! @param[in] IMN "i" dimension of the input terrain dataset.
!! @param[in] JMN "j" dimension of the input terrain dataset.
!! @param[in] IM "i" dimension of the model grid tile.
!! @param[in] JM "j" dimension of the model grid tile.
!! @param[in] NM Spectral truncation.
!! @param[in] NR Rhomboidal flag.
!! @param[in] NF0 First order spectral filter parameters.
!! @param[in] NF1 Second order spectral filter parameters.
!! @param[in] NW Number of waves.
!! @param[in] EFAC Factor to adjust orography by its variance.
!! @param[in] OUTGRID The 'grid' file for the model tile.
!! @param[in] INPUTOROG Input orography/GWD file on gaussian
!! grid. When specified, will be interpolated to model tile.
!! When not specified, program will create fields from
!! raw high-resolution topography data.
!! @param[in] MASK_ONLY Flag to generate the Land Mask only
!! @param[in] MERGE_FILE Ocean merge file 
!! @author Jordan Alpert NOAA/EMC
      SUBROUTINE TERSUB(IMN,JMN,IM,JM,NM,NR,NF0,NF1,NW,EFAC,
     &     OUTGRID,INPUTOROG,MASK_ONLY,MERGE_FILE)
      implicit none
      include 'netcdf.inc'
C
      integer                      :: IMN,JMN,IM,JM,NM,NR,NF0,NF1,NW
      character(len=*), intent(in) :: OUTGRID
      character(len=*), intent(in) :: INPUTOROG
      character(len=*), intent(in) :: MERGE_FILE

      logical, intent(in) :: mask_only

      real, parameter :: MISSING_VALUE=-9999.
      real, PARAMETER :: PI=3.1415926535897931
      integer, PARAMETER :: NMT=14

      integer :: efac,zsave1,zsave2
      integer :: mskocn,notocn
      integer :: i,j,nx,ny,ncid,js,jn,iw,ie,k,it,jt,error,id_dim
      integer :: id_var,nx_in,ny_in,fsize,wgta,IN,INW,INE,IS,ISW,ISE
      integer :: M,N,IMT,IRET,ios,latg2,istat,itest,jtest
      integer :: i_south_pole,j_south_pole,i_north_pole,j_north_pole
      integer :: maxc3,maxc4,maxc5,maxc6,maxc7,maxc8
      integer(1) :: i3save
      integer(2) :: i2save

      integer, allocatable :: JST(:),JEN(:),numi(:)
      integer, allocatable :: lonsperlat(:)

      integer, allocatable :: IST(:,:),IEN(:,:),ZSLMX(:,:)
      integer, allocatable :: ZAVG(:,:),ZSLM(:,:)
      integer(1), allocatable :: UMD(:,:)
      integer(2), allocatable :: glob(:,:)

      integer, allocatable :: IWORK(:,:,:)

      real :: DEGRAD,maxlat, minlat,timef,tbeg,tend,tbeg1
      real :: PHI,DELXN,RS,RN,slma,oroa,vara,var4a,xn,XS,FFF,WWW
      real :: sumdif,avedif

      real, allocatable :: COSCLT(:),WGTCLT(:),RCLT(:),XLAT(:),DIFFX(:)
      real, allocatable :: XLON(:),ORS(:),oaa(:),ola(:),GLAT(:)

      real, allocatable :: GEOLON(:,:),GEOLON_C(:,:),DX(:,:)
      real, allocatable :: GEOLAT(:,:),GEOLAT_C(:,:),DY(:,:)
      real, allocatable :: SLM(:,:),ORO(:,:),VAR(:,:),ORF(:,:)
      real, allocatable :: land_frac(:,:),lake_frac(:,:)
      real, allocatable :: THETA(:,:),GAMMA(:,:),SIGMA(:,:),ELVMAX(:,:)
      real, allocatable :: VAR4(:,:),SLMI(:,:)
      real, allocatable :: WORK1(:,:),WORK2(:,:),WORK3(:,:),WORK4(:,:)
      real, allocatable :: WORK5(:,:),WORK6(:,:)
      real, allocatable :: tmpvar(:,:)
      real, allocatable :: slm_in(:,:), lon_in(:,:), lat_in(:,:)
      real(4), allocatable::  GICE(:,:),OCLSM(:,:)

      real, allocatable :: OA(:,:,:),OL(:,:,:),HPRIME(:,:,:)
      real, allocatable :: oa_in(:,:,:), ol_in(:,:,:)


      complex :: ffj(im/2+1)

<<<<<<< HEAD
      logical :: grid_from_file,fexist,opened
      logical :: SPECTR, REVLAT, FILTER
=======
      logical :: grid_from_file,output_binary,fexist,opened
      logical :: SPECTR, FILTER
>>>>>>> 70346288

      logical :: is_south_pole(IM,JM), is_north_pole(IM,JM)
      logical :: LB(IM*JM)

      tbeg1=timef()
      tbeg=timef()
      fsize = 65536
! integers
      allocate (JST(JM),JEN(JM),numi(jm))
      allocate (lonsperlat(jm/2))
      allocate (IST(IM,jm),IEN(IM,jm),ZSLMX(2700,1350))
      allocate (glob(IMN,JMN))

! reals
      allocate (COSCLT(JM),WGTCLT(JM),RCLT(JM),XLAT(JM),DIFFX(JM/2))
      allocate (XLON(IM),ORS(NW),oaa(4),ola(4),GLAT(JMN))

      allocate (ZAVG(IMN,JMN))
      allocate (ZSLM(IMN,JMN))
      allocate (UMD(IMN,JMN))

!
!  SET CONSTANTS AND ZERO FIELDS
!
      DEGRAD = 180./PI
      SPECTR = NM .GT. 0     ! if NM <=0 grid is assumed lat/lon
      FILTER = .TRUE.        ! Spectr Filter defaults true and set by NF1 & NF0
      MSKOCN = 1             ! Ocean land sea mask =1, =0 if not present
      NOTOCN = 1             ! =1 Ocean lsm input reverse: Ocean=1, land=0 
! --- The LSM Gaussian file from the ocean model sometimes arrives with 
! --- 0=Ocean and 1=Land or it arrives with 1=Ocean and 0=land without 
! --- metadata to distinguish its disposition.  The AI below mitigates this.

      print *,' In TERSUB'
                      if (mskocn .eq. 1)then
      print *,' Ocean Model LSM Present and '
      print *, ' Overrides OCEAN POINTS in LSM: mskocn=',mskocn
                    if (notocn .eq. 1)then
      print *,' Ocean LSM Reversed:  NOTOCN=',notocn
                    endif
                      endif

      print *,' Attempt to open/read UMD 30sec slmsk.'

      error=NF__OPEN("./landcover.umd.30s.nc",NF_NOWRITE,fsize,ncid)
      call netcdf_err(error, 'Open file landcover.umd.30s.nc' )
      error=nf_inq_varid(ncid, 'land_mask', id_var)
      call netcdf_err(error, 'Inquire varid of land_mask')
      error=nf_get_var_int1(ncid, id_var, UMD)
      call netcdf_err(error, 'Inquire data of land_mask')
      error = nf_close(ncid)

      print *,' UMD lake, UMD(50,50)=',UMD(50,50)
C
C- READ_G for global 30" terrain 
C
       print *,' Call read_g to read global topography'
       call read_g(glob)
! --- transpose even though glob 30" is from S to N and NCEP std is N to S
       do j=1,jmn/2
       do I=1,imn
        jt=jmn - j + 1
        i2save = glob(I,j)
        glob(I,j)=glob(I,jt)
        glob(I,jt) = i2save
       enddo
       enddo 
! --- transpose glob as USGS 30" is from dateline and NCEP std is 0
       do j=1,jmn
       do I=1,imn/2
        it=imn/2 + i 
        i2save = glob(i,J)
        glob(i,J)=glob(it,J)
        glob(it,J) = i2save
       enddo
       enddo 
       print *,' After read_g, glob(500,500)=',glob(500,500)
!

!  --- IMN,JMN
      print*, ' IM, JM, NM, NR, NF0, NF1, EFAC'
      print*, IM,JM,NM,NR,NF0,NF1,EFAC
       print *,'  imn,jmn,glob(imn,jmn)=',imn,jmn,glob(imn,jmn)
       print *,' UBOUND ZAVG=',UBOUND(ZAVG)
       print *,' UBOUND glob=',UBOUND(glob)
       print *,' UBOUND ZSLM=',UBOUND(ZSLM)
       print *,' UBOUND GICE=',IMN+1,3601
       print *,' UBOUND OCLSM=',IM,JM
!
! ---  0 is ocean and 1 is land for slm
!
C
! --- ZSLM initialize with all land 1, ocean 0
      ZSLM=1
! --- ZAVG initialize from glob
      ZAVG=glob

! --- transpose mask even though glob 30" is from N to S and NCEP std is S to N
      do j=1,jmn/2
      do I=1,imn
        jt=jmn - j + 1
        i3save = UMD(I,j)
        UMD(I,j)=UMD(I,jt)
        UMD(I,jt) = i3save
      enddo
      enddo 
! --- transpose UMD as USGS 30" is from dateline and NCEP std is 0
      do j=1,jmn
      do i=1,imn/2
        it=imn/2 + i 
        i3save = UMD(i,J)
        UMD(i,J)=UMD(it,J)
        UMD(it,J) = i3save
      enddo
      enddo
! ---  Non-land is 0.
      do j=1,jmn
      do i=1,imn
         if ( UMD(i,j) .eq. 0 ) ZSLM(i,j) = 0
      enddo
      enddo

      deallocate (ZSLMX,UMD,glob)
! ---
! ---  Fixing an error in the topo 30" data set at pole (-9999).  
            do i=1,imn
            ZSLM(i,1)=0
            ZSLM(i,JMN)=1
            enddo
!
!      print *,' kount1,2,ZAVG(1,1),ZAVG(imn,jmn),ZAVG(500,500)',
!     & kount,kount2,ZAVG(1,1),ZAVG(imn,jmn),ZAVG(500,500)
! --- The center of pixel (1,1) is 89.9958333N/179.9958333W with dx/dy 
! --- spacing of 1/120 degrees. 
!
!  READ REDUCED GRID EXTENTS IF GIVEN
!
      read(20,*,iostat=ios) latg2,lonsperlat
      if(ios.ne.0.or.2*latg2.ne.jm) then
        do j=1,jm
          numi(j)=im
        enddo
        print *,ios,latg2,'COMPUTE TERRAIN ON A FULL GAUSSIAN GRID'
      else
        do j=1,jm/2
          numi(j)=lonsperlat(j)
        enddo
        do j=jm/2+1,jm
          numi(j)=lonsperlat(jm+1-j)
        enddo
        print *,ios,latg2,'COMPUTE TERRAIN ON A REDUCED GAUSSIAN GRID',
     &          numi
C       print *,ios,latg2,'COMPUTE TERRAIN ON A REDUCED GAUSSIAN GRID'
      endif
!       print *,ios,latg2,'TERRAIN ON GAUSSIAN GRID',numi
      
!
!    This code assumes that lat runs from north to south for gg!
!

      print *,' SPECTR=',SPECTR,' ** with GICE-07 **'
      IF (SPECTR) THEN
        CALL SPLAT(4,JM,COSCLT,WGTCLT)
        DO J=1,JM/2
          RCLT(J)      = ACOS(COSCLT(J))
        ENDDO
        DO J = 1,JM/2
           PHI = RCLT(J) * DEGRAD
           XLAT(J) = 90. - PHI
           XLAT(JM-J+1) =  PHI - 90.
        ENDDO
      ELSE
        CALL SPLAT(0,JM,COSCLT,WGTCLT)
        DO J=1,JM
          RCLT(J) = ACOS(COSCLT(J))
          XLAT(J) = 90.0 - RCLT(J) * DEGRAD
        ENDDO
      ENDIF

      allocate (GICE(IMN+1,3601))
!
       sumdif = 0.
       DO J = JM/2,2,-1
       DIFFX(J) = xlat(J) - XLAT(j-1)
       sumdif = sumdif + DIFFX(J)
       ENDDO
       avedif=sumdif/(float(JM/2))
!      print *,' XLAT= avedif: ',avedif
!      write (6,107) (xlat(J)-xlat(j-1),J=JM,2,-1)
       print *,' XLAT='
       write (6,106) (xlat(J),J=JM,1,-1)
  106 format( 10(f7.3,1x))   
  107 format( 10(f9.5,1x))   
C
      DELXN = 360./IMN      ! MOUNTAIN DATA RESOLUTION
C
      DO J=1,JMN
         GLAT(J) = -90. + (J-1) * DELXN + DELXN * 0.5
      ENDDO
      print *,
     & ' Before GICE ZAVG(1,2)=',ZAVG(1,2),ZSLM(1,2)
      print *,
     & ' Before GICE ZAVG(1,12)=',ZAVG(1,12),ZSLM(1,12)
      print *,
     & ' Before GICE ZAVG(1,52)=',ZAVG(1,52),ZSLM(1,52)
      print *,
     & ' Before GICE ZAVG(1,112)=',ZAVG(1,JMN-112),ZSLM(1,112)

! Read 30-sec Antarctica RAMP data. Points scan from South
! to North, and from Greenwich to Greenwich.

      error=NF__OPEN("./topography.antarctica.ramp.30s.nc",
     &               NF_NOWRITE,fsize,ncid)
      call netcdf_err(error, 'Opening RAMP topo file' )
      error=nf_inq_varid(ncid, 'topo', id_var)
      call netcdf_err(error, 'Inquire varid of RAMP topo')
      error=nf_get_var_real(ncid, id_var, GICE)
      call netcdf_err(error, 'Inquire data of RAMP topo')
      error = nf_close(ncid)
      
      print *,' GICE 30" Antarctica RAMP orog 43201x3601 read OK'
      print *,' Processing! '
      print *,' Processing! '
      print *,' Processing! '
      do j = 1, 3601 
      do i = 1, IMN
         zsave1 = ZAVG(i,j)
         zsave2 = ZSLM(i,j)
       if( GICE(i,j) .ne. -99. .and.  GICE(i,j) .ne. -1.0 ) then
         if ( GICE(i,j) .gt. 0.) then 
              ZAVG(i,j) = int( GICE(i,j) + 0.5 )
!! --- for GICE values less than or equal to 0 (0, -1, or -99) then
!! --- radar-sat (RAMP) values are not valid and revert back to old orog 
                ZSLM(i,j) = 1
         endif
       endif
  152 format(1x,' ZAVG(i=',i4,' j=',i4,')=',i5,i3,
     &' orig:',i5,i4,' Lat=',f7.3,f8.2,'E',' GICE=',f8.1)
      enddo
      enddo

      deallocate (GICE)

      allocate (OCLSM(IM,JM),SLMI(IM,JM))
!C
C     COMPUTE MOUNTAIN DATA : ORO SLM VAR (Std Dev) OC
C
! --- The coupled ocean model is already on a Guasian grid if (IM,JM)
! --- Attempt to Open the file if mskocn=1
      istat=0
          if (mskocn .eq. 1) then
!     open(25,form='unformatted',iostat=istat)
!     open(25,form='binary',iostat=istat)
! --- open to fort.25 with link to file in script
      open(25,form='formatted',iostat=istat)
                  if (istat.ne.0) then
                  mskocn = 0
      print *,' Ocean lsm file Open failure: mskocn,istat=',mskocn,istat
                  else
                  mskocn = 1
      print *,' Ocean lsm file Opened OK: mskocn,istat=',mskocn,istat
                  endif
! --- Read it in
      ios=0
      OCLSM=0.
!      read(25,iostat=ios)OCLSM
       read(25,*,iostat=ios)OCLSM
         if (ios.ne.0) then 
         mskocn = 0
! --- did not properly read Gaussian grid ocean land-sea mask, but
!     continue using ZSLMX 
      print *,' Rd fail: Ocean lsm - continue, mskocn,ios=',mskocn,ios
         else
         mskocn = 1
      print *,' Rd OK: ocean lsm:  mskocn,ios=',mskocn,ios
! --- LSM initialized to ocean mask especially for case where Ocean
! --- changed by ocean model to land to cope with its problems
! --- remember, that lake mask is in zslm to be assigned in MAKEMT.
          if ( mskocn .eq. 1 ) then
      DO J = 1,JM
      DO I = 1,numi(j)
            if ( notocn .eq. 0 ) then
            slmi(i,j) = float(NINT(OCLSM(i,j)))
            else
                     if ( NINT(OCLSM(i,j)) .eq. 0) then
                     slmi(i,j) = 1
                     else 
                     slmi(i,j) = 0
                     endif
            endif
      enddo
      enddo
      print *,' OCLSM',OCLSM(1,1),OCLSM(50,50),OCLSM(75,75),OCLSM(IM,JM)
      print *,' SLMI:',SLMI(1,1),SLMI(50,50),SLMI(75,75),SLMI(IM,JM)
! --- Diag
!        WRITE(27,iostat=ios) REAL(SLMI,4)
!        print *,' write SLMI/OCLSM diag input:',ios
          endif
         endif

          else
          print *,' Not using Ocean model land sea mask'
          endif

      if (mskocn .eq. 1)then
      print *,' LSM:',OCLSM(1,1),OCLSM(50,50),OCLSM(75,75),OCLSM(IM,JM)
      endif

      allocate (GEOLON(IM,JM),GEOLON_C(IM+1,JM+1),DX(IM,JM))
      allocate (GEOLAT(IM,JM),GEOLAT_C(IM+1,JM+1),DY(IM,JM))
      allocate (SLM(IM,JM),ORO(IM,JM),VAR(IM,JM),VAR4(IM,JM))
      allocate (land_frac(IM,JM),lake_frac(IM,JM))

!--- reading grid file.
      grid_from_file = .false.
      is_south_pole = .false.
      is_north_pole = .false.
      i_south_pole = 0
      j_south_pole = 0
      i_north_pole = 0
      j_north_pole = 0
      if( trim(OUTGRID) .NE. "none" ) then
         grid_from_file = .true.
         inquire(file=trim(OUTGRID), exist=fexist)
         if(.not. fexist) then
            print*, "FATAL ERROR: file "//trim(OUTGRID)
            print*, "does not exist."
            CALL ERREXIT(4)
         endif
         do ncid = 103, 512
           inquire( ncid,OPENED=opened )
           if( .NOT.opened )exit
         end do

         print*, "outgrid=", trim(outgrid)
         error=NF__OPEN(trim(OUTGRID),NF_NOWRITE,fsize,ncid)
         call netcdf_err(error, 'Open file '//trim(OUTGRID) )
         error=nf_inq_dimid(ncid, 'nx', id_dim)
         call netcdf_err(error, 'inquire dimension nx from file '//
     &                   trim(OUTGRID) )
         nx = 2*IM
         ny = 2*JM
         print*, "Read the grid from file "//trim(OUTGRID)

         allocate(tmpvar(nx+1,ny+1))

         error=nf_inq_varid(ncid, 'x', id_var)
         call netcdf_err(error, 'inquire varid of x from file '
     &                   //trim(OUTGRID) )
         error=nf_get_var_double(ncid, id_var, tmpvar)
         call netcdf_err(error, 'inquire data of x from file '
     &                   //trim(OUTGRID) )
         !--- adjust lontitude to be between 0 and 360.
         do j = 1,ny+1; do i = 1,nx+1
            if(tmpvar(i,j) .NE. MISSING_VALUE) then
              if(tmpvar(i,j) .GT. 360) tmpvar(i,j) = tmpvar(i,j) - 360
              if(tmpvar(i,j) .LT. 0) tmpvar(i,j) = tmpvar(i,j) + 360
            endif
         enddo; enddo

         geolon(1:IM,1:JM) = tmpvar(2:nx:2,2:ny:2)
         geolon_c(1:IM+1,1:JM+1) = tmpvar(1:nx+1:2,1:ny+1:2)
         
         error=nf_inq_varid(ncid, 'y', id_var)
         call netcdf_err(error, 'inquire varid of y from file '
     &                   //trim(OUTGRID) )
         error=nf_get_var_double(ncid, id_var, tmpvar)
         call netcdf_err(error, 'inquire data of y from file '
     &                   //trim(OUTGRID) )
         geolat(1:IM,1:JM) = tmpvar(2:nx:2,2:ny:2)
         geolat_c(1:IM+1,1:JM+1) = tmpvar(1:nx+1:2,1:ny+1:2)

         !--- figure out pole location.
         maxlat = -90
         minlat = 90
         i_north_pole = 0
         j_north_pole = 0
         i_south_pole = 0
         j_south_pole = 0
         do j = 1, ny+1; do i = 1, nx+1
            if( tmpvar(i,j) > maxlat ) then
               i_north_pole=i
               j_north_pole=j
               maxlat = tmpvar(i,j)
            endif
            if( tmpvar(i,j) < minlat ) then
               i_south_pole=i
               j_south_pole=j
               minlat = tmpvar(i,j)
            endif
         enddo ; enddo
         !--- only when maxlat is close to 90. the point is north pole
         if(maxlat < 89.9 ) then
            i_north_pole = 0
            j_north_pole = 0
         endif
         if(minlat > -89.9 ) then
            i_south_pole = 0
            j_south_pole = 0
         endif
         print*, "minlat=", minlat, "maxlat=", maxlat
         print*, "north pole supergrid index is ",
     &           i_north_pole, j_north_pole
         print*, "south pole supergrid index is ",
     &           i_south_pole, j_south_pole
         deallocate(tmpvar)

         if(i_south_pole >0 .and. j_south_pole > 0) then
           if(mod(i_south_pole,2)==0) then ! stretched grid
             do j = 1, JM; do i = 1, IM
               if(i==i_south_pole/2 .and. (j==j_south_pole/2 
     &              .or. j==j_south_pole/2+1) ) then
                 is_south_pole(i,j) = .true.
                 print*, "south pole at i,j=", i, j
               endif
             enddo; enddo      
            else
               do j = 1, JM; do i = 1, IM
                  if((i==i_south_pole/2 .or. i==i_south_pole/2+1)
     &             .and. (j==j_south_pole/2 .or.
     &                j==j_south_pole/2+1) ) then
                    is_south_pole(i,j) = .true.
                    print*, "south pole at i,j=", i, j
                  endif
               enddo; enddo
            endif            
         endif
         if(i_north_pole >0 .and. j_north_pole > 0) then
            if(mod(i_north_pole,2)==0) then ! stretched grid
               do j = 1, JM; do i = 1, IM
                  if(i==i_north_pole/2 .and. (j==j_north_pole/2 .or.
     &                j==j_north_pole/2+1) ) then
                    is_north_pole(i,j) = .true.
                    print*, "north pole at i,j=", i, j
                  endif
               enddo; enddo      
            else
               do j = 1, JM; do i = 1, IM
                  if((i==i_north_pole/2 .or. i==i_north_pole/2+1)
     &             .and. (j==j_north_pole/2 .or.
     &                j==j_north_pole/2+1) ) then
                    is_north_pole(i,j) = .true.
                    print*, "north pole at i,j=", i, j
                  endif
               enddo; enddo
            endif            
         endif
         
         
         allocate(tmpvar(nx,ny))
         error=nf_inq_varid(ncid, 'area', id_var)
         call netcdf_err(error, 'inquire varid of area from file '
     &                   //trim(OUTGRID) )
         error=nf_get_var_double(ncid, id_var, tmpvar)
         call netcdf_err(error, 'inquire data of area from file '
     &                   //trim(OUTGRID) )

         do j = 1, jm
            do i = 1, im
               dx(i,j) = sqrt(tmpvar(2*i-1,2*j-1)+tmpvar(2*i,2*j-1)
     &                       +tmpvar(2*i-1,2*j  )+tmpvar(2*i,2*j  ))
               dy(i,j) = dx(i,j)
            enddo
         enddo
!         allocate(tmpvar(nx,ny+1))

!         error=nf_inq_varid(ncid, 'dx', id_var)
!         call netcdf_err(error, 'inquire varid of dx from file '
!     &                   //trim(OUTGRID) )
!         error=nf_get_var_double(ncid, id_var, tmpvar)
!         call netcdf_err(error, 'inquire data of dx from file '
!     &                   //trim(OUTGRID) )
!         dx(1:IM,1:JM+1) = tmpvar(2:nx:2,1:ny+1:2)
!         deallocate(tmpvar)

!          allocate(tmpvar(nx+1,ny))
!         error=nf_inq_varid(ncid, 'dy', id_var)
!         call netcdf_err(error, 'inquire varid of dy from file '
!     &                   //trim(OUTGRID) )
!         error=nf_get_var_double(ncid, id_var, tmpvar)
!         call netcdf_err(error, 'inquire data of dy from file '
!     &                   //trim(OUTGRID) )
!         dy(1:IM+1,1:JM) = tmpvar(1:nx+1:2,2:ny:2)
         deallocate(tmpvar)         
      endif
      tend=timef()
      write(6,*)' Timer 1 time= ',tend-tbeg
                                !
      if(grid_from_file) then
       tbeg=timef()

         IF (MERGE_FILE == 'none') then
           CALL MAKE_MASK(ZSLM,SLM,land_frac,GLAT,
     &      IM,JM,IMN,JMN,geolon_c,geolat_c)
            lake_frac=9999.9
         ELSE
           print*,'Read in external mask ',merge_file
           CALL READ_MASK(MERGE_FILE,SLM,land_frac,lake_frac,im,jm)
         ENDIF

         IF (MASK_ONLY) THEN
           print*,'Computing mask only.'
           CALL WRITE_MASK_NETCDF(IM,JM,SLM,land_frac,
     1                  1,1,GEOLON,GEOLAT)

           print*,' DONE.'
           STOP
         END IF

         CALL MAKEMT2(ZAVG,ZSLM,ORO,SLM,VAR,VAR4,GLAT,
     & IM,JM,IMN,JMN,geolon_c,geolat_c,lake_frac,land_frac)

      tend=timef()
      write(6,*)' MAKEMT2 time= ',tend-tbeg
      else
        CALL MAKEMT(ZAVG,ZSLM,ORO,SLM,VAR,VAR4,GLAT,
     &   IST,IEN,JST,JEN,IM,JM,IMN,JMN,XLAT,numi)
      endif

       call minmxj(IM,JM,ORO,'     ORO')
       call minmxj(IM,JM,SLM,'     SLM')
       call minmxj(IM,JM,VAR,'     VAR')
       call minmxj(IM,JM,VAR4,'    VAR4')
!
C   check antarctic pole 
!     DO J = 1,JM
!     DO I = 1,numi(j)
!        if ( i .le. 100 .and. i .ge. 1 )then
!           if (j .ge. JM-1 )then
!      if (height .eq. 0.) print *,'I,J,SLM:',I,J,SLM(I,J)
!      write(6,153)i,j,ORO(i,j),HEIGHT,SLM(i,j)
!             endif
!        endif    
!     ENDDO
!     ENDDO
C
C ===  Compute mtn principal coord HTENSR: THETA,GAMMA,SIGMA
C
      allocate (THETA(IM,JM),GAMMA(IM,JM),SIGMA(IM,JM),ELVMAX(IM,JM))
       if(grid_from_file) then       
      tbeg=timef()
         CALL MAKEPC2(ZAVG,ZSLM,THETA,GAMMA,SIGMA,GLAT,
     1            IM,JM,IMN,JMN,geolon_c,geolat_c,SLM)
      tend=timef()
      write(6,*)' MAKEPC2 time= ',tend-tbeg
       else
         CALL MAKEPC(ZAVG,ZSLM,THETA,GAMMA,SIGMA,GLAT,
     1            IST,IEN,JST,JEN,IM,JM,IMN,JMN,XLAT,numi)
       endif

       call minmxj(IM,JM,THETA,'   THETA')
       call minmxj(IM,JM,GAMMA,'   GAMMA')
       call minmxj(IM,JM,SIGMA,'   SIGMA')

C
C     COMPUTE MOUNTAIN DATA : OA OL
C
       allocate (IWORK(IM,JM,4))
       allocate (OA(IM,JM,4),OL(IM,JM,4),HPRIME(IM,JM,14))
       allocate (WORK1(IM,JM),WORK2(IM,JM),WORK3(IM,JM),WORK4(IM,JM))
       allocate (WORK5(IM,JM),WORK6(IM,JM))

       call minmxj(IM,JM,ORO,'     ORO')
       print*, "inputorog=", trim(INPUTOROG)
       if(grid_from_file) then
         if(trim(INPUTOROG) == "none") then
           print*, "calling MAKEOA2 to compute OA, OL"
      tbeg=timef()
           CALL MAKEOA2(ZAVG,zslm,VAR,GLAT,OA,OL,IWORK,ELVMAX,ORO,
     1            WORK1,WORK2,WORK3,WORK4,WORK5,WORK6,
     2            IM,JM,IMN,JMN,geolon_c,geolat_c,
     3            geolon,geolat,dx,dy,is_south_pole,is_north_pole)
      tend=timef()
      write(6,*)' MAKEOA2 time= ',tend-tbeg
         else
           !-- read the data from INPUTOROG file.
           error=NF__OPEN(trim(INPUTOROG),NF_NOWRITE,fsize,ncid)
           call netcdf_err(error, 'Open file '//trim(INPUTOROG) )
           error=nf_inq_dimid(ncid, 'lon', id_dim)
           call netcdf_err(error, 'inquire dimension lon from file '//
     &                   trim(INPUTOROG) )
           error=nf_inq_dimlen(ncid,id_dim,nx_in)
           call netcdf_err(error, 'inquire dimension lon length '//
     &       'from file '//trim(INPUTOROG) )
           error=nf_inq_dimid(ncid, 'lat', id_dim)
           call netcdf_err(error, 'inquire dimension lat from file '//
     &                   trim(INPUTOROG) )
           error=nf_inq_dimlen(ncid,id_dim,ny_in)
           call netcdf_err(error, 'inquire dimension lat length '//
     &       'from file '//trim(INPUTOROG) )
           
           print*, "extrapolate OA, OL from Gaussian grid with nx=",
     &              nx_in, ", ny=", ny_in
           allocate(oa_in(nx_in,ny_in,4), ol_in(nx_in,ny_in,4))
           allocate(slm_in(nx_in,ny_in) )
           allocate(lon_in(nx_in,ny_in), lat_in(nx_in,ny_in) )
           
           error=nf_inq_varid(ncid, 'oa1', id_var)
           call netcdf_err(error, 'inquire varid of oa1 from file '
     &                   //trim(INPUTOROG) )
           error=nf_get_var_double(ncid, id_var, oa_in(:,:,1))
           call netcdf_err(error, 'inquire data of oa1 from file '
     &                   //trim(INPUTOROG) )
           error=nf_inq_varid(ncid, 'oa2', id_var)
           call netcdf_err(error, 'inquire varid of oa2 from file '
     &                   //trim(INPUTOROG) )
           error=nf_get_var_double(ncid, id_var, oa_in(:,:,2))
           call netcdf_err(error, 'inquire data of oa2 from file '
     &                   //trim(INPUTOROG) )
           error=nf_inq_varid(ncid, 'oa3', id_var)
           call netcdf_err(error, 'inquire varid of oa3 from file '
     &                   //trim(INPUTOROG) )
           error=nf_get_var_double(ncid, id_var, oa_in(:,:,3))
           call netcdf_err(error, 'inquire data of oa3 from file '
     &                   //trim(INPUTOROG) )           
           error=nf_inq_varid(ncid, 'oa4', id_var)
           call netcdf_err(error, 'inquire varid of oa4 from file '
     &                   //trim(INPUTOROG) )
           error=nf_get_var_double(ncid, id_var, oa_in(:,:,4))
           call netcdf_err(error, 'inquire data of oa4 from file '
     &                   //trim(INPUTOROG) )

           error=nf_inq_varid(ncid, 'ol1', id_var)
           call netcdf_err(error, 'inquire varid of ol1 from file '
     &                   //trim(INPUTOROG) )
           error=nf_get_var_double(ncid, id_var, ol_in(:,:,1))
           call netcdf_err(error, 'inquire data of ol1 from file '
     &                   //trim(INPUTOROG) )
           error=nf_inq_varid(ncid, 'ol2', id_var)
           call netcdf_err(error, 'inquire varid of ol2 from file '
     &                   //trim(INPUTOROG) )
           error=nf_get_var_double(ncid, id_var, ol_in(:,:,2))
           call netcdf_err(error, 'inquire data of ol2 from file '
     &                   //trim(INPUTOROG) )
           error=nf_inq_varid(ncid, 'ol3', id_var)
           call netcdf_err(error, 'inquire varid of ol3 from file '
     &                   //trim(INPUTOROG) )
           error=nf_get_var_double(ncid, id_var, ol_in(:,:,3))
           call netcdf_err(error, 'inquire data of ol3 from file '
     &                   //trim(INPUTOROG) )           
           error=nf_inq_varid(ncid, 'ol4', id_var)
           call netcdf_err(error, 'inquire varid of ol4 from file '
     &                   //trim(INPUTOROG) )
           error=nf_get_var_double(ncid, id_var, ol_in(:,:,4))
           call netcdf_err(error, 'inquire data of ol4 from file '
     &                   //trim(INPUTOROG) )

           error=nf_inq_varid(ncid, 'slmsk', id_var)
           call netcdf_err(error, 'inquire varid of slmsk from file '
     &                   //trim(INPUTOROG) )
           error=nf_get_var_double(ncid, id_var, slm_in)
           call netcdf_err(error, 'inquire data of slmsk from file '
     &                   //trim(INPUTOROG) )

           error=nf_inq_varid(ncid, 'geolon', id_var)
           call netcdf_err(error, 'inquire varid of geolon from file '
     &                   //trim(INPUTOROG) )
           error=nf_get_var_double(ncid, id_var, lon_in)
           call netcdf_err(error, 'inquire data of geolon from file '
     &                   //trim(INPUTOROG) )

           error=nf_inq_varid(ncid, 'geolat', id_var)
           call netcdf_err(error, 'inquire varid of geolat from file '
     &                   //trim(INPUTOROG) )
           error=nf_get_var_double(ncid, id_var, lat_in)
           call netcdf_err(error, 'inquire data of geolat from file '
     &                   //trim(INPUTOROG) )
           
           ! set slmsk=2 to be ocean (0)
           do j=1,ny_in; do i=1,nx_in
              if(slm_in(i,j) == 2) slm_in(i,j) = 0
           enddo; enddo
           
           error=nf_close(ncid)
           call netcdf_err(error, 'close file '
     &                   //trim(INPUTOROG) )
           
           print*, "calling MAKEOA3 to compute OA, OL"
           CALL MAKEOA3(ZAVG,VAR,GLAT,OA,OL,IWORK,ELVMAX,ORO,SLM,
     1            WORK1,WORK2,WORK3,WORK4,WORK5,WORK6,
     2            IM,JM,IMN,JMN,geolon_c,geolat_c,
     3            geolon,geolat,nx_in,ny_in,
     4            oa_in,ol_in,slm_in,lon_in,lat_in)

           deallocate(oa_in,ol_in,slm_in,lon_in,lat_in)

         endif
       else
         CALL MAKEOA(ZAVG,VAR,GLAT,OA,OL,IWORK,ELVMAX,ORO,
     1            WORK1,WORK2,WORK3,WORK4,
     2            WORK5,WORK6,
     3            IST,IEN,JST,JEN,IM,JM,IMN,JMN,XLAT,numi)
       endif

!      Deallocate 2d vars
       deallocate(IST,IEN)
       deallocate (ZSLM,ZAVG)
       deallocate (dx,dy)
       deallocate (WORK2,WORK3,WORK4,WORK5,WORK6)

!      Deallocate 3d vars
       deallocate(IWORK)

       tbeg=timef()
       call minmxj(IM,JM,OA,'      OA')
       call minmxj(IM,JM,OL,'      OL')
       call minmxj(IM,JM,ELVMAX,'  ELVMAX')
       call minmxj(IM,JM,ORO,'     ORO')

        maxc3 = 0
        maxc4 = 0
        maxc5 = 0
        maxc6 = 0
        maxc7 = 0
        maxc8 = 0
      DO J = 1,JM
      DO I = 1,numi(j)
         if (ELVMAX(I,J) .gt. 3000.) maxc3 = maxc3 +1
         if (ELVMAX(I,J) .gt. 4000.) maxc4 = maxc4 +1
         if (ELVMAX(I,J) .gt. 5000.) maxc5 = maxc5 +1
         if (ELVMAX(I,J) .gt. 6000.) maxc6 = maxc6 +1
         if (ELVMAX(I,J) .gt. 7000.) maxc7 = maxc7 +1
         if (ELVMAX(I,J) .gt. 8000.) maxc8 = maxc8 +1
      ENDDO
      ENDDO
      print *,' MAXC3:',maxc3,maxc4,maxc5,maxc6,maxc7,maxc8
!
c      itest=151
c      jtest=56
C      
       print *,' ===> Replacing ELVMAX with ELVMAX-ORO <=== ' 
       print *,' ===> if ELVMAX<=ORO replace with proxy <=== ' 
       print *,' ===> the sum of mean orog (ORO) and std dev <=== ' 
      DO J = 1,JM
      DO I = 1,numi(j)
        if (ELVMAX(I,J) .lt. ORO(I,J) ) then
C---  subtracting off ORO leaves std dev (this should never happen)
       ELVMAX(I,J) = MAX(  3. * VAR(I,J),0.)
        else
       ELVMAX(I,J) = MAX( ELVMAX(I,J) - ORO(I,J),0.)
        endif
      ENDDO
      ENDDO
        maxc3 = 0
        maxc4 = 0
        maxc5 = 0
        maxc6 = 0
        maxc7 = 0
        maxc8 = 0
      DO J = 1,JM
      DO I = 1,numi(j)
         if (ELVMAX(I,J) .gt. 3000.) maxc3 = maxc3 +1
         if (ELVMAX(I,J) .gt. 4000.) maxc4 = maxc4 +1
         if (ELVMAX(I,J) .gt. 5000.) maxc5 = maxc5 +1
         if (ELVMAX(I,J) .gt. 6000.) maxc6 = maxc6 +1
         if (ELVMAX(I,J) .gt. 7000.) maxc7 = maxc7 +1
         if (ELVMAX(I,J) .gt. 8000.) maxc8 = maxc8 +1
      ENDDO
      ENDDO
      print *,' after MAXC 3-6 km:',maxc3,maxc4,maxc5,maxc6
c
       call mnmxja(IM,JM,ELVMAX,itest,jtest,'  ELVMAX')
!     if (JM .gt. 0) stop
C
C     ZERO OVER OCEAN
C
      print *,' Testing at point (itest,jtest)=',itest,jtest
      print *,' SLM(itest,jtest)=',slm(itest,jtest),itest,jtest
      print *,' ORO(itest,jtest)=',oro(itest,jtest),itest,jtest
      DO J = 1,JM
        DO I = 1,numi(j)
          IF(SLM(I,J).EQ.0.) THEN
C           VAR(I,J) = 0.
            VAR4(I,J) = 0.
            OA(I,J,1) = 0.
            OA(I,J,2) = 0.
            OA(I,J,3) = 0.
            OA(I,J,4) = 0.
            OL(I,J,1) = 0.
            OL(I,J,2) = 0.
            OL(I,J,3) = 0.
            OL(I,J,4) = 0.
C           THETA(I,J) =0.
C           GAMMA(I,J) =0.
C           SIGMA(I,J) =0.
C           ELVMAX(I,J)=0.
! --- the sub-grid scale parameters for mtn blocking and gwd retain 
! --- properties even if over ocean but there is elevation within the 
! --- gaussian grid box.
          ENDIF
       ENDDO
      ENDDO
C
! --- if mskocn=1 ocean land sea mask given, =0 if not present
! ---  OCLSM is real(*4)  array with fractional values possible
! ---  0 is ocean and 1 is land for slm
! ---  Step 1: Only change SLM after GFS SLM is applied
! ---  SLM is only field that will be altered by OCLSM
! ---  Ocean land sea mask ocean points made ocean in atm model
! ---  Land and Lakes and all other atm elv moments remain unchanged.  

      IF (MERGE_FILE == 'none') then

      MSK_OCN :      if ( mskocn .eq. 1 ) then

      DO j = 1,jm
        DO i = 1,numi(j)
              if (abs (oro(i,j)) .lt. 1. ) then 
              slm(i,j) = slmi(i,j)
              else
      if ( slmi(i,j) .eq. 1. .and. slm(i,j) .eq. 1) slm(i,j) = 1
      if ( slmi(i,j) .eq. 0. .and. slm(i,j) .eq. 0) slm(i,j) = 0
      if ( slmi(i,j) .eq. 0. .and. slm(i,j) .eq. 1) slm(i,j) = 0
      if ( slmi(i,j) .eq. 0. .and. slm(i,j) .eq. 0) slm(i,j) = 0
              endif
        enddo
      enddo
            endif MSK_OCN
      endif
      print *,' SLM(itest,jtest)=',slm(itest,jtest),itest,jtest
      print *,' ORO(itest,jtest)=',oro(itest,jtest),itest,jtest

      deallocate(SLMI)

      IF (MERGE_FILE == 'none') then

C  REMOVE ISOLATED POINTS
      iso_loop : DO J=2,JM-1
        JN=J-1
        JS=J+1
        RN=REAL(NUMI(JN))/REAL(NUMI(J))
        RS=REAL(NUMI(JS))/REAL(NUMI(J))
        DO I=1,NUMI(J)
          IW=MOD(I+IM-2,IM)+1
          IE=MOD(I,IM)+1
          SLMA=SLM(IW,J)+SLM(IE,J)
          OROA=ORO(IW,J)+ORO(IE,J)
          VARA=VAR(IW,J)+VAR(IE,J)
          VAR4A=VAR4(IW,J)+VAR4(IE,J)
          DO K=1,4
            OAA(K)=OA(IW,J,K)+OA(IE,J,K)
! --- (*j*) fix typo:
            OLA(K)=OL(IW,J,K)+OL(IE,J,K)
          ENDDO
          WGTA=2
          XN=RN*(I-1)+1
          IF(ABS(XN-NINT(XN)).LT.1.E-2) THEN
            IN=MOD(NINT(XN)-1,NUMI(JN))+1
            INW=MOD(IN+NUMI(JN)-2,NUMI(JN))+1
            INE=MOD(IN,NUMI(JN))+1
            SLMA=SLMA+SLM(INW,JN)+SLM(IN,JN)+SLM(INE,JN)
            OROA=OROA+ORO(INW,JN)+ORO(IN,JN)+ORO(INE,JN)
            VARA=VARA+VAR(INW,JN)+VAR(IN,JN)+VAR(INE,JN)
            VAR4A=VAR4A+VAR4(INW,JN)+VAR4(IN,JN)+VAR4(INE,JN)
            DO K=1,4
              OAA(K)=OAA(K)+OA(INW,JN,K)+OA(IN,JN,K)+OA(INE,JN,K)
              OLA(K)=OLA(K)+OL(INW,JN,K)+OL(IN,JN,K)+OL(INE,JN,K)
            ENDDO
            WGTA=WGTA+3
          ELSE
            INW=INT(XN)
            INE=MOD(INW,NUMI(JN))+1
            SLMA=SLMA+SLM(INW,JN)+SLM(INE,JN)
            OROA=OROA+ORO(INW,JN)+ORO(INE,JN)
            VARA=VARA+VAR(INW,JN)+VAR(INE,JN)
            VAR4A=VAR4A+VAR4(INW,JN)+VAR4(INE,JN)
            DO K=1,4
              OAA(K)=OAA(K)+OA(INW,JN,K)+OA(INE,JN,K)
              OLA(K)=OLA(K)+OL(INW,JN,K)+OL(INE,JN,K)
            ENDDO
            WGTA=WGTA+2
          ENDIF
          XS=RS*(I-1)+1
          IF(ABS(XS-NINT(XS)).LT.1.E-2) THEN
            IS=MOD(NINT(XS)-1,NUMI(JS))+1
            ISW=MOD(IS+NUMI(JS)-2,NUMI(JS))+1
            ISE=MOD(IS,NUMI(JS))+1
            SLMA=SLMA+SLM(ISW,JS)+SLM(IS,JS)+SLM(ISE,JS)
            OROA=OROA+ORO(ISW,JS)+ORO(IS,JS)+ORO(ISE,JS)
            VARA=VARA+VAR(ISW,JS)+VAR(IS,JS)+VAR(ISE,JS)
            VAR4A=VAR4A+VAR4(ISW,JS)+VAR4(IS,JS)+VAR4(ISE,JS)
            DO K=1,4
              OAA(K)=OAA(K)+OA(ISW,JS,K)+OA(IS,JS,K)+OA(ISE,JS,K)
              OLA(K)=OLA(K)+OL(ISW,JS,K)+OL(IS,JS,K)+OL(ISE,JS,K)
            ENDDO
            WGTA=WGTA+3
          ELSE
            ISW=INT(XS)
            ISE=MOD(ISW,NUMI(JS))+1
            SLMA=SLMA+SLM(ISW,JS)+SLM(ISE,JS)
            OROA=OROA+ORO(ISW,JS)+ORO(ISE,JS)
            VARA=VARA+VAR(ISW,JS)+VAR(ISE,JS)
            VAR4A=VAR4A+VAR4(ISW,JS)+VAR4(ISE,JS)
            DO K=1,4
              OAA(K)=OAA(K)+OA(ISW,JS,K)+OA(ISE,JS,K)
              OLA(K)=OLA(K)+OL(ISW,JS,K)+OL(ISE,JS,K)
            ENDDO
            WGTA=WGTA+2
          ENDIF
          OROA=OROA/WGTA
          VARA=VARA/WGTA
          VAR4A=VAR4A/WGTA
          DO K=1,4
            OAA(K)=OAA(K)/WGTA
            OLA(K)=OLA(K)/WGTA
          ENDDO
          IF(SLM(I,J).EQ.0..AND.SLMA.EQ.WGTA) THEN
            PRINT '("SEA ",2F8.0," MODIFIED TO LAND",2F8.0," AT ",2I8)',
     &       ORO(I,J),VAR(I,J),OROA,VARA,I,J
            SLM(I,J)=1.
            ORO(I,J)=OROA
            VAR(I,J)=VARA
            VAR4(I,J)=VAR4A
            DO K=1,4
              OA(I,J,K)=OAA(K)
              OL(I,J,K)=OLA(K)
            ENDDO
          ELSEIF(SLM(I,J).EQ.1..AND.SLMA.EQ.0.) THEN
            PRINT '("LAND",2F8.0," MODIFIED TO SEA ",2F8.0," AT ",2I8)',
     &       ORO(I,J),VAR(I,J),OROA,VARA,I,J
            SLM(I,J)=0.
            ORO(I,J)=OROA
            VAR(I,J)=VARA
            VAR4(I,J)=VAR4A
            DO K=1,4
              OA(I,J,K)=OAA(K)
              OL(I,J,K)=OLA(K)
            ENDDO
          ENDIF
        ENDDO
      ENDDO iso_loop
C--- print for testing after isolated points removed
      print *,' after isolated points removed'
       call minmxj(IM,JM,ORO,'     ORO')
C     print *,' JM=',JM,' numi=',numi
      print *,' ORO(itest,jtest)=',oro(itest,jtest)
      print *,' VAR(itest,jtest)=',var(itest,jtest)
      print *,' VAR4(itest,jtest)=',var4(itest,jtest)
      print *,' OA(itest,jtest,1)=',oa(itest,jtest,1)
      print *,' OA(itest,jtest,2)=',oa(itest,jtest,2)
      print *,' OA(itest,jtest,3)=',oa(itest,jtest,3)
      print *,' OA(itest,jtest,4)=',oa(itest,jtest,4)
      print *,' OL(itest,jtest,1)=',ol(itest,jtest,1)
      print *,' OL(itest,jtest,2)=',ol(itest,jtest,2)
      print *,' OL(itest,jtest,3)=',ol(itest,jtest,3)
      print *,' OL(itest,jtest,4)=',ol(itest,jtest,4)
      print *,' Testing at point (itest,jtest)=',itest,jtest
      print *,' THETA(itest,jtest)=',theta(itest,jtest)
      print *,' GAMMA(itest,jtest)=',GAMMA(itest,jtest)
      print *,' SIGMA(itest,jtest)=',SIGMA(itest,jtest)
      print *,' ELVMAX(itest,jtest)=',ELVMAX(itest,jtest)
      print *,' EFAC=',EFAC

      endif

C
      DO J=1,JM
        DO I=1,numi(j)
          ORO(I,J) = ORO(I,J) + EFAC*VAR(I,J)
          HPRIME(I,J,1) = VAR(I,J)
          HPRIME(I,J,2) = VAR4(I,J)
          HPRIME(I,J,3) = oa(I,J,1)
          HPRIME(I,J,4) = oa(I,J,2)
          HPRIME(I,J,5) = oa(I,J,3)
          HPRIME(I,J,6) = oa(I,J,4)
          HPRIME(I,J,7) = ol(I,J,1)
          HPRIME(I,J,8) = ol(I,J,2)
          HPRIME(I,J,9) = ol(I,J,3)
          HPRIME(I,J,10)= ol(I,J,4)
          HPRIME(I,J,11)= THETA(I,J)
          HPRIME(I,J,12)= GAMMA(I,J)
          HPRIME(I,J,13)= SIGMA(I,J)
          HPRIME(I,J,14)= ELVMAX(I,J)
        ENDDO
      ENDDO
!
       call mnmxja(IM,JM,ELVMAX,itest,jtest,'  ELVMAX')
! --- Quadratic filter applied by default.
! --- NF0 is normally set to an even value beyond the previous truncation, 
! --- for example, for jcap=382, NF0=254+2
! --- NF1 is set as jcap+2 (and/or nearest even), eg., for t382, NF1=382+2=384
! --- if no filter is desired then NF1=NF0=0 and ORF=ORO
! --- if no filter but spectral to grid (with gibbs) then NF1=jcap+2, and NF1=jcap+1
!
      deallocate(VAR4)
      allocate (ORF(IM,JM))
      IF ( NF1 - NF0 .eq. 0 ) FILTER=.FALSE.
      print *,' NF1, NF0, FILTER=',NF1,NF0,FILTER
      IF (FILTER) THEN
C       SPECTRALLY TRUNCATE AND FILTER OROGRAPHY
        do j=1,jm
          if(numi(j).lt.im) then
            ffj=cmplx(0.,0.)
            call spfft1(numi(j),im/2+1,numi(j),1,ffj,oro(1,j),-1)
            call spfft1(im,im/2+1,im,1,ffj,oro(1,j),+1)
          endif
        enddo
        CALL SPTEZ(NR,NM,4,IM,JM,ORS,ORO,-1)
!
      print *,' about to apply spectral filter '
        FFF=1./(NF1-NF0)**2
        I=0
        DO M=0,NM
        DO N=M,NM+NR*M
          IF(N.GT.NF0) THEN
            WWW=MAX(1.-FFF*(N-NF0)**2,0.)
            ORS(I+1)=ORS(I+1)*WWW
            ORS(I+2)=ORS(I+2)*WWW
          ENDIF
        I=I+2
        ENDDO
        ENDDO
!
        CALL SPTEZ(NR,NM,4,IM,JM,ORS,ORF,+1)
        do j=1,jm
          if(numi(j).lt.im) then
            call spfft1(im,im/2+1,im,1,ffj,orf(1,j),-1)
            call spfft1(numi(j),im/2+1,numi(j),1,ffj,orf(1,j),+1)
          endif
        enddo

      ELSE
        ORS=0.
        ORF=ORO
      ENDIF

      deallocate (WORK1)

       call mnmxja(IM,JM,ELVMAX,itest,jtest,'  ELVMAX')
      print *,' ELVMAX(',itest,jtest,')=',ELVMAX(itest,jtest)
      print *,' after spectral filter is applied'
       call minmxj(IM,JM,ORO,'     ORO')
       call minmxj(IM,JM,ORF,'     ORF')
C
C  USE NEAREST NEIGHBOR INTERPOLATION TO FILL FULL GRIDS
      call rg2gg(im,jm,numi,slm)
      call rg2gg(im,jm,numi,oro)
      call rg2gg(im,jm,numi,orf)
C ---   not apply to new prin coord and ELVMAX (*j*)
      do imt=1,10 
        call rg2gg(im,jm,numi,hprime(1,1,imt))
      enddo
C 
      print *,' after nearest neighbor interpolation applied '
       call minmxj(IM,JM,ORO,'     ORO')
       call minmxj(IM,JM,ORF,'     ORF')
       call mnmxja(IM,JM,ELVMAX,itest,jtest,'  ELVMAX')
       print *,' ORO,ORF(itest,jtest),itest,jtest:',
     &          ORO(itest,jtest),ORF(itest,jtest),itest,jtest
      print *,' ELVMAX(',itest,jtest,')=',ELVMAX(itest,jtest)


C   check antarctic pole 
      DO J = 1,JM
      DO I = 1,numi(j)
         if ( i .le. 21 .and. i .ge. 1 )then
         if (j .eq. JM )write(6,153)i,j,ORO(i,j),ELVMAX(i,j),SLM(i,j)
  153 format(1x,' ORO,ELVMAX(i=',i4,' j=',i4,')=',2E14.5,f5.1)
         endif
      ENDDO
      ENDDO
      tend=timef()
      write(6,*)' Timer 5 time= ',tend-tbeg
C
      DELXN = 360./IM
      do i=1,im
        xlon(i) = DELXN*(i-1)
      enddo
      IF(trim(OUTGRID) == "none") THEN
        do j=1,jm
         do i=1,im
           geolon(i,j) = xlon(i)
           geolat(i,j) = xlat(j)
         enddo
        enddo
      else
        do j = 1, jm
           xlat(j) = geolat(1,j)
        enddo
        do i = 1, im
           xlon(i) = geolon(i,1)
        enddo
      endif

      tbeg=timef()
      CALL WRITE_NETCDF(IM,JM,SLM,land_frac,ORO,ORF,HPRIME,1,1,
     1                  GEOLON(1:IM,1:JM),GEOLAT(1:IM,1:JM), XLON,XLAT)
      tend=timef()
      write(6,*)' WRITE_NETCDF time= ',tend-tbeg
      print *,' wrote netcdf file out.oro.tile?.nc'

      print *,' ===== Deallocate Arrays and ENDING MTN VAR OROG program'

!     Deallocate 1d vars
      deallocate(JST,JEN,numi,lonsperlat)
      deallocate(COSCLT,WGTCLT,RCLT,XLAT,DIFFX,XLON,ORS,oaa,ola,GLAT)

!     Deallocate 2d vars
      deallocate (OCLSM)
      deallocate (GEOLON,GEOLON_C,GEOLAT,GEOLAT_C)
      deallocate (SLM,ORO,VAR,ORF,land_frac)
      deallocate (THETA,GAMMA,SIGMA,ELVMAX)


      tend=timef()
      write(6,*)' Total runtime time= ',tend-tbeg1
      RETURN
      END SUBROUTINE TERSUB

!> Create the orography, land-mask, standard deviation of
!! orography and the convexity on a model gaussian grid.
!! This routine was used for the spectral GFS model.
!!
!! @param[in] zavg The high-resolution input orography dataset.
!! @param[in] zslm The high-resolution input land-mask dataset.
!! @param[out] oro Orography on the model grid.
!! @param[out] slm Land-mask on the model grid.
!! @param[out] var Standard deviation of orography on the model grid.
!! @param[out] var4 Convexity on the model grid.
!! @param[out] glat Latitude of each row of the high-resolution 
!! orography and land-mask datasets.
!! @param[out] ist This is the 'i' index of high-resolution data set
!! at the east edge of the model grid cell.
!! the high-resolution dataset with respect to the 'east' edge
!! @param[out] ien This is the 'i' index of high-resolution data set
!! at the west edge of the model grid cell.
!! @param[out] jst  This is the 'j' index of high-resolution data set
!! at the south edge of the model grid cell.
!! @param[out] jen This is the 'j' index of high-resolution data set
!! at the north edge of the model grid cell.
!! @param[in] im "i" dimension of the model grid.
!! @param[in] jm "j" dimension of the model grid.
!! @param[in] imn "i" dimension of the hi-res input orog/mask dataset.
!! @param[in] jmn "j" dimension of the hi-res input orog/mask dataset.
!! @param[in] xlat The latitude of each row of the model grid.
!! @param[in] numi For reduced gaussian grids, the number of 'i' points
!! for each 'j' row.
!! @author Jordan Alpert NOAA/EMC
      SUBROUTINE MAKEMT(ZAVG,ZSLM,ORO,SLM,VAR,VAR4,
     1 GLAT,IST,IEN,JST,JEN,IM,JM,IMN,JMN,XLAT,numi)
      DIMENSION GLAT(JMN),XLAT(JM)
!     REAL*4 OCLSM
      INTEGER ZAVG(IMN,JMN),ZSLM(IMN,JMN)
      DIMENSION ORO(IM,JM),SLM(IM,JM),VAR(IM,JM),VAR4(IM,JM)
      DIMENSION IST(IM,jm),IEN(IM,jm),JST(JM),JEN(JM),numi(jm)
      LOGICAL FLAG
C
! ---- OCLSM holds the ocean (im,jm) grid
      print *,' _____ SUBROUTINE MAKEMT '
C---- GLOBAL XLAT AND XLON ( DEGREE )
C
      JM1 = JM - 1
      DELXN = 360./IMN      ! MOUNTAIN DATA RESOLUTION
C
      DO J=1,JMN
         GLAT(J) = -90. + (J-1) * DELXN + DELXN * 0.5
      ENDDO
C
C---- FIND THE AVERAGE OF THE MODES IN A GRID BOX
C
C  (*j*)  for hard wired zero offset (lambda s =0) for terr05 
      DO J=1,JM
       DO I=1,numi(j)
         IM1 = numi(j) - 1
         DELX  = 360./numi(j)       ! GAUSSIAN GRID RESOLUTION
         FACLON  = DELX / DELXN
         IST(I,j) = FACLON * FLOAT(I-1) - FACLON * 0.5 + 1
         IEN(I,j) = FACLON * FLOAT(I) - FACLON * 0.5 + 1
!        IST(I,j) = FACLON * FLOAT(I-1) + 1.0001
!        IEN(I,j) = FACLON * FLOAT(I)   + 0.0001
C
         IF (IST(I,j) .LE. 0)      IST(I,j) = IST(I,j) + IMN
         IF (IEN(I,j) .LT. IST(I,j)) IEN(I,j) = IEN(I,j) + IMN
!
!          if ( I .lt. 10  .and. J .ge. JM-1 )
!    1   PRINT*,' MAKEMT: I j IST IEN ',I,j,IST(I,j),IEN(I,j)
       ENDDO
!          if ( J .ge. JM-1 ) then
!     print *,' *** FACLON=',FACLON, 'numi(j=',j,')=',numi(j)
!          endif
      ENDDO
      print *,' DELX=',DELX,' DELXN=',DELXN
      DO J=1,JM-1
         FLAG=.TRUE.
         DO J1=1,JMN
            XXLAT = (XLAT(J)+XLAT(J+1))/2.
            IF(FLAG.AND.GLAT(J1).GT.XXLAT) THEN
              JST(J) = J1
              JEN(J+1) = J1 - 1
              FLAG = .FALSE.
            ENDIF
         ENDDO
CX     PRINT*, ' J JST JEN ',J,JST(J),JEN(J),XLAT(J),GLAT(J1)
      ENDDO
      JST(JM) = MAX(JST(JM-1) - (JEN(JM-1)-JST(JM-1)),1)
      JEN(1)  = MIN(JEN(2) + (JEN(2)-JST(2)),JMN)      
!      PRINT*, ' JM JST JEN=',JST(JM),JEN(JM),XLAT(JM),GLAT(JMN)
C
C...FIRST, AVERAGED HEIGHT
C
      DO J=1,JM
        DO I=1,numi(j)
            ORO(I,J)  = 0.0
            VAR(I,J)  = 0.0
            VAR4(I,J) = 0.0
            XNSUM = 0.0
            XLAND = 0.0
            XWATR = 0.0
            XL1 = 0.0
            XS1 = 0.0
            XW1 = 0.0
            XW2 = 0.0
            XW4 = 0.0
            DO II1 = 1, IEN(I,J) - IST(I,J) + 1
               I1 = IST(I,J) + II1 - 1
               IF(I1.LE.0.)  I1 = I1 + IMN
               IF(I1.GT.IMN) I1 = I1 - IMN
!        if ( i .le. 10 .and. i .ge. 1 ) then 
!             if (j .eq. JM )
!    &print *,' J,JST,JEN,IST,IEN,I1=',
!    &J,JST(j),JEN(J),IST(I,j),IEN(I,j),I1
!        endif
               DO J1=JST(J),JEN(J)
                  XLAND = XLAND + FLOAT(ZSLM(I1,J1))
                  XWATR = XWATR + FLOAT(1-ZSLM(I1,J1))
                  XNSUM = XNSUM + 1.
                  HEIGHT = FLOAT(ZAVG(I1,J1)) 
C.........
                  IF(HEIGHT.LT.-990.) HEIGHT = 0.0
                  XL1 = XL1 + HEIGHT * FLOAT(ZSLM(I1,J1))
                  XS1 = XS1 + HEIGHT * FLOAT(1-ZSLM(I1,J1))
                  XW1 = XW1 + HEIGHT
                  XW2 = XW2 + HEIGHT ** 2
C   check antarctic pole 
!        if ( i .le. 10 .and. i .ge. 1 )then
!           if (j .ge. JM-1 )then
C=== degub testing
!     print *," I,J,I1,J1,XL1,XS1,XW1,XW2:",I,J,I1,J1,XL1,XS1,XW1,XW2
! 153 format(1x,' ORO,ELVMAX(i=',i4,' j=',i4,')=',2E14.5,3f5.1)
!          endif
!        endif
               ENDDO
            ENDDO
            IF(XNSUM.GT.1.) THEN
! --- SLM initialized with OCLSM calc from all land points except ....
! ---  0 is ocean and 1 is land for slm
! ---  Step 1 is to only change SLM after GFS SLM is applied
                 
               SLM(I,J) = FLOAT(NINT(XLAND/XNSUM))
               IF(SLM(I,J).NE.0.) THEN
                  ORO(I,J)= XL1 / XLAND
               ELSE
                  ORO(I,J)= XS1 / XWATR
               ENDIF
               VAR(I,J)=SQRT(MAX(XW2/XNSUM-(XW1/XNSUM)**2,0.))
            DO II1 = 1, IEN(I,j) - IST(I,J) + 1
               I1 = IST(I,J) + II1 - 1
                  IF(I1.LE.0.) I1 = I1 + IMN
                  IF(I1.GT.IMN) I1 = I1 - IMN
                  DO J1=JST(J),JEN(J)
                     HEIGHT = FLOAT(ZAVG(I1,J1)) 
                     IF(HEIGHT.LT.-990.) HEIGHT = 0.0
                     XW4 = XW4 + (HEIGHT-ORO(I,J)) ** 4
                  ENDDO
               ENDDO
               IF(VAR(I,J).GT.1.) THEN
!          if ( I .lt. 20  .and. J .ge. JM-19 ) then
!     print *,'I,J,XW4,XNSUM,VAR(I,J)',I,J,XW4,XNSUM,VAR(I,J)
!          endif
                  VAR4(I,J) = MIN(XW4/XNSUM/VAR(I,J) **4,10.)
               ENDIF
            ENDIF
         ENDDO
      ENDDO
      WRITE(6,*) "! MAKEMT ORO SLM VAR VAR4 DONE"
C

      RETURN
      END

!> Determine the location of a cubed-sphere point within
!! the high-resolution orography data.  The location is
!! described by the range of i/j indices on the high-res grid.
!!
!! @param[in] imn 'i' dimension of the high-resolution orography
!! data set.
!! @param[in] jmn 'j' dimension of the high-resolution orography
!! data set.
!! @param[in] npts Number of vertices to describe the cubed-sphere point.
!! @param[in] lonO The longitudes of the cubed-sphere vertices.
!! @param[in] latO The latitudes of the cubed-sphere vertices.
!! @param[in] delxn Resolution of the high-resolution orography
!! data set.
!! @param[out] jst Starting 'j' index on the high-resolution grid.
!! @param[out] jen Ending 'j' index on the high-resolution grid.
!! @param[out] ilist List of 'i' indices on the high-resolution grid.
!! @param[out] numx The number of 'i' indices on the high-resolution
!! grid.
!! @author GFDL programmer
      SUBROUTINE get_index(IMN,JMN,npts,lonO,latO,DELXN,
     &           jst,jen,ilist,numx)
        implicit none
        integer, intent(in)  :: IMN,JMN
        integer              :: npts
        real,    intent(in)  :: LONO(npts), LATO(npts)
        real,    intent(in)  :: DELXN
        integer, intent(out) :: jst,jen
        integer, intent(out) :: ilist(IMN)
        integer, intent(out) :: numx
        real    minlat,maxlat,minlon,maxlon
        integer i2, ii, ist, ien
        
         minlat = minval(LATO)
         maxlat = maxval(LATO)
         minlon = minval(LONO)
         maxlon = maxval(LONO)
         ist = minlon/DELXN+1
         ien = maxlon/DELXN+1
         jst = (minlat+90)/DELXN+1 
         jen = (maxlat+90)/DELXN 
         !--- add a few points to both ends of j-direction
         jst = jst - 5
         if(jst<1) jst = 1
         jen = jen + 5
         if(jen>JMN) jen = JMN

         !--- when around the pole, just search through all the points.
         if((jst == 1 .OR. jen == JMN) .and. 
     &            (ien-ist+1 > IMN/2) )then
            numx = IMN
            do i2 = 1, IMN
               ilist(i2) = i2
            enddo
         else if( ien-ist+1 > IMN/2 ) then  ! cross longitude = 0
            !--- find the minimum that greater than IMN/2 
            !--- and maximum that less than IMN/2
            ist = 0
            ien = IMN+1
            do i2 = 1, npts
               ii = LONO(i2)/DELXN+1
               if(ii <0 .or. ii>IMN) print*,"ii=",ii,IMN,LONO(i2),DELXN
               if( ii < IMN/2 ) then
                  ist = max(ist,ii)
               else if( ii > IMN/2 ) then
                  ien = min(ien,ii)
               endif
            enddo 
            if(ist<1 .OR. ist>IMN) then
               print*, "FATAL ERROR: ist<1 .or. ist>IMN"
               call ABORT()
            endif
           if(ien<1 .OR. ien>IMN) then
               print*, "FATAL ERROR: iend<1 .or. iend>IMN"
               call ABORT()
            endif

            numx = IMN - ien + 1
            do i2 = 1, numx
               ilist(i2) = ien + (i2-1)           
            enddo
            do i2 = 1, ist
               ilist(numx+i2) = i2
            enddo
            numx = numx+ist
         else
            numx = ien-ist+1
            do i2 = 1, numx
               ilist(i2) = ist + (i2-1)
            enddo
         endif

      END   
      
!> Create the land-mask, land fraction.
!! This routine is used for the FV3GFS model.
!!
!! @param[in] zslm The high-resolution input land-mask dataset.
!! @param[out] slm Land-mask on the model tile.
!! @param[out] land_frac Land fraction on the model tile.
!! @param[out] glat Latitude of each row of the high-resolution 
!! orography and land-mask datasets.
!! @param[in] im "i" dimension of the model grid.
!! @param[in] jm "j" dimension of the model grid.
!! @param[in] imn "i" dimension of the hi-res input orog/mask datasets.
!! @param[in] jmn "j" dimension of the hi-res input orog/mask datasets.
!! @param[in] lon_c Longitude of the model grid corner points.
!! @param[in] lat_c Latitude on the model grid corner points.
!! @author GFDL Programmer
      SUBROUTINE MAKE_MASK(zslm,SLM,land_frac,
     1 GLAT,IM,JM,IMN,JMN,lon_c,lat_c)
      implicit none
      real, parameter :: D2R = 3.14159265358979/180.
      integer, parameter :: MAXSUM=20000000
      integer IM, JM, IMN, JMN, jst, jen
      real GLAT(JMN), GLON(IMN)
      INTEGER ZSLM(IMN,JMN)
      real land_frac(IM,JM)
      real SLM(IM,JM)
      real lon_c(IM+1,JM+1), lat_c(IM+1,JM+1)
      real    LONO(4),LATO(4),LONI,LATI
      integer JM1,i,j,nsum,nsum_all,ii,jj,numx,i2
      integer ilist(IMN)
      real    DELXN,XNSUM,XLAND,XWATR,XL1,XS1,XW1
      real    XNSUM_ALL,XLAND_ALL,XWATR_ALL
      logical inside_a_polygon
C
! ---- OCLSM holds the ocean (im,jm) grid
      print *,' _____ SUBROUTINE MAKE_MASK '
C---- GLOBAL XLAT AND XLON ( DEGREE )
C
      JM1 = JM - 1
      DELXN = 360./IMN      ! MOUNTAIN DATA RESOLUTION
C
      DO J=1,JMN
         GLAT(J) = -90. + (J-1) * DELXN + DELXN * 0.5
      ENDDO
      DO I=1,IMN
         GLON(I) = 0. + (I-1) * DELXN + DELXN * 0.5
      ENDDO
 
      land_frac(:,:) = 0.0     
C
C---- FIND THE AVERAGE OF THE MODES IN A GRID BOX
C
C  (*j*)  for hard wired zero offset (lambda s =0) for terr05 
!$omp parallel do
!$omp* private (j,i,xnsum,xland,xwatr,nsum,xl1,xs1,xw1,lono,
!$omp*          lato,jst,jen,ilist,numx,jj,i2,ii,loni,lati,
!$omp*          xnsum_all,xland_all,xwatr_all,nsum_all)
!$omp*          
      DO J=1,JM
!       print*, "J=", J
       DO I=1,IM
         XNSUM = 0.0
         XLAND = 0.0
         XWATR = 0.0
         nsum = 0
         XNSUM_ALL = 0.0
         XLAND_ALL = 0.0
         XWATR_ALL = 0.0
         nsum_all = 0
         
         LONO(1) = lon_c(i,j) 
         LONO(2) = lon_c(i+1,j) 
         LONO(3) = lon_c(i+1,j+1) 
         LONO(4) = lon_c(i,j+1) 
         LATO(1) = lat_c(i,j) 
         LATO(2) = lat_c(i+1,j) 
         LATO(3) = lat_c(i+1,j+1) 
         LATO(4) = lat_c(i,j+1) 
         call get_index(IMN,JMN,4,LONO,LATO,DELXN,jst,jen,ilist,numx)
         do jj = jst, jen; do i2 = 1, numx
            ii = ilist(i2)
            LONI = ii*DELXN
            LATI = -90 + jj*DELXN

            XLAND_ALL = XLAND_ALL + FLOAT(ZSLM(ii,jj))
            XWATR_ALL = XWATR_ALL + FLOAT(1-ZSLM(ii,jj))
            XNSUM_ALL = XNSUM_ALL + 1.
            nsum_all = nsum_all+1
            if(nsum_all > MAXSUM) then
              print*, "FATAL ERROR: nsum_all is greater than MAXSUM,"  
              print*, "increase MAXSUM."
              call ABORT()
            endif

            if(inside_a_polygon(LONI*D2R,LATI*D2R,4,
     &          LONO*D2R,LATO*D2R))then

               XLAND = XLAND + FLOAT(ZSLM(ii,jj))
               XWATR = XWATR + FLOAT(1-ZSLM(ii,jj))
               XNSUM = XNSUM + 1.
               nsum = nsum+1
               if(nsum > MAXSUM) then
                 print*, "FATAL ERROR: nsum is greater than MAXSUM,"
                 print*, "increase MAXSUM."
                 call ABORT()
               endif
            endif
         enddo ; enddo

         
         IF(XNSUM.GT.1.) THEN
! --- SLM initialized with OCLSM calc from all land points except ....
! ---  0 is ocean and 1 is land for slm
! ---  Step 1 is to only change SLM after GFS SLM is applied
               land_frac(i,j) = XLAND/XNSUM  
               SLM(I,J) = FLOAT(NINT(XLAND/XNSUM))
         ELSEIF(XNSUM_ALL.GT.1.) THEN
               land_frac(i,j) = XLAND_ALL/XNSUM _ALL 
               SLM(I,J) = FLOAT(NINT(XLAND_ALL/XNSUM_ALL))
         ELSE
               print*, "FATAL ERROR: no source points in MAKE_MASK."
               call ABORT()
         ENDIF
       ENDDO
      ENDDO
!$omp end parallel do
      WRITE(6,*) "! MAKE_MASK DONE"
C
      RETURN
      END SUBROUTINE MAKE_MASK
!> Create the orography, land-mask, land fraction, standard 
!! deviation of orography and the convexity on a model 
!! cubed-sphere tile. This routine is used for the FV3GFS model.
!!
!! @param[in] zavg The high-resolution input orography dataset.
!! @param[in] zslm The high-resolution input land-mask dataset.
!! @param[out] oro Orography on the model tile.
!! @param[in] slm Land-mask on the model tile.
!! @param[out] var Standard deviation of orography on the model tile.
!! @param[out] var4 Convexity on the model tile.
!! @param[out] glat Latitude of each row of the high-resolution 
!! orography and land-mask datasets.
!! @param[in] im "i" dimension of the model grid.
!! @param[in] jm "j" dimension of the model grid.
!! @param[in] imn "i" dimension of the hi-res input orog/mask datasets.
!! @param[in] jmn "j" dimension of the hi-res input orog/mask datasets.
!! @param[in] lon_c Longitude of the model grid corner points.
!! @param[in] lat_c Latitude on the model grid corner points.
!! @param[in] lake_frac Fractional lake within the grid
!! @param[in] land_frac Fractional land within the grid
!! @author GFDL Programmer
      SUBROUTINE MAKEMT2(ZAVG,ZSLM,ORO,SLM,VAR,VAR4,
     1 GLAT,IM,JM,IMN,JMN,lon_c,lat_c,lake_frac,land_frac)
      implicit none
      real, parameter :: D2R = 3.14159265358979/180.
      integer, parameter :: MAXSUM=20000000
      real, dimension(:), allocatable ::  hgt_1d, hgt_1d_all
      integer IM, JM, IMN, JMN
      real GLAT(JMN), GLON(IMN)
      INTEGER ZAVG(IMN,JMN),ZSLM(IMN,JMN)
      real ORO(IM,JM),VAR(IM,JM),VAR4(IM,JM)
      real, intent(in) :: SLM(IM,JM), lake_frac(im,jm),land_frac(im,jm)
      integer JST, JEN
      real lon_c(IM+1,JM+1), lat_c(IM+1,JM+1)
      real    LONO(4),LATO(4),LONI,LATI
      real    HEIGHT
      integer JM1,i,j,nsum,nsum_all,ii,jj,i1,numx,i2
      integer ilist(IMN)
      real    DELXN,XNSUM,XLAND,XWATR,XL1,XS1,XW1,XW2,XW4
      real    XNSUM_ALL,XLAND_ALL,XWATR_ALL,HEIGHT_ALL
      real    XL1_ALL,XS1_ALL,XW1_ALL,XW2_ALL,XW4_ALL
      logical inside_a_polygon
C
! ---- OCLSM holds the ocean (im,jm) grid
! ---  mskocn=1 Use ocean model sea land mask, OK and present,
! ---  mskocn=0 dont use Ocean model sea land mask, not OK, not present
      print *,' _____ SUBROUTINE MAKEMT2 '
      allocate(hgt_1d(MAXSUM))
      allocate(hgt_1d_all(MAXSUM))
C---- GLOBAL XLAT AND XLON ( DEGREE )
C
      JM1 = JM - 1
      DELXN = 360./IMN      ! MOUNTAIN DATA RESOLUTION
C
      DO J=1,JMN
         GLAT(J) = -90. + (J-1) * DELXN + DELXN * 0.5
      ENDDO
      DO I=1,IMN
         GLON(I) = 0. + (I-1) * DELXN + DELXN * 0.5
      ENDDO
 
!     land_frac(:,:) = 0.0     
C
C---- FIND THE AVERAGE OF THE MODES IN A GRID BOX
C
C  (*j*)  for hard wired zero offset (lambda s =0) for terr05 
!$omp parallel do
!$omp* private (j,i,xnsum,xland,xwatr,nsum,xl1,xs1,xw1,xw2,xw4,lono,
!$omp*          lato,jst,jen,ilist,numx,jj,i2,ii,loni,lati,height,
!$omp*          hgt_1d,
!$omp*          xnsum_all,xland_all,xwatr_all,nsum_all,
!$omp*          xl1_all,xs1_all,xw1_all,xw2_all,xw4_all,
!$omp*          height_all,hgt_1d_all)
      DO J=1,JM
!       print*, "J=", J
       DO I=1,IM
         ORO(I,J)  = 0.0
         VAR(I,J)  = 0.0
         VAR4(I,J) = 0.0
         XNSUM = 0.0
         XLAND = 0.0
         XWATR = 0.0
         nsum = 0
         XL1 = 0.0
         XS1 = 0.0
         XW1 = 0.0
         XW2 = 0.0
         XW4 = 0.0
         XNSUM_ALL = 0.0
         XLAND_ALL = 0.0
         XWATR_ALL = 0.0
         nsum_all = 0
         XL1_ALL = 0.0
         XS1_ALL = 0.0
         XW1_ALL = 0.0
         XW2_ALL = 0.0
         XW4_ALL = 0.0
         
         LONO(1) = lon_c(i,j) 
         LONO(2) = lon_c(i+1,j) 
         LONO(3) = lon_c(i+1,j+1) 
         LONO(4) = lon_c(i,j+1) 
         LATO(1) = lat_c(i,j) 
         LATO(2) = lat_c(i+1,j) 
         LATO(3) = lat_c(i+1,j+1) 
         LATO(4) = lat_c(i,j+1) 
         call get_index(IMN,JMN,4,LONO,LATO,DELXN,jst,jen,ilist,numx)
         do jj = jst, jen; do i2 = 1, numx
            ii = ilist(i2)
            LONI = ii*DELXN
            LATI = -90 + jj*DELXN

            XLAND_ALL = XLAND_ALL + FLOAT(ZSLM(ii,jj))
            XWATR_ALL = XWATR_ALL + FLOAT(1-ZSLM(ii,jj))
            XNSUM_ALL = XNSUM_ALL + 1.
            HEIGHT_ALL = FLOAT(ZAVG(ii,jj)) 
            nsum_all = nsum_all+1
            if(nsum_all > MAXSUM) then
              print*, "FATAL ERROR: nsum_all is greater than MAXSUM,"
              print*, "increase MAXSUM."
              call ABORT()
            endif
            hgt_1d_all(nsum_all) = HEIGHT_ALL
            IF(HEIGHT_ALL.LT.-990.) HEIGHT_ALL = 0.0
            XL1_ALL = XL1_ALL + HEIGHT_ALL * FLOAT(ZSLM(ii,jj))
            XS1_ALL = XS1_ALL + HEIGHT_ALL * FLOAT(1-ZSLM(ii,jj))
            XW1_ALL = XW1_ALL + HEIGHT_ALL
            XW2_ALL = XW2_ALL + HEIGHT_ALL ** 2

            if(inside_a_polygon(LONI*D2R,LATI*D2R,4,
     &          LONO*D2R,LATO*D2R))then

               XLAND = XLAND + FLOAT(ZSLM(ii,jj))
               XWATR = XWATR + FLOAT(1-ZSLM(ii,jj))
               XNSUM = XNSUM + 1.
               HEIGHT = FLOAT(ZAVG(ii,jj)) 
               nsum = nsum+1
               if(nsum > MAXSUM) then
                 print*, "FATAL ERROR: nsum is greater than MAXSUM,"
                 print*, "increase MAXSUM."
                 call ABORT()
               endif
               hgt_1d(nsum) = HEIGHT
               IF(HEIGHT.LT.-990.) HEIGHT = 0.0
               XL1 = XL1 + HEIGHT * FLOAT(ZSLM(ii,jj))
               XS1 = XS1 + HEIGHT * FLOAT(1-ZSLM(ii,jj))
               XW1 = XW1 + HEIGHT
               XW2 = XW2 + HEIGHT ** 2
            endif
         enddo ; enddo
         
         IF(XNSUM.GT.1.) THEN
! --- SLM initialized with OCLSM calc from all land points except ....
! ---  0 is ocean and 1 is land for slm
! ---  Step 1 is to only change SLM after GFS SLM is applied

               !IF(SLM(I,J).NE.0.) THEN
               IF(SLM(I,J) .NE. 0. .OR. LAND_FRAC(I,J) > 0.) THEN
                  IF (XLAND > 0) THEN
                    ORO(I,J)= XL1 / XLAND
                  ELSE
                    ORO(I,J)= XS1 / XWATR
                  ENDIF
               ELSE
                  IF (XWATR > 0) THEN
                    ORO(I,J)= XS1 / XWATR
                  ELSE
                    ORO(I,J)= XL1 / XLAND
                  ENDIF
               ENDIF

               VAR(I,J)=SQRT(MAX(XW2/XNSUM-(XW1/XNSUM)**2,0.))
               do I1 = 1, NSUM
                  XW4 = XW4 + (hgt_1d(I1) - ORO(i,j)) ** 4
               enddo   

               IF(VAR(I,J).GT.1.) THEN
                  VAR4(I,J) = MIN(XW4/XNSUM/VAR(I,J) **4,10.)
               ENDIF

         ELSEIF(XNSUM_ALL.GT.1.) THEN

               !IF(SLM(I,J).NE.0.) THEN
               IF(SLM(I,J) .NE. 0. .OR. LAND_FRAC(I,J) > 0.) THEN
                  IF (XLAND_ALL > 0) THEN
                    ORO(I,J)= XL1_ALL / XLAND_ALL
                  ELSE
                    ORO(I,J)= XS1_ALL / XWATR_ALL
                  ENDIF
               ELSE
                  IF (XWATR_ALL > 0) THEN
                    ORO(I,J)= XS1_ALL / XWATR_ALL
                  ELSE
                    ORO(I,J)= XL1_ALL / XLAND_ALL
                  ENDIF
               ENDIF

               VAR(I,J)=SQRT(MAX(XW2_ALL/XNSUM_ALL-
     &                         (XW1_ALL/XNSUM_ALL)**2,0.))
               do I1 = 1, NSUM_ALL
                  XW4_ALL = XW4_ALL + 
     &                     (hgt_1d_all(I1) - ORO(i,j)) ** 4
               enddo   

               IF(VAR(I,J).GT.1.) THEN
                  VAR4(I,J) = MIN(XW4_ALL/XNSUM_ALL/VAR(I,J) **4,10.)
               ENDIF
         ELSE
               print*, "FATAL ERROR: no source points in MAKEMT2."
               call ABORT()
         ENDIF
   
! set orog to 0 meters at ocean.
!        IF (LAKE_FRAC(I,J) .EQ. 0. .AND. SLM(I,J) .EQ. 0.)THEN
         IF (LAKE_FRAC(I,J) .EQ. 0. .AND. LAND_FRAC(I,J) .EQ. 0.)THEN 
         ORO(I,J) = 0.0
         ENDIF

       ENDDO
      ENDDO
!$omp end parallel do
      WRITE(6,*) "! MAKEMT2 ORO SLM VAR VAR4 DONE"
C
      deallocate(hgt_1d)
      deallocate(hgt_1d_all)
      RETURN
      END

!> Make the principle coordinates - slope of orography, 
!! anisotropy, angle of mountain range with respect to east.
!! This routine is used for spectral GFS gaussian grids.
!!
!! @param[in] zavg The high-resolution input orography dataset.
!! @param[in] zslm The high-resolution input land-mask dataset.
!! @param[out] theta Angle of mountain range with respect to
!! east for each model point.
!! @param[out] gamma Anisotropy for each model point.
!! @param[out] sigma Slope of orography for each model point.
!! @param[out] glat Latitude of each row of the high-resolution 
!! orography and land-mask datasets.
!! @param[out] ist This is the 'i' index of high-resolution data set
!! at the east edge of the model grid cell.
!! @param[out] ien This is the 'i' index of high-resolution data set
!! at the west edge of the model grid cell.
!! @param[out] jst  This is the 'j' index of high-resolution data set
!! at the south edge of the model grid cell.
!! @param[out] jen This is the 'j' index of high-resolution data set
!! at the north edge of the model grid cell.
!! @param[in] im "i" dimension of the model grid tile.
!! @param[in] jm "j" dimension of the model grid tile.
!! @param[in] imn "i" dimension of the hi-res input orog/mask datasets.
!! @param[in] jmn "j" dimension of the hi-res input orog/mask datasets.
!! @param[in] xlat The latitude of each row of the model grid.
!! @param[in] numi For reduced gaussian grids, the number of 'i' points
!! for each 'j' row.
!! @author Jordan Alpert NOAA/EMC
      SUBROUTINE MAKEPC(ZAVG,ZSLM,THETA,GAMMA,SIGMA,
     1           GLAT,IST,IEN,JST,JEN,IM,JM,IMN,JMN,XLAT,numi)
C
C===  PC: principal coordinates of each Z avg orog box for L&M
C
      parameter(REARTH=6.3712E+6)
      DIMENSION GLAT(JMN),XLAT(JM),DELTAX(JMN)
      INTEGER ZAVG(IMN,JMN),ZSLM(IMN,JMN)
      DIMENSION ORO(IM,JM),SLM(IM,JM),HL(IM,JM),HK(IM,JM)
      DIMENSION HX2(IM,JM),HY2(IM,JM),HXY(IM,JM),HLPRIM(IM,JM)
      DIMENSION THETA(IM,JM),GAMMA(IM,JM),SIGMA2(IM,JM),SIGMA(IM,JM)
      DIMENSION IST(IM,jm),IEN(IM,jm),JST(JM),JEN(JM),numi(jm)
      LOGICAL FLAG, DEBUG
C===  DATA DEBUG/.TRUE./
      DATA DEBUG/.FALSE./
C
      PI = 4.0 * ATAN(1.0)
      CERTH = PI * REARTH
C---- GLOBAL XLAT AND XLON ( DEGREE )
C
      JM1 = JM - 1
      DELXN = 360./IMN      ! MOUNTAIN DATA RESOLUTION
      DELTAY =  CERTH / FLOAT(JMN)
      print *, 'MAKEPC: DELTAY=',DELTAY
C
      DO J=1,JMN
         GLAT(J) = -90. + (J-1) * DELXN + DELXN * 0.5
         DELTAX(J) = DELTAY * COS(GLAT(J)*PI/180.0)
      ENDDO
C
C---- FIND THE AVERAGE OF THE MODES IN A GRID BOX
C
      DO J=1,JM
      DO I=1,numi(j)
C        IM1 = numi(j) - 1
         DELX  = 360./numi(j)       ! GAUSSIAN GRID RESOLUTION
         FACLON  = DELX / DELXN
         IST(I,j) = FACLON * FLOAT(I-1) - FACLON * 0.5
         IST(I,j) = IST(I,j) + 1
         IEN(I,j) = FACLON * FLOAT(I) - FACLON * 0.5
C              if (debug) then
C          if ( I .lt. 10 .and. J .lt. 10 )
C    1     PRINT*, ' I j IST IEN ',I,j,IST(I,j),IEN(I,j)
C              endif
!        IST(I,j) = FACLON * FLOAT(I-1) + 1.0001
!        IEN(I,j) = FACLON * FLOAT(I)   + 0.0001
         IF (IST(I,j) .LE. 0)      IST(I,j) = IST(I,j) + IMN
         IF (IEN(I,j) .LT. IST(I,j)) IEN(I,j) = IEN(I,j) + IMN
               if (debug) then
           if ( I .lt. 10 .and. J .lt. 10 )
     1     PRINT*, ' I j IST IEN ',I,j,IST(I,j),IEN(I,j)
               endif
         IF (IEN(I,j) .LT. IST(I,j)) 
     1 print *,' MAKEPC: IEN < IST: I,J,IST(I,J),IEN(I,J)',
     2 I,J,IST(I,J),IEN(I,J)
      ENDDO
      ENDDO
      DO J=1,JM-1
         FLAG=.TRUE.
         DO J1=1,JMN
            XXLAT = (XLAT(J)+XLAT(J+1))/2.
            IF(FLAG.AND.GLAT(J1).GT.XXLAT) THEN
              JST(J) = J1
              JEN(J+1) = J1 - 1
              FLAG = .FALSE.
            ENDIF
         ENDDO
      ENDDO
      JST(JM) = MAX(JST(JM-1) - (JEN(JM-1)-JST(JM-1)),1)
      JEN(1)  = MIN(JEN(2) + (JEN(2)-JST(2)),JMN)
               if (debug) then
        PRINT*, ' IST,IEN(1,1-numi(1,JM))',IST(1,1),IEN(1,1), 
     1  IST(numi(JM),JM),IEN(numi(JM),JM), numi(JM)
        PRINT*, ' JST,JEN(1,JM) ',JST(1),JEN(1),JST(JM),JEN(JM) 
                endif
C
C... DERIVITIVE TENSOR OF HEIGHT
C
      DO J=1,JM
        DO I=1,numi(j)
            ORO(I,J)  = 0.0
            HX2(I,J) = 0.0
            HY2(I,J) = 0.0
            HXY(I,J) = 0.0
            XNSUM = 0.0
            XLAND = 0.0
            XWATR = 0.0
            XL1 = 0.0
            XS1 = 0.0
            xfp = 0.0
            yfp = 0.0
            xfpyfp = 0.0
            xfp2 = 0.0
            yfp2 = 0.0
            HL(I,J) = 0.0
            HK(I,J) = 0.0
            HLPRIM(I,J) = 0.0
            THETA(I,J) = 0.0 
            GAMMA(I,J) = 0.
            SIGMA2(I,J) = 0.
            SIGMA(I,J) = 0.
C
            DO II1 = 1, IEN(I,J) - IST(I,J) + 1
               I1 = IST(I,J) + II1 - 1
               IF(I1.LE.0.)  I1 = I1 + IMN
               IF(I1.GT.IMN) I1 = I1 - IMN
C
C===  set the rest of the indexs for ave: 2pt staggered derivitive
C
                i0 = i1 - 1
                if (i1 - 1 .le. 0 )   i0 = i0 + imn
                if (i1 - 1 .gt. imn)  i0 = i0 - imn
C
                ip1 = i1 + 1
                if (i1 + 1 .le. 0 )   ip1 = ip1 + imn
                if (i1 + 1 .gt. imn)  ip1 = ip1 - imn
C
               DO J1=JST(J),JEN(J)
                if (debug) then
                   if ( I1 .eq. IST(I,J) .and. J1 .eq. JST(J) ) 
     1   PRINT*, ' J, J1,IST,JST,DELTAX,GLAT ',
     2             J,J1,IST(I,J),JST(J),DELTAX(J1),GLAT(J1)  
                   if ( I1 .eq. IEN(I,J) .and. J1 .eq. JEN(J) ) 
     1   PRINT*, ' J, J1,IEN,JEN,DELTAX,GLAT ',
     2             J,J1,IEN(I,J),JEN(J),DELTAX(J1),GLAT(J1)  
                endif
                  XLAND = XLAND + FLOAT(ZSLM(I1,J1))
                  XWATR = XWATR + FLOAT(1-ZSLM(I1,J1))
                  XNSUM = XNSUM + 1.
C
                  HEIGHT = FLOAT(ZAVG(I1,J1))
                  hi0 =  float(zavg(i0,j1))
                  hip1 =  float(zavg(ip1,j1))
C
                  IF(HEIGHT.LT.-990.) HEIGHT = 0.0
                  if(hi0 .lt. -990.)  hi0 = 0.0
                  if(hip1 .lt. -990.)  hip1 = 0.0
C........           xfp = xfp + 0.5 * ( hip1 - hi0 ) / DELTAX(J1)
           xfp = 0.5 * ( hip1 - hi0 ) / DELTAX(J1)
          xfp2 = xfp2 + 0.25 * ( ( hip1 - hi0 )/DELTAX(J1) )** 2 
C
! --- not at boundaries
!RAB                 if ( J1 .ne. JST(1)  .and. J1 .ne. JEN(JM) ) then
                 if ( J1 .ne. JST(JM)  .and. J1 .ne. JEN(1) ) then
                  hj0 =  float(zavg(i1,j1-1))
                  hjp1 =  float(zavg(i1,j1+1))
                  if(hj0 .lt. -990.)  hj0 = 0.0
                  if(hjp1 .lt. -990.)  hjp1 = 0.0
C.......          yfp = yfp + 0.5 * ( hjp1 - hj0 ) / DELTAY
                  yfp = 0.5 * ( hjp1 - hj0 ) / DELTAY
                  yfp2 = yfp2 + 0.25 * ( ( hjp1 - hj0 )/DELTAY )**2   
C
C..............elseif ( J1 .eq. JST(J) .or. J1 .eq. JEN(JM) ) then
C ===     the NH pole: NB J1 goes from High at NP to Low toward SP
C
!RAB                 elseif ( J1 .eq. JST(1) ) then
                 elseif ( J1 .eq. JST(JM) ) then
		 ijax = i1 + imn/2 
               if (ijax .le. 0 )   ijax = ijax + imn
               if (ijax .gt. imn)  ijax = ijax - imn
C..... at N pole we stay at the same latitude j1 but cross to opp side
                 hijax = float(zavg(ijax,j1))
                 hi1j1 = float(zavg(i1,j1))
                  if(hijax .lt. -990.)  hijax = 0.0
                  if(hi1j1 .lt. -990.)  hi1j1 = 0.0
C.......        yfp = yfp + 0.5 * ( ( 0.5 * ( hijax + hi1j1) ) - hi1j1 )/DELTAY
        yfp = 0.5 * ( ( 0.5 * ( hijax - hi1j1 ) ) )/DELTAY
        yfp2 = yfp2 + 0.25 * ( ( 0.5 *  ( hijax - hi1j1) ) 
     1                                              / DELTAY )**2
C
C ===     the SH pole: NB J1 goes from High at NP to Low toward SP
C
!RAB                 elseif ( J1 .eq. JEN(JM) ) then
                 elseif ( J1 .eq. JEN(1) ) then
		 ijax = i1 + imn/2 
               if (ijax .le. 0 )   ijax = ijax + imn
               if (ijax .gt. imn)  ijax = ijax - imn
                 hijax = float(zavg(ijax,j1))
                 hi1j1 = float(zavg(i1,j1))
                  if(hijax  .lt. -990.)  hijax = 0.0
                  if(hi1j1  .lt. -990.)  hi1j1 = 0.0
             if ( i1 .lt. 5 )print *,' S.Pole i1,j1 :',i1,j1,hijax,hi1j1
C.....        yfp = yfp + 0.5 *  (0.5 * ( hijax - hi1j1) )/DELTAY  
        yfp = 0.5 *  (0.5 * ( hijax - hi1j1) )/DELTAY  
        yfp2 = yfp2 + 0.25 * (  (0.5 * (hijax - hi1j1) )
     1                                                 / DELTAY )**2  
                 endif
C
C ===    The above does an average across the pole for the bndry in j.
C23456789012345678901234567890123456789012345678901234567890123456789012......
C
                  xfpyfp = xfpyfp + xfp * yfp
                  XL1 = XL1 + HEIGHT * FLOAT(ZSLM(I1,J1))
                  XS1 = XS1 + HEIGHT * FLOAT(1-ZSLM(I1,J1))
C
C === average the HX2, HY2 and HXY
C === This will be done over all land
C
               ENDDO
            ENDDO
C
C ===  HTENSR 
C
           IF(XNSUM.GT.1.) THEN
               SLM(I,J) = FLOAT(NINT(XLAND/XNSUM))
               IF(SLM(I,J).NE.0.) THEN
                  ORO(I,J)= XL1 / XLAND
                  HX2(I,J) =  xfp2  / XLAND
                  HY2(I,J) =  yfp2  / XLAND
		  HXY(I,J) =  xfpyfp / XLAND
               ELSE
                  ORO(I,J)= XS1 / XWATR
               ENDIF
C=== degub testing
      if (debug) then
          print *," I,J,i1,j1,HEIGHT:", I,J,i1,j1,HEIGHT,
     1         XLAND,SLM(i,j)
          print *," xfpyfp,xfp2,yfp2:",xfpyfp,xfp2,yfp2
          print *," HX2,HY2,HXY:",HX2(I,J),HY2(I,J),HXY(I,J)
      ENDIF
C
C === make the principal axes, theta, and the degree of anisotropy, 
C === and sigma2, the slope parameter
C
               HK(I,J) = 0.5 * ( HX2(I,J) + HY2(I,J) )
               HL(I,J) = 0.5 * ( HX2(I,J) - HY2(I,J) )
               HLPRIM(I,J) = SQRT(HL(I,J)*HL(I,J) + HXY(I,J)*HXY(I,J))
           IF( HL(I,J).NE. 0. .AND. SLM(I,J) .NE. 0. ) THEN
C
             THETA(I,J) = 0.5 * ATAN2(HXY(I,J),HL(I,J)) * 180.0 / PI
C ===   for testing print out in degrees
C            THETA(I,J) = 0.5 * ATAN2(HXY(I,J),HL(I,J))
            ENDIF
             SIGMA2(I,J) =  ( HK(I,J) + HLPRIM(I,J) )
        if ( SIGMA2(I,J) .GE. 0. ) then 
             SIGMA(I,J) =  SQRT(SIGMA2(I,J) )
             if (sigma2(i,j) .ne. 0. .and. 
     &        HK(I,J) .GE. HLPRIM(I,J) ) 
     1       GAMMA(I,J) = sqrt( (HK(I,J) - HLPRIM(I,J)) / SIGMA2(I,J) )
        else
             SIGMA(I,J)=0.
        endif
           ENDIF
                  if (debug) then
       print *," I,J,THETA,SIGMA,GAMMA,",I,J,THETA(I,J),
     1                                       SIGMA(I,J),GAMMA(I,J)
       print *," HK,HL,HLPRIM:",HK(I,J),HL(I,J),HLPRIM(I,J)
                  endif
        ENDDO
      ENDDO
      WRITE(6,*) "! MAKE Principal Coord  DONE"
C
      RETURN
      END

!> Make the principle coordinates - slope of orography, 
!! anisotropy, angle of mountain range with respect to east.
!! This routine is used for the FV3GFS cubed-sphere grid.
!!
!! @param[in] zavg The high-resolution input orography dataset.
!! @param[in] zslm The high-resolution input land-mask dataset.
!! @param[out] theta Angle of mountain range with respect to
!! east for each model point.
!! @param[out] gamma Anisotropy for each model point.
!! @param[out] sigma Slope of orography for each model point.
!! @param[out] glat Latitude of each row of the high-resolution 
!! orography and land-mask datasets.
!! @param[in] im "i" dimension of the model grid tile.
!! @param[in] jm "j" dimension of the model grid tile.
!! @param[in] imn "i" dimension of the hi-res input orog/mask datasets.
!! @param[in] jmn "j" dimension of the hi-res input orog/mask datasets.
!! @param[in] lon_c Longitude of model grid corner points.
!! @param[in] lat_c Latitude of the model grid corner points.
!! @param[in] SLM mask
!! @author GFDL Programmer
      SUBROUTINE MAKEPC2(ZAVG,ZSLM,THETA,GAMMA,SIGMA,
     1           GLAT,IM,JM,IMN,JMN,lon_c,lat_c,SLM)
C
C===  PC: principal coordinates of each Z avg orog box for L&M
C
      implicit none
      real, parameter :: REARTH=6.3712E+6
      real, parameter :: D2R = 3.14159265358979/180. 
      integer :: IM,JM,IMN,JMN
      real  :: GLAT(JMN),DELTAX(JMN)
      INTEGER ZAVG(IMN,JMN),ZSLM(IMN,JMN)
      real lon_c(IM+1,JM+1), lat_c(IM+1,JM+1)
      real, intent(in) :: SLM(IM,JM)
      real HL(IM,JM),HK(IM,JM)
      real HX2(IM,JM),HY2(IM,JM),HXY(IM,JM),HLPRIM(IM,JM)
      real THETA(IM,JM),GAMMA(IM,JM),SIGMA2(IM,JM),SIGMA(IM,JM)
      real PI,CERTH,DELXN,DELTAY,XNSUM,XLAND
      real xfp,yfp,xfpyfp,xfp2,yfp2
      real hi0,hip1,hj0,hjp1,hijax,hi1j1
      real LONO(4),LATO(4),LONI,LATI
      integer i,j,i1,j1,i2,jst,jen,numx,i0,ip1,ijax
      integer ilist(IMN)
      logical inside_a_polygon
      LOGICAL DEBUG
C===  DATA DEBUG/.TRUE./
      DATA DEBUG/.FALSE./
C
      PI = 4.0 * ATAN(1.0)
      CERTH = PI * REARTH
C---- GLOBAL XLAT AND XLON ( DEGREE )
C
      DELXN = 360./IMN      ! MOUNTAIN DATA RESOLUTION
      DELTAY =  CERTH / FLOAT(JMN)
      print *, 'MAKEPC2: DELTAY=',DELTAY
C
      DO J=1,JMN
         GLAT(J) = -90. + (J-1) * DELXN + DELXN * 0.5
         DELTAX(J) = DELTAY * COS(GLAT(J)*D2R)
      ENDDO
C
C---- FIND THE AVERAGE OF THE MODES IN A GRID BOX
C

C... DERIVITIVE TENSOR OF HEIGHT
C
!$omp parallel do
!$omp* private (j,i,xnsum,xland,xfp,yfp,xfpyfp,
!$omp*          xfp2,yfp2,lono,lato,jst,jen,ilist,numx,j1,i2,i1,
!$omp*          loni,lati,i0,ip1,hi0,hip1,hj0,hjp1,ijax,
!$omp*          hijax,hi1j1)
      JLOOP : DO J=1,JM
!        print*, "J=", J
        ILOOP : DO I=1,IM
          HX2(I,J) = 0.0
          HY2(I,J) = 0.0
          HXY(I,J) = 0.0
          XNSUM = 0.0
          XLAND = 0.0
            xfp = 0.0
            yfp = 0.0
            xfpyfp = 0.0
            xfp2 = 0.0
            yfp2 = 0.0
            HL(I,J) = 0.0
            HK(I,J) = 0.0
            HLPRIM(I,J) = 0.0
            THETA(I,J) = 0.0 
            GAMMA(I,J) = 0.
            SIGMA2(I,J) = 0.
            SIGMA(I,J) = 0.

            LONO(1) = lon_c(i,j) 
            LONO(2) = lon_c(i+1,j) 
            LONO(3) = lon_c(i+1,j+1) 
            LONO(4) = lon_c(i,j+1) 
            LATO(1) = lat_c(i,j) 
            LATO(2) = lat_c(i+1,j) 
            LATO(3) = lat_c(i+1,j+1) 
            LATO(4) = lat_c(i,j+1) 
            call get_index(IMN,JMN,4,LONO,LATO,DELXN,jst,jen,ilist,numx)

            do j1 = jst, jen; do i2 = 1, numx
              i1 = ilist(i2)         
              LONI = i1*DELXN
              LATI = -90 + j1*DELXN
              INSIDE : if(inside_a_polygon(LONI*D2R,LATI*D2R,4,
     &           LONO*D2R,LATO*D2R))then

C===  set the rest of the indexs for ave: 2pt staggered derivitive
C
                i0 = i1 - 1
                if (i1 - 1 .le. 0 )   i0 = i0 + imn
                if (i1 - 1 .gt. imn)  i0 = i0 - imn
C
                ip1 = i1 + 1
                if (i1 + 1 .le. 0 )   ip1 = ip1 + imn
                if (i1 + 1 .gt. imn)  ip1 = ip1 - imn

                  XLAND = XLAND + FLOAT(ZSLM(I1,J1))
                  XNSUM = XNSUM + 1.
C
                  hi0 =  float(zavg(i0,j1))
                  hip1 =  float(zavg(ip1,j1))
C
                  if(hi0 .lt. -990.)  hi0 = 0.0
                  if(hip1 .lt. -990.)  hip1 = 0.0
C........           xfp = xfp + 0.5 * ( hip1 - hi0 ) / DELTAX(J1)
                  xfp = 0.5 * ( hip1 - hi0 ) / DELTAX(J1)
                  xfp2 = xfp2 + 0.25 * ( ( hip1 - hi0 )/DELTAX(J1) )** 2 
C
! --- not at boundaries
!RAB                 if ( J1 .ne. JST(1)  .and. J1 .ne. JEN(JM) ) then
                 if ( J1 .ne. 1  .and. J1 .ne. JMN ) then
                  hj0 =  float(zavg(i1,j1-1))
                  hjp1 =  float(zavg(i1,j1+1))
                  if(hj0 .lt. -990.)  hj0 = 0.0
                  if(hjp1 .lt. -990.)  hjp1 = 0.0
C.......          yfp = yfp + 0.5 * ( hjp1 - hj0 ) / DELTAY
                  yfp = 0.5 * ( hjp1 - hj0 ) / DELTAY
                  yfp2 = yfp2 + 0.25 * ( ( hjp1 - hj0 )/DELTAY )**2   
C
C..............elseif ( J1 .eq. JST(J) .or. J1 .eq. JEN(JM) ) then
C ===     the NH pole: NB J1 goes from High at NP to Low toward SP
C
!RAB                 elseif ( J1 .eq. JST(1) ) then
                 elseif ( J1 .eq. 1 ) then
		   ijax = i1 + imn/2 
                   if (ijax .le. 0 )   ijax = ijax + imn
                   if (ijax .gt. imn)  ijax = ijax - imn
C..... at N pole we stay at the same latitude j1 but cross to opp side
                   hijax = float(zavg(ijax,j1))
                   hi1j1 = float(zavg(i1,j1))
                   if(hijax .lt. -990.)  hijax = 0.0
                   if(hi1j1 .lt. -990.)  hi1j1 = 0.0
C.......        yfp = yfp + 0.5 * ( ( 0.5 * ( hijax + hi1j1) ) - hi1j1 )/DELTAY
                   yfp = 0.5 * ( ( 0.5 * ( hijax - hi1j1 ) ) )/DELTAY
                   yfp2 = yfp2 + 0.25 * ( ( 0.5 *  ( hijax - hi1j1) ) 
     1                                              / DELTAY )**2
C
C ===     the SH pole: NB J1 goes from High at NP to Low toward SP
C
!RAB                 elseif ( J1 .eq. JEN(JM) ) then
                 elseif ( J1 .eq. JMN ) then
		  ijax = i1 + imn/2 
                  if (ijax .le. 0 )   ijax = ijax + imn
                  if (ijax .gt. imn)  ijax = ijax - imn
                  hijax = float(zavg(ijax,j1))
                  hi1j1 = float(zavg(i1,j1))
                  if(hijax  .lt. -990.)  hijax = 0.0
                  if(hi1j1  .lt. -990.)  hi1j1 = 0.0
                  if ( i1 .lt. 5 )print *,' S.Pole i1,j1 :',i1,j1,
     &                      hijax,hi1j1
C.....        yfp = yfp + 0.5 *  (0.5 * ( hijax - hi1j1) )/DELTAY  
        yfp = 0.5 *  (0.5 * ( hijax - hi1j1) )/DELTAY  
        yfp2 = yfp2 + 0.25 * (  (0.5 * (hijax - hi1j1) )
     1                                                 / DELTAY )**2  
                 endif
C
C ===    The above does an average across the pole for the bndry in j.
C23456789012345678901234567890123456789012345678901234567890123456789012......
C
                  xfpyfp = xfpyfp + xfp * yfp
               ENDIF INSIDE
C
C === average the HX2, HY2 and HXY
C === This will be done over all land
C
               ENDDO
            ENDDO
C
C ===  HTENSR 
C
         XNSUM_GT_1 : IF(XNSUM.GT.1.) THEN
               IF(SLM(I,J).NE.0.) THEN
                  IF (XLAND > 0) THEN
                    HX2(I,J) =  xfp2  / XLAND
                    HY2(I,J) =  yfp2  / XLAND
                    HXY(I,J) =  xfpyfp / XLAND
                  ELSE
                    HX2(I,J) =  xfp2  / XNSUM
                    HY2(I,J) =  yfp2  / XNSUM
                    HXY(I,J) =  xfpyfp / XNSUM
                  ENDIF
               ENDIF
C=== degub testing
      if (debug) then
          print *," I,J,i1,j1:", I,J,i1,j1,
     1         XLAND,SLM(i,j)
          print *," xfpyfp,xfp2,yfp2:",xfpyfp,xfp2,yfp2
          print *," HX2,HY2,HXY:",HX2(I,J),HY2(I,J),HXY(I,J)
      ENDIF
C
C === make the principal axes, theta, and the degree of anisotropy, 
C === and sigma2, the slope parameter
C
               HK(I,J) = 0.5 * ( HX2(I,J) + HY2(I,J) )
               HL(I,J) = 0.5 * ( HX2(I,J) - HY2(I,J) )
               HLPRIM(I,J) = SQRT(HL(I,J)*HL(I,J) + HXY(I,J)*HXY(I,J))
           IF( HL(I,J).NE. 0. .AND. SLM(I,J) .NE. 0. ) THEN
C
             THETA(I,J) = 0.5 * ATAN2(HXY(I,J),HL(I,J)) / D2R
C ===   for testing print out in degrees
C            THETA(I,J) = 0.5 * ATAN2(HXY(I,J),HL(I,J))
            ENDIF
             SIGMA2(I,J) =  ( HK(I,J) + HLPRIM(I,J) )
        if ( SIGMA2(I,J) .GE. 0. ) then 
             SIGMA(I,J) =  SQRT(SIGMA2(I,J) )
             if (sigma2(i,j) .ne. 0. .and. 
     &        HK(I,J) .GE. HLPRIM(I,J) ) 
     1       GAMMA(I,J) = sqrt( (HK(I,J) - HLPRIM(I,J)) / SIGMA2(I,J) )
        else
             SIGMA(I,J)=0.
        endif
           ENDIF XNSUM_GT_1
                  if (debug) then
       print *," I,J,THETA,SIGMA,GAMMA,",I,J,THETA(I,J),
     1                                       SIGMA(I,J),GAMMA(I,J)
       print *," HK,HL,HLPRIM:",HK(I,J),HL(I,J),HLPRIM(I,J)
                  endif
        ENDDO ILOOP
      ENDDO JLOOP
!$omp end parallel do
      WRITE(6,*) "! MAKE Principal Coord  DONE"
C
      RETURN
      END SUBROUTINE MAKEPC2
      
!> Create orographic asymmetry and orographic length scale on
!! the model grid.  This routine is used for the spectral
!! GFS gaussian grid.
!!
!! @param[in] zavg The high-resolution input orography dataset.
!! @param[in] var Standard deviation of orography on the model grid.
!! @param[out] glat Latitude of each row of input terrain dataset.
!! @param[out] oa4 Orographic asymmetry on the model grid. Four
!! directional components - W/S/SW/NW
!! @param[out] ol Orographic length scale on the model grid. Four
!! directional components - W/S/SW/NW
!! @param[out] ioa4 Count of oa4 values between certain thresholds.
!! @param[out] elvmax Maximum elevation on the model grid.
!! @param[in] oro Orography on the model grid.
!! @param[out] oro1 Save array for model grid orography.
!! @param[out] xnsum Number of high-resolution orography points
!! higher than the model grid box average.
!! @param[out] xnsum1 Number of high-resolution orography points
!! higher than the critical height.
!! @param[out] xnsum2 Total number of high-resolution orography points
!! within a model grid box.
!! @param[out] xnsum3 Same as xnsum1, except shifted by half a 
!! model grid box.
!! @param[out] xnsum4 Same as xnsum2, except shifted by half a
!! model grid box.
!! @param[out] ist This is the 'i' index of high-resolution data set
!! at the east edge of the model grid cell.
!! @param[out] ien This is the 'i' index of high-resolution data set
!! at the west edge of the model grid cell.
!! @param[out] jst  This is the 'j' index of high-resolution data set
!! at the south edge of the model grid cell.
!! @param[out] jen This is the 'j' index of high-resolution data set
!! at the north edge of the model grid cell.
!! @param[in] im "i" dimension of the model grid.
!! @param[in] jm "j" dimension of the model grid.
!! @param[in] imn "i" dimension of the input terrain dataset.
!! @param[in] jmn "j" dimension of the input terrain dataset.
!! @param[in] xlat The latitude of each row of the model grid.
!! @param[in] numi For reduced gaussian grids, the number of 'i' points
!! for each 'j' row.
!! @author Jordan Alpert NOAA/EMC
      SUBROUTINE MAKEOA(ZAVG,VAR,GLAT,OA4,OL,IOA4,ELVMAX,
     1           ORO,oro1,XNSUM,XNSUM1,XNSUM2,XNSUM3,XNSUM4,
     2           IST,IEN,JST,JEN,IM,JM,IMN,JMN,XLAT,numi)
      DIMENSION GLAT(JMN),XLAT(JM)
      INTEGER ZAVG(IMN,JMN)
      DIMENSION ORO(IM,JM),ORO1(IM,JM),ELVMAX(IM,JM),ZMAX(IM,JM)
      DIMENSION OA4(IM,JM,4),IOA4(IM,JM,4)
      DIMENSION IST(IM,jm),IEN(IM,jm),JST(JM),JEN(JM)
      DIMENSION XNSUM(IM,JM),XNSUM1(IM,JM),XNSUM2(IM,JM)
      DIMENSION XNSUM3(IM,JM),XNSUM4(IM,JM)
      DIMENSION VAR(IM,JM),OL(IM,JM,4),numi(jm)
      LOGICAL FLAG
C
C---- GLOBAL XLAT AND XLON ( DEGREE )
C
! --- IM1 = IM - 1 removed (not used in this sub)
      JM1 = JM - 1
      DELXN = 360./IMN      ! MOUNTAIN DATA RESOLUTION
C
      DO J=1,JMN
         GLAT(J) = -90. + (J-1) * DELXN + DELXN * 0.5
      ENDDO
      print *,' IM=',IM,' JM=',JM,' IMN=',IMN,' JMN=',JMN
C
C---- FIND THE AVERAGE OF THE MODES IN A GRID BOX
C
      DO j=1,jm
      DO I=1,numi(j)
         DELX  = 360./numi(j)       ! GAUSSIAN GRID RESOLUTION
         FACLON  = DELX / DELXN
C ---  minus sign here in IST and IEN as in MAKEMT!
         IST(I,j) = FACLON * FLOAT(I-1) - FACLON * 0.5
         IST(I,j) = IST(I,j) + 1
         IEN(I,j) = FACLON * FLOAT(I) - FACLON * 0.5
!        IST(I,j) = FACLON * FLOAT(I-1) + 1.0001
!        IEN(I,j) = FACLON * FLOAT(I)   + 0.0001
         IF (IST(I,j) .LE. 0)      IST(I,j) = IST(I,j) + IMN
         IF (IEN(I,j) .LT. IST(I,j)) IEN(I,j) = IEN(I,j) + IMN
cx         PRINT*, ' I j IST IEN ',I,j,IST(I,j),IEN(I,j)
           if ( I .lt. 3  .and. J .lt. 3 )
     1PRINT*,' MAKEOA: I j IST IEN ',I,j,IST(I,j),IEN(I,j)
           if ( I .lt. 3  .and. J .ge. JM-1 )
     1PRINT*,' MAKEOA: I j IST IEN ',I,j,IST(I,j),IEN(I,j)
      ENDDO
      ENDDO
      print *,'MAKEOA: DELXN,DELX,FACLON',DELXN,DELX,FACLON
      print *, '  ***** ready to start JST JEN section '
      DO J=1,JM-1
         FLAG=.TRUE.
         DO J1=1,JMN
! --- XXLAT added as in MAKEMT and in next line as well
            XXLAT = (XLAT(J)+XLAT(J+1))/2.
            IF(FLAG.AND.GLAT(J1).GT.XXLAT) THEN
              JST(J) = J1
! ---         JEN(J+1) = J1 - 1
              FLAG = .FALSE.
           if ( J .eq. 1 )
     1PRINT*,' MAKEOA: XX j JST JEN ',j,JST(j),JEN(j)
            ENDIF
         ENDDO
           if ( J .lt. 3 )
     1PRINT*,' MAKEOA: j JST JEN ',j,JST(j),JEN(j)
           if ( J .ge. JM-2 )
     1PRINT*,' MAKEOA: j JST JEN ',j,JST(j),JEN(j)
C        FLAG=.TRUE.
C        DO J1=JST(J),JMN
C           IF(FLAG.AND.GLAT(J1).GT.XLAT(J)) THEN
C             JEN(J) = J1 - 1
C             FLAG = .FALSE.
C           ENDIF
C        ENDDO
      ENDDO
      JST(JM) = MAX(JST(JM-1) - (JEN(JM-1)-JST(JM-1)),1)
      JEN(1)  = MIN(JEN(2) + (JEN(2)-JST(2)),JMN)
      print *,' ***** JST(1) JEN(1) ',JST(1),JEN(1)
      print *,' ***** JST(JM) JEN(JM) ',JST(JM),JEN(JM)
C
      DO J=1,JM
        DO I=1,numi(j)
          XNSUM(I,J) = 0.0
          ELVMAX(I,J) = ORO(I,J)
          ZMAX(I,J)   = 0.0
        ENDDO
      ENDDO
!
! --- # of peaks > ZAVG value and ZMAX(IM,JM) -- ORO is already avg.
! ---  to JM or to JM1
      DO J=1,JM
        DO I=1,numi(j)
            DO II1 = 1, IEN(I,J) - IST(I,J) + 1
               I1 = IST(I,J) + II1 - 1
! --- next line as in makemt (I1 not II1) (*j*) 20070701
             IF(I1.LE.0.)  I1 = I1 + IMN
             IF (I1 .GT. IMN) I1 = I1 - IMN
             DO J1=JST(J),JEN(J)
                HEIGHT = FLOAT(ZAVG(I1,J1))
                IF(HEIGHT.LT.-990.) HEIGHT = 0.0
                IF ( HEIGHT .gt. ORO(I,J) ) then
                   if ( HEIGHT .gt. ZMAX(I,J) )ZMAX(I,J) = HEIGHT
                   XNSUM(I,J) = XNSUM(I,J) + 1
                  ENDIF
             ENDDO
            ENDDO
           if ( I .lt. 5  .and. J .ge. JM-5 ) then
      print *,' I,J,ORO(I,J),XNSUM(I,J),ZMAX(I,J):',
     1         I,J,ORO(I,J),XNSUM(I,J),ZMAX(I,J)
           endif
        ENDDO
      ENDDO
!
C....     make ELVMAX  ORO from MAKEMT sub
C
! ---  this will make work1 array take on oro's values on return
      DO J=1,JM
        DO I=1,numi(j)

          ORO1(I,J) = ORO(I,J)
          ELVMAX(I,J) = ZMAX(I,J) 
        ENDDO
      ENDDO
C........
C      The MAX elev peak (no averaging)
C........
!     DO J=1,JM
!       DO I=1,numi(j)
!           DO II1 = 1, IEN(I,J) - IST(I,J) + 1
!              I1 = IST(I,J) + II1 - 1
!              IF(I1.LE.0.)  I1 = I1 + IMN
!              IF(I1.GT.IMN) I1 = I1 - IMN
!              DO J1=JST(J),JEN(J)
!              if ( ELVMAX(I,J) .lt. ZMAX(I1,J1)) 
!    1              ELVMAX(I,J)   =  ZMAX(I1,J1)
!              ENDDO
!           ENDDO
!        ENDDO
!     ENDDO
C
C---- COUNT NUMBER OF MODE. HIGHER THAN THE HC, CRITICAL HEIGHT
C     IN A GRID BOX
      DO J=1,JM
        DO I=1,numi(j)
          XNSUM1(I,J) = 0.0
          XNSUM2(I,J) = 0.0
          XNSUM3(I,J) = 0.0
          XNSUM4(I,J) = 0.0
        ENDDO
      ENDDO
! ---                 loop 
      DO J=1,JM1
        DO I=1,numi(j)
           HC = 1116.2 - 0.878 * VAR(I,J)
!          print *,' I,J,HC,VAR:',I,J,HC,VAR(I,J)
            DO II1 = 1, IEN(I,J) - IST(I,J) + 1
               I1 = IST(I,J) + II1 - 1
!     IF (I1.LE.0.) print *,' I1 less than 0',I1,II1,IST(I,J),IEN(I,J) 
!               if ( J .lt. 3 .or. J .gt. JM-2 ) then 
!     IF(I1 .GT. IMN)print *,' I1 > IMN',J,I1,II1,IMN,IST(I,J),IEN(I,J) 
!               endif
             IF(I1.GT.IMN) I1 = I1 - IMN
             DO J1=JST(J),JEN(J)
               IF(FLOAT(ZAVG(I1,J1)) .GT. HC)
     1            XNSUM1(I,J) = XNSUM1(I,J) + 1
               XNSUM2(I,J) = XNSUM2(I,J) + 1
             ENDDO
           ENDDO
C
           INCI = NINT((IEN(I,j)-IST(I,j)) * 0.5)
           ISTTT = MIN(MAX(IST(I,j)-INCI,1),IMN)
           IEDDD = MIN(MAX(IEN(I,j)-INCI,1),IMN)
C
           INCJ = NINT((JEN(J)-JST(J)) * 0.5)
           JSTTT = MIN(MAX(JST(J)-INCJ,1),JMN)
           JEDDD = MIN(MAX(JEN(J)-INCJ,1),JMN)
!               if ( J .lt. 3 .or. J .gt. JM-3 )  then
!                 if(I .lt. 3 .or. I .gt. IM-3) then
!        print *,' INCI,ISTTT,IEDDD,INCJ,JSTTT,JEDDD:',
!    1  I,J,INCI,ISTTT,IEDDD,INCJ,JSTTT,JEDDD  
!                 endif
!               endif
C
           DO I1=ISTTT,IEDDD
             DO J1=JSTTT,JEDDD
               IF(FLOAT(ZAVG(I1,J1)) .GT. HC)
     1            XNSUM3(I,J) = XNSUM3(I,J) + 1
               XNSUM4(I,J) = XNSUM4(I,J) + 1
             ENDDO
           ENDDO
cx         print*,' i j hc var ',i,j,hc,var(i,j)
cx         print*,'xnsum12 ',xnsum1(i,j),xnsum2(i,j)
cx         print*,'xnsum34 ',xnsum3(i,j),xnsum4(i,j)
        ENDDO
      ENDDO
C
C---- CALCULATE THE 3D OROGRAPHIC ASYMMETRY FOR 4 WIND DIRECTIONS
C---- AND THE 3D OROGRAPHIC SUBGRID OROGRAPHY FRACTION
C     (KWD = 1  2  3  4)
C     ( WD = W  S SW NW)
C
C
      DO KWD = 1, 4
        DO J=1,JM
          DO I=1,numi(j)
            OA4(I,J,KWD) = 0.0
          ENDDO
        ENDDO
      ENDDO
C
      DO J=1,JM-2
        DO I=1,numi(j)
        II = I + 1
        IF (II .GT. numi(j)) II = II - numi(j)
          XNPU = XNSUM(I,J)    + XNSUM(I,J+1)
          XNPD = XNSUM(II,J)   + XNSUM(II,J+1)
          IF (XNPD .NE. XNPU) OA4(II,J+1,1) = 1. - XNPD / MAX(XNPU , 1.)
          OL(II,J+1,1) = (XNSUM3(I,J+1)+XNSUM3(II,J+1))/
     1                   (XNSUM4(I,J+1)+XNSUM4(II,J+1))
!          if ( I .lt. 20  .and. J .ge. JM-19 ) then
!        PRINT*,' MAKEOA: I J IST IEN ',I,j,IST(I,J),IEN(I,J)
!        PRINT*,' HC VAR ',HC,VAR(i,j)
!        PRINT*,' MAKEOA: XNSUM(I,J)=',XNSUM(I,J),XNPU, XNPD
!        PRINT*,' MAKEOA: XNSUM3(I,J+1),XNSUM3(II,J+1)',
!    1                    XNSUM3(I,J+1),XNSUM3(II,J+1)
!        PRINT*,' MAKEOA: II, OA4(II,J+1,1), OL(II,J+1,1):',
!    1                    II, OA4(II,J+1,1), OL(II,J+1,1)
!          endif
        ENDDO
      ENDDO
      DO J=1,JM-2
        DO I=1,numi(j)
        II = I + 1
        IF (II .GT. numi(j)) II = II - numi(j)
          XNPU = XNSUM(I,J+1)   + XNSUM(II,J+1)
          XNPD = XNSUM(I,J)     + XNSUM(II,J)
          IF (XNPD .NE. XNPU) OA4(II,J+1,2) = 1. - XNPD / MAX(XNPU , 1.)
          OL(II,J+1,2) = (XNSUM3(II,J)+XNSUM3(II,J+1))/
     1                   (XNSUM4(II,J)+XNSUM4(II,J+1))
        ENDDO
      ENDDO
      DO J=1,JM-2
        DO I=1,numi(j)
        II = I + 1
        IF (II .GT. numi(j)) II = II - numi(j)
          XNPU = XNSUM(I,J+1)  + ( XNSUM(I,J) + XNSUM(II,J+1) )*0.5
          XNPD = XNSUM(II,J)   + ( XNSUM(I,J) + XNSUM(II,J+1) )*0.5
          IF (XNPD .NE. XNPU) OA4(II,J+1,3) = 1. - XNPD / MAX(XNPU , 1.)
          OL(II,J+1,3) = (XNSUM1(II,J)+XNSUM1(I,J+1))/
     1                   (XNSUM2(II,J)+XNSUM2(I,J+1))
        ENDDO
      ENDDO
      DO J=1,JM-2
        DO I=1,numi(j)
        II = I + 1
        IF (II .GT. numi(j)) II = II - numi(j)
          XNPU = XNSUM(I,J)    + ( XNSUM(II,J) + XNSUM(I,J+1) )*0.5
          XNPD = XNSUM(II,J+1) + ( XNSUM(II,J) + XNSUM(I,J+1) )*0.5
          IF (XNPD .NE. XNPU) OA4(II,J+1,4) = 1. - XNPD / MAX(XNPU , 1.)
          OL(II,J+1,4) = (XNSUM1(I,J)+XNSUM1(II,J+1))/
     1                   (XNSUM2(I,J)+XNSUM2(II,J+1))
        ENDDO
      ENDDO
C
      DO KWD = 1, 4
        DO I=1,numi(j)
          OL(I,1,KWD)  = OL(I,2,KWD)
          OL(I,JM,KWD) = OL(I,JM-1,KWD)
        ENDDO
      ENDDO
C
      DO KWD=1,4
        DO J=1,JM
          DO I=1,numi(j)
            T = OA4(I,J,KWD)
            OA4(I,J,KWD) = SIGN( MIN( ABS(T), 1. ), T )
          ENDDO
        ENDDO
      ENDDO
C
      NS0 = 0
      NS1 = 0
      NS2 = 0
      NS3 = 0
      NS4 = 0
      NS5 = 0
      NS6 = 0
      DO KWD=1,4
      DO J=1,JM
      DO I=1,numi(j)
         T = ABS( OA4(I,J,KWD) )
         IF(T .EQ. 0.) THEN
            IOA4(I,J,KWD) = 0
            NS0 = NS0 + 1
         ELSE IF(T .GT. 0. .AND. T .LE. 1.) THEN
            IOA4(I,J,KWD) = 1
            NS1 = NS1 + 1
         ELSE IF(T .GT. 1. .AND. T .LE. 10.) THEN
            IOA4(I,J,KWD) = 2
            NS2 = NS2 + 1
         ELSE IF(T .GT. 10. .AND. T .LE. 100.) THEN
            IOA4(I,J,KWD) = 3
            NS3 = NS3 + 1
         ELSE IF(T .GT. 100. .AND. T .LE. 1000.) THEN
            IOA4(I,J,KWD) = 4
            NS4 = NS4 + 1
         ELSE IF(T .GT. 1000. .AND. T .LE. 10000.) THEN
            IOA4(I,J,KWD) = 5
            NS5 = NS5 + 1
         ELSE IF(T .GT. 10000.) THEN
            IOA4(I,J,KWD) = 6
            NS6 = NS6 + 1
         ENDIF
      ENDDO
      ENDDO
      ENDDO
C
      WRITE(6,*) "! MAKEOA EXIT"
C
      RETURN
      END SUBROUTINE MAKEOA

!> Convert the 'x' direction distance of a cubed-sphere grid
!! point to the corresponding distance in longitude.
!!
!! @param[in] dx Distance along the 'x' direction of a 
!! cubed-sphere grid point.
!! @param[in] lat Latitude of the cubed-sphere point.
!! @param[in] degrad  Conversion from radians to degrees.
!! @return get_lon_angle Corresponding distance in longitude.
!! @author GFDL programmer
      function get_lon_angle(dx,lat, DEGRAD)
      implicit none
      real dx, lat, DEGRAD
      
      real get_lon_angle
         real, parameter :: RADIUS = 6371200

         get_lon_angle = 2*asin( sin(dx/RADIUS*0.5)/cos(lat) )*DEGRAD
         
      end function get_lon_angle

!> Convert the 'y' direction distance of a cubed-sphere grid
!! point to the corresponding distance in latitude.
!!
!! @param[in] dy Distance along the 'y' direction of a cubed-sphere
!! point.
!! @param[in] degrad Conversion from radians to degrees.
!! @return get_lat_angle Corresponding distance in latitude.
!! @author GFDL programmer
      function get_lat_angle(dy, DEGRAD)
      implicit none
      real dy, DEGRAD
      
      real get_lat_angle
         real, parameter :: RADIUS = 6371200

         get_lat_angle = dy/RADIUS*DEGRAD
         
      end function get_lat_angle
      
!> Create orographic asymmetry and orographic length scale on
!! the model grid.  This routine is used for the cubed-sphere
!! grid.
!!
!! @param[in] zavg High-resolution orography data.
!! @param[in] zslm High-resolution land-mask data.
!! @param[in] var Standard deviation of orography on the model grid.
!! @param[out] glat Latitude of each row of input terrain dataset.
!! @param[out] oa4 Orographic asymmetry on the model grid. Four
!! directional components - W/S/SW/NW
!! @param[out] ol Orographic length scale on the model grid. Four
!! directional components - W/S/SW/NW
!! @param[out] ioa4 Count of oa4 values between certain thresholds.
!! @param[out] elvmax Maximum elevation within a model grid box.
!! @param[in] oro Orography on the model grid.
!! @param[out] oro1 Save array for model grid orography.
!! @param[out] xnsum Not used.
!! @param[out] xnsum1 Not used.
!! @param[out] xnsum2 Not used.
!! @param[out] xnsum3 Not used.
!! @param[out] xnsum4 Not used.
!! @param[in] im "i" dimension of the model grid tile.
!! @param[in] jm "j" dimension of the model grid tile.
!! @param[in] imn "i" dimension of the high-resolution orography and
!! mask data.
!! @param[in] jmn "j" dimension of the high-resolution orography and
!! mask data.
!! @param[in] lon_c Corner point longitudes of the model grid points.
!! @param[in] lat_c Corner point latitudes of the model grid points.
!! @param[in] lon_t Center point longitudes of the model grid points.
!! @param[in] lat_t Center point latitudes of the model grid points.
!! @param[in] dx Length of model grid points in the 'x' direction.
!! @param[in] dy Length of model grid points in the 'y' direction.
!! @param[in] is_south_pole Is the model point at the south pole?
!! @param[in] is_north_pole is the model point at the north pole?
!! @author GFDL Programmer
      SUBROUTINE MAKEOA2(ZAVG,zslm,VAR,GLAT,OA4,OL,IOA4,ELVMAX,
     1           ORO,oro1,XNSUM,XNSUM1,XNSUM2,XNSUM3,XNSUM4,
     2           IM,JM,IMN,JMN,lon_c,lat_c,lon_t,lat_t,dx,dy,
     3           is_south_pole,is_north_pole )
      implicit none
      real, parameter :: MISSING_VALUE = -9999.
      real, parameter :: D2R = 3.14159265358979/180.
      real, PARAMETER :: R2D=180./3.14159265358979
      integer IM,JM,IMN,JMN
      real    GLAT(JMN)
      INTEGER ZAVG(IMN,JMN),ZSLM(IMN,JMN)
      real    ORO(IM,JM),ORO1(IM,JM),ELVMAX(IM,JM),ZMAX(IM,JM)
      real    OA4(IM,JM,4)
      integer IOA4(IM,JM,4)
      real    lon_c(IM+1,JM+1), lat_c(IM+1,JM+1)
      real    lon_t(IM,JM), lat_t(IM,JM)
      real    dx(IM,JM), dy(IM,JM)
      logical is_south_pole(IM,JM), is_north_pole(IM,JM)
      real    XNSUM(IM,JM),XNSUM1(IM,JM),XNSUM2(IM,JM)
      real    XNSUM3(IM,JM),XNSUM4(IM,JM)
      real    VAR(IM,JM),OL(IM,JM,4)
      integer i,j,ilist(IMN),numx,i1,j1,ii1
      integer KWD
      real    LONO(4),LATO(4),LONI,LATI
      real    DELXN,HC,HEIGHT,XNPU,XNPD,T
      integer NS0,NS1,NS2,NS3,NS4,NS5,NS6
      logical inside_a_polygon
      real    lon,lat,dlon,dlat,dlat_old
      real    lon1,lat1,lon2,lat2
      real    xnsum11,xnsum12,xnsum21,xnsum22
      real    HC_11, HC_12, HC_21, HC_22
      real    xnsum1_11,xnsum1_12,xnsum1_21,xnsum1_22
      real    xnsum2_11,xnsum2_12,xnsum2_21,xnsum2_22
      real    get_lon_angle, get_lat_angle, get_xnsum
      integer jst, jen
C   
C---- GLOBAL XLAT AND XLON ( DEGREE )
C
      DELXN = 360./IMN      ! MOUNTAIN DATA RESOLUTION
C
      DO J=1,JMN
         GLAT(J) = -90. + (J-1) * DELXN + DELXN * 0.5
      ENDDO
      print *,' IM=',IM,' JM=',JM,' IMN=',IMN,' JMN=',JMN
C
C---- FIND THE AVERAGE OF THE MODES IN A GRID BOX
C
C
      DO J=1,JM
        DO I=1,IM
          XNSUM(I,J) = 0.0
          ELVMAX(I,J) = ORO(I,J)
          ZMAX(I,J)   = 0.0
C---- COUNT NUMBER OF MODE. HIGHER THAN THE HC, CRITICAL HEIGHT
C     IN A GRID BOX
          XNSUM1(I,J) = 0.0
          XNSUM2(I,J) = 0.0
          XNSUM3(I,J) = 0.0
          XNSUM4(I,J) = 0.0
          ORO1(I,J) = ORO(I,J)
          ELVMAX(I,J) = ZMAX(I,J) 
        ENDDO
      ENDDO

! --- # of peaks > ZAVG value and ZMAX(IM,JM) -- ORO is already avg.
! ---  to JM or to JM1
!$omp parallel do
!$omp* private (j,i,hc,lono,lato,jst,jen,ilist,numx,j1,ii1,i1,loni,
!$omp*          lati,height)
      DO J=1,JM
!        print*, "J=", J 
        DO I=1,IM
          HC = 1116.2 - 0.878 * VAR(I,J) 
          LONO(1) = lon_c(i,j) 
          LONO(2) = lon_c(i+1,j) 
          LONO(3) = lon_c(i+1,j+1) 
          LONO(4) = lon_c(i,j+1) 
          LATO(1) = lat_c(i,j) 
          LATO(2) = lat_c(i+1,j) 
          LATO(3) = lat_c(i+1,j+1) 
          LATO(4) = lat_c(i,j+1) 
          call get_index(IMN,JMN,4,LONO,LATO,DELXN,jst,jen,ilist,numx)
          do j1 = jst, jen; do ii1 = 1, numx          
            i1 = ilist(ii1)
            LONI = i1*DELXN
            LATI = -90 + j1*DELXN
            if(inside_a_polygon(LONI*D2R,LATI*D2R,4,
     &          LONO*D2R,LATO*D2R))then

              HEIGHT = FLOAT(ZAVG(I1,J1))
              IF(HEIGHT.LT.-990.) HEIGHT = 0.0
              IF ( HEIGHT .gt. ORO(I,J) ) then
                 if ( HEIGHT .gt. ZMAX(I,J) )ZMAX(I,J) = HEIGHT
              ENDIF   
            endif
          ENDDO ; ENDDO
        ENDDO
      ENDDO
!$omp end parallel do      
C
! ---  this will make work1 array take on oro's values on return
! ---  this will make work1 array take on oro's values on return
      DO J=1,JM
        DO I=1,IM

          ORO1(I,J) = ORO(I,J)
          ELVMAX(I,J) = ZMAX(I,J) 
        ENDDO
      ENDDO
      
      DO KWD = 1, 4
        DO J=1,JM
          DO I=1,IM
            OA4(I,J,KWD) = 0.0
            OL(I,J,KWD) = 0.0
          ENDDO
        ENDDO
      ENDDO
                                !
! --- # of peaks > ZAVG value and ZMAX(IM,JM) -- ORO is already avg.
C
C---- CALCULATE THE 3D OROGRAPHIC ASYMMETRY FOR 4 WIND DIRECTIONS
C---- AND THE 3D OROGRAPHIC SUBGRID OROGRAPHY FRACTION
C     (KWD = 1  2  3  4)
C     ( WD = W  S SW NW)
C
C
!$omp parallel do
!$omp* private (j,i,lon,lat,kwd,dlon,dlat,lon1,lon2,lat1,lat2,
!$omp*          xnsum11,xnsum12,xnsum21,xnsum22,xnpu,xnpd,
!$omp*          xnsum1_11,xnsum2_11,hc_11, xnsum1_12,xnsum2_12,
!$omp*          hc_12,xnsum1_21,xnsum2_21,hc_21, xnsum1_22,
!$omp*          xnsum2_22,hc_22)
      DO J=1,JM
!       print*, "j = ", j
        DO I=1,IM
          lon = lon_t(i,j)
          lat = lat_t(i,j)
          !--- for around north pole, oa and ol are all 0
          
          if(is_north_pole(i,j)) then
             print*, "set oa1 = 0 and ol=0 at i,j=", i,j
             do kwd = 1, 4
                  oa4(i,j,kwd) = 0.
                  ol(i,j,kwd) = 0.
             enddo
          else if(is_south_pole(i,j)) then
             print*, "set oa1 = 0 and ol=1 at i,j=", i,j
             do kwd = 1, 4
                oa4(i,j,kwd) = 0.
                ol(i,j,kwd) = 1.
             enddo    
          else
             
          !--- for each point, find a lat-lon grid box with same dx and dy as the cubic grid box
          dlon = get_lon_angle(dx(i,j), lat*D2R, R2D  )
          dlat = get_lat_angle(dy(i,j), R2D)
          !--- adjust dlat if the points are close to pole.
          if( lat-dlat*0.5<-90.) then
             print*, "at i,j =", i,j, lat, dlat, lat-dlat*0.5
             print*, "FATAL ERROR: lat-dlat*0.5<-90."
             call ERREXIT(4)
          endif
          if( lat+dlat*2 > 90.) then
             dlat_old = dlat
             dlat = (90-lat)*0.5
             print*, "at i,j=",i,j," adjust dlat from ",
     &              dlat_old, " to ", dlat
          endif   
          !--- lower left 
          lon1 = lon-dlon*1.5
          lon2 = lon-dlon*0.5
          lat1 = lat-dlat*0.5
          lat2 = lat+dlat*0.5

          if(lat1<-90 .or. lat2>90) then
             print*, "at upper left i=,j=", i, j, lat, dlat,lat1,lat2
          endif
          xnsum11 = get_xnsum(lon1,lat1,lon2,lat2,IMN,JMN,GLAt,
     &     zavg,zslm,delxn)          

          !--- upper left 
          lon1 = lon-dlon*1.5
          lon2 = lon-dlon*0.5
          lat1 = lat+dlat*0.5
          lat2 = lat+dlat*1.5
          if(lat1<-90 .or. lat2>90) then
             print*, "at lower left i=,j=", i, j, lat, dlat,lat1,lat2
          endif
          xnsum12 = get_xnsum(lon1,lat1,lon2,lat2,IMN,JMN,GLAt,
     &     zavg,zslm,delxn)          

          !--- lower right
          lon1 = lon-dlon*0.5
          lon2 = lon+dlon*0.5
          lat1 = lat-dlat*0.5
          lat2 = lat+dlat*0.5
          if(lat1<-90 .or. lat2>90) then
             print*, "at upper right i=,j=", i, j, lat, dlat,lat1,lat2
          endif
          xnsum21 = get_xnsum(lon1,lat1,lon2,lat2,IMN,JMN,GLAt,
     &     zavg,zslm,delxn)          

          !--- upper right 
          lon1 = lon-dlon*0.5
          lon2 = lon+dlon*0.5
          lat1 = lat+dlat*0.5
          lat2 = lat+dlat*1.5
          if(lat1<-90 .or. lat2>90) then
             print*, "at lower right i=,j=", i, j, lat, dlat,lat1,lat2
          endif
          
          xnsum22 = get_xnsum(lon1,lat1,lon2,lat2,IMN,JMN,GLAt,
     &     zavg,zslm,delxn)          
          
           XNPU = xnsum11 + xnsum12
           XNPD = xnsum21 + xnsum22
           IF (XNPD .NE. XNPU) OA4(I,J,1) = 1. - XNPD / MAX(XNPU , 1.)

           XNPU = xnsum11 + xnsum21
           XNPD = xnsum12 + xnsum22
           IF (XNPD .NE. XNPU) OA4(I,J,2) = 1. - XNPD / MAX(XNPU , 1.)

           XNPU = xnsum11 + (xnsum12+xnsum21)*0.5
           XNPD = xnsum22 + (xnsum12+xnsum21)*0.5
           IF (XNPD .NE. XNPU) OA4(I,J,3) = 1. - XNPD / MAX(XNPU , 1.)

           XNPU = xnsum12 + (xnsum11+xnsum22)*0.5
           XNPD = xnsum21 + (xnsum11+xnsum22)*0.5
           IF (XNPD .NE. XNPU) OA4(I,J,4) = 1. - XNPD / MAX(XNPU , 1.)

           
          !--- calculate OL3 and OL4
          !--- lower left 
          lon1 = lon-dlon*1.5
          lon2 = lon-dlon*0.5
          lat1 = lat-dlat*0.5
          lat2 = lat+dlat*0.5
          if(lat1<-90 .or. lat2>90) then
             print*, "at upper left i=,j=", i, j, lat, dlat,lat1,lat2
          endif          
          call get_xnsum2(lon1,lat1,lon2,lat2,IMN,JMN,GLAt,
     &     zavg,delxn, xnsum1_11, xnsum2_11, HC_11)          

          !--- upper left 
          lon1 = lon-dlon*1.5
          lon2 = lon-dlon*0.5
          lat1 = lat+dlat*0.5
          lat2 = lat+dlat*1.5
          if(lat1<-90 .or. lat2>90) then
             print*, "at lower left i=,j=", i, j, lat, dlat,lat1,lat2
          endif
          call get_xnsum2(lon1,lat1,lon2,lat2,IMN,JMN,GLAt,
     &     zavg,delxn, xnsum1_12, xnsum2_12, HC_12)          

          !--- lower right
          lon1 = lon-dlon*0.5
          lon2 = lon+dlon*0.5
          lat1 = lat-dlat*0.5
          lat2 = lat+dlat*0.5
          if(lat1<-90 .or. lat2>90) then
             print*, "at upper right i=,j=", i, j, lat, dlat,lat1,lat2
          endif
          call get_xnsum2(lon1,lat1,lon2,lat2,IMN,JMN,GLAt,
     &     zavg,delxn, xnsum1_21, xnsum2_21, HC_21)          

          !--- upper right 
          lon1 = lon-dlon*0.5
          lon2 = lon+dlon*0.5
          lat1 = lat+dlat*0.5
          lat2 = lat+dlat*1.5
          if(lat1<-90 .or. lat2>90) then
             print*, "at lower right i=,j=", i, j, lat, dlat,lat1,lat2
          endif          
          call get_xnsum2(lon1,lat1,lon2,lat2,IMN,JMN,GLAt,
     &     zavg,delxn, xnsum1_22, xnsum2_22, HC_22)           
                  
          OL(i,j,3) = (XNSUM1_22+XNSUM1_11)/(XNSUM2_22+XNSUM2_11)
          OL(i,j,4) = (XNSUM1_12+XNSUM1_21)/(XNSUM2_12+XNSUM2_21)

          !--- calculate OL1 and OL2
          !--- lower left 
          lon1 = lon-dlon*2.0
          lon2 = lon-dlon
          lat1 = lat
          lat2 = lat+dlat
          if(lat1<-90 .or. lat2>90) then
             print*, "at upper left i=,j=", i, j, lat, dlat,lat1,lat2
          endif
          call get_xnsum3(lon1,lat1,lon2,lat2,IMN,JMN,GLAt,
     &     zavg,delxn, xnsum1_11, xnsum2_11, HC_11)          

          !--- upper left 
          lon1 = lon-dlon*2.0
          lon2 = lon-dlon
          lat1 = lat+dlat
          lat2 = lat+dlat*2.0
          if(lat1<-90 .or. lat2>90) then
             print*, "at lower left i=,j=", i, j, lat, dlat,lat1,lat2
          endif
          
          call get_xnsum3(lon1,lat1,lon2,lat2,IMN,JMN,GLAt,
     &     zavg,delxn, xnsum1_12, xnsum2_12, HC_12)          

          !--- lower right
          lon1 = lon-dlon
          lon2 = lon
          lat1 = lat
          lat2 = lat+dlat
          if(lat1<-90 .or. lat2>90) then
             print*, "at upper right i=,j=", i, j, lat, dlat,lat1,lat2
          endif          
          call get_xnsum3(lon1,lat1,lon2,lat2,IMN,JMN,GLAt,
     &     zavg,delxn, xnsum1_21, xnsum2_21, HC_21)          

          !--- upper right 
          lon1 = lon-dlon
          lon2 = lon
          lat1 = lat+dlat
          lat2 = lat+dlat*2.0
          if(lat1<-90 .or. lat2>90) then
             print*, "at lower right i=,j=", i, j, lat, dlat,lat1,lat2
          endif
          
          call get_xnsum3(lon1,lat1,lon2,lat2,IMN,JMN,GLAt,
     &     zavg,delxn, xnsum1_22, xnsum2_22, HC_22)           
                  
          OL(i,j,1) = (XNSUM1_11+XNSUM1_21)/(XNSUM2_11+XNSUM2_21)
          OL(i,j,2) = (XNSUM1_21+XNSUM1_22)/(XNSUM2_21+XNSUM2_22)         
          ENDIF          
        ENDDO
      ENDDO
!$omp end parallel do
      DO KWD=1,4
        DO J=1,JM
          DO I=1,IM
            T = OA4(I,J,KWD)
            OA4(I,J,KWD) = SIGN( MIN( ABS(T), 1. ), T )
          ENDDO
        ENDDO
      ENDDO
C
      NS0 = 0
      NS1 = 0
      NS2 = 0
      NS3 = 0
      NS4 = 0
      NS5 = 0
      NS6 = 0
      DO KWD=1,4
      DO J=1,JM
      DO I=1,IM
         T = ABS( OA4(I,J,KWD) )
         IF(T .EQ. 0.) THEN
            IOA4(I,J,KWD) = 0
            NS0 = NS0 + 1
         ELSE IF(T .GT. 0. .AND. T .LE. 1.) THEN
            IOA4(I,J,KWD) = 1
            NS1 = NS1 + 1
         ELSE IF(T .GT. 1. .AND. T .LE. 10.) THEN
            IOA4(I,J,KWD) = 2
            NS2 = NS2 + 1
         ELSE IF(T .GT. 10. .AND. T .LE. 100.) THEN
            IOA4(I,J,KWD) = 3
            NS3 = NS3 + 1
         ELSE IF(T .GT. 100. .AND. T .LE. 1000.) THEN
            IOA4(I,J,KWD) = 4
            NS4 = NS4 + 1
         ELSE IF(T .GT. 1000. .AND. T .LE. 10000.) THEN
            IOA4(I,J,KWD) = 5
            NS5 = NS5 + 1
         ELSE IF(T .GT. 10000.) THEN
            IOA4(I,J,KWD) = 6
            NS6 = NS6 + 1
         ENDIF
      ENDDO
      ENDDO
      ENDDO
C
      WRITE(6,*) "! MAKEOA2 EXIT"
C
      RETURN

      END SUBROUTINE MAKEOA2
 
!> Compute a great circle distance between two points.
!!
!! @param[in] theta1 Longitude of point 1.
!! @param[in] phi1 Latitude of point 1.
!! @param[in] theta2 Longitude of point 2.
!! @param[in] phi2 Latitude of point2.
!! @return spherical_distance Great circle distance.
!! @author GFDL programmer
      function spherical_distance(theta1,phi1,theta2,phi2)

      real, intent(in) :: theta1, phi1, theta2, phi2
      real :: spherical_distance, dot

      if(theta1 == theta2 .and. phi1 == phi2) then
        spherical_distance = 0.0
        return
      endif
  
      dot = cos(phi1)*cos(phi2)*cos(theta1-theta2) + sin(phi1)*sin(phi2)
      if(dot > 1. ) dot = 1.
      if(dot < -1.) dot = -1.
      spherical_distance = acos(dot)

      return

      end function spherical_distance
      
!> For unmapped land points, find the nearest land point
!! on the input data and pass back its i/j index.
!!
!! @param[in] im_in 'i' dimension of input data.
!! @param[in] jm_in 'j' dimension of input data.
!! @param[in] geolon_in Longitude of input data.
!! @param[in] geolat_in Latitude of input data.
!! @param[in] bitmap_in Bitmap (mask) of input data.
!! @param[in] num_out Number of unmapped points.
!! @param[in] lon_out Longitude of unmapped points.
!! @param[in] lat_out Latitude of unmapped points.
!! @param[out] iindx 'i' indices of nearest land points
!! on the input data.
!! @param[out] jindx 'j' indices of nearest land points
!! on the input data.
!! @author GFDL progammer
      subroutine get_mismatch_index(im_in, jm_in, geolon_in,geolat_in,
     &           bitmap_in,num_out, lon_out,lat_out, iindx, jindx )
      integer, intent(in) :: im_in, jm_in, num_out
      real,    intent(in) :: geolon_in(im_in,jm_in)
      real,    intent(in) :: geolat_in(im_in,jm_in)
      logical*1, intent(in) :: bitmap_in(im_in,jm_in)   
      real,    intent(in) :: lon_out(num_out), lat_out(num_out)
      integer, intent(out):: iindx(num_out), jindx(num_out)
      real, parameter :: MAX_DIST = 1.e+20
      integer, parameter :: NUMNBR = 20
      integer :: i_c,j_c,jstart,jend
      real    :: lon,lat
      
      print*, "im_in,jm_in = ", im_in, jm_in
      print*, "num_out = ", num_out
      print*, "max and min of lon_in is", minval(geolon_in),
     &                                    maxval(geolon_in)
      print*, "max and min of lat_in is", minval(geolat_in),
     &                                    maxval(geolat_in)   
      print*, "max and min of lon_out is", minval(lon_out),
     &                                     maxval(lon_out)
      print*, "max and min of lat_out is", minval(lat_out),
     &                                     maxval(lat_out)   
      print*, "count(bitmap_in)= ", count(bitmap_in), MAX_DIST
      
      do n = 1, num_out
        !      print*, "n = ", n
        lon = lon_out(n)
        lat = lat_out(n)
        !--- find the j-index for the nearest point
        i_c = 0; j_c = 0
        do j = 1, jm_in-1
          if(lat .LE. geolat_in(1,j) .and.
     &       lat .GE. geolat_in(1,j+1)) then
            j_c = j
          endif
        enddo
        if(lat > geolat_in(1,1)) j_c = 1
        if(lat < geolat_in(1,jm_in)) j_c = jm_in
        !      print*, "lat =", lat, geolat_in(1,jm_in), geolat_in(1,jm_in-1)
        ! The input is Gaussian grid.
        jstart = max(j_c-NUMNBR,1)
        jend = min(j_c+NUMNBR,jm_in)
        dist = MAX_DIST
        iindx(n) = 0
        jindx(n) = 0
        !      print*, "jstart, jend =", jstart, jend
        do j = jstart, jend; do i = 1,im_in   
          if(bitmap_in(i,j) ) then
            !            print*, "bitmap_in is true"
            d = spherical_distance(lon_out(n),lat_out(n),
     &                             geolon_in(i,j), geolat_in(i,j))
            if( dist > d ) then
              iindx(n) = i; jindx(n) = j
              dist = d
            endif
          endif
        enddo; enddo
        if(iindx(n) ==0) then
          print*, "lon,lat=", lon,lat
          print*, "jstart, jend=", jstart, jend, dist
          print*, "FATAL ERROR in get mismatch_index: "
          print*, "did not find nearest points."
          call ERREXIT(4)
        endif
      enddo   

      end subroutine get_mismatch_index
      
!> Replace unmapped model land points with the nearest land point on the
!! input grid.
!!
!! @param[in] im_in 'i' dimension of input grid.
!! @param[in] jm_in 'j' dimension of input grid.
!! @param[in] data_in Input grid data.
!! @param[in] num_out Number of unmapped model points.
!! @param[out] data_out Data on the model tile.
!! @param[in] iindx 'i' indices of the nearest land points on
!! the input grid.
!! @param[in] jindx 'j' indices of the nearest land points on
!! the input grid.
!! @author GFDL programmer
      subroutine interpolate_mismatch(im_in, jm_in, data_in,
     &                                num_out, data_out, iindx, jindx)
      integer, intent(in) :: im_in, jm_in, num_out
      real,    intent(in) :: data_in(im_in,jm_in)
      real,    intent(out):: data_out(num_out)
      integer, intent(in) :: iindx(num_out), jindx(num_out)
      
      do n = 1, num_out
        data_out(n) = data_in(iindx(n),jindx(n))
      enddo   

      end subroutine interpolate_mismatch
      
!> Create orographic asymmetry and orographic length scale on
!! the model grid. This routine is used for the cubed-sphere
!! grid. The asymmetry and length scales are interpolated
!! from an existing gfs orography file. The maximum elevation
!! is computed from the high-resolution orography data.
!!
!! @param[in] zavg High-resolution orography data.
!! @param[in] var Standard deviation of orography on the model grid.
!! @param[out] glat Latitude of each row of input terrain dataset.
!! @param[out] oa4 Orographic asymmetry on the model grid. Four
!! directional components - W/S/SW/NW
!! @param[out] ol Orographic length scale on the model grid. Four
!! directional components - W/S/SW/NW
!! @param[out] ioa4 Count of oa4 values between certain thresholds.
!! @param[out] elvmax Maximum elevation within a model grid box.
!! @param[in] slm Land-mask on model grid.
!! @param[in] oro Orography on the model grid.
!! @param[out] oro1 Save array for model grid orography.
!! @param[in] xnsum Not used.
!! @param[in] xnsum1 Not used.
!! @param[in] xnsum2 Not used.
!! @param[in] xnsum3 Not used.
!! @param[in] xnsum4 Not used.
!! @param[in] im "i" dimension of the model grid tile.
!! @param[in] jm "j" dimension of the model grid tile.
!! @param[in] imn "i" dimension of the high-resolution orography and
!! mask data.
!! @param[in] jmn "j" dimension of the high-resolution orography and
!! mask data.
!! @param[in] lon_c Corner point longitudes of the model grid points.
!! @param[in] lat_c Corner point latitudes of the model grid points.
!! @param[in] lon_t Center point longitudes of the model grid points.
!! @param[in] lat_t Center point latitudes of the model grid points.
!! @param[in] imi 'i' dimension of input gfs orography data.
!! @param[in] jmi 'j' dimension of input gfs orography data.
!! @param[in] oa_in Asymmetry on the input gfs orography data.
!! @param[in] ol_in Length scales on the input gfs orography data.
!! @param[in] slm_in Land-sea mask on the input gfs orography data.
!! @param[in] lon_in Longitude on the input gfs orography data.
!! @param[in] lat_in Latitude on the input gfs orography data.
!! @author Jordan Alpert NOAA/EMC
      SUBROUTINE MAKEOA3(ZAVG,VAR,GLAT,OA4,OL,IOA4,ELVMAX,
     1           ORO,SLM,oro1,XNSUM,XNSUM1,XNSUM2,XNSUM3,XNSUM4,
     2           IM,JM,IMN,JMN,lon_c,lat_c,lon_t,lat_t,
     3           IMI,JMI,OA_IN,OL_IN,
     4           slm_in,lon_in,lat_in)

! Required when using iplib v4.0 or higher.
#ifdef IP_V4
      use ipolates_mod
#endif

      implicit none
      real, parameter :: MISSING_VALUE = -9999.
      real, parameter :: D2R = 3.14159265358979/180.
      real, PARAMETER :: R2D=180./3.14159265358979
      integer IM,JM,IMN,JMN,IMI,JMI
      real    GLAT(JMN)
      INTEGER ZAVG(IMN,JMN)
      real    SLM(IM,JM)
      real    ORO(IM,JM),ORO1(IM,JM),ELVMAX(IM,JM),ZMAX(IM,JM)
      real    OA4(IM,JM,4)
      integer IOA4(IM,JM,4)
      real    OA_IN(IMI,JMI,4), OL_IN(IMI,JMI,4)
      real    slm_in(IMI,JMI)
      real    lon_in(IMI,JMI), lat_in(IMI,JMI)
      real    lon_c(IM+1,JM+1), lat_c(IM+1,JM+1)
      real    lon_t(IM,JM), lat_t(IM,JM)
      real    XNSUM(IM,JM),XNSUM1(IM,JM),XNSUM2(IM,JM)
      real    XNSUM3(IM,JM),XNSUM4(IM,JM)
      real    VAR(IM,JM),OL(IM,JM,4)
      integer i,j,ilist(IMN),numx,i1,j1,ii1
      integer KWD
      real    LONO(4),LATO(4),LONI,LATI
      real    DELXN,HC,HEIGHT,T
      integer NS0,NS1,NS2,NS3,NS4,NS5,NS6
      logical inside_a_polygon
      integer jst, jen
      integer int_opt, ipopt(20), kgds_input(200), kgds_output(200)
      integer count_land_output
      integer ij, ijmdl_output, iret, num_mismatch_land, num
      integer ibo(1), ibi(1)
      logical*1, allocatable :: bitmap_input(:,:)
      logical*1, allocatable :: bitmap_output(:,:)
      integer, allocatable :: ijsav_land_output(:)
      real,    allocatable :: lats_land_output(:)
      real,    allocatable :: lons_land_output(:)
      real,    allocatable :: output_data_land(:,:)
      real,    allocatable :: lons_mismatch_output(:)
      real,    allocatable :: lats_mismatch_output(:)
      real,    allocatable :: data_mismatch_output(:)
      integer, allocatable :: iindx(:), jindx(:)
C   
C---- GLOBAL XLAT AND XLON ( DEGREE )
C
      DELXN = 360./IMN      ! MOUNTAIN DATA RESOLUTION
C
      ijmdl_output = IM*JM
      
      DO J=1,JMN
         GLAT(J) = -90. + (J-1) * DELXN + DELXN * 0.5
      ENDDO
      print *,' IM=',IM,' JM=',JM,' IMN=',IMN,' JMN=',JMN
C
C---- FIND THE AVERAGE OF THE MODES IN A GRID BOX
C
C
      DO J=1,JM
        DO I=1,IM
          XNSUM(I,J) = 0.0
          ELVMAX(I,J) = ORO(I,J)
          ZMAX(I,J)   = 0.0
C---- COUNT NUMBER OF MODE. HIGHER THAN THE HC, CRITICAL HEIGHT
C     IN A GRID BOX
          XNSUM1(I,J) = 0.0
          XNSUM2(I,J) = 0.0
          XNSUM3(I,J) = 0.0
          XNSUM4(I,J) = 0.0
          ORO1(I,J) = ORO(I,J)
          ELVMAX(I,J) = ZMAX(I,J) 
        ENDDO
      ENDDO

! --- # of peaks > ZAVG value and ZMAX(IM,JM) -- ORO is already avg.
! ---  to JM or to JM1
      DO J=1,JM
!        print*, "J=", J 
        DO I=1,IM
          HC = 1116.2 - 0.878 * VAR(I,J) 
          LONO(1) = lon_c(i,j) 
          LONO(2) = lon_c(i+1,j) 
          LONO(3) = lon_c(i+1,j+1) 
          LONO(4) = lon_c(i,j+1) 
          LATO(1) = lat_c(i,j) 
          LATO(2) = lat_c(i+1,j) 
          LATO(3) = lat_c(i+1,j+1) 
          LATO(4) = lat_c(i,j+1) 
          call get_index(IMN,JMN,4,LONO,LATO,DELXN,jst,jen,ilist,numx)
          do j1 = jst, jen; do ii1 = 1, numx          
            i1 = ilist(ii1)
            LONI = i1*DELXN
            LATI = -90 + j1*DELXN
            if(inside_a_polygon(LONI*D2R,LATI*D2R,4,
     &          LONO*D2R,LATO*D2R))then

              HEIGHT = FLOAT(ZAVG(I1,J1))
              IF(HEIGHT.LT.-990.) HEIGHT = 0.0
              IF ( HEIGHT .gt. ORO(I,J) ) then
                 if ( HEIGHT .gt. ZMAX(I,J) )ZMAX(I,J) = HEIGHT
              ENDIF   
            endif
          ENDDO ; ENDDO
        ENDDO
      ENDDO
      
C
! ---  this will make work1 array take on oro's values on return
! ---  this will make work1 array take on oro's values on return
      DO J=1,JM
        DO I=1,IM

          ORO1(I,J) = ORO(I,J)
          ELVMAX(I,J) = ZMAX(I,J) 
        ENDDO
      ENDDO
      
      DO KWD = 1, 4
        DO J=1,JM
          DO I=1,IM
            OA4(I,J,KWD) = 0.0
            OL(I,J,KWD) = 0.0
          ENDDO
        ENDDO
      ENDDO

      !--- use the nearest point to do remapping.
      int_opt = 2
      ipopt=0
      KGDS_INPUT = 0
      KGDS_INPUT(1) = 4          ! OCT 6 - TYPE OF GRID (GAUSSIAN)
      KGDS_INPUT(2) = IMI        ! OCT 7-8 - # PTS ON LATITUDE CIRCLE
      KGDS_INPUT(3) = JMI        ! OCT 9-10 - # PTS ON LONGITUDE CIRCLE
      KGDS_INPUT(4) = 90000      ! OCT 11-13 - LAT OF ORIGIN
      KGDS_INPUT(5) = 0          ! OCT 14-16 - LON OF ORIGIN
      KGDS_INPUT(6) = 128        ! OCT 17 - RESOLUTION FLAG
      KGDS_INPUT(7) = -90000     ! OCT 18-20 - LAT OF EXTREME POINT
      KGDS_INPUT(8) = NINT(-360000./IMI)  ! OCT 21-23 - LON OF EXTREME POINT
      KGDS_INPUT(9)  = NINT((360.0 / FLOAT(IMI))*1000.0)
                                 ! OCT 24-25 - LONGITUDE DIRECTION INCR.
      KGDS_INPUT(10) = JMI /2    ! OCT 26-27 - NUMBER OF CIRCLES POLE TO EQUATOR
      KGDS_INPUT(12) = 255       ! OCT 29 - RESERVED
      KGDS_INPUT(20) = 255       ! OCT 5  - NOT USED, SET TO 255


      KGDS_OUTPUT = -1
!      KGDS_OUTPUT(1) = IDRT       ! OCT 6 - TYPE OF GRID (GAUSSIAN)
      KGDS_OUTPUT(2) = IM        ! OCT 7-8 - # PTS ON LATITUDE CIRCLE
      KGDS_OUTPUT(3) = JM        ! OCT 9-10 - # PTS ON LONGITUDE CIRCLE
      KGDS_OUTPUT(4) = 90000      ! OCT 11-13 - LAT OF ORIGIN
      KGDS_OUTPUT(5) = 0          ! OCT 14-16 - LON OF ORIGIN
      KGDS_OUTPUT(6) = 128        ! OCT 17 - RESOLUTION FLAG
      KGDS_OUTPUT(7) = -90000     ! OCT 18-20 - LAT OF EXTREME POINT
      KGDS_OUTPUT(8) = NINT(-360000./IM)  ! OCT 21-23 - LON OF EXTREME POINT
      KGDS_OUTPUT(9)  = NINT((360.0 / FLOAT(IM))*1000.0)
                                  ! OCT 24-25 - LONGITUDE DIRECTION INCR.
      KGDS_OUTPUT(10) = JM /2    ! OCT 26-27 - NUMBER OF CIRCLES POLE TO EQUATOR
      KGDS_OUTPUT(12) = 255       ! OCT 29 - RESERVED
      KGDS_OUTPUT(20) = 255       ! OCT 5  - NOT USED, SET TO 255

      count_land_output=0    
      print*, "sum(slm) = ", sum(slm)
      do ij = 1, ijmdl_output
        j = (ij-1)/IM + 1
        i = mod(ij-1,IM) + 1         
        if (slm(i,j) > 0.0) then
          count_land_output=count_land_output+1
        endif
      enddo
      allocate(bitmap_input(imi,jmi))
      bitmap_input=.false.
      print*, "number of land input=", sum(slm_in)
      where(slm_in > 0.0) bitmap_input=.true.   
      print*, "count(bitmap_input)", count(bitmap_input)
      
      allocate(bitmap_output(count_land_output,1))
      allocate(output_data_land(count_land_output,1))
      allocate(ijsav_land_output(count_land_output))
      allocate(lats_land_output(count_land_output))
      allocate(lons_land_output(count_land_output))

      
      
      count_land_output=0
      do ij = 1, ijmdl_output
        j = (ij-1)/IM + 1
        i = mod(ij-1,IM) + 1 
        if (slm(i,j) > 0.0) then
          count_land_output=count_land_output+1
          ijsav_land_output(count_land_output)=ij
          lats_land_output(count_land_output)=lat_t(i,j)
          lons_land_output(count_land_output)=lon_t(i,j)
        endif
      enddo

      oa4 = 0.0
      ol = 0.0
      ibi = 1
      
      do KWD=1,4
        bitmap_output = .false.
         output_data_land = 0.0
        call ipolates(int_opt, ipopt, kgds_input, kgds_output,   
     &         (IMI*JMI), count_land_output,               
     &          1, ibi, bitmap_input, oa_in(:,:,KWD),  
     &          count_land_output, lats_land_output,
     &          lons_land_output, ibo,  
     &          bitmap_output, output_data_land, iret)
        if (iret /= 0) then
          print*,'- FATAL ERROR IN IPOLATES ',iret
          call ERREXIT(4)
        endif

        num_mismatch_land = 0     
        do ij = 1, count_land_output
          if (bitmap_output(ij,1)) then
            j = (ijsav_land_output(ij)-1)/IM + 1
            i = mod(ijsav_land_output(ij)-1,IM) + 1
            oa4(i,j,KWD)=output_data_land(ij,1)
          else  ! default value
            num_mismatch_land =  num_mismatch_land + 1
          endif
        enddo  
        print*, "num_mismatch_land = ", num_mismatch_land
        
        if(.not. allocated(data_mismatch_output)) then
          allocate(lons_mismatch_output(num_mismatch_land))
          allocate(lats_mismatch_output(num_mismatch_land))      
          allocate(data_mismatch_output(num_mismatch_land))
          allocate(iindx(num_mismatch_land))
          allocate(jindx(num_mismatch_land))
          
          num = 0     
          do ij = 1, count_land_output
            if (.not. bitmap_output(ij,1)) then   
              num = num+1
              lons_mismatch_output(num) = lons_land_output(ij)
              lats_mismatch_output(num) = lats_land_output(ij)
            endif
          enddo

          ! For those land points that with bitmap_output=.false. use
          ! the nearest land points to interpolate.
          print*,"before get_mismatch_index", count(bitmap_input)
          call get_mismatch_index(imi,jmi,lon_in*D2R,
     &        lat_in*D2R,bitmap_input,num_mismatch_land, 
     &        lons_mismatch_output*D2R,lats_mismatch_output*D2R,
     &        iindx, jindx )
        endif                
 
        data_mismatch_output = 0
        call interpolate_mismatch(imi,jmi,oa_in(:,:,KWD),
     &        num_mismatch_land,data_mismatch_output,iindx,jindx)  
       
        num = 0
        do ij = 1, count_land_output
          if (.not. bitmap_output(ij,1)) then   
            num = num+1
            j = (ijsav_land_output(ij)-1)/IM + 1
            i = mod(ijsav_land_output(ij)-1,IM) + 1
            oa4(i,j,KWD) = data_mismatch_output(num)
            if(i==372 .and. j== 611) then
            print*, "ij=",ij, num, oa4(i,j,KWD),iindx(num),jindx(num)
            endif
          endif
        enddo     
       
       
      enddo

      !OL
      do KWD=1,4
        bitmap_output = .false.
        output_data_land = 0.0
        call ipolates(int_opt, ipopt, kgds_input, kgds_output,   
     &         (IMI*JMI), count_land_output,               
     &          1, ibi, bitmap_input, ol_in(:,:,KWD),  
     &          count_land_output, lats_land_output,
     &          lons_land_output, ibo,  
     &          bitmap_output, output_data_land, iret)
        if (iret /= 0) then
          print*,'- FATAL ERROR IN IPOLATES ',iret
          call ERREXIT(4)
        endif

        num_mismatch_land = 0     
        do ij = 1, count_land_output
          if (bitmap_output(ij,1)) then
            j = (ijsav_land_output(ij)-1)/IM + 1
            i = mod(ijsav_land_output(ij)-1,IM) + 1
            ol(i,j,KWD)=output_data_land(ij,1)
          else  ! default value
            num_mismatch_land =  num_mismatch_land + 1
          endif
        enddo  
        print*, "num_mismatch_land = ", num_mismatch_land
        
        data_mismatch_output = 0
        call interpolate_mismatch(imi,jmi,ol_in(:,:,KWD),
     &        num_mismatch_land,data_mismatch_output,iindx,jindx)  
       
        num = 0
        do ij = 1, count_land_output
          if (.not. bitmap_output(ij,1)) then   
            num = num+1
            j = (ijsav_land_output(ij)-1)/IM + 1
            i = mod(ijsav_land_output(ij)-1,IM) + 1
            ol(i,j,KWD) = data_mismatch_output(num)
            if(i==372 .and. j== 611) then
            print*, "ij=",ij, num, ol(i,j,KWD),iindx(num),jindx(num)
            endif
          endif
        enddo     
       
       
      enddo
     
      deallocate(lons_mismatch_output,lats_mismatch_output)
      deallocate(data_mismatch_output,iindx,jindx)
      deallocate(bitmap_output,output_data_land)
      deallocate(ijsav_land_output,lats_land_output)
      deallocate(lons_land_output)
       
      DO KWD=1,4
        DO J=1,JM
          DO I=1,IM
            T = OA4(I,J,KWD)
            OA4(I,J,KWD) = SIGN( MIN( ABS(T), 1. ), T )
          ENDDO
        ENDDO
      ENDDO
C
      NS0 = 0
      NS1 = 0
      NS2 = 0
      NS3 = 0
      NS4 = 0
      NS5 = 0
      NS6 = 0
      DO KWD=1,4
      DO J=1,JM
      DO I=1,IM
         T = ABS( OA4(I,J,KWD) )
         IF(T .EQ. 0.) THEN
            IOA4(I,J,KWD) = 0
            NS0 = NS0 + 1
         ELSE IF(T .GT. 0. .AND. T .LE. 1.) THEN
            IOA4(I,J,KWD) = 1
            NS1 = NS1 + 1
         ELSE IF(T .GT. 1. .AND. T .LE. 10.) THEN
            IOA4(I,J,KWD) = 2
            NS2 = NS2 + 1
         ELSE IF(T .GT. 10. .AND. T .LE. 100.) THEN
            IOA4(I,J,KWD) = 3
            NS3 = NS3 + 1
         ELSE IF(T .GT. 100. .AND. T .LE. 1000.) THEN
            IOA4(I,J,KWD) = 4
            NS4 = NS4 + 1
         ELSE IF(T .GT. 1000. .AND. T .LE. 10000.) THEN
            IOA4(I,J,KWD) = 5
            NS5 = NS5 + 1
         ELSE IF(T .GT. 10000.) THEN
            IOA4(I,J,KWD) = 6
            NS6 = NS6 + 1
         ENDIF
      ENDDO
      ENDDO
      ENDDO
C
      WRITE(6,*) "! MAKEOA3 EXIT"
C
      RETURN
      END SUBROUTINE MAKEOA3

!> Convert from a reduced grid to a full grid.
!!
!! @param[in] im 'i' dimension of the full grid.
!! @param[in] jm 'j' dimension of the full grid.
!! @param[in] numi Number of 'i' points for each
!! row of the reduced grid.
!! @param[inout] a The data to be converted.
!! @author Jordan Alpert NOAA/EMC
      subroutine rg2gg(im,jm,numi,a)
        implicit none
        integer,intent(in):: im,jm,numi(jm)
        real,intent(inout):: a(im,jm)
        integer j,ir,ig
        real r,t(im)
        do j=1,jm
          r=real(numi(j))/real(im)
          do ig=1,im
            ir=mod(nint((ig-1)*r),numi(j))+1
            t(ig)=a(ir,j)
          enddo
          do ig=1,im
            a(ig,j)=t(ig)
          enddo
        enddo
      end subroutine

!> Convert from a full grid to a reduced grid.
!!
!! @param[in] im 'i' dimension of the full grid.
!! @param[in] jm 'j' dimension of the full grid.
!! @param[in] numi Number of 'i' points for each
!! row of the reduced grid.
!! @param[inout] a The data to be converted.
!! @author Jordan Alpert NOAA/EMC
      subroutine gg2rg(im,jm,numi,a)
        implicit none
        integer,intent(in):: im,jm,numi(jm)
        real,intent(inout):: a(im,jm)
        integer j,ir,ig
        real r,t(im)
        do j=1,jm
          r=real(numi(j))/real(im)
          do ir=1,numi(j)
            ig=nint((ir-1)/r)+1
            t(ir)=a(ig,j)
          enddo
          do ir=1,numi(j)
            a(ir,j)=t(ir)
          enddo
        enddo
      end subroutine

!> Print out the maximum and minimum values of
!! an array.
!!
!! @param[in] im The 'i' dimension of the array.
!! @param[in] jm The 'i' dimension of the array.
!! @param[in] a The array to check.
!! @param[in] title Name of the data to be checked.
!! @author Jordan Alpert NOAA/EMC
      SUBROUTINE minmxj(IM,JM,A,title)
      implicit none

      real A(IM,JM),rmin,rmax
      integer i,j,IM,JM
      character*8 title

      rmin=1.e+10
      rmax=-rmin
csela....................................................
csela if(rmin.eq.1.e+10)return
csela....................................................
      DO j=1,JM
      DO i=1,IM
        if(A(i,j).ge.rmax)rmax=A(i,j)
        if(A(i,j).le.rmin)rmin=A(i,j)
      ENDDO
      ENDDO
      write(6,150)rmin,rmax,title
150   format('rmin=',e13.4,2x,'rmax=',e13.4,2x,a8,' ')
C
      RETURN
      END

!> Print out the maximum and minimum values of
!! an array. Pass back the i/j location of the
!! maximum value.
!!
!! @param[in] im The 'i' dimension of the array.
!! @param[in] jm The 'i' dimension of the array.
!! @param[in] a The array to check.
!! @param[out] imax 'i' location of maximum
!! @param[out] jmax 'j' location of maximum
!! @param[in] title Name of the data to be checked.
!! @author Jordan Alpert NOAA/EMC
      SUBROUTINE mnmxja(IM,JM,A,imax,jmax,title)
      implicit none

      real A(IM,JM),rmin,rmax
      integer i,j,IM,JM,imax,jmax
      character*8 title

      rmin=1.e+10
      rmax=-rmin
csela....................................................
csela if(rmin.eq.1.e+10)return
csela....................................................
      DO j=1,JM
      DO i=1,IM
        if(A(i,j).ge.rmax)then
                         rmax=A(i,j)
                        imax=i
                        jmax=j
        endif
        if(A(i,j).le.rmin)rmin=A(i,j)
      ENDDO
      ENDDO
      write(6,150)rmin,rmax,title
150   format('rmin=',e13.4,2x,'rmax=',e13.4,2x,a8,' ')
C
      RETURN
      END

!> Perform multiple fast fourier transforms.
!!
!! This subprogram performs multiple fast fourier transforms
!! between complex amplitudes in fourier space and real values
!! in cyclic physical space.
!!
!! Subprograms called (NCEPLIB SP Library):
!!  - scrft Complex to real fourier transform
!!  - dcrft Complex to real fourier transform
!!  - srcft Real to complex fourier transform
!!  - drcft Real to complex fourier transform
!!
!! Program history log:
!! 1998-12-18  Mark Iredell
!!
!! @param[in] imax Integer number of values in the cyclic physical
!! space. See limitations on imax in remarks below.
!! @param[in] incw Integer first dimension of the complex amplitude array.
!! (incw >= imax/2+1).
!! @param[in] incg Integer first dimension of the real value array.
!! (incg >= imax).
!! @param[in] kmax Integer number of transforms to perform.
!! @param[in] w Complex amplitudes on input if idir>0, and on output
!! if idir<0.
!! @param[in] g Real values on input if idir<0, and on output if idir>0.
!! @param[in] idir Integer direction flag. idir>0 to transform from
!! fourier to physical space. idir<0 to transform from physical to
!! fourier space.
!!
!! @note The restrictions on imax are that it must be a multiple
!! of 1 to 25 factors of two, up to 2 factors of three,
!! and up to 1 factor of five, seven and eleven.
!!
!! @author Mark Iredell ORG: W/NMC23 @date 96-02-20
      SUBROUTINE SPFFT1(IMAX,INCW,INCG,KMAX,W,G,IDIR)
        IMPLICIT NONE
        INTEGER,INTENT(IN):: IMAX,INCW,INCG,KMAX,IDIR
        COMPLEX,INTENT(INOUT):: W(INCW,KMAX)
        REAL,INTENT(INOUT):: G(INCG,KMAX)
        REAL:: AUX1(25000+INT(0.82*IMAX))
        REAL:: AUX2(20000+INT(0.57*IMAX))
        INTEGER:: NAUX1,NAUX2
C - - - - - - - - - - - - - - - - - - - - - - - - - - - - - - - - - - -
        NAUX1=25000+INT(0.82*IMAX)
        NAUX2=20000+INT(0.57*IMAX)
C - - - - - - - - - - - - - - - - - - - - - - - - - - - - - - - - - - -
C  FOURIER TO PHYSICAL TRANSFORM.
        SELECT CASE(IDIR)
        CASE(1:)
          SELECT CASE(DIGITS(1.))
          CASE(DIGITS(1._4))
            CALL SCRFT(1,W,INCW,G,INCG,IMAX,KMAX,-1,1.,
     &                 AUX1,NAUX1,AUX2,NAUX2,0.,0)
            CALL SCRFT(0,W,INCW,G,INCG,IMAX,KMAX,-1,1.,
     &                 AUX1,NAUX1,AUX2,NAUX2,0.,0)
          CASE(DIGITS(1._8))
            CALL DCRFT(1,W,INCW,G,INCG,IMAX,KMAX,-1,1.,
     &                 AUX1,NAUX1,AUX2,NAUX2,0.,0)
            CALL DCRFT(0,W,INCW,G,INCG,IMAX,KMAX,-1,1.,
     &                 AUX1,NAUX1,AUX2,NAUX2,0.,0)
          END SELECT
C - - - - - - - - - - - - - - - - - - - - - - - - - - - - - - - - - - -
C  PHYSICAL TO FOURIER TRANSFORM.
        CASE(:-1)
          SELECT CASE(DIGITS(1.))
          CASE(DIGITS(1._4))
            CALL SRCFT(1,G,INCG,W,INCW,IMAX,KMAX,+1,1./IMAX,
     &               AUX1,NAUX1,AUX2,NAUX2,0.,0)
            CALL SRCFT(0,G,INCG,W,INCW,IMAX,KMAX,+1,1./IMAX,
     &               AUX1,NAUX1,AUX2,NAUX2,0.,0)
          CASE(DIGITS(1._8))
            CALL DRCFT(1,G,INCG,W,INCW,IMAX,KMAX,+1,1./IMAX,
     &               AUX1,NAUX1,AUX2,NAUX2,0.,0)
            CALL DRCFT(0,G,INCG,W,INCW,IMAX,KMAX,+1,1./IMAX,
     &               AUX1,NAUX1,AUX2,NAUX2,0.,0)
          END SELECT
        END SELECT
      END SUBROUTINE

!> Read input global 30-arc second orography data.
!!
!! @param[out] glob The orography data.
!! @author Jordan Alpert NOAA/EMC
      subroutine read_g(glob)
      implicit none

      include 'netcdf.inc'

      integer*2, intent(out) :: glob(360*120,180*120)

      integer :: ncid, error, id_var, fsize

      fsize=65536

      error=NF__OPEN("./topography.gmted2010.30s.nc",
     &               NF_NOWRITE,fsize,ncid)
      call netcdf_err(error, 'Open file topography.gmted2010.30s.nc' )
      error=nf_inq_varid(ncid, 'topo', id_var)
      call netcdf_err(error, 'Inquire varid of topo')
      error=nf_get_var_int2(ncid, id_var, glob)
      call netcdf_err(error, 'Read topo')
      error = nf_close(ncid)

      print*,' '
      call maxmin     (glob,360*120*180*120,'global0')

      return
      end subroutine read_g

!> Print the maximum, mininum, mean and
!! standard deviation of an array.
!! 
!! @param [in] ia The array to be checked.
!! @param [in] len The number of points to be checked.
!! @param [in] tile A name associated with the array.
!! @author Jordan Alpert NOAA/EMC
      subroutine maxmin(ia,len,tile)
ccmr
      implicit none
ccmr
      integer*2 ia(len)
      character*7 tile
      integer iaamax, iaamin, len, m, ja, kount
      integer(8) sum2,std,mean,isum
      integer i_count_notset,kount_9
! --- missing is -9999
c
      isum = 0
      sum2 = 0
      kount = 0
      kount_9 = 0
      iaamax = -9999999
ccmr  iaamin = 1
      iaamin =  9999999
      i_count_notset=0
           do 10 m=1,len
      ja=ia(m)
ccmr  if ( ja .lt. 0 ) print *,' ja < 0:',ja
ccmr  if ( ja .eq. -9999 ) goto 10
      if ( ja .eq. -9999 ) then
           kount_9=kount_9+1
           goto 10
      endif
      if ( ja .eq. -12345 ) i_count_notset=i_count_notset+1
ccmr  if ( ja .eq. 0 ) goto 11
      iaamax = max0( iaamax, ja )
      iaamin = min0( iaamin, ja )
!     iaamax = max0( iaamax, ia(m,j) )
!     iaamin = min0( iaamin, ia(m,j) )
  11  continue
      kount = kount + 1
      isum = isum + ja
ccmr  sum2 = sum2 + ifix( float(ja) * float(ja) )
      sum2 = sum2 + ja*ja
  10  continue
!
      mean = isum/kount
      std = ifix(sqrt(float((sum2/(kount))-mean**2)))
      print*,tile,' max=',iaamax,' min=',iaamin,' sum=',isum,
     &       ' i_count_notset=',i_count_notset
      print*,tile,' mean=',mean,' std.dev=',std,
     &       ' ko9s=',kount,kount_9,kount+kount_9 
      return
      end

!> Print out the maximum and minimum values of
!! an array and their i/j location. Also print out
!! the number of undefined points.
!!
!! @param[in] im The 'i' dimension of the array.
!! @param[in] jm The 'i' dimension of the array.
!! @param[in] a The array to check.
!! @param[in] title Name of the data to be checked.
!! @author Jordan Alpert NOAA/EMC
      SUBROUTINE minmaxj(IM,JM,A,title)
      implicit none

      real(kind=4) A(IM,JM),rmin,rmax,undef
      integer i,j,IM,JM,imax,jmax,imin,jmin,iundef
      character*8 title,chara
      data chara/'        '/
      chara=title
      rmin=1.e+10
      rmax=-rmin
      imax=0
      imin=0
      jmax=0
      jmin=0
      iundef=0
      undef=-9999.
csela....................................................
csela if(rmin.eq.1.e+10)return
csela....................................................
      DO j=1,JM
      DO i=1,IM
        if(A(i,j).ge.rmax)then
                        rmax=A(i,j)
                       imax=i
                       jmax=j
        endif
         if(A(i,j).le.rmin)then
            if ( A(i,j) .eq. undef ) then
                iundef = iundef + 1
            else
                        rmin=A(i,j)
                       imin=i
                       jmin=j
            endif
        endif
      ENDDO
      ENDDO
      write(6,150)chara,rmin,imin,jmin,rmax,imax,jmax,iundef
150   format(1x,a8,2x,'rmin=',e13.4,2i6,2x,'rmax=',e13.4,3i6)
C
      RETURN
      END
      
!> Convert from latitude and longitude to x,y,z coordinates.
!!
!! @param[in] siz Number of points to convert.
!! @param[in] lon Longitude of points to convert.
!! @param[in] lat Latitude of points to convert.
!! @param[out] x 'x' coordinate of the converted points.
!! @param[out] y 'y' coordinate of the converted points.
!! @param[out] z 'z' coordinate of the converted points.
!! @author GFDL programmer
      subroutine latlon2xyz(siz,lon, lat, x, y, z)
      implicit none
      integer, intent(in) :: siz
      real, intent(in) :: lon(siz), lat(siz)
      real, intent(out) :: x(siz), y(siz), z(siz)
      
      integer n

      do n = 1, siz
        x(n) = cos(lat(n))*cos(lon(n))
        y(n) = cos(lat(n))*sin(lon(n))
        z(n) = sin(lat(n))
      enddo
      end

!> Compute spherical angle.
!!
!! @param[in] v1 Vector 1.
!! @param[in] v2 Vector 2.
!! @param[in] v3 Vector 3.
!! @return spherical_angle Spherical Angle.
!! @author GFDL programmer
      FUNCTION spherical_angle(v1, v2, v3)
        implicit none
        real, parameter :: EPSLN30 = 1.e-30
        real, parameter :: PI=3.1415926535897931
        real v1(3), v2(3), v3(3)
        real  spherical_angle
 
        real px, py, pz, qx, qy, qz, ddd;
  
        ! vector product between v1 and v2 
        px = v1(2)*v2(3) - v1(3)*v2(2)
        py = v1(3)*v2(1) - v1(1)*v2(3)
        pz = v1(1)*v2(2) - v1(2)*v2(1)
        ! vector product between v1 and v3 
        qx = v1(2)*v3(3) - v1(3)*v3(2);
        qy = v1(3)*v3(1) - v1(1)*v3(3);
        qz = v1(1)*v3(2) - v1(2)*v3(1);

        ddd = (px*px+py*py+pz*pz)*(qx*qx+qy*qy+qz*qz);
        if ( ddd <= 0.0 ) then
          spherical_angle = 0. 
        else 
          ddd = (px*qx+py*qy+pz*qz) / sqrt(ddd);
          if( abs(ddd-1) < EPSLN30 ) ddd = 1;
          if( abs(ddd+1) < EPSLN30 ) ddd = -1;
          if ( ddd>1. .or. ddd<-1. ) then
            !FIX to correctly handle co-linear points (angle near pi or 0) */
            if (ddd < 0.) then
              spherical_angle = PI
            else
              spherical_angle = 0.
            endif
          else
            spherical_angle = acos( ddd )
          endif
        endif  

        return
      END  
      
!> Check if a point is inside a polygon.
!!
!! @param[in] lon1 Longitude of the point to check.
!! @param[in] lat1 Latitude of the point to check.
!! @param[in] npts Number of polygon vertices.
!! @param[in] lon2 Longitude of the polygon vertices.
!! @param[in] lat2 Latitude of the polygon vertices.
!! @return inside_a_polygon When true, point is within
!! the polygon.
!! @author GFDL programmer
      FUNCTION inside_a_polygon(lon1, lat1, npts, lon2, lat2)
        implicit none
        real, parameter :: EPSLN10 = 1.e-10
        real, parameter :: EPSLN8 = 1.e-8
        real, parameter :: PI=3.1415926535897931
        real, parameter :: RANGE_CHECK_CRITERIA=0.05
        real :: anglesum, angle, spherical_angle
        integer i, ip1
        real lon1, lat1
        integer npts
        real lon2(npts), lat2(npts)
        real x2(npts), y2(npts), z2(npts)
        real lon1_1d(1), lat1_1d(1)
        real x1(1), y1(1), z1(1)
        real pnt0(3),pnt1(3),pnt2(3)
        logical inside_a_polygon
        real max_x2,min_x2,max_y2,min_y2,max_z2,min_z2
        !first convert to cartesian grid */
        call latlon2xyz(npts,lon2, lat2, x2, y2, z2);
        lon1_1d(1) = lon1
        lat1_1d(1) = lat1
        call latlon2xyz(1,lon1_1d, lat1_1d, x1, y1, z1);
        inside_a_polygon = .false.
        max_x2 = maxval(x2)
        if( x1(1) > max_x2+RANGE_CHECK_CRITERIA ) return
        min_x2 = minval(x2)
        if( x1(1)+RANGE_CHECK_CRITERIA < min_x2 ) return
        max_y2 = maxval(y2)
        if( y1(1) > max_y2+RANGE_CHECK_CRITERIA ) return
        min_y2 = minval(y2)
        if( y1(1)+RANGE_CHECK_CRITERIA < min_y2 ) return
        max_z2 = maxval(z2)
        if( z1(1) > max_z2+RANGE_CHECK_CRITERIA ) return
        min_z2 = minval(z2)
        if( z1(1)+RANGE_CHECK_CRITERIA < min_z2 ) return

        pnt0(1) = x1(1)
        pnt0(2) = y1(1)
        pnt0(3) = z1(1)
        
        anglesum = 0;
        do i = 1, npts
           if(abs(x1(1)-x2(i)) < EPSLN10 .and.
     &          abs(y1(1)-y2(i)) < EPSLN10 .and.
     &         abs(z1(1)-z2(i)) < EPSLN10 ) then ! same as the corner point
              inside_a_polygon = .true.
              return
           endif
           ip1 = i+1
           if(ip1>npts) ip1 = 1
           pnt1(1) = x2(i)
           pnt1(2) = y2(i)
           pnt1(3) = z2(i)
           pnt2(1) = x2(ip1)
           pnt2(2) = y2(ip1)
           pnt2(3) = z2(ip1)

           angle = spherical_angle(pnt0, pnt2, pnt1);
!           anglesum = anglesum + spherical_angle(pnt0, pnt2, pnt1);
           anglesum = anglesum + angle
        enddo

        if(abs(anglesum-2*PI) < EPSLN8) then
           inside_a_polygon = .true.
        else
           inside_a_polygon = .false.
        endif

        return
        
      end

!> Count the number of high-resolution orography points that
!! are higher than the model grid box average orography height.
!!
!! @param[in] lon1 Longitude of corner point 1 of the model 
!! grid box.
!! @param[in] lat1 Latitude of corner point 1 of the model
!! grid box.
!! @param[in] lon2 Longitude of corner point 2 of the model
!! grid box.
!! @param[in] lat2 Latitude of corner point 2 of the model
!! grid box.
!! @param[in] imn 'i' dimension of the high-resolution orography
!! data.
!! @param[in] jmn 'j' dimension of the high-resolution orography
!! data.
!! @param[in] glat Latitude of each row of the high-resolution
!! orography data.
!! @param[in] zavg The high-resolution orography.
!! @param[in] zslm  The high-resolution land mask.
!! @param[in] delxn Resolution of the high-res orography data.
!! @return get_xnsum The number of high-res points above the
!! mean orography.
!! @author GFDL Programmer
      function get_xnsum(lon1,lat1,lon2,lat2,IMN,JMN,
     &                   glat,zavg,zslm,delxn)
        implicit none

        real get_xnsum
        logical verbose
        real, intent(in) :: lon1,lat1,lon2,lat2,delxn
        integer, intent(in) ::  IMN,JMN
        real, intent(in) :: glat(JMN)
        integer, intent(in) ::  zavg(IMN,JMN),zslm(IMN,JMN)
        integer i, j, ist, ien, jst, jen, i1
        real    oro, HEIGHT
        real    xland,xwatr,xl1,xs1,slm,xnsum
        !---figure out ist,ien,jst,jen
        do j = 1, JMN
           if( GLAT(J) .GT. lat1 ) then
              jst = j
              exit
           endif
        enddo
        do j = 1, JMN
           if( GLAT(J) .GT. lat2 ) then
              jen = j
              exit
           endif
        enddo

        
        ist = lon1/delxn + 1
        ien = lon2/delxn
        if(ist .le.0) ist = ist + IMN
        if(ien < ist) ien = ien + IMN
!        if(verbose) print*, "ist,ien=",ist,ien,jst,jen

        !--- compute average oro
          oro = 0.0
          xnsum = 0
          xland = 0
          xwatr = 0
          xl1 = 0
          xs1 = 0
          do j = jst,jen
             do i1 = 1, ien - ist + 1
                i = ist + i1 -1
                if( i .LE. 0) i = i + imn
                if( i .GT. IMN) i = i - imn
                XLAND = XLAND + FLOAT(ZSLM(I,J))
                XWATR = XWATR + FLOAT(1-ZSLM(I,J))
                XNSUM = XNSUM + 1.
                HEIGHT = FLOAT(ZAVG(I,J)) 
                IF(HEIGHT.LT.-990.) HEIGHT = 0.0
                XL1 = XL1 + HEIGHT * FLOAT(ZSLM(I,J))
                XS1 = XS1 + HEIGHT * FLOAT(1-ZSLM(I,J))
             enddo
          enddo
          if( XNSUM > 1.) THEN
             SLM = FLOAT(NINT(XLAND/XNSUM))
               IF(SLM.NE.0.) THEN
                  ORO= XL1 / XLAND
               ELSE
                  ORO = XS1 / XWATR
               ENDIF
          ENDIF
          
         get_xnsum = 0
         do j = jst, jen
            do i1= 1, ien-ist+1
               i = ist + i1 -1
               if( i .LE. 0) i = i + imn
               if( i .GT. IMN) i = i - imn
               HEIGHT = FLOAT(ZAVG(I,J))
               IF(HEIGHT.LT.-990.) HEIGHT = 0.0
               IF ( HEIGHT .gt. ORO ) get_xnsum = get_xnsum + 1
            enddo       
         enddo
!         if(verbose) print*, "get_xnsum=", get_xnsum, oro
         
      end function get_xnsum  
      
!> Count the number of high-resolution orography points that
!! are higher than a critical value inside a model grid box
!! (or a portion of a model grid box). The critical value is a 
!! function of the standard deviation of orography.
!!
!! @param[in] lon1 Longitude of corner point 1 of the model 
!! grid box.
!! @param[in] lat1 Latitude of corner point 1 of the model
!! grid box.
!! @param[in] lon2 Longitude of corner point 2 of the model
!! grid box.
!! @param[in] lat2 Latitude of corner point 2 of the model
!! grid box.
!! @param[in] imn 'i' dimension of the high-resolution orography
!! data.
!! @param[in] jmn 'j' dimension of the high-resolution orography
!! data.
!! @param[in] glat Latitude of each row of the high-resolution
!! orography data.
!! @param[in] zavg The high-resolution orography.
!! @param[in] delxn Resolution of the high-res orography data.
!! @param[out] xnsum1 The number of high-resolution orography
!! above the critical value inside a model grid box.
!! @param[out] xnsum2 The number of high-resolution orography
!! points inside a model grid box.
!! @param[out] hc Critical height.
!! @author GFDL Programmer
      subroutine get_xnsum2(lon1,lat1,lon2,lat2,IMN,JMN,
     &                   glat,zavg,delxn,xnsum1,xnsum2,HC)
        implicit none

        real, intent(out) :: xnsum1,xnsum2,HC
        logical verbose
        real lon1,lat1,lon2,lat2,delxn
        integer IMN,JMN
        real    glat(JMN)
        integer zavg(IMN,JMN)
        integer i, j, ist, ien, jst, jen, i1
        real    HEIGHT, var
        real    XW1,XW2,xnsum
        !---figure out ist,ien,jst,jen
        do j = 1, JMN
           if( GLAT(J) .GT. lat1 ) then
              jst = j
              exit
           endif
        enddo
        do j = 1, JMN
           if( GLAT(J) .GT. lat2 ) then
              jen = j
              exit
           endif
        enddo

        
        ist = lon1/delxn + 1
        ien = lon2/delxn
        if(ist .le.0) ist = ist + IMN
        if(ien < ist) ien = ien + IMN
!        if(verbose) print*, "ist,ien=",ist,ien,jst,jen

        !--- compute average oro
          xnsum = 0
          XW1 = 0
          XW2 = 0
          do j = jst,jen
             do i1 = 1, ien - ist + 1
                i = ist + i1 -1
                if( i .LE. 0) i = i + imn
                if( i .GT. IMN) i = i - imn
                XNSUM = XNSUM + 1.
                HEIGHT = FLOAT(ZAVG(I,J)) 
                IF(HEIGHT.LT.-990.) HEIGHT = 0.0
                XW1 = XW1 + HEIGHT
                XW2 = XW2 + HEIGHT ** 2
             enddo
          enddo
          var = SQRT(MAX(XW2/XNSUM-(XW1/XNSUM)**2,0.))
          HC = 1116.2 - 0.878 * VAR
         xnsum1 = 0
         xnsum2 = 0
         do j = jst, jen
            do i1= 1, ien-ist+1
               i = ist + i1 -1
               if( i .LE. 0) i = i + imn
               if( i .GT. IMN) i = i - imn
               HEIGHT = FLOAT(ZAVG(I,J))
               IF ( HEIGHT .gt. HC ) xnsum1 = xnsum1 + 1
                xnsum2 = xnsum2 + 1
            enddo       
         enddo
         
      end subroutine get_xnsum2 

!> Count the number of high-resolution orography points that
!! are higher than a critical value inside a model grid box
!! (or a portion of a model grid box). Unlike routine
!! get_xnsum2(), this routine does not compute the critical
!! value. Rather, it is passed in.
!!
!! @param[in] lon1 Longitude of corner point 1 of the model 
!! grid box.
!! @param[in] lat1 Latitude of corner point 1 of the model
!! grid box.
!! @param[in] lon2 Longitude of corner point 2 of the model
!! grid box.
!! @param[in] lat2 Latitude of corner point 2 of the model
!! grid box.
!! @param[in] imn 'i' dimension of the high-resolution orography
!! data.
!! @param[in] jmn 'j' dimension of the high-resolution orography
!! data.
!! @param[in] glat Latitude of each row of the high-resolution
!! orography data.
!! @param[in] zavg The high-resolution orography.
!! @param[in] delxn Resolution of the high-res orography data.
!! @param[out] xnsum1 The number of high-resolution orography
!! above the critical value inside a model grid box.
!! @param[out] xnsum2 The number of high-resolution orography
!! points inside a model grid box.
!! @param[in] hc Critical height.
!! @author GFDL Programmer
      subroutine get_xnsum3(lon1,lat1,lon2,lat2,IMN,JMN,
     &                   glat,zavg,delxn,xnsum1,xnsum2,HC)
        implicit none

        real, intent(out) :: xnsum1,xnsum2
        real lon1,lat1,lon2,lat2,delxn
        integer IMN,JMN
        real    glat(JMN)
        integer zavg(IMN,JMN)
        integer i, j, ist, ien, jst, jen, i1
        real    HEIGHT, HC
        !---figure out ist,ien,jst,jen
        ! if lat1 or lat 2 is 90 degree. set jst = JMN
        jst = JMN
        jen = JMN
        do j = 1, JMN
           if( GLAT(J) .GT. lat1 ) then
              jst = j
              exit
           endif
        enddo
        do j = 1, JMN
           if( GLAT(J) .GT. lat2 ) then
              jen = j
              exit
           endif
        enddo

        
        ist = lon1/delxn + 1
        ien = lon2/delxn
        if(ist .le.0) ist = ist + IMN
        if(ien < ist) ien = ien + IMN
!        if(verbose) print*, "ist,ien=",ist,ien,jst,jen

         xnsum1 = 0
         xnsum2 = 0
         do j = jst, jen
            do i1= 1, ien-ist+1
               i = ist + i1 -1
               if( i .LE. 0) i = i + imn
               if( i .GT. IMN) i = i - imn
               HEIGHT = FLOAT(ZAVG(I,J))
               IF ( HEIGHT .gt. HC ) xnsum1 = xnsum1 + 1
                xnsum2 = xnsum2 + 1
            enddo       
         enddo
         
      end subroutine get_xnsum3
<<<<<<< HEAD
=======
      
!> Report NaNS and NaNQ within an address range for
!! 8-byte real words.
!!
!! This routine prints a single line for each call
!! and prints a message and returns to the caller on 
!! detection of the FIRST NaN in the range.  If no NaN values
!! are found it returns silently.
!!
!! @param[in] A Real*8 variable or array
!! @param[in] L Number of words to scan (length of array)
!! @param[in] C Distinctive message set in caller to indicate where
!! the routine was called.
!! @author Jordan Alpert NOAA/EMC
      subroutine nanc(a,l,c)
      integer inan1,inan2,inan3,inan4,inaq1,inaq2,inaq3,inaq4
       real word
       integer itest
       equivalence (itest,word)
c
c signaling NaN
      data inan1/x'7F800001'/
      data inan2/x'7FBFFFFF'/
      data inan3/x'FF800001'/
      data inan4/x'FFBFFFFF'/
c
c  quiet NaN
c
      data inaq1/x'7FC00000'/
      data inaq2/x'7FFFFFFF'/
      data inaq3/x'FFC00000'/
      data inaq4/x'FFFFFFFF'/
c
      character*(*) c
c     t1=rtc()
cgwv        print *, ' nanc call ',c
      do k=1,l
      word=a(k)
       if( (itest  .GE. inan1 .AND. itest .LE. inan2) .OR.
     *      (itest  .GE. inan3 .AND. itest .LE. inan4) ) then
       print *,' NaNs detected at  word',k,' ',c
       return
         endif
        if( (itest  .GE. inaq1 .AND. itest .LE. inaq2) .OR.
     *      (itest  .GE. inaq3 .AND. itest .LE. inaq4) ) then
       print *,' NaNq detected at  word',k,' ',c
         return
           endif

 101  format(e20.10)
      end do
c     t2=rtc()
cgwv      print 102,l,t2-t1,c
 102  format(' time to check ',i9,' words is ',f10.4,' ',a24)
      return
       end

>>>>>>> 70346288
!> Get the date/time for the system clock.
!!
!! @author Mark Iredell
!! @return timef
      real function timef()
      character(8) :: date
      character(10) :: time
      character(5) :: zone
      integer,dimension(8) :: values
      integer :: total
      real :: elapsed
      call date_and_time(date,time,zone,values)
      total=(3600*values(5))+(60*values(6))
     *      +values(7)
      elapsed=float(total) + (1.0e-3*float(values(8)))
      timef=elapsed
      return
      end<|MERGE_RESOLUTION|>--- conflicted
+++ resolved
@@ -223,14 +223,8 @@
 
       complex :: ffj(im/2+1)
 
-<<<<<<< HEAD
       logical :: grid_from_file,fexist,opened
-      logical :: SPECTR, REVLAT, FILTER
-=======
-      logical :: grid_from_file,output_binary,fexist,opened
       logical :: SPECTR, FILTER
->>>>>>> 70346288
-
       logical :: is_south_pole(IM,JM), is_north_pole(IM,JM)
       logical :: LB(IM*JM)
 
@@ -4637,66 +4631,6 @@
          enddo
          
       end subroutine get_xnsum3
-<<<<<<< HEAD
-=======
-      
-!> Report NaNS and NaNQ within an address range for
-!! 8-byte real words.
-!!
-!! This routine prints a single line for each call
-!! and prints a message and returns to the caller on 
-!! detection of the FIRST NaN in the range.  If no NaN values
-!! are found it returns silently.
-!!
-!! @param[in] A Real*8 variable or array
-!! @param[in] L Number of words to scan (length of array)
-!! @param[in] C Distinctive message set in caller to indicate where
-!! the routine was called.
-!! @author Jordan Alpert NOAA/EMC
-      subroutine nanc(a,l,c)
-      integer inan1,inan2,inan3,inan4,inaq1,inaq2,inaq3,inaq4
-       real word
-       integer itest
-       equivalence (itest,word)
-c
-c signaling NaN
-      data inan1/x'7F800001'/
-      data inan2/x'7FBFFFFF'/
-      data inan3/x'FF800001'/
-      data inan4/x'FFBFFFFF'/
-c
-c  quiet NaN
-c
-      data inaq1/x'7FC00000'/
-      data inaq2/x'7FFFFFFF'/
-      data inaq3/x'FFC00000'/
-      data inaq4/x'FFFFFFFF'/
-c
-      character*(*) c
-c     t1=rtc()
-cgwv        print *, ' nanc call ',c
-      do k=1,l
-      word=a(k)
-       if( (itest  .GE. inan1 .AND. itest .LE. inan2) .OR.
-     *      (itest  .GE. inan3 .AND. itest .LE. inan4) ) then
-       print *,' NaNs detected at  word',k,' ',c
-       return
-         endif
-        if( (itest  .GE. inaq1 .AND. itest .LE. inaq2) .OR.
-     *      (itest  .GE. inaq3 .AND. itest .LE. inaq4) ) then
-       print *,' NaNq detected at  word',k,' ',c
-         return
-           endif
-
- 101  format(e20.10)
-      end do
-c     t2=rtc()
-cgwv      print 102,l,t2-t1,c
- 102  format(' time to check ',i9,' words is ',f10.4,' ',a24)
-      return
-       end
-
->>>>>>> 70346288
 !> Get the date/time for the system clock.
 !!
 !! @author Mark Iredell
