C> @file
C> Terrain maker for global spectral model.
C> @author Mark Iredell @date 92-04-16
  
C> This program creates 7 terrain-related files computed from the navy
C> 10-minute terrain dataset. The model physics grid parameters and
C> spectral truncation and filter parameters are read by this program as
C> input.
C>      
C> The 7 files produced are:
C> 1. sea-land mask on model physics grid
C> 2. gridded orography on model physics grid
C> 3. mountain std dev on model physics grid
C> 4. spectral orography in spectral domain
C> 5. unfiltered gridded orography on model physics grid
C> 6. grib sea-land mask on model physics grid
C> 7. grib gridded orography on model physics grid
C>
C> The orography is only filtered for wavenumbers greater than nf0. For
C> wavenumbers n between nf0 and nf1, the orography is filtered by the
C> factor 1-((n-nf0)/(nf1-nf0))**2. The filtered orography will not have
C> information beyond wavenumber nf1.
C>
C> PROGRAM HISTORY LOG:
C> -  92-04-16  IREDELL
C> -  98-02-02  IREDELL  FILTER
C> -  98-05-31  HONG Modified for subgrid orography used in Kim's scheme
C> -  98-12-31  HONG Modified for high-resolution GTOPO orography
C> -  99-05-31  HONG Modified for getting OL4 (mountain fraction)
C>  - 00-02-10  Moorthi's modifications
C> -  00-04-11  HONG Modified for reduced grids
C> -  00-04-12  Iredell Modified for reduced grids
C> -  02-01-07  (*j*) modified for principal axes of orography
C>             There are now 14 files, 4 additional for lm mb
C>  - 04-04-04  (*j*) re-Test on IST/ilen calc for sea-land mask(*j*)
C>  - 04-09-04   minus sign here in MAKEOA IST and IEN as in MAKEMT!
C>  - 05-09-05   if test on HK and HLPRIM for GAMMA SQRT
C>  - 07-08-07   replace 8' with 30" incl GICE, conintue w/ S-Y. lake slm
C>  - 08-08-07  All input 30", UMD option, and filter as described below
C> Quadratic filter applied by default.
C> NF0 is normally set to an even value beyond the previous truncation, 
C> for example, for jcap=382, NF0=254+2
C> NF1 is set as jcap+2 (and/or nearest even), eg., for t382, NF1=382+2=384
C> if no filter is desired then NF1=NF0=0 and ORF=ORO
C> but if no filter but spectral to grid (with gibbs) then NF1=jcap+2, and NF1=jcap+1
C>       
C>   INPUT FILES:
C>  -   UNIT5      - PHYSICS LONGITUDES (IM), PHYSICS LATITUDES (JM),
C>                  SPECTRAL TRUNCATION (NM), RHOMBOIDAL FLAG (NR),
C>                  AND FIRST AND SECOND FILTER PARAMETERS (NF0,NF1).
C>                  RESPECTIVELY READ IN FREE FORMAT.
C>  -   UNIT235    - GTOPO 30" AVR for ZAVG elevation
C>  -   UNIT10     - 30" UMD land (lake) cover mask  see MSKSRC switch
C>  -  XUNIT11     - GTOPO AVR
C>  -  XUNIT12     - GTOPO STD DEV
C>  -  XUNIT13     - GTOPO MAX
C>  -   UNIT14     - GTOPO SLM (10' NAVY if switched to get lakes 
C>  -   UNIT15     - GICE Grumbine 30" RAMP Antarctica orog IMNx3616
C>  -   UNIT25     - Ocean land-sea mask on gaussian grid         
C>
C>   OUTPUT FILES:
C>  -   UNIT51     - SEA-LAND MASK (IM,JM)
C>  -   UNIT52     - GRIDDED OROGRAPHY (IM,JM)
C>  -   UNIT54     - SPECTRAL OROGRAPHY ((NM+1)*((NR+1)*NM+2))
C>  -   UNIT55     - UNFILTERED GRIDDED OROGRAPHY (IM,JM)
C>  -   UNIT57     - GRIB GRIDDED OROGRAPHY (IM,JM)
C>
C>   SUBPROGRAMS CALLED:
C>  -   UNIQUE:
C>  -   TERSUB     - MAIN SUBPROGRAM
C>  -   SPLAT      - COMPUTE GAUSSIAN LATITUDES OR EQUALLY-SPACED LATITUDES
C>  -   LIBRARY:
C>  -   SPTEZ      - SPHERICAL TRANSFORM
C>  -   GBYTES     - UNPACK BITS
C>
C> @return 0 for success, error code otherwise.
      include 'netcdf.inc'
      logical fexist, opened
      integer fsize, ncid, error, id_dim, nx, ny
      character(len=256) :: OUTGRID = "none"
      character(len=256) :: INPUTOROG = "none"
      logical            :: do_oa = .true. ! create oa and ol data.
      logical            :: grid_from_file = .true.
      integer :: MTNRES,IM,JM,NM,NR,NF0,NF1,EFAC,BLAT,NW
      fsize=65536
      READ(5,*) MTNRES,IM,JM,NM,NR,NF0,NF1,EFAC,BLAT
      READ(5,*) OUTGRID
      READ(5,*) INPUTOROG
!      MTNRES=1
!      IM=48
!      JM=48
!      NM=46
!      NF0=0             
!      NF1=0              
!      efac=0
!      blat=0
!      NR=0
!      OUTGRID = "C48_grid.tile1.nc"
!      INPUTOROG = "oro.288x144.nc"
      print*, "INPUTOROG=", trim(INPUTOROG)
      print*, "IM,JM=", IM, JM
! --- MTNRES defines the input (highest) elev resolution
! --- =1 is topo30 30" in units of 1/2 minute.
!     so MTNRES for old values must be *2.
!     =16 is now Song Yu's 8' orog the old ops standard
! --- other possibilities are =8 for 4' and =4 for 2' see
!     HJ for T1000 test. Must set to 1 for now.
      MTNRES=1
      print*, MTNRES,IM,JM,NM,NR,NF0,NF1,EFAC,BLAT
      NW=(NM+1)*((NR+1)*NM+2)
      IMN = 360*120/MTNRES
      JMN = 180*120/MTNRES
      print *, ' Starting terr12 mtnlm7_slm30.f  IMN,JMN:',IMN,JMN

! --- read the grid resolution if the OUTGRID exists.
      if( trim(OUTGRID) .NE. "none" ) then
         inquire(file=trim(OUTGRID), exist=fexist)
         if(.not. fexist) then
            print*, "file "//trim(OUTGRID)//" does not exist"
            CALL ERREXIT(4)
         endif
         do ncid = 103, 512
           inquire( ncid,OPENED=opened )
           if( .NOT.opened )exit
         end do

         print*, "outgrid=", trim(outgrid)
         error=NF__OPEN(trim(OUTGRID),NF_NOWRITE,fsize,ncid)
         call netcdf_err(error, 'Open file '//trim(OUTGRID) )
         error=nf_inq_dimid(ncid, 'nx', id_dim)
         call netcdf_err(error, 'inquire dimension nx from file '//
     &                   trim(OUTGRID) )
         error=nf_inq_dimlen(ncid,id_dim,nx)
         call netcdf_err(error, 'inquire dimension nx length '//
     &       'from file '//trim(OUTGRID) )
         
         error=nf_inq_dimid(ncid, 'ny', id_dim)
         call netcdf_err(error, 'inquire dimension ny from file '//
     &                   trim(OUTGRID) )
         error=nf_inq_dimlen(ncid,id_dim,ny)
         call netcdf_err(error, 'inquire dimension ny length '//
     &       'from file '//trim(OUTGRID) )
         print*, "nx = ", nx
         if(IM .ne. nx/2) then
            print*, "IM=",IM, " /= grid file nx/2=",nx/2
            print*, "Set IM = ", nx/2
            IM = nx/2
         endif
         if(JM .ne. ny/2) then
            print*, "JM=",JM, " /= grid file ny/2=",ny/2
            print*, "Set JM = ", ny/2
            JM = ny/2
         endif
         error=nf_close(ncid)
         call netcdf_err(error, 'close file '//trim(OUTGRID) )
         
      endif         
         
      
      CALL TERSUB(IMN,JMN,IM,JM,NM,NR,NF0,NF1,NW,EFAC,BLAT,
     &            OUTGRID,INPUTOROG)
      STOP
      END

!> Driver routine to compute terrain.
!!
!! @param[in] IMN "i" dimension of the input terrain dataset.
!! @param[in] JMN "j" dimension of the input terrain dataset.
!! @param[in] IM "i" dimension of the model grid tile.
!! @param[in] JM "j" dimension of the model grid tile.
!! @param[in] NM Spectral truncation.
!! @param[in] NR Rhomboidal flag.
!! @param[in] NF0 First order spectral filter parameters.
!! @param[in] NF1 Second order spectral filter parameters.
!! @param[in] NW Number of waves.
!! @param[in] EFAC Factor to adjust orography by its variance.
!! @param[in] BLAT When less than zero, reverse latitude/
!! longitude for output.
!! @param[in] OUTGRID The 'grid' file for the model tile.
!! @param[in] INPUTOROG Input orography/GWD file on gaussian
!! grid. When specified, will be interpolated to model tile.
!! When not specified, program will create fields from
!! raw high-resolution topography data.
!! @author Jordan Alpert NOAA/EMC
      SUBROUTINE TERSUB(IMN,JMN,IM,JM,NM,NR,NF0,NF1,NW,EFAC,BLAT,
     &     OUTGRID,INPUTOROG)
!jaa      use ipfort
      implicit none
      include 'netcdf.inc'
C
      integer                      :: IMN,JMN,IM,JM,NW
      character(len=*), intent(in) :: OUTGRID
      character(len=*), intent(in) :: INPUTOROG
      integer :: NR,NF0,NF1
      real, parameter :: MISSING_VALUE=-9999.
      real, PARAMETER :: PI=3.1415926535897931
      integer :: efac, blat
      integer, PARAMETER :: NMT=14
      INTEGER ZSLMX(2700,1350)
      integer NM
      logical LATLONGRID
      INTEGER,allocatable::  ZAVG(:,:),ZSLM(:,:)
      REAL(4),allocatable::  GICE(:,:),OCLSM(:,:)
      real :: DEGRAD
      integer*1,allocatable:: UMD(:,:)
      integer*1 i3save
      integer*2 glob(IMN,JMN), i2save
      logical grid_from_file
      INTEGER KPDS(200),KGDS(200), zsave1,zsave2,itopo,kount
      INTEGER kount2,islmx,jslmx,oldslm,msksrc,mskocn,notocn
      REAL COSCLT(JM),WGTCLT(JM),RCLT(JM),XLAT(JM),DIFFX(JM/2)
      REAL XLON(IM)
      LOGICAL is_south_pole(IM,JM), is_north_pole(IM,JM)
      REAL GEOLON(IM,JM),GEOLAT(IM,JM)
      REAL, allocatable :: tmpvar(:,:)
      REAL GEOLON_C(IM+1,JM+1),GEOLAT_C(IM+1,JM+1)
      REAL DX(IM,JM),DY(IM,JM)
      REAL SLM(IM,JM),ORO(IM,JM),VAR(IM,JM),ORS(NW),ORF(IM,JM)
      REAL land_frac(IM,JM)
      REAL THETA(IM,JM),GAMMA(IM,JM),SIGMA(IM,JM),ELVMAX(IM,JM)
      REAL WZ4(IM,JM),VAR4(IM,JM),OA(IM,JM,4),OL(IM,JM,4),SLMI(IM,JM)
      integer IST(IM,jm),IEN(IM,jm),JST(JM),JEN(JM)
      integer IWORK(IM,JM,4)
      real    WORK1(IM,JM),WORK2(IM,JM),WORK3(IM,JM),WORK4(IM,JM)
      real    WORK5(IM,JM),WORK6(IM,JM),GLAT(JMN)
      LOGICAL SPECTR, REVLAT, FILTER
      logical fexist
      real HPRIME(IM,JM,14)
      real oaa(4),ola(4),sumdif,avedif,alon,alat
      real, allocatable :: oa_in(:,:,:), ol_in(:,:,:)
      real, allocatable :: slm_in(:,:), lon_in(:,:), lat_in(:,:)
      integer numi(jm),ios,iosg,latg2,istat
      integer  maxc3,maxc4,maxc5,maxc6,maxc7,maxc8
      integer lonsperlat(jm/2),itest,jtest
      integer i, j, nx, ny, ncid, js, jn, iw, ie, k
      integer it,jt,i1,error,id_dim,id_var,nx_in,ny_in
      integer i_south_pole,j_south_pole,i_north_pole,j_north_pole
      real    maxlat, minlat
      logical opened
      logical LB(IM*JM)
      integer fsize,wgta,IN,INW,INE,IS,ISW,ISE,M,N,IMT,IRET
      complex ffj(im/2+1)
      real    dlat,PHI,DELXN,RS,RN,slma,oroa,vara,var4a,xn,XS,FFF
      real    WWW
      real :: timef,tbeg,tend,tbeg1
      logical :: output_binary
      output_binary = .false.
      tbeg1=timef()
      tbeg=timef()
      fsize = 65536

       allocate (ZAVG(IMN,JMN))
       allocate (ZSLM(IMN,JMN))
       allocate (GICE(IMN+1,3601))
       allocate (UMD(IMN,JMN))
       allocate (OCLSM(IM,JM))

!
!  SET CONSTANTS AND ZERO FIELDS
!
      DEGRAD = 180./PI
      SPECTR = NM .GT. 0     ! if NM <=0 grid is assumed lat/lon
      FILTER = .TRUE.        ! Spectr Filter defaults true and set by NF1 & NF0
!     MSKSRC = 0             ! MSKSRC=0 navy 10 lake msk, 1 UMD 30, -1 no lakes
      MSKSRC = 1             ! MSKSRC=0 navy 10 lake msk, 1 UMD 30, -1 no lakes
      REVLAT = BLAT .LT. 0   ! Reverse latitude/longitude for output
      ITOPO  = 1             ! topo 30" read, otherwise tiles (opt offline)
      MSKOCN = 1             ! Ocean land sea mask =1, =0 if not present
      NOTOCN = 1             ! =1 Ocean lsm input reverse: Ocean=1, land=0 
! --- The LSM Gaussian file from the ocean model sometimes arrives with 
! --- 0=Ocean and 1=Land or it arrives with 1=Ocean and 0=land without 
! --- metadata to distinguish its disposition.  The AI below mitigates this.

      print *,' In TERSUB, ITOPO=',itopo
                      if (mskocn .eq. 1)then
      print *,' Ocean Model LSM Present and '
      print *, ' Overrides OCEAN POINTS in LSM: mskocn=',mskocn
                    if (notocn .eq. 1)then
      print *,' Ocean LSM Reversed:  NOTOCN=',notocn
                    endif
                      endif
C
C --- old S-Y. files
C- OPEN(UNIT=11,FORM='FORMATTED',ERR=900) ! average
C- OPEN(UNIT=12,FORM='FORMATTED',ERR=900) ! Std Dev
C- OPEN(UNIT=13,FORM='FORMATTED',ERR=900) ! maximum
C- OPEN(UNIT=14,FORM='FORMATTED',ERR=900) ! sea-land-lake-mask
C
! ---      READ(11,11) ZAVG
! ---      READ(12,11) ZVAR
! ---      READ(13,11) ZMAX
! --- 11    FORMAT(20I4)
!
! ---  MSKSRC 0 navy 10' lake mask, =1 for 30" UMD lake mask, 
! ---  MSKSRC internally set if above fails at -1 for no lakes
! ---
           IF (MSKSRC .eq. 0 ) then 
              READ(14,12,iostat=ios) ZSLMX
   12    FORMAT(80I1)
      if (ios.ne.0) then 
            MSKSRC=-1
          print *,' navy10 lake mask rd fail -- ios,MSKSRC:',ios,MSKSRC
      endif
           ELSE
      print *,' Attempt to open/read UMD 30" slmsk MSKSRC=',MSKSRC
! --- not 0 so MSKSRC=1 and attempt to open/read UMD 30" slmsk
!     open(10,file=
!    &"/scratch2/portfolios/NCEPDEV/global/noscrub/Jordan.Alpert/wx23ja
!    &/terrain30/landcover30.fixed", 
!    & recl=43200*21600, access='direct',iostat=istat)
       open(10,file="landcover30.fixed",
     & recl=43200*21600, access='direct',iostat=istat)

                  IF (istat.ne.0) then
                   MSKSRC=-1
      print *,' UMD lake mask open failed -- ios,MSKSRC:',istat,MSKSRC
                  ELSE 
!
              read(10, rec=1,iostat=istat) UMD
      print *,' UMD lake mask opened OK   -- ios,MSKSRC:',istat,MSKSRC
!
                  ENDIF
! --------------
              IF (istat.ne.0) then
! --- When UMD read fails attempt to read navy 10'
      print *,' UMD lake mask rd err -- trying navy 10',istat
                MSKSRC=0
          print *,' ***** MSKSRC set to 0 MSKSRC=',MSKSRC
               if (MSKSRC .eq. 0 ) then 
                   READ(14,12,iostat=ios) ZSLMX
                  if (ios.ne.0)  then
                   MSKSRC=-1
           print *,' navy10 lake mask rd fail - ios,MSKSRC:',ios,MSKSRC
                  endif
               endif
              ELSE
           print *,' UMD lake, UMD(50,50)=',UMD(50,50),MSKSRC
              ENDIF
! --------------
! ---      good UMD land cover read and MSKSRC=1
           ENDIF        
C
C- READ_G for global 30" terrain 
C
       print *,' About to call read_g, ITOPO=',ITOPO
          if ( ITOPO .ne. 0 ) call read_g(glob,ITOPO)
! --- transpose even though glob 30" is from S to N and NCEP std is N to S
       do j=1,jmn/2
       do I=1,imn
        jt=jmn - j + 1
        i2save = glob(I,j)
        glob(I,j)=glob(I,jt)
        glob(I,jt) = i2save
       enddo
       enddo 
! --- transpose glob as USGS 30" is from dateline and NCEP std is 0
       do j=1,jmn
       do I=1,imn/2
        it=imn/2 + i 
        i2save = glob(i,J)
        glob(i,J)=glob(it,J)
        glob(it,J) = i2save
       enddo
       enddo 
       print *,' After read_g, glob(500,500)=',glob(500,500)
!

!  --- IMN,JMN
      print*, ' IM, JM, NM, NR, NF0, NF1, EFAC, BLAT'
      print*, IM,JM,NM,NR,NF0,NF1,EFAC,BLAT
       print *,'  imn,jmn,glob(imn,jmn)=',imn,jmn,glob(imn,jmn)
       print *,' UBOUND ZAVG=',UBOUND(ZAVG)
       print *,' UBOUND glob=',UBOUND(glob)
       print *,' UBOUND ZSLM=',UBOUND(ZSLM)
       print *,' UBOUND GICE=',UBOUND(GICE)
       print *,' UBOUND OCLSM=',UBOUND(OCLSM)
!
! ---  0 is ocean and 1 is land for slm
!
C
! --- ZSLM initialize with all land 1, ocean 0
!     ZSLM=1
      do j=1,jmn
      do i=1,imn
      zslm(i,j)=1
      enddo
      enddo

           SELECTCASE(MSKSRC)
C----  30" sea land mask. 0 are water (lake or ocean)
              CASE(1)
! --- transpose even though glob 30" is from S to N and NCEP std is N to S
       do j=1,jmn/2
       do I=1,imn
        jt=jmn - j + 1
        i3save = UMD(I,j)
        UMD(I,j)=UMD(I,jt)
        UMD(I,jt) = i3save
       enddo
       enddo 
! --- transpose UMD as USGS 30" is from dateline and NCEP std is 0
       do j=1,jmn
       do i=1,imn/2
        it=imn/2 + i 
        i3save = UMD(i,J)
        UMD(i,J)=UMD(it,J)
        UMD(it,J) = i3save
       enddo
       enddo
! ---   UMD slmsk with 30" lakes  and set ZAVG from glob
          do j=1,jmn
          do i=1,imn
           if ( UMD(i,j) .eq. 0 ) ZSLM(i,j) = 0
           ZAVG(i,j) = glob(i,j)
          enddo
          enddo
! --- Global land in slm plus lakes on 30" grid and elev set over globe
! ---
! ---   When navy 10' mask is set MSKSRC=0
              CASE(0)
! ---  MSKSRC 0 navy 10' lake mask, =1 for 30" UMD lake mask, -1 no lakes
       print *,' NAVY 10 (8) slmsk for lakes, MSKSRC=',MSKSRC 
         kount = 0
         kount2 = 0
       do j=1,jmn
          oldslm = ZSLM(IMN,j)
        do i=1,imn
          i1 = i + 1
! ---    slmsk with 10' lakes  and set ZAVG from 30" glob
        ZAVG(i,j) = glob(i,j)
            if ( glob(i,j) .eq. -9999 ) then 
               ZSLM(i,j) = 0
               kount = kount + 1
            endif
           islmx=(i-1)/16 + 1
           jslmx=(j-1)/16 + 1
          if ( ZSLMX(islmx,jslmx) .eq. 0 ) then
       if ( j .gt. 8 .and. j .lt. JMN-8 ) then
              if (i1 .gt. IMN ) i1 = i1 - IMN
! -----
      if(ZSLM(i,j).eq.1 .and. oldslm .eq. 1 .and. ZSLM(i1,j).eq.1)then  
       if (i .ne. 1) oldslm = ZSLM(i,j)
       ZSLM(i,j) = 0
       kount2 = kount2 + 1
      endif 
! -----
       endif
          endif
        enddo
       enddo
! ---
              CASE(-1)
      print *,' ***** set ZAVG and slm from 30" glob, MSKSRC=',MSKSRC
         kount = 0
         kount2 = 0
       do j=1,jmn
        do i=1,imn
          i1 = i + 1
! ---   UMD slmsk with 10' lakes  and set ZAVG from 30" glob
        ZAVG(i,j) = glob(i,j)
            if ( glob(i,j) .eq. -9999 ) then 
               ZSLM(i,j) = 0
               kount = kount + 1
            endif
        enddo
       enddo
           END SELECT
! ---
! ---  Fixing an error in the topo 30" data set at pole (-9999).  
            do i=1,imn
            ZSLM(i,1)=0
            ZSLM(i,JMN)=1
            enddo
!
!      print *,' kount1,2,ZAVG(1,1),ZAVG(imn,jmn),ZAVG(500,500)',
!     & kount,kount2,ZAVG(1,1),ZAVG(imn,jmn),ZAVG(500,500)
! --- The center of pixel (1,1) is 89.9958333N/179.9958333W with dx/dy 
! --- spacing of 1/120 degrees. 
!
!  READ REDUCED GRID EXTENTS IF GIVEN
!
      read(20,*,iostat=ios) latg2,lonsperlat
      if(ios.ne.0.or.2*latg2.ne.jm) then
        do j=1,jm
          numi(j)=im
        enddo
        print *,ios,latg2,'COMPUTE TERRAIN ON A FULL GAUSSIAN GRID'
      else
        do j=1,jm/2
          numi(j)=lonsperlat(j)
        enddo
        do j=jm/2+1,jm
          numi(j)=lonsperlat(jm+1-j)
        enddo
        print *,ios,latg2,'COMPUTE TERRAIN ON A REDUCED GAUSSIAN GRID',
     &          numi
C       print *,ios,latg2,'COMPUTE TERRAIN ON A REDUCED GAUSSIAN GRID'
      endif
!       print *,ios,latg2,'TERRAIN ON GAUSSIAN GRID',numi
      
!
!    This code assumes that lat runs from north to south for gg!
!
      print *,' SPECTR=',SPECTR,' REVLAT=',REVLAT,' ** with GICE-07 **'
      IF (SPECTR) THEN
        CALL SPLAT(4,JM,COSCLT,WGTCLT)
        DO J=1,JM/2
          RCLT(J)      = ACOS(COSCLT(J))
        ENDDO
        DO J = 1,JM/2
           PHI = RCLT(J) * DEGRAD
           XLAT(J) = 90. - PHI
           XLAT(JM-J+1) =  PHI - 90.
        ENDDO
      ELSE
        CALL SPLAT(0,JM,COSCLT,WGTCLT)
        DO J=1,JM
          RCLT(J) = ACOS(COSCLT(J))
          XLAT(J) = 90.0 - RCLT(J) * DEGRAD
        ENDDO
      ENDIF
!
c      print *,' cosclt=',cosclt
!       print *,' RCLT(1)=',RCLT(1)
       sumdif = 0.
       DO J = JM/2,2,-1
       DIFFX(J) = xlat(J) - XLAT(j-1)
       sumdif = sumdif + DIFFX(J)
       ENDDO
       avedif=sumdif/(float(JM/2))
!      print *,' XLAT= avedif: ',avedif
!      write (6,107) (xlat(J)-xlat(j-1),J=JM,2,-1)
       print *,' XLAT='
       write (6,106) (xlat(J),J=JM,1,-1)
  106 format( 10(f7.3,1x))   
  107 format( 10(f9.5,1x))   
C
      DELXN = 360./IMN      ! MOUNTAIN DATA RESOLUTION
C
      DO J=1,JMN
         GLAT(J) = -90. + (J-1) * DELXN + DELXN * 0.5
      ENDDO
      print *,
     & ' Before GICE ZAVG(1,2)=',ZAVG(1,2),ZSLM(1,2)
      print *,
     & ' Before GICE ZAVG(1,12)=',ZAVG(1,12),ZSLM(1,12)
      print *,
     & ' Before GICE ZAVG(1,52)=',ZAVG(1,52),ZSLM(1,52)
      print *,
     & ' Before GICE ZAVG(1,112)=',ZAVG(1,JMN-112),ZSLM(1,112)
! GICE: Grumbine 30" Antarctica orog IMNx3616 from S to N & wraped E-W.
! NB: Zfields are S to N and W-E!
       iosg = 0
       READ(15,iostat=iosg) GICE
       if(iosg .ne. 0 ) then
        print *,' *** Err on reading GICE record, iosg=',iosg
        print *,' exec continues but NO GICE correction done '
!       stop
       else
        print *,' GICE 30" Antarctica RAMP orog 43200x3616 read OK'
        print *,' Processing! '
        print *,' Processing! '
        print *,' Processing! '
         do j = 1, 3601 
         do i = 1, IMN
           zsave1 = ZAVG(i,j)
           zsave2 = ZSLM(i,j)
         if( GICE(i,j) .ne. -99. .and.  GICE(i,j) .ne. -1.0 ) then
           if ( GICE(i,j) .gt. 0.) then 
                ZAVG(i,j) = int( GICE(i,j) + 0.5 )
!! --- for GICE values less than or equal to 0 (0, -1, or -99) then
!! --- radar-sat (RAMP) values are not valid and revert back to old orog 
                ZSLM(i,j) = 1
           endif
         endif
!jaa           ALON = float(i-1) * 360./float(IMN)
!jaa           ALAT = glat(j)
!           if(  ZAVG(i,j) .ne. zsave1 .and. i .lt. 3 )
!    & print *,' antarctica change to ZAVG(i=',i,'j=',j,')=',
!    &    ZAVG(i,j),ZSLM(i,j),' from originally:',zsave1,zsave2
!     &write(6,151)i,j,ZAVG(i,j),ZSLM(i,j),zsave1,zsave2,ALAT,ALON
!  151 format(1x,'antarctica ZAVG(i=',i3,' j=',i3,')=',i5,i3,
!     &' orig:',i5,i3,' Lat=',f8.3,f9.3,'E')
!jaa            if(  ZAVG(i,j) .ne. zsave1 ) then 
!jaa          if ( i .le. 1201 .and. i .gt. 1200 )then
!jaa      write(6,152)i,j,ZAVG(i,j),ZSLM(i,j),zsave1,zsave2,ALAT,ALON,
!jaa     &      GICE(i,j)
!jaa          endif
!jaa            endif
  152 format(1x,' ZAVG(i=',i4,' j=',i4,')=',i5,i3,
     &' orig:',i5,i4,' Lat=',f7.3,f8.2,'E',' GICE=',f8.1)
         enddo
         enddo
       endif
!      print *,
!     & ' After GICE ZAVG(1,2)=',ZAVG(1,2),ZSLM(1,2)
!      print *,
!     & ' After GICE ZAVG(1,12)=',ZAVG(1,12),ZSLM(1,12)
!      print *,
!     & ' After GICE ZAVG(1,52)=',ZAVG(1,52),ZSLM(1,52)
!      print *,
!     & ' After GICE ZAVG(1,112)=',ZAVG(1,112),ZSLM(1,112)
!C
C     COMPUTE MOUNTAIN DATA : ORO SLM VAR (Std Dev) OC
C
! --- The coupled ocean model is already on a Guasian grid if (IM,JM)
! --- Attempt to Open the file if mskocn=1
      istat=0
          if (mskocn .eq. 1) then
!     open(25,form='unformatted',iostat=istat)
!     open(25,form='binary',iostat=istat)
! --- open to fort.25 with link to file in script
      open(25,form='formatted',iostat=istat)
                  if (istat.ne.0) then
                  mskocn = 0
      print *,' Ocean lsm file Open failure: mskocn,istat=',mskocn,istat
                  else
                  mskocn = 1
      print *,' Ocean lsm file Opened OK: mskocn,istat=',mskocn,istat
                  endif
! --- Read it in
      ios=0
      OCLSM=0.
!      read(25,iostat=ios)OCLSM
       read(25,*,iostat=ios)OCLSM
         if (ios.ne.0) then 
         mskocn = 0
! --- did not properly read Gaussian grid ocean land-sea mask, but
!     continue using ZSLMX 
      print *,' Rd fail: Ocean lsm - continue, mskocn,ios=',mskocn,ios
         else
         mskocn = 1
      print *,' Rd OK: ocean lsm:  mskocn,ios=',mskocn,ios
! --- LSM initialized to ocean mask especially for case where Ocean
! --- changed by ocean model to land to cope with its problems
! --- remember, that lake mask is in zslm to be assigned in MAKEMT.
          if ( mskocn .eq. 1 ) then
      DO J = 1,JM
      DO I = 1,numi(j)
            if ( notocn .eq. 0 ) then
            slmi(i,j) = float(NINT(OCLSM(i,j)))
            else
                     if ( NINT(OCLSM(i,j)) .eq. 0) then
                     slmi(i,j) = 1
                     else 
                     slmi(i,j) = 0
                     endif
            endif
      enddo
      enddo
      print *,' OCLSM',OCLSM(1,1),OCLSM(50,50),OCLSM(75,75),OCLSM(IM,JM)
      print *,' SLMI:',SLMI(1,1),SLMI(50,50),SLMI(75,75),SLMI(IM,JM)
! --- Diag
!        WRITE(27,iostat=ios) REAL(SLMI,4)
!        print *,' write SLMI/OCLSM diag input:',ios
          endif
         endif

          else
          print *,' Not using Ocean model land sea mask'
          endif

      if (mskocn .eq. 1)then
      print *,' LSM:',OCLSM(1,1),OCLSM(50,50),OCLSM(75,75),OCLSM(IM,JM)
      endif

!--- reading grid file.
      grid_from_file = .false.
      is_south_pole = .false.
      is_north_pole = .false.
      i_south_pole = 0
      j_south_pole = 0
      i_north_pole = 0
      j_north_pole = 0
      if( trim(OUTGRID) .NE. "none" ) then
         grid_from_file = .true.
         inquire(file=trim(OUTGRID), exist=fexist)
         if(.not. fexist) then
            print*, "file "//trim(OUTGRID)//" does not exist"
            CALL ERREXIT(4)
         endif
         do ncid = 103, 512
           inquire( ncid,OPENED=opened )
           if( .NOT.opened )exit
         end do

         print*, "outgrid=", trim(outgrid)
         error=NF__OPEN(trim(OUTGRID),NF_NOWRITE,fsize,ncid)
         call netcdf_err(error, 'Open file '//trim(OUTGRID) )
         error=nf_inq_dimid(ncid, 'nx', id_dim)
         call netcdf_err(error, 'inquire dimension nx from file '//
     &                   trim(OUTGRID) )
         nx = 2*IM
         ny = 2*JM
!         error=nf_inq_dimlen(ncid,id_dim,nx)
!         print*, "nx = ", nx, id_dim
!         call netcdf_err(error, 'inquire dimension nx length '//
!     &       'from file '//trim(OUTGRID) )
!         error=nf_inq_dimid(ncid, 'ny', id_dim)
!         call netcdf_err(error, 'inquire dimension ny from file '//
!     &                   trim(OUTGRID) )
!         error=nf_inq_dimlen(ncid,id_dim,ny)
!         call netcdf_err(error, 'inquire dimension ny length '//
!     &       'from file '//trim(OUTGRID) )
!        IM should equal nx/2 and JM should equal ny/2
!         if(IM .ne. nx/2) then
!            print*, "IM=",IM, " /= grid file nx/2=",nx/2
!            CALL ERREXIT(4)
!         endif
!         if(JM .ne. ny/2) then
!            print*, "JM=",JM, " /= grid file ny/2=",ny/2
!            CALL ERREXIT(4)
!         endif
         print*, "Read the grid from file "//trim(OUTGRID)

         allocate(tmpvar(nx+1,ny+1))

         error=nf_inq_varid(ncid, 'x', id_var)
         call netcdf_err(error, 'inquire varid of x from file '
     &                   //trim(OUTGRID) )
         error=nf_get_var_double(ncid, id_var, tmpvar)
         call netcdf_err(error, 'inquire data of x from file '
     &                   //trim(OUTGRID) )
         !--- adjust lontitude to be between 0 and 360.
         do j = 1,ny+1; do i = 1,nx+1
            if(tmpvar(i,j) .NE. MISSING_VALUE) then
              if(tmpvar(i,j) .GT. 360) tmpvar(i,j) = tmpvar(i,j) - 360
              if(tmpvar(i,j) .LT. 0) tmpvar(i,j) = tmpvar(i,j) + 360
            endif
         enddo; enddo

         geolon(1:IM,1:JM) = tmpvar(2:nx:2,2:ny:2)
         geolon_c(1:IM+1,1:JM+1) = tmpvar(1:nx+1:2,1:ny+1:2)
         
         error=nf_inq_varid(ncid, 'y', id_var)
         call netcdf_err(error, 'inquire varid of y from file '
     &                   //trim(OUTGRID) )
         error=nf_get_var_double(ncid, id_var, tmpvar)
         call netcdf_err(error, 'inquire data of y from file '
     &                   //trim(OUTGRID) )
         geolat(1:IM,1:JM) = tmpvar(2:nx:2,2:ny:2)
         geolat_c(1:IM+1,1:JM+1) = tmpvar(1:nx+1:2,1:ny+1:2)

         !--- figure out pole location.
         maxlat = -90
         minlat = 90
         i_north_pole = 0
         j_north_pole = 0
         i_south_pole = 0
         j_south_pole = 0
         do j = 1, ny+1; do i = 1, nx+1
            if( tmpvar(i,j) > maxlat ) then
               i_north_pole=i
               j_north_pole=j
               maxlat = tmpvar(i,j)
            endif
            if( tmpvar(i,j) < minlat ) then
               i_south_pole=i
               j_south_pole=j
               minlat = tmpvar(i,j)
            endif
         enddo ; enddo
         !--- only when maxlat is close to 90. the point is north pole
         if(maxlat < 89.9 ) then
            i_north_pole = 0
            j_north_pole = 0
         endif
         if(minlat > -89.9 ) then
            i_south_pole = 0
            j_south_pole = 0
         endif
         print*, "minlat=", minlat, "maxlat=", maxlat
         print*, "north pole supergrid index is ",
     &           i_north_pole, j_north_pole
         print*, "south pole supergrid index is ",
     &           i_south_pole, j_south_pole
         deallocate(tmpvar)

         if(i_south_pole >0 .and. j_south_pole > 0) then
           if(mod(i_south_pole,2)==0) then ! stretched grid
             do j = 1, JM; do i = 1, IM
               if(i==i_south_pole/2 .and. (j==j_south_pole/2 
     &              .or. j==j_south_pole/2+1) ) then
                 is_south_pole(i,j) = .true.
                 print*, "south pole at i,j=", i, j
               endif
             enddo; enddo      
            else
               do j = 1, JM; do i = 1, IM
                  if((i==i_south_pole/2 .or. i==i_south_pole/2+1)
     &             .and. (j==j_south_pole/2 .or.
     &                j==j_south_pole/2+1) ) then
                    is_south_pole(i,j) = .true.
                    print*, "south pole at i,j=", i, j
                  endif
               enddo; enddo
            endif            
         endif
         if(i_north_pole >0 .and. j_north_pole > 0) then
            if(mod(i_north_pole,2)==0) then ! stretched grid
               do j = 1, JM; do i = 1, IM
                  if(i==i_north_pole/2 .and. (j==j_north_pole/2 .or.
     &                j==j_north_pole/2+1) ) then
                    is_north_pole(i,j) = .true.
                    print*, "north pole at i,j=", i, j
                  endif
               enddo; enddo      
            else
               do j = 1, JM; do i = 1, IM
                  if((i==i_north_pole/2 .or. i==i_north_pole/2+1)
     &             .and. (j==j_north_pole/2 .or.
     &                j==j_north_pole/2+1) ) then
                    is_north_pole(i,j) = .true.
                    print*, "north pole at i,j=", i, j
                  endif
               enddo; enddo
            endif            
         endif
         
         
         allocate(tmpvar(nx,ny))
         error=nf_inq_varid(ncid, 'area', id_var)
         call netcdf_err(error, 'inquire varid of area from file '
     &                   //trim(OUTGRID) )
         error=nf_get_var_double(ncid, id_var, tmpvar)
         call netcdf_err(error, 'inquire data of area from file '
     &                   //trim(OUTGRID) )

         do j = 1, jm
            do i = 1, im
               dx(i,j) = sqrt(tmpvar(2*i-1,2*j-1)+tmpvar(2*i,2*j-1)
     &                       +tmpvar(2*i-1,2*j  )+tmpvar(2*i,2*j  ))
               dy(i,j) = dx(i,j)
            enddo
         enddo
!         allocate(tmpvar(nx,ny+1))

!         error=nf_inq_varid(ncid, 'dx', id_var)
!         call netcdf_err(error, 'inquire varid of dx from file '
!     &                   //trim(OUTGRID) )
!         error=nf_get_var_double(ncid, id_var, tmpvar)
!         call netcdf_err(error, 'inquire data of dx from file '
!     &                   //trim(OUTGRID) )
!         dx(1:IM,1:JM+1) = tmpvar(2:nx:2,1:ny+1:2)
!         deallocate(tmpvar)

!          allocate(tmpvar(nx+1,ny))
!         error=nf_inq_varid(ncid, 'dy', id_var)
!         call netcdf_err(error, 'inquire varid of dy from file '
!     &                   //trim(OUTGRID) )
!         error=nf_get_var_double(ncid, id_var, tmpvar)
!         call netcdf_err(error, 'inquire data of dy from file '
!     &                   //trim(OUTGRID) )
!         dy(1:IM+1,1:JM) = tmpvar(1:nx+1:2,2:ny:2)
!         deallocate(tmpvar)         
      endif
      tend=timef()
      write(6,*)' Timer 1 time= ',tend-tbeg
                                !
      if(grid_from_file) then
       tbeg=timef()
         CALL MAKEMT2(ZAVG,ZSLM,ORO,SLM,land_frac,VAR,VAR4,GLAT,
     & IM,JM,IMN,JMN,geolon_c,geolat_c)
      tend=timef()
      write(6,*)' MAKEMT2 time= ',tend-tbeg
      else
        CALL MAKEMT(ZAVG,ZSLM,ORO,SLM,VAR,VAR4,GLAT,
     &   IST,IEN,JST,JEN,IM,JM,IMN,JMN,XLAT,numi)
      endif

       call minmxj(IM,JM,ORO,'     ORO')
       call minmxj(IM,JM,SLM,'     SLM')
       call minmxj(IM,JM,VAR,'     VAR')
       call minmxj(IM,JM,VAR4,'    VAR4')
C --- check for nands in above
!      call nanc(ORO,IM*JM,"MAKEMT_ORO")
!      call nanc(SLM,IM*JM,"MAKEMT_SLM")
!      call nanc(VAR,IM*JM,"MAKEMT_VAR")
!      call nanc(VAR4,IM*JM,"MAKEMT_VAR4")
!
C   check antarctic pole 
!     DO J = 1,JM
!     DO I = 1,numi(j)
!        if ( i .le. 100 .and. i .ge. 1 )then
!           if (j .ge. JM-1 )then
!      if (height .eq. 0.) print *,'I,J,SLM:',I,J,SLM(I,J)
!      write(6,153)i,j,ORO(i,j),HEIGHT,SLM(i,j)
!             endif
!        endif    
!     ENDDO
!     ENDDO
C
C ===  Compute mtn principal coord HTENSR: THETA,GAMMA,SIGMA
C
       if(grid_from_file) then       
      tbeg=timef()
         CALL MAKEPC2(ZAVG,ZSLM,THETA,GAMMA,SIGMA,GLAT,
     1            IM,JM,IMN,JMN,geolon_c,geolat_c)
      tend=timef()
      write(6,*)' MAKEPC2 time= ',tend-tbeg
       else
         CALL MAKEPC(ZAVG,ZSLM,THETA,GAMMA,SIGMA,GLAT,
     1            IST,IEN,JST,JEN,IM,JM,IMN,JMN,XLAT,numi)
       endif
        
       call minmxj(IM,JM,THETA,'   THETA')
       call minmxj(IM,JM,GAMMA,'   GAMMA')
       call minmxj(IM,JM,SIGMA,'   SIGMA')

C --- check for nands in above
!      call nanc(THETA,IM*JM,"MAKEPC_THETA")
!      call nanc(GAMMA,IM*JM,"MAKEPC_GAMMA")
!      call nanc(SIGMA,IM*JM,"MAKEPC_SIGMA")
C
C     COMPUTE MOUNTAIN DATA : OA OL
C
       call minmxj(IM,JM,ORO,'     ORO')
       print*, "inputorog=", trim(INPUTOROG)
       if(grid_from_file) then
         if(trim(INPUTOROG) == "none") then
           print*, "calling MAKEOA2 to compute OA, OL"
      tbeg=timef()
           CALL MAKEOA2(ZAVG,zslm,VAR,GLAT,OA,OL,IWORK,ELVMAX,ORO,
     1            WORK1,WORK2,WORK3,WORK4,WORK5,WORK6,
     2            IM,JM,IMN,JMN,geolon_c,geolat_c,
     3            geolon,geolat,dx,dy,is_south_pole,is_north_pole)
      tend=timef()
      write(6,*)' MAKEOA2 time= ',tend-tbeg
         else
           !-- read the data from INPUTOROG file.
           error=NF__OPEN(trim(INPUTOROG),NF_NOWRITE,fsize,ncid)
           call netcdf_err(error, 'Open file '//trim(INPUTOROG) )
           error=nf_inq_dimid(ncid, 'lon', id_dim)
           call netcdf_err(error, 'inquire dimension lon from file '//
     &                   trim(INPUTOROG) )
           error=nf_inq_dimlen(ncid,id_dim,nx_in)
           call netcdf_err(error, 'inquire dimension lon length '//
     &       'from file '//trim(INPUTOROG) )
           error=nf_inq_dimid(ncid, 'lat', id_dim)
           call netcdf_err(error, 'inquire dimension lat from file '//
     &                   trim(INPUTOROG) )
           error=nf_inq_dimlen(ncid,id_dim,ny_in)
           call netcdf_err(error, 'inquire dimension lat length '//
     &       'from file '//trim(INPUTOROG) )
           
           print*, "extrapolate OA, OL from Gaussian grid with nx=",
     &              nx_in, ", ny=", ny_in
           allocate(oa_in(nx_in,ny_in,4), ol_in(nx_in,ny_in,4))
           allocate(slm_in(nx_in,ny_in) )
           allocate(lon_in(nx_in,ny_in), lat_in(nx_in,ny_in) )
           
           error=nf_inq_varid(ncid, 'oa1', id_var)
           call netcdf_err(error, 'inquire varid of oa1 from file '
     &                   //trim(INPUTOROG) )
           error=nf_get_var_double(ncid, id_var, oa_in(:,:,1))
           call netcdf_err(error, 'inquire data of oa1 from file '
     &                   //trim(INPUTOROG) )
           error=nf_inq_varid(ncid, 'oa2', id_var)
           call netcdf_err(error, 'inquire varid of oa2 from file '
     &                   //trim(INPUTOROG) )
           error=nf_get_var_double(ncid, id_var, oa_in(:,:,2))
           call netcdf_err(error, 'inquire data of oa2 from file '
     &                   //trim(INPUTOROG) )
           error=nf_inq_varid(ncid, 'oa3', id_var)
           call netcdf_err(error, 'inquire varid of oa3 from file '
     &                   //trim(INPUTOROG) )
           error=nf_get_var_double(ncid, id_var, oa_in(:,:,3))
           call netcdf_err(error, 'inquire data of oa3 from file '
     &                   //trim(INPUTOROG) )           
           error=nf_inq_varid(ncid, 'oa4', id_var)
           call netcdf_err(error, 'inquire varid of oa4 from file '
     &                   //trim(INPUTOROG) )
           error=nf_get_var_double(ncid, id_var, oa_in(:,:,4))
           call netcdf_err(error, 'inquire data of oa4 from file '
     &                   //trim(INPUTOROG) )

           error=nf_inq_varid(ncid, 'ol1', id_var)
           call netcdf_err(error, 'inquire varid of ol1 from file '
     &                   //trim(INPUTOROG) )
           error=nf_get_var_double(ncid, id_var, ol_in(:,:,1))
           call netcdf_err(error, 'inquire data of ol1 from file '
     &                   //trim(INPUTOROG) )
           error=nf_inq_varid(ncid, 'ol2', id_var)
           call netcdf_err(error, 'inquire varid of ol2 from file '
     &                   //trim(INPUTOROG) )
           error=nf_get_var_double(ncid, id_var, ol_in(:,:,2))
           call netcdf_err(error, 'inquire data of ol2 from file '
     &                   //trim(INPUTOROG) )
           error=nf_inq_varid(ncid, 'ol3', id_var)
           call netcdf_err(error, 'inquire varid of ol3 from file '
     &                   //trim(INPUTOROG) )
           error=nf_get_var_double(ncid, id_var, ol_in(:,:,3))
           call netcdf_err(error, 'inquire data of ol3 from file '
     &                   //trim(INPUTOROG) )           
           error=nf_inq_varid(ncid, 'ol4', id_var)
           call netcdf_err(error, 'inquire varid of ol4 from file '
     &                   //trim(INPUTOROG) )
           error=nf_get_var_double(ncid, id_var, ol_in(:,:,4))
           call netcdf_err(error, 'inquire data of ol4 from file '
     &                   //trim(INPUTOROG) )

           error=nf_inq_varid(ncid, 'slmsk', id_var)
           call netcdf_err(error, 'inquire varid of slmsk from file '
     &                   //trim(INPUTOROG) )
           error=nf_get_var_double(ncid, id_var, slm_in)
           call netcdf_err(error, 'inquire data of slmsk from file '
     &                   //trim(INPUTOROG) )

           error=nf_inq_varid(ncid, 'geolon', id_var)
           call netcdf_err(error, 'inquire varid of geolon from file '
     &                   //trim(INPUTOROG) )
           error=nf_get_var_double(ncid, id_var, lon_in)
           call netcdf_err(error, 'inquire data of geolon from file '
     &                   //trim(INPUTOROG) )

           error=nf_inq_varid(ncid, 'geolat', id_var)
           call netcdf_err(error, 'inquire varid of geolat from file '
     &                   //trim(INPUTOROG) )
           error=nf_get_var_double(ncid, id_var, lat_in)
           call netcdf_err(error, 'inquire data of geolat from file '
     &                   //trim(INPUTOROG) )
           
           ! set slmsk=2 to be ocean (0)
           do j=1,ny_in; do i=1,nx_in
              if(slm_in(i,j) == 2) slm_in(i,j) = 0
           enddo; enddo
           
           error=nf_close(ncid)
           call netcdf_err(error, 'close file '
     &                   //trim(INPUTOROG) )
           
           print*, "calling MAKEOA3 to compute OA, OL"
           CALL MAKEOA3(ZAVG,zslm,VAR,GLAT,OA,OL,IWORK,ELVMAX,ORO,SLM,
     1            WORK1,WORK2,WORK3,WORK4,WORK5,WORK6,
     2            IM,JM,IMN,JMN,geolon_c,geolat_c,
     3            geolon,geolat,is_south_pole,is_north_pole,nx_in,ny_in,
     4            oa_in,ol_in,slm_in,lon_in,lat_in)
         endif  
       else
         CALL MAKEOA(ZAVG,VAR,GLAT,OA,OL,IWORK,ELVMAX,ORO,
     1            WORK1,WORK2,WORK3,WORK4,
     2            WORK5,WORK6,
     3            IST,IEN,JST,JEN,IM,JM,IMN,JMN,XLAT,numi)
       endif
       tbeg=timef()
       call minmxj(IM,JM,OA,'      OA')
       call minmxj(IM,JM,OL,'      OL')
       call minmxj(IM,JM,ELVMAX,'  ELVMAX')
       call minmxj(IM,JM,ORO,'     ORO')
C --- check for nands in above
!      call nanc(OA(1,1,1), IM*JM,"MAKEOA_OA(1,1,1)")
!      call nanc(OA(1,1,2), IM*JM,"MAKEOA_OA(1,1,2)")
!      call nanc(OA(1,1,3), IM*JM,"MAKEOA_OA(1,1,3)")
!      call nanc(OA(1,1,4), IM*JM,"MAKEOA_OA(1,1,4)")
!      call nanc(OL(1,1,1), IM*JM,"MAKEOA_OL(1,1,1)")
!      call nanc(OL(1,1,2), IM*JM,"MAKEOA_OL(1,1,2)")
!      call nanc(OL(1,1,3), IM*JM,"MAKEOA_OL(1,1,3)")
!      call nanc(OL(1,1,4), IM*JM,"MAKEOA_OL(1,1,4)")
!      call nanc(ELVMAX, IM*JM,"MAKEPC_ELVMAX")

        maxc3 = 0
        maxc4 = 0
        maxc5 = 0
        maxc6 = 0
        maxc7 = 0
        maxc8 = 0
      DO J = 1,JM
      DO I = 1,numi(j)
         if (ELVMAX(I,J) .gt. 3000.) maxc3 = maxc3 +1
         if (ELVMAX(I,J) .gt. 4000.) maxc4 = maxc4 +1
         if (ELVMAX(I,J) .gt. 5000.) maxc5 = maxc5 +1
         if (ELVMAX(I,J) .gt. 6000.) maxc6 = maxc6 +1
         if (ELVMAX(I,J) .gt. 7000.) maxc7 = maxc7 +1
         if (ELVMAX(I,J) .gt. 8000.) maxc8 = maxc8 +1
      ENDDO
      ENDDO
      print *,' MAXC3:',maxc3,maxc4,maxc5,maxc6,maxc7,maxc8
!
c      itest=151
c      jtest=56
C      
       print *,' ===> Replacing ELVMAX with ELVMAX-ORO <=== ' 
       print *,' ===> if ELVMAX<=ORO replace with proxy <=== ' 
       print *,' ===> the sum of mean orog (ORO) and std dev <=== ' 
      DO J = 1,JM
      DO I = 1,numi(j)
        if (ELVMAX(I,J) .lt. ORO(I,J) ) then
C---  subtracting off ORO leaves std dev (this should never happen)
       ELVMAX(I,J) = MAX(  3. * VAR(I,J),0.)
        else
       ELVMAX(I,J) = MAX( ELVMAX(I,J) - ORO(I,J),0.)
        endif
      ENDDO
      ENDDO
        maxc3 = 0
        maxc4 = 0
        maxc5 = 0
        maxc6 = 0
        maxc7 = 0
        maxc8 = 0
      DO J = 1,JM
      DO I = 1,numi(j)
         if (ELVMAX(I,J) .gt. 3000.) maxc3 = maxc3 +1
         if (ELVMAX(I,J) .gt. 4000.) maxc4 = maxc4 +1
         if (ELVMAX(I,J) .gt. 5000.) maxc5 = maxc5 +1
         if (ELVMAX(I,J) .gt. 6000.) maxc6 = maxc6 +1
         if (ELVMAX(I,J) .gt. 7000.) maxc7 = maxc7 +1
         if (ELVMAX(I,J) .gt. 8000.) maxc8 = maxc8 +1
      ENDDO
      ENDDO
      print *,' after MAXC 3-6 km:',maxc3,maxc4,maxc5,maxc6
c
       call mnmxja(IM,JM,ELVMAX,itest,jtest,'  ELVMAX')
!     if (JM .gt. 0) stop
C
C     ZERO OVER OCEAN
C
      print *,' Testing at point (itest,jtest)=',itest,jtest
      print *,' SLM(itest,jtest)=',slm(itest,jtest),itest,jtest
      print *,' ORO(itest,jtest)=',oro(itest,jtest),itest,jtest
      DO J = 1,JM
        DO I = 1,numi(j)
          IF(SLM(I,J).EQ.0.) THEN
C           VAR(I,J) = 0.
            VAR4(I,J) = 0.
            OA(I,J,1) = 0.
            OA(I,J,2) = 0.
            OA(I,J,3) = 0.
            OA(I,J,4) = 0.
            OL(I,J,1) = 0.
            OL(I,J,2) = 0.
            OL(I,J,3) = 0.
            OL(I,J,4) = 0.
C           THETA(I,J) =0.
C           GAMMA(I,J) =0.
C           SIGMA(I,J) =0.
C           ELVMAX(I,J)=0.
! --- the sub-grid scale parameters for mtn blocking and gwd retain 
! --- properties even if over ocean but there is elevation within the 
! --- gaussian grid box.
          ENDIF
       ENDDO
      ENDDO
C
! --- if mskocn=1 ocean land sea mask given, =0 if not present
! ---  OCLSM is real(*4)  array with fractional values possible
! ---  0 is ocean and 1 is land for slm
! ---  Step 1: Only change SLM after GFS SLM is applied
! ---  SLM is only field that will be altered by OCLSM
! ---  Ocean land sea mask ocean points made ocean in atm model
! ---  Land and Lakes and all other atm elv moments remain unchanged.  
            if ( mskocn .eq. 1 ) then

      DO j = 1,jm
        DO i = 1,numi(j)
              if (abs (oro(i,j)) .lt. 1. ) then 
              slm(i,j) = slmi(i,j)
              else
      if ( slmi(i,j) .eq. 1. .and. slm(i,j) .eq. 1) slm(i,j) = 1
      if ( slmi(i,j) .eq. 0. .and. slm(i,j) .eq. 0) slm(i,j) = 0
      if ( slmi(i,j) .eq. 0. .and. slm(i,j) .eq. 1) slm(i,j) = 0
      if ( slmi(i,j) .eq. 0. .and. slm(i,j) .eq. 0) slm(i,j) = 0
              endif
        enddo
      enddo
            endif
      print *,' SLM(itest,jtest)=',slm(itest,jtest),itest,jtest
      print *,' ORO(itest,jtest)=',oro(itest,jtest),itest,jtest

C  REMOVE ISOLATED POINTS
      DO J=2,JM-1
        JN=J-1
        JS=J+1
        RN=REAL(NUMI(JN))/REAL(NUMI(J))
        RS=REAL(NUMI(JS))/REAL(NUMI(J))
        DO I=1,NUMI(J)
          IW=MOD(I+IM-2,IM)+1
          IE=MOD(I,IM)+1
          SLMA=SLM(IW,J)+SLM(IE,J)
          OROA=ORO(IW,J)+ORO(IE,J)
          VARA=VAR(IW,J)+VAR(IE,J)
          VAR4A=VAR4(IW,J)+VAR4(IE,J)
          DO K=1,4
            OAA(K)=OA(IW,J,K)+OA(IE,J,K)
! --- (*j*) fix typo:
            OLA(K)=OL(IW,J,K)+OL(IE,J,K)
          ENDDO
          WGTA=2
          XN=RN*(I-1)+1
          IF(ABS(XN-NINT(XN)).LT.1.E-2) THEN
            IN=MOD(NINT(XN)-1,NUMI(JN))+1
            INW=MOD(IN+NUMI(JN)-2,NUMI(JN))+1
            INE=MOD(IN,NUMI(JN))+1
            SLMA=SLMA+SLM(INW,JN)+SLM(IN,JN)+SLM(INE,JN)
            OROA=OROA+ORO(INW,JN)+ORO(IN,JN)+ORO(INE,JN)
            VARA=VARA+VAR(INW,JN)+VAR(IN,JN)+VAR(INE,JN)
            VAR4A=VAR4A+VAR4(INW,JN)+VAR4(IN,JN)+VAR4(INE,JN)
            DO K=1,4
              OAA(K)=OAA(K)+OA(INW,JN,K)+OA(IN,JN,K)+OA(INE,JN,K)
              OLA(K)=OLA(K)+OL(INW,JN,K)+OL(IN,JN,K)+OL(INE,JN,K)
            ENDDO
            WGTA=WGTA+3
          ELSE
            INW=INT(XN)
            INE=MOD(INW,NUMI(JN))+1
            SLMA=SLMA+SLM(INW,JN)+SLM(INE,JN)
            OROA=OROA+ORO(INW,JN)+ORO(INE,JN)
            VARA=VARA+VAR(INW,JN)+VAR(INE,JN)
            VAR4A=VAR4A+VAR4(INW,JN)+VAR4(INE,JN)
            DO K=1,4
              OAA(K)=OAA(K)+OA(INW,JN,K)+OA(INE,JN,K)
              OLA(K)=OLA(K)+OL(INW,JN,K)+OL(INE,JN,K)
            ENDDO
            WGTA=WGTA+2
          ENDIF
          XS=RS*(I-1)+1
          IF(ABS(XS-NINT(XS)).LT.1.E-2) THEN
            IS=MOD(NINT(XS)-1,NUMI(JS))+1
            ISW=MOD(IS+NUMI(JS)-2,NUMI(JS))+1
            ISE=MOD(IS,NUMI(JS))+1
            SLMA=SLMA+SLM(ISW,JS)+SLM(IS,JS)+SLM(ISE,JS)
            OROA=OROA+ORO(ISW,JS)+ORO(IS,JS)+ORO(ISE,JS)
            VARA=VARA+VAR(ISW,JS)+VAR(IS,JS)+VAR(ISE,JS)
            VAR4A=VAR4A+VAR4(ISW,JS)+VAR4(IS,JS)+VAR4(ISE,JS)
            DO K=1,4
              OAA(K)=OAA(K)+OA(ISW,JS,K)+OA(IS,JS,K)+OA(ISE,JS,K)
              OLA(K)=OLA(K)+OL(ISW,JS,K)+OL(IS,JS,K)+OL(ISE,JS,K)
            ENDDO
            WGTA=WGTA+3
          ELSE
            ISW=INT(XS)
            ISE=MOD(ISW,NUMI(JS))+1
            SLMA=SLMA+SLM(ISW,JS)+SLM(ISE,JS)
            OROA=OROA+ORO(ISW,JS)+ORO(ISE,JS)
            VARA=VARA+VAR(ISW,JS)+VAR(ISE,JS)
            VAR4A=VAR4A+VAR4(ISW,JS)+VAR4(ISE,JS)
            DO K=1,4
              OAA(K)=OAA(K)+OA(ISW,JS,K)+OA(ISE,JS,K)
              OLA(K)=OLA(K)+OL(ISW,JS,K)+OL(ISE,JS,K)
            ENDDO
            WGTA=WGTA+2
          ENDIF
          OROA=OROA/WGTA
          VARA=VARA/WGTA
          VAR4A=VAR4A/WGTA
          DO K=1,4
            OAA(K)=OAA(K)/WGTA
            OLA(K)=OLA(K)/WGTA
          ENDDO
          IF(SLM(I,J).EQ.0..AND.SLMA.EQ.WGTA) THEN
            PRINT '("SEA ",2F8.0," MODIFIED TO LAND",2F8.0," AT ",2I8)',
     &       ORO(I,J),VAR(I,J),OROA,VARA,I,J
            SLM(I,J)=1.
            ORO(I,J)=OROA
            VAR(I,J)=VARA
            VAR4(I,J)=VAR4A
            DO K=1,4
              OA(I,J,K)=OAA(K)
              OL(I,J,K)=OLA(K)
            ENDDO
          ELSEIF(SLM(I,J).EQ.1..AND.SLMA.EQ.0.) THEN
            PRINT '("LAND",2F8.0," MODIFIED TO SEA ",2F8.0," AT ",2I8)',
     &       ORO(I,J),VAR(I,J),OROA,VARA,I,J
            SLM(I,J)=0.
            ORO(I,J)=OROA
            VAR(I,J)=VARA
            VAR4(I,J)=VAR4A
            DO K=1,4
              OA(I,J,K)=OAA(K)
              OL(I,J,K)=OLA(K)
            ENDDO
          ENDIF
        ENDDO
      ENDDO
C--- print for testing after isolated points removed
      print *,' after isolated points removed'
       call minmxj(IM,JM,ORO,'     ORO')
C     print *,' JM=',JM,' numi=',numi
      print *,' ORO(itest,jtest)=',oro(itest,jtest)
      print *,' VAR(itest,jtest)=',var(itest,jtest)
      print *,' VAR4(itest,jtest)=',var4(itest,jtest)
      print *,' OA(itest,jtest,1)=',oa(itest,jtest,1)
      print *,' OA(itest,jtest,2)=',oa(itest,jtest,2)
      print *,' OA(itest,jtest,3)=',oa(itest,jtest,3)
      print *,' OA(itest,jtest,4)=',oa(itest,jtest,4)
      print *,' OL(itest,jtest,1)=',ol(itest,jtest,1)
      print *,' OL(itest,jtest,2)=',ol(itest,jtest,2)
      print *,' OL(itest,jtest,3)=',ol(itest,jtest,3)
      print *,' OL(itest,jtest,4)=',ol(itest,jtest,4)
      print *,' Testing at point (itest,jtest)=',itest,jtest
      print *,' THETA(itest,jtest)=',theta(itest,jtest)
      print *,' GAMMA(itest,jtest)=',GAMMA(itest,jtest)
      print *,' SIGMA(itest,jtest)=',SIGMA(itest,jtest)
      print *,' ELVMAX(itest,jtest)=',ELVMAX(itest,jtest)
      print *,' EFAC=',EFAC
C
      DO J=1,JM
        DO I=1,numi(j)
          ORO(I,J) = ORO(I,J) + EFAC*VAR(I,J)
          HPRIME(I,J,1) = VAR(I,J)
          HPRIME(I,J,2) = VAR4(I,J)
          HPRIME(I,J,3) = oa(I,J,1)
          HPRIME(I,J,4) = oa(I,J,2)
          HPRIME(I,J,5) = oa(I,J,3)
          HPRIME(I,J,6) = oa(I,J,4)
          HPRIME(I,J,7) = ol(I,J,1)
          HPRIME(I,J,8) = ol(I,J,2)
          HPRIME(I,J,9) = ol(I,J,3)
          HPRIME(I,J,10)= ol(I,J,4)
          HPRIME(I,J,11)= THETA(I,J)
          HPRIME(I,J,12)= GAMMA(I,J)
          HPRIME(I,J,13)= SIGMA(I,J)
          HPRIME(I,J,14)= ELVMAX(I,J)
        ENDDO
      ENDDO
!
       call mnmxja(IM,JM,ELVMAX,itest,jtest,'  ELVMAX')
! --- Quadratic filter applied by default.
! --- NF0 is normally set to an even value beyond the previous truncation, 
! --- for example, for jcap=382, NF0=254+2
! --- NF1 is set as jcap+2 (and/or nearest even), eg., for t382, NF1=382+2=384
! --- if no filter is desired then NF1=NF0=0 and ORF=ORO
! --- if no filter but spectral to grid (with gibbs) then NF1=jcap+2, and NF1=jcap+1
!
      IF ( NF1 - NF0 .eq. 0 ) FILTER=.FALSE.
      print *,' NF1, NF0, FILTER=',NF1,NF0,FILTER
      IF (FILTER) THEN
C       SPECTRALLY TRUNCATE AND FILTER OROGRAPHY
        do j=1,jm
          if(numi(j).lt.im) then
            ffj=cmplx(0.,0.)
            call spfft1(numi(j),im/2+1,numi(j),1,ffj,oro(1,j),-1)
            call spfft1(im,im/2+1,im,1,ffj,oro(1,j),+1)
          endif
        enddo
        CALL SPTEZ(NR,NM,4,IM,JM,ORS,ORO,-1)
!
      print *,' about to apply spectral filter '
        FFF=1./(NF1-NF0)**2
        I=0
        DO M=0,NM
        DO N=M,NM+NR*M
          IF(N.GT.NF0) THEN
            WWW=MAX(1.-FFF*(N-NF0)**2,0.)
            ORS(I+1)=ORS(I+1)*WWW
            ORS(I+2)=ORS(I+2)*WWW
          ENDIF
        I=I+2
        ENDDO
        ENDDO
!
        CALL SPTEZ(NR,NM,4,IM,JM,ORS,ORF,+1)
        do j=1,jm
          if(numi(j).lt.im) then
            call spfft1(im,im/2+1,im,1,ffj,orf(1,j),-1)
            call spfft1(numi(j),im/2+1,numi(j),1,ffj,orf(1,j),+1)
          endif
        enddo

      ELSE
        IF (REVLAT) THEN
          CALL REVERS(IM, JM, numi, SLM, WORK1)
          CALL REVERS(IM, JM, numi, ORO, WORK1)
          DO IMT=1,NMT
            CALL REVERS(IM, JM, numi, HPRIME(1,1,IMT), WORK1)
          ENDDO
        ENDIF
        ORS=0.
        ORF=ORO
      ENDIF
       call mnmxja(IM,JM,ELVMAX,itest,jtest,'  ELVMAX')
      print *,' ELVMAX(',itest,jtest,')=',ELVMAX(itest,jtest)
      print *,' after spectral filter is applied'
       call minmxj(IM,JM,ORO,'     ORO')
       call minmxj(IM,JM,ORF,'     ORF')
C
C  USE NEAREST NEIGHBOR INTERPOLATION TO FILL FULL GRIDS
      call rg2gg(im,jm,numi,slm)
      call rg2gg(im,jm,numi,oro)
      call rg2gg(im,jm,numi,orf)
C ---   not apply to new prin coord and ELVMAX (*j*)
      do imt=1,10 
        call rg2gg(im,jm,numi,hprime(1,1,imt))
      enddo
C 
      print *,' after nearest neighbor interpolation applied '
       call minmxj(IM,JM,ORO,'     ORO')
       call minmxj(IM,JM,ORF,'     ORF')
       call mnmxja(IM,JM,ELVMAX,itest,jtest,'  ELVMAX')
       print *,' ORO,ORF(itest,jtest),itest,jtest:',
     &          ORO(itest,jtest),ORF(itest,jtest),itest,jtest
      print *,' ELVMAX(',itest,jtest,')=',ELVMAX(itest,jtest)


C   check antarctic pole 
      DO J = 1,JM
      DO I = 1,numi(j)
         if ( i .le. 21 .and. i .ge. 1 )then
         if (j .eq. JM )write(6,153)i,j,ORO(i,j),ELVMAX(i,j),SLM(i,j)
  153 format(1x,' ORO,ELVMAX(i=',i4,' j=',i4,')=',2E14.5,f5.1)
         endif
      ENDDO
      ENDDO
      tend=timef()
      write(6,*)' Timer 5 time= ',tend-tbeg
      if (output_binary) then
      tbeg=timef()
C       OUTPUT BINARY FIELDS
        print *,' OUTPUT BINARY FIELDS'
        WRITE(51) REAL(SLM,4)
        WRITE(52) REAL(ORF,4)
        WRITE(53) REAL(HPRIME,4)
        WRITE(54) REAL(ORS,4)
        WRITE(55) REAL(ORO,4)
        WRITE(66) REAL(THETA,4)
        WRITE(67) REAL(GAMMA,4)
        WRITE(68) REAL(SIGMA,4)
! --- OCLSM is real(4) write only if ocean mask is present
            if ( mskocn .eq. 1 ) then
        ios=0
         WRITE(27,iostat=ios) OCLSM
         print *,' write OCLSM input:',ios
!      print *,' LSM:',OCLSM(1,1),OCLSM(50,50),OCLSM(75,75),OCLSM(IM,JM)
            endif
C
       call minmxj(IM,JM,ORO,'     ORO')
      print *,' IM=',IM,' JM=',JM,' SPECTR=',SPECTR
C---    Test binary file output:
      WRITE(71) REAL(SLM,4)
      DO IMT=1,NMT
        WRITE(71) REAL(HPRIME(:,:,IMT),4)
        print *,' HPRIME(',itest,jtest,imt,')=',HPRIME(itest,jtest,imt)
      ENDDO
      WRITE(71) REAL(ORO,4)
      IF (SPECTR) THEN
        WRITE(71) REAL(ORF,4)   ! smoothed spectral orography!
      ENDIF
C  OUTPUT GRIB FIELDS
      KPDS=0
      KPDS(1)=7
      KPDS(2)=78
      KPDS(3)=255
      KPDS(4)=128
      KPDS(5)=81
      KPDS(6)=1
      kpds(8)=2004
      KPDS(9)=1
      KPDS(10)=1
      KPDS(13)=4
      KPDS(15)=1
      KPDS(16)=51
      KPDS(17)=1
      KPDS(18)=1
      KPDS(19)=1
      KPDS(21)=20
      KPDS(22)=0
      KGDS=0
      KGDS(1)=4
      KGDS(2)=IM
      KGDS(3)=JM
      KGDS(4)=90000-180000/PI*RCLT(1)
      KGDS(6)=128
      KGDS(7)=180000/PI*RCLT(1)-90000
      KGDS(8)=-NINT(360000./IM)
      KGDS(9)=NINT(360000./IM)
      KGDS(10)=JM/2
      KGDS(20)=255
! --- SLM
      CALL BAOPEN(56,'fort.56',IRET)
      if (iret .ne. 0) print *,' BAOPEN ERROR UNIT 56: IRET=',IRET
      CALL PUTGB(56,IM*JM,KPDS,KGDS,LB,SLM,IRET)
      print *,' SLM: putgb-KPDS(22,5),iret:',KPDS(22),KPDS(5),IRET
      if (iret .ne. 0) print *,' SLM PUTGB ERROR:  UNIT 56: IRET=',IRET
      print *,' SLM: putgb-KPDS(22,5),iret:',KPDS(22),KPDS(5),IRET
! --- OCLSM if present
!           if ( mskocn .eq. 1 ) then
!     CALL BAOPEN(27,'fort.27',IRET)
!     if (iret .ne. 0) print *,' OCLSM BAOPEN ERROR UNIT 27:IRET=',IRET
!     CALL PUTGB(27,IM*JM,KPDS,KGDS,LB,OCLSM,IRET)
!     if (iret .ne. 0) print *,' OCLSM PUTGB ERROR: UNIT 27:IRET=',IRET
!     print *,' OCLSM: putgb-KPDS(22,5),iret:',KPDS(22),KPDS(5),IRET
!           endif

      KPDS(5)=8
      IF (SPECTR) THEN
        CALL BAOPEN(57,'fort.57',IRET)
        CALL PUTGB(57,IM*JM,KPDS,KGDS,LB,ORF,IRET)
      print *,' ORF (ORO): putgb-KPDS(22,5),iret:',KPDS(22),KPDS(5),IRET
      ENDIF
C
C ===  write out theta (angle of land to East) using #101 (wave dir)
C ===  [radians] and since < 1 scale adjust kpds(22)
C
      KPDS(5)=101
        CALL BAOPEN(58,'fort.58',IRET)
        CALL PUTGB(58,IM*JM,KPDS,KGDS,LB,THETA,IRET)
      print *,' THETA: putgb-KPDS(22,5),iret:',KPDS(22),KPDS(5),IRET
C
C ===  write out (land aspect ratio or anisotropy)  using #102 
C ===  (as in wind wave hgt)
C
      KPDS(22)=2
      KPDS(5)=102
        CALL BAOPEN(60,'fort.60',IRET)
        CALL PUTGB(60,IM*JM,KPDS,KGDS,LB,SIGMA,IRET)
      print *,' SIGMA: putgb-KPDS(22,5),iret:',KPDS(22),KPDS(5),IRET
C
C ===  write out (slope parameter sigma)  using #9 
C ===  (as in std hgt)
C
      KPDS(22)=1
      KPDS(5)=103
        CALL BAOPEN(59,'fort.59',IRET)
        CALL PUTGB(59,IM*JM,KPDS,KGDS,LB,GAMMA,IRET)
      print *,' GAMMA: putgb-KPDS(22,5),iret:',KPDS(22),KPDS(5),IRET
C
      KPDS(22)=1
      KPDS(5)=9
        CALL BAOPEN(61,'fort.61',IRET)
        CALL PUTGB(61,IM*JM,KPDS,KGDS,LB,HPRIME,IRET)
      print *,' HPRIME: putgb-KPDS(22,5),iret:',KPDS(22),KPDS(5),IRET
C
C
      KPDS(22)=0
      KPDS(5)=8
        CALL BAOPEN(62,'fort.62',IRET)
        CALL PUTGB(62,IM*JM,KPDS,KGDS,LB,ELVMAX,IRET)
      print *,' ELVMAX: putgb-KPDS(22,5),iret:',KPDS(22),KPDS(5),IRET
      endif ! output_binary
C
      DELXN = 360./IM
      do i=1,im
        xlon(i) = DELXN*(i-1)
      enddo
      IF(trim(OUTGRID) == "none") THEN
        do j=1,jm
         do i=1,im
           geolon(i,j) = xlon(i)
           geolat(i,j) = xlat(j)
         enddo
        enddo
      else
        do j = 1, jm
           xlat(j) = geolat(1,j)
        enddo
        do i = 1, im
           xlon(i) = geolon(i,1)
        enddo
      endif
      tend=timef()
      write(6,*)' Binary output time= ',tend-tbeg
      tbeg=timef()
      CALL WRITE_NETCDF(IM,JM,SLM,land_frac,ORO,ORF,HPRIME,1,1,
     1                  GEOLON(1:IM,1:JM),GEOLAT(1:IM,1:JM), XLON,XLAT)
      tend=timef()
      write(6,*)' WRITE_NETCDF time= ',tend-tbeg
      print *,' wrote netcdf file out.oro.tile?.nc'

      print *,' ===== Deallocate Arrays and ENDING MTN VAR OROG program'
      deallocate (ZAVG)
      deallocate (ZSLM)
      deallocate (UMD)
      deallocate (GICE)
      tend=timef()
      write(6,*)' Total runtime time= ',tend-tbeg1
      RETURN
      END

!> Create the orography, land-mask, standard deviation of
!! orography and the convexity on a model gaussian grid.
!! This routine was used for the spectral GFS model.
!!
!! @param[in] zavg The high-resolution input orography dataset.
!! @param[in] zslm The high-resolution input land-mask dataset.
!! @param[out] oro Orography on the model grid.
!! @param[out] slm Land-mask on the model grid.
!! @param[out] var Standard deviation of orography on the model grid.
!! @param[out] var4 Convexity on the model grid.
!! @param[out] glat Latitude of each row of the high-resolution 
!! orography and land-mask datasets.
!! @param[out] ist This is the 'i' index of high-resolution data set
!! at the east edge of the model grid cell.
!! the high-resolution dataset with respect to the 'east' edge
!! @param[out] ien This is the 'i' index of high-resolution data set
!! at the west edge of the model grid cell.
!! @param[out] jst  This is the 'j' index of high-resolution data set
!! at the south edge of the model grid cell.
!! @param[out] jen This is the 'j' index of high-resolution data set
!! at the north edge of the model grid cell.
!! @param[in] im "i" dimension of the model grid.
!! @param[in] jm "j" dimension of the model grid.
!! @param[in] imn "i" dimension of the hi-res input orog/mask dataset.
!! @param[in] jmn "j" dimension of the hi-res input orog/mask dataset.
!! @param[in] xlat The latitude of each row of the model grid.
!! @param[in] numi For reduced gaussian grids, the number of 'i' points
!! for each 'j' row.
!! @author Jordan Alpert NOAA/EMC
      SUBROUTINE MAKEMT(ZAVG,ZSLM,ORO,SLM,VAR,VAR4,
     1 GLAT,IST,IEN,JST,JEN,IM,JM,IMN,JMN,XLAT,numi)
      DIMENSION GLAT(JMN),XLAT(JM)
!     REAL*4 OCLSM
      INTEGER ZAVG(IMN,JMN),ZSLM(IMN,JMN)
      DIMENSION ORO(IM,JM),SLM(IM,JM),VAR(IM,JM),VAR4(IM,JM)
      DIMENSION IST(IM,jm),IEN(IM,jm),JST(JM),JEN(JM),numi(jm)
      INTEGER mskocn,isave
      LOGICAL FLAG, DEBUG
C==== DATA DEBUG/.TRUE./
      DATA DEBUG/.FALSE./
C
! ---- OCLSM holds the ocean (im,jm) grid
! ---  mskocn=1 Use ocean model sea land mask, OK and present,
! ---  mskocn=0 dont use Ocean model sea land mask, not OK, not present
      print *,' _____ SUBROUTINE MAKEMT '
C---- GLOBAL XLAT AND XLON ( DEGREE )
C
      JM1 = JM - 1
      DELXN = 360./IMN      ! MOUNTAIN DATA RESOLUTION
C
      DO J=1,JMN
         GLAT(J) = -90. + (J-1) * DELXN + DELXN * 0.5
      ENDDO
C
C---- FIND THE AVERAGE OF THE MODES IN A GRID BOX
C
C  (*j*)  for hard wired zero offset (lambda s =0) for terr05 
      DO J=1,JM
       DO I=1,numi(j)
         IM1 = numi(j) - 1
         DELX  = 360./numi(j)       ! GAUSSIAN GRID RESOLUTION
         FACLON  = DELX / DELXN
         IST(I,j) = FACLON * FLOAT(I-1) - FACLON * 0.5 + 1
         IEN(I,j) = FACLON * FLOAT(I) - FACLON * 0.5 + 1
!        IST(I,j) = FACLON * FLOAT(I-1) + 1.0001
!        IEN(I,j) = FACLON * FLOAT(I)   + 0.0001
C
         IF (IST(I,j) .LE. 0)      IST(I,j) = IST(I,j) + IMN
         IF (IEN(I,j) .LT. IST(I,j)) IEN(I,j) = IEN(I,j) + IMN
!
!          if ( I .lt. 10  .and. J .ge. JM-1 )
!    1   PRINT*,' MAKEMT: I j IST IEN ',I,j,IST(I,j),IEN(I,j)
       ENDDO
!          if ( J .ge. JM-1 ) then
!     print *,' *** FACLON=',FACLON, 'numi(j=',j,')=',numi(j)
!          endif
      ENDDO
      print *,' DELX=',DELX,' DELXN=',DELXN
      DO J=1,JM-1
         FLAG=.TRUE.
         DO J1=1,JMN
            XXLAT = (XLAT(J)+XLAT(J+1))/2.
            IF(FLAG.AND.GLAT(J1).GT.XXLAT) THEN
              JST(J) = J1
              JEN(J+1) = J1 - 1
              FLAG = .FALSE.
            ENDIF
         ENDDO
CX     PRINT*, ' J JST JEN ',J,JST(J),JEN(J),XLAT(J),GLAT(J1)
      ENDDO
      JST(JM) = MAX(JST(JM-1) - (JEN(JM-1)-JST(JM-1)),1)
      JEN(1)  = MIN(JEN(2) + (JEN(2)-JST(2)),JMN)      
!      PRINT*, ' JM JST JEN=',JST(JM),JEN(JM),XLAT(JM),GLAT(JMN)
C
C...FIRST, AVERAGED HEIGHT
C
      DO J=1,JM
        DO I=1,numi(j)
            ORO(I,J)  = 0.0
            VAR(I,J)  = 0.0
            VAR4(I,J) = 0.0
            XNSUM = 0.0
            XLAND = 0.0
            XWATR = 0.0
            XL1 = 0.0
            XS1 = 0.0
            XW1 = 0.0
            XW2 = 0.0
            XW4 = 0.0
            DO II1 = 1, IEN(I,J) - IST(I,J) + 1
               I1 = IST(I,J) + II1 - 1
               IF(I1.LE.0.)  I1 = I1 + IMN
               IF(I1.GT.IMN) I1 = I1 - IMN
!        if ( i .le. 10 .and. i .ge. 1 ) then 
!             if (j .eq. JM )
!    &print *,' J,JST,JEN,IST,IEN,I1=',
!    &J,JST(j),JEN(J),IST(I,j),IEN(I,j),I1
!        endif
               DO J1=JST(J),JEN(J)
                  XLAND = XLAND + FLOAT(ZSLM(I1,J1))
                  XWATR = XWATR + FLOAT(1-ZSLM(I1,J1))
                  XNSUM = XNSUM + 1.
                  HEIGHT = FLOAT(ZAVG(I1,J1)) 
C.........
                  IF(HEIGHT.LT.-990.) HEIGHT = 0.0
                  XL1 = XL1 + HEIGHT * FLOAT(ZSLM(I1,J1))
                  XS1 = XS1 + HEIGHT * FLOAT(1-ZSLM(I1,J1))
                  XW1 = XW1 + HEIGHT
                  XW2 = XW2 + HEIGHT ** 2
C   check antarctic pole 
!        if ( i .le. 10 .and. i .ge. 1 )then
!           if (j .ge. JM-1 )then
C=== degub testing
!     print *," I,J,I1,J1,XL1,XS1,XW1,XW2:",I,J,I1,J1,XL1,XS1,XW1,XW2
! 153 format(1x,' ORO,ELVMAX(i=',i4,' j=',i4,')=',2E14.5,3f5.1)
!          endif
!        endif
               ENDDO
            ENDDO
            IF(XNSUM.GT.1.) THEN
! --- SLM initialized with OCLSM calc from all land points except ....
! ---  0 is ocean and 1 is land for slm
! ---  Step 1 is to only change SLM after GFS SLM is applied
                 
               SLM(I,J) = FLOAT(NINT(XLAND/XNSUM))
               IF(SLM(I,J).NE.0.) THEN
                  ORO(I,J)= XL1 / XLAND
               ELSE
                  ORO(I,J)= XS1 / XWATR
               ENDIF
               VAR(I,J)=SQRT(MAX(XW2/XNSUM-(XW1/XNSUM)**2,0.))
            DO II1 = 1, IEN(I,j) - IST(I,J) + 1
               I1 = IST(I,J) + II1 - 1
                  IF(I1.LE.0.) I1 = I1 + IMN
                  IF(I1.GT.IMN) I1 = I1 - IMN
                  DO J1=JST(J),JEN(J)
                     HEIGHT = FLOAT(ZAVG(I1,J1)) 
                     IF(HEIGHT.LT.-990.) HEIGHT = 0.0
                     XW4 = XW4 + (HEIGHT-ORO(I,J)) ** 4
                  ENDDO
               ENDDO
               IF(VAR(I,J).GT.1.) THEN
!          if ( I .lt. 20  .and. J .ge. JM-19 ) then
!     print *,'I,J,XW4,XNSUM,VAR(I,J)',I,J,XW4,XNSUM,VAR(I,J)
!          endif
                  VAR4(I,J) = MIN(XW4/XNSUM/VAR(I,J) **4,10.)
               ENDIF
            ENDIF
         ENDDO
      ENDDO
      WRITE(6,*) "! MAKEMT ORO SLM VAR VAR4 DONE"
C

      RETURN
      END

!> Determine the location of a cubed-sphere point within
!! the high-resolution orography data.  The location is
!! described by the range of i/j indices on the high-res grid.
!!
!! @param[in] imn 'i' dimension of the high-resolution orography
!! data set.
!! @param[in] jmn 'j' dimension of the high-resolution orography
!! data set.
!! @param[in] npts Number of vertices to describe the cubed-sphere point.
!! @param[in] lonO The longitudes of the cubed-sphere vertices.
!! @param[in] latO The latitudes of the cubed-sphere vertices.
!! @param[in] delxn Resolution of the high-resolution orography
!! data set.
!! @param[out] jst Starting 'j' index on the high-resolution grid.
!! @param[out] jen Ending 'j' index on the high-resolution grid.
!! @param[out] ilist List of 'i' indices on the high-resolution grid.
!! @param[out] numx The number of 'i' indices on the high-resolution
!! grid.
!! @author GFDL programmer
      SUBROUTINE get_index(IMN,JMN,npts,lonO,latO,DELXN,
     &           jst,jen,ilist,numx)
        implicit none
        integer, intent(in)  :: IMN,JMN
        integer              :: npts
        real,    intent(in)  :: LONO(npts), LATO(npts)
        real,    intent(in)  :: DELXN
        integer, intent(out) :: jst,jen
        integer, intent(out) :: ilist(IMN)
        integer, intent(out) :: numx
        real    minlat,maxlat,minlon,maxlon
        integer i2, ii, ist, ien
        
         minlat = minval(LATO)
         maxlat = maxval(LATO)
         minlon = minval(LONO)
         maxlon = maxval(LONO)
         ist = minlon/DELXN+1
         ien = maxlon/DELXN+1
         jst = (minlat+90)/DELXN+1 
         jen = (maxlat+90)/DELXN 
         !--- add a few points to both ends of j-direction
         jst = jst - 5
         if(jst<1) jst = 1
         jen = jen + 5
         if(jen>JMN) jen = JMN

         !--- when around the pole, just search through all the points.
         if((jst == 1 .OR. jen == JMN) .and. 
     &            (ien-ist+1 > IMN/2) )then
            numx = IMN
            do i2 = 1, IMN
               ilist(i2) = i2
            enddo
         else if( ien-ist+1 > IMN/2 ) then  ! cross longitude = 0
            !--- find the minimum that greater than IMN/2 
            !--- and maximum that less than IMN/2
            ist = 0
            ien = IMN+1
            do i2 = 1, npts
               ii = LONO(i2)/DELXN+1
               if(ii <0 .or. ii>IMN) print*,"ii=",ii,IMN,LONO(i2),DELXN
               if( ii < IMN/2 ) then
                  ist = max(ist,ii)
               else if( ii > IMN/2 ) then
                  ien = min(ien,ii)
               endif
            enddo 
            if(ist<1 .OR. ist>IMN) then
               print*, "ist<1 .or. ist>IMN"
               call ABORT()
            endif
           if(ien<1 .OR. ien>IMN) then
               print*, "iend<1 .or. iend>IMN"
               call ABORT()
            endif

            numx = IMN - ien + 1
            do i2 = 1, numx
               ilist(i2) = ien + (i2-1)           
            enddo
            do i2 = 1, ist
               ilist(numx+i2) = i2
            enddo
            numx = numx+ist
         else
            numx = ien-ist+1
            do i2 = 1, numx
               ilist(i2) = ist + (i2-1)
            enddo
         endif

      END   
      
!> Create the orography, land-mask, land fraction, standard 
!! deviation of orography and the convexity on a model 
!! cubed-sphere tile. This routine is used for the FV3GFS model.
!!
!! @param[in] zavg The high-resolution input orography dataset.
!! @param[in] zslm The high-resolution input land-mask dataset.
!! @param[out] oro Orography on the model tile.
!! @param[out] slm Land-mask on the model tile.
!! @param[out] land_frac Land fraction on the model tile.
!! @param[out] var Standard deviation of orography on the model tile.
!! @param[out] var4 Convexity on the model tile.
!! @param[out] glat Latitude of each row of the high-resolution 
!! orography and land-mask datasets.
!! @param[in] im "i" dimension of the model grid.
!! @param[in] jm "j" dimension of the model grid.
!! @param[in] imn "i" dimension of the hi-res input orog/mask datasets.
!! @param[in] jmn "j" dimension of the hi-res input orog/mask datasets.
!! @param[in] lon_c Longitude of the model grid corner points.
!! @param[in] lat_c Latitude on the model grid corner points.
!! @author GFDL Programmer
      SUBROUTINE MAKEMT2(ZAVG,ZSLM,ORO,SLM,land_frac,VAR,VAR4,
     1 GLAT,IM,JM,IMN,JMN,lon_c,lat_c)
      implicit none
      real, parameter :: D2R = 3.14159265358979/180.
      integer, parameter :: MAXSUM=20000000
      real, dimension(:), allocatable ::  hgt_1d
      integer IM, JM, IMN, JMN
      real GLAT(JMN), GLON(IMN)
      INTEGER ZAVG(IMN,JMN),ZSLM(IMN,JMN)
      real land_frac(IM,JM)
      real ORO(IM,JM),SLM(IM,JM),VAR(IM,JM),VAR4(IM,JM)
      integer IST,IEN,JST, JEN
      real lon_c(IM+1,JM+1), lat_c(IM+1,JM+1)
      INTEGER mskocn,isave
      LOGICAL FLAG, DEBUG
      real    LONO(4),LATO(4),LONI,LATI
      real    HEIGHT
      integer JM1,i,j,nsum,ii,jj,i1,numx,i2
      integer ilist(IMN)
      real    DELXN,XNSUM,XLAND,XWATR,XL1,XS1,XW1,XW2,XW4
!jaa
      real :: xnsum_j,xland_j,xwatr_j
      logical inside_a_polygon
C==== DATA DEBUG/.TRUE./
      DATA DEBUG/.FALSE./
C
! ---- OCLSM holds the ocean (im,jm) grid
! ---  mskocn=1 Use ocean model sea land mask, OK and present,
! ---  mskocn=0 dont use Ocean model sea land mask, not OK, not present
      print *,' _____ SUBROUTINE MAKEMT2 '
      allocate(hgt_1d(MAXSUM))
C---- GLOBAL XLAT AND XLON ( DEGREE )
C
      JM1 = JM - 1
      DELXN = 360./IMN      ! MOUNTAIN DATA RESOLUTION
C
      DO J=1,JMN
         GLAT(J) = -90. + (J-1) * DELXN + DELXN * 0.5
      ENDDO
      DO I=1,IMN
         GLON(I) = 0. + (I-1) * DELXN + DELXN * 0.5
      ENDDO
 
      land_frac(:,:) = 0.0     
C
C---- FIND THE AVERAGE OF THE MODES IN A GRID BOX
C
C  (*j*)  for hard wired zero offset (lambda s =0) for terr05 
!$omp parallel do
!$omp* private (j,i,xnsum,xland,xwatr,nsum,xl1,xs1,xw1,xw2,xw4,lono,
!$omp*          lato,jst,jen,ilist,numx,jj,i2,ii,loni,lati,height,
!$omp*          hgt_1d)
      DO J=1,JM
!       print*, "J=", J
       DO I=1,IM
         ORO(I,J)  = 0.0
         VAR(I,J)  = 0.0
         VAR4(I,J) = 0.0
         XNSUM = 0.0
         XLAND = 0.0
         XWATR = 0.0
         nsum = 0
         XL1 = 0.0
         XS1 = 0.0
         XW1 = 0.0
         XW2 = 0.0
         XW4 = 0.0
         
         LONO(1) = lon_c(i,j) 
         LONO(2) = lon_c(i+1,j) 
         LONO(3) = lon_c(i+1,j+1) 
         LONO(4) = lon_c(i,j+1) 
         LATO(1) = lat_c(i,j) 
         LATO(2) = lat_c(i+1,j) 
         LATO(3) = lat_c(i+1,j+1) 
         LATO(4) = lat_c(i,j+1) 
         call get_index(IMN,JMN,4,LONO,LATO,DELXN,jst,jen,ilist,numx)
         do jj = jst, jen; do i2 = 1, numx
            ii = ilist(i2)
            LONI = ii*DELXN
            LATI = -90 + jj*DELXN
            if(inside_a_polygon(LONI*D2R,LATI*D2R,4,
     &          LONO*D2R,LATO*D2R))then

               XLAND = XLAND + FLOAT(ZSLM(ii,jj))
               XWATR = XWATR + FLOAT(1-ZSLM(ii,jj))
               XNSUM = XNSUM + 1.
               HEIGHT = FLOAT(ZAVG(ii,jj)) 
               nsum = nsum+1
               if(nsum > MAXSUM) then
                 print*, "nsum is greater than MAXSUM, increase MAXSUM"
                 call ABORT()
               endif
               hgt_1d(nsum) = HEIGHT
               IF(HEIGHT.LT.-990.) HEIGHT = 0.0
               XL1 = XL1 + HEIGHT * FLOAT(ZSLM(ii,jj))
               XS1 = XS1 + HEIGHT * FLOAT(1-ZSLM(ii,jj))
               XW1 = XW1 + HEIGHT
               XW2 = XW2 + HEIGHT ** 2
            endif
         enddo ; enddo

         
         IF(XNSUM.GT.1.) THEN
! --- SLM initialized with OCLSM calc from all land points except ....
! ---  0 is ocean and 1 is land for slm
! ---  Step 1 is to only change SLM after GFS SLM is applied
               land_frac(i,j) = XLAND/XNSUM  
               SLM(I,J) = FLOAT(NINT(XLAND/XNSUM))
               IF(SLM(I,J).NE.0.) THEN
                  ORO(I,J)= XL1 / XLAND
               ELSE
                  ORO(I,J)= XS1 / XWATR
               ENDIF
               VAR(I,J)=SQRT(MAX(XW2/XNSUM-(XW1/XNSUM)**2,0.))
               do I1 = 1, NSUM
                  XW4 = XW4 + (hgt_1d(I1) - ORO(i,j)) ** 4
               enddo   

               IF(VAR(I,J).GT.1.) THEN
                  VAR4(I,J) = MIN(XW4/XNSUM/VAR(I,J) **4,10.)
               ENDIF
            ENDIF
         ENDDO
      ENDDO
!$omp end parallel do
      WRITE(6,*) "! MAKEMT2 ORO SLM VAR VAR4 DONE"
C
      deallocate(hgt_1d)
      RETURN
      END

!> Make the principle coordinates - slope of orography, 
!! anisotropy, angle of mountain range with respect to east.
!! This routine is used for spectral GFS gaussian grids.
!!
!! @param[in] zavg The high-resolution input orography dataset.
!! @param[in] zslm The high-resolution input land-mask dataset.
!! @param[out] theta Angle of mountain range with respect to
!! east for each model point.
!! @param[out] gamma Anisotropy for each model point.
!! @param[out] sigma Slope of orography for each model point.
!! @param[out] glat Latitude of each row of the high-resolution 
!! orography and land-mask datasets.
!! @param[out] ist This is the 'i' index of high-resolution data set
!! at the east edge of the model grid cell.
!! @param[out] ien This is the 'i' index of high-resolution data set
!! at the west edge of the model grid cell.
!! @param[out] jst  This is the 'j' index of high-resolution data set
!! at the south edge of the model grid cell.
!! @param[out] jen This is the 'j' index of high-resolution data set
!! at the north edge of the model grid cell.
!! @param[in] im "i" dimension of the model grid tile.
!! @param[in] jm "j" dimension of the model grid tile.
!! @param[in] imn "i" dimension of the hi-res input orog/mask datasets.
!! @param[in] jmn "j" dimension of the hi-res input orog/mask datasets.
!! @param[in] xlat The latitude of each row of the model grid.
!! @param[in] numi For reduced gaussian grids, the number of 'i' points
!! for each 'j' row.
!! @author Jordan Alpert NOAA/EMC
      SUBROUTINE MAKEPC(ZAVG,ZSLM,THETA,GAMMA,SIGMA,
     1           GLAT,IST,IEN,JST,JEN,IM,JM,IMN,JMN,XLAT,numi)
C
C===  PC: principal coordinates of each Z avg orog box for L&M
C
      parameter(REARTH=6.3712E+6)
      DIMENSION GLAT(JMN),XLAT(JM),DELTAX(JMN)
      INTEGER ZAVG(IMN,JMN),ZSLM(IMN,JMN)
      DIMENSION ORO(IM,JM),SLM(IM,JM),HL(IM,JM),HK(IM,JM)
      DIMENSION HX2(IM,JM),HY2(IM,JM),HXY(IM,JM),HLPRIM(IM,JM)
      DIMENSION THETA(IM,JM),GAMMA(IM,JM),SIGMA2(IM,JM),SIGMA(IM,JM)
      DIMENSION IST(IM,jm),IEN(IM,jm),JST(JM),JEN(JM),numi(jm)
      LOGICAL FLAG, DEBUG
C===  DATA DEBUG/.TRUE./
      DATA DEBUG/.FALSE./
C
      PI = 4.0 * ATAN(1.0)
      CERTH = PI * REARTH
C---- GLOBAL XLAT AND XLON ( DEGREE )
C
      JM1 = JM - 1
      DELXN = 360./IMN      ! MOUNTAIN DATA RESOLUTION
      DELTAY =  CERTH / FLOAT(JMN)
      print *, 'MAKEPC: DELTAY=',DELTAY
C
      DO J=1,JMN
         GLAT(J) = -90. + (J-1) * DELXN + DELXN * 0.5
         DELTAX(J) = DELTAY * COS(GLAT(J)*PI/180.0)
      ENDDO
C
C---- FIND THE AVERAGE OF THE MODES IN A GRID BOX
C
      DO J=1,JM
      DO I=1,numi(j)
C        IM1 = numi(j) - 1
         DELX  = 360./numi(j)       ! GAUSSIAN GRID RESOLUTION
         FACLON  = DELX / DELXN
         IST(I,j) = FACLON * FLOAT(I-1) - FACLON * 0.5
         IST(I,j) = IST(I,j) + 1
         IEN(I,j) = FACLON * FLOAT(I) - FACLON * 0.5
C              if (debug) then
C          if ( I .lt. 10 .and. J .lt. 10 )
C    1     PRINT*, ' I j IST IEN ',I,j,IST(I,j),IEN(I,j)
C              endif
!        IST(I,j) = FACLON * FLOAT(I-1) + 1.0001
!        IEN(I,j) = FACLON * FLOAT(I)   + 0.0001
         IF (IST(I,j) .LE. 0)      IST(I,j) = IST(I,j) + IMN
         IF (IEN(I,j) .LT. IST(I,j)) IEN(I,j) = IEN(I,j) + IMN
               if (debug) then
           if ( I .lt. 10 .and. J .lt. 10 )
     1     PRINT*, ' I j IST IEN ',I,j,IST(I,j),IEN(I,j)
               endif
         IF (IEN(I,j) .LT. IST(I,j)) 
     1 print *,' MAKEPC: IEN < IST: I,J,IST(I,J),IEN(I,J)',
     2 I,J,IST(I,J),IEN(I,J)
      ENDDO
      ENDDO
      DO J=1,JM-1
         FLAG=.TRUE.
         DO J1=1,JMN
            XXLAT = (XLAT(J)+XLAT(J+1))/2.
            IF(FLAG.AND.GLAT(J1).GT.XXLAT) THEN
              JST(J) = J1
              JEN(J+1) = J1 - 1
              FLAG = .FALSE.
            ENDIF
         ENDDO
      ENDDO
      JST(JM) = MAX(JST(JM-1) - (JEN(JM-1)-JST(JM-1)),1)
      JEN(1)  = MIN(JEN(2) + (JEN(2)-JST(2)),JMN)
               if (debug) then
        PRINT*, ' IST,IEN(1,1-numi(1,JM))',IST(1,1),IEN(1,1), 
     1  IST(numi(JM),JM),IEN(numi(JM),JM), numi(JM)
        PRINT*, ' JST,JEN(1,JM) ',JST(1),JEN(1),JST(JM),JEN(JM) 
                endif
C
C... DERIVITIVE TENSOR OF HEIGHT
C
      DO J=1,JM
        DO I=1,numi(j)
            ORO(I,J)  = 0.0
            HX2(I,J) = 0.0
            HY2(I,J) = 0.0
            HXY(I,J) = 0.0
            XNSUM = 0.0
            XLAND = 0.0
            XWATR = 0.0
            XL1 = 0.0
            XS1 = 0.0
            xfp = 0.0
            yfp = 0.0
            xfpyfp = 0.0
            xfp2 = 0.0
            yfp2 = 0.0
            HL(I,J) = 0.0
            HK(I,J) = 0.0
            HLPRIM(I,J) = 0.0
            THETA(I,J) = 0.0 
            GAMMA(I,J) = 0.
            SIGMA2(I,J) = 0.
            SIGMA(I,J) = 0.
C
            DO II1 = 1, IEN(I,J) - IST(I,J) + 1
               I1 = IST(I,J) + II1 - 1
               IF(I1.LE.0.)  I1 = I1 + IMN
               IF(I1.GT.IMN) I1 = I1 - IMN
C
C===  set the rest of the indexs for ave: 2pt staggered derivitive
C
                i0 = i1 - 1
                if (i1 - 1 .le. 0 )   i0 = i0 + imn
                if (i1 - 1 .gt. imn)  i0 = i0 - imn
C
                ip1 = i1 + 1
                if (i1 + 1 .le. 0 )   ip1 = ip1 + imn
                if (i1 + 1 .gt. imn)  ip1 = ip1 - imn
C
               DO J1=JST(J),JEN(J)
                if (debug) then
                   if ( I1 .eq. IST(I,J) .and. J1 .eq. JST(J) ) 
     1   PRINT*, ' J, J1,IST,JST,DELTAX,GLAT ',
     2             J,J1,IST(I,J),JST(J),DELTAX(J1),GLAT(J1)  
                   if ( I1 .eq. IEN(I,J) .and. J1 .eq. JEN(J) ) 
     1   PRINT*, ' J, J1,IEN,JEN,DELTAX,GLAT ',
     2             J,J1,IEN(I,J),JEN(J),DELTAX(J1),GLAT(J1)  
                endif
                  XLAND = XLAND + FLOAT(ZSLM(I1,J1))
                  XWATR = XWATR + FLOAT(1-ZSLM(I1,J1))
                  XNSUM = XNSUM + 1.
C
                  HEIGHT = FLOAT(ZAVG(I1,J1))
                  hi0 =  float(zavg(i0,j1))
                  hip1 =  float(zavg(ip1,j1))
C
                  IF(HEIGHT.LT.-990.) HEIGHT = 0.0
                  if(hi0 .lt. -990.)  hi0 = 0.0
                  if(hip1 .lt. -990.)  hip1 = 0.0
C........           xfp = xfp + 0.5 * ( hip1 - hi0 ) / DELTAX(J1)
           xfp = 0.5 * ( hip1 - hi0 ) / DELTAX(J1)
          xfp2 = xfp2 + 0.25 * ( ( hip1 - hi0 )/DELTAX(J1) )** 2 
C
! --- not at boundaries
!RAB                 if ( J1 .ne. JST(1)  .and. J1 .ne. JEN(JM) ) then
                 if ( J1 .ne. JST(JM)  .and. J1 .ne. JEN(1) ) then
                  hj0 =  float(zavg(i1,j1-1))
                  hjp1 =  float(zavg(i1,j1+1))
                  if(hj0 .lt. -990.)  hj0 = 0.0
                  if(hjp1 .lt. -990.)  hjp1 = 0.0
C.......          yfp = yfp + 0.5 * ( hjp1 - hj0 ) / DELTAY
                  yfp = 0.5 * ( hjp1 - hj0 ) / DELTAY
                  yfp2 = yfp2 + 0.25 * ( ( hjp1 - hj0 )/DELTAY )**2   
C
C..............elseif ( J1 .eq. JST(J) .or. J1 .eq. JEN(JM) ) then
C ===     the NH pole: NB J1 goes from High at NP to Low toward SP
C
!RAB                 elseif ( J1 .eq. JST(1) ) then
                 elseif ( J1 .eq. JST(JM) ) then
		 ijax = i1 + imn/2 
               if (ijax .le. 0 )   ijax = ijax + imn
               if (ijax .gt. imn)  ijax = ijax - imn
C..... at N pole we stay at the same latitude j1 but cross to opp side
                 hijax = float(zavg(ijax,j1))
                 hi1j1 = float(zavg(i1,j1))
                  if(hijax .lt. -990.)  hijax = 0.0
                  if(hi1j1 .lt. -990.)  hi1j1 = 0.0
C.......        yfp = yfp + 0.5 * ( ( 0.5 * ( hijax + hi1j1) ) - hi1j1 )/DELTAY
        yfp = 0.5 * ( ( 0.5 * ( hijax - hi1j1 ) ) )/DELTAY
        yfp2 = yfp2 + 0.25 * ( ( 0.5 *  ( hijax - hi1j1) ) 
     1                                              / DELTAY )**2
C
C ===     the SH pole: NB J1 goes from High at NP to Low toward SP
C
!RAB                 elseif ( J1 .eq. JEN(JM) ) then
                 elseif ( J1 .eq. JEN(1) ) then
		 ijax = i1 + imn/2 
               if (ijax .le. 0 )   ijax = ijax + imn
               if (ijax .gt. imn)  ijax = ijax - imn
                 hijax = float(zavg(ijax,j1))
                 hi1j1 = float(zavg(i1,j1))
                  if(hijax  .lt. -990.)  hijax = 0.0
                  if(hi1j1  .lt. -990.)  hi1j1 = 0.0
             if ( i1 .lt. 5 )print *,' S.Pole i1,j1 :',i1,j1,hijax,hi1j1
C.....        yfp = yfp + 0.5 *  (0.5 * ( hijax - hi1j1) )/DELTAY  
        yfp = 0.5 *  (0.5 * ( hijax - hi1j1) )/DELTAY  
        yfp2 = yfp2 + 0.25 * (  (0.5 * (hijax - hi1j1) )
     1                                                 / DELTAY )**2  
                 endif
C
C ===    The above does an average across the pole for the bndry in j.
C23456789012345678901234567890123456789012345678901234567890123456789012......
C
                  xfpyfp = xfpyfp + xfp * yfp
                  XL1 = XL1 + HEIGHT * FLOAT(ZSLM(I1,J1))
                  XS1 = XS1 + HEIGHT * FLOAT(1-ZSLM(I1,J1))
C
C === average the HX2, HY2 and HXY
C === This will be done over all land
C
               ENDDO
            ENDDO
C
C ===  HTENSR 
C
           IF(XNSUM.GT.1.) THEN
               SLM(I,J) = FLOAT(NINT(XLAND/XNSUM))
               IF(SLM(I,J).NE.0.) THEN
                  ORO(I,J)= XL1 / XLAND
                  HX2(I,J) =  xfp2  / XLAND
                  HY2(I,J) =  yfp2  / XLAND
		  HXY(I,J) =  xfpyfp / XLAND
               ELSE
                  ORO(I,J)= XS1 / XWATR
               ENDIF
C=== degub testing
      if (debug) then
          print *," I,J,i1,j1,HEIGHT:", I,J,i1,j1,HEIGHT,
     1         XLAND,SLM(i,j)
          print *," xfpyfp,xfp2,yfp2:",xfpyfp,xfp2,yfp2
          print *," HX2,HY2,HXY:",HX2(I,J),HY2(I,J),HXY(I,J)
      ENDIF
C
C === make the principal axes, theta, and the degree of anisotropy, 
C === and sigma2, the slope parameter
C
               HK(I,J) = 0.5 * ( HX2(I,J) + HY2(I,J) )
               HL(I,J) = 0.5 * ( HX2(I,J) - HY2(I,J) )
               HLPRIM(I,J) = SQRT(HL(I,J)*HL(I,J) + HXY(I,J)*HXY(I,J))
           IF( HL(I,J).NE. 0. .AND. SLM(I,J) .NE. 0. ) THEN
C
             THETA(I,J) = 0.5 * ATAN2(HXY(I,J),HL(I,J)) * 180.0 / PI
C ===   for testing print out in degrees
C            THETA(I,J) = 0.5 * ATAN2(HXY(I,J),HL(I,J))
            ENDIF
             SIGMA2(I,J) =  ( HK(I,J) + HLPRIM(I,J) )
        if ( SIGMA2(I,J) .GE. 0. ) then 
             SIGMA(I,J) =  SQRT(SIGMA2(I,J) )
             if (sigma2(i,j) .ne. 0. .and. 
     &        HK(I,J) .GE. HLPRIM(I,J) ) 
     1       GAMMA(I,J) = sqrt( (HK(I,J) - HLPRIM(I,J)) / SIGMA2(I,J) )
        else
             SIGMA(I,J)=0.
        endif
           ENDIF
                  if (debug) then
       print *," I,J,THETA,SIGMA,GAMMA,",I,J,THETA(I,J),
     1                                       SIGMA(I,J),GAMMA(I,J)
       print *," HK,HL,HLPRIM:",HK(I,J),HL(I,J),HLPRIM(I,J)
                  endif
        ENDDO
      ENDDO
      WRITE(6,*) "! MAKE Principal Coord  DONE"
C
      RETURN
      END

!> Make the principle coordinates - slope of orography, 
!! anisotropy, angle of mountain range with respect to east.
!! This routine is used for the FV3GFS cubed-sphere grid.
!!
!! @param[in] zavg The high-resolution input orography dataset.
!! @param[in] zslm The high-resolution input land-mask dataset.
!! @param[out] theta Angle of mountain range with respect to
!! east for each model point.
!! @param[out] gamma Anisotropy for each model point.
!! @param[out] sigma Slope of orography for each model point.
!! @param[out] glat Latitude of each row of the high-resolution 
!! orography and land-mask datasets.
!! @param[in] im "i" dimension of the model grid tile.
!! @param[in] jm "j" dimension of the model grid tile.
!! @param[in] imn "i" dimension of the hi-res input orog/mask datasets.
!! @param[in] jmn "j" dimension of the hi-res input orog/mask datasets.
!! @param[in] lon_c Longitude of model grid corner points.
!! @param[in] lat_c Latitude of the model grid corner points.
!! @author GFDL Programmer
      SUBROUTINE MAKEPC2(ZAVG,ZSLM,THETA,GAMMA,SIGMA,
     1           GLAT,IM,JM,IMN,JMN,lon_c,lat_c)
C
C===  PC: principal coordinates of each Z avg orog box for L&M
C
      implicit none
      real, parameter :: REARTH=6.3712E+6
      real, parameter :: D2R = 3.14159265358979/180. 
      integer :: IM,JM,IMN,JMN
      real  :: GLAT(JMN),DELTAX(JMN)
      INTEGER ZAVG(IMN,JMN),ZSLM(IMN,JMN)
      real lon_c(IM+1,JM+1), lat_c(IM+1,JM+1)
      real ORO(IM,JM),SLM(IM,JM),HL(IM,JM),HK(IM,JM)
      real HX2(IM,JM),HY2(IM,JM),HXY(IM,JM),HLPRIM(IM,JM)
      real THETA(IM,JM),GAMMA(IM,JM),SIGMA2(IM,JM),SIGMA(IM,JM)
      real PI,CERTH,DELXN,DELTAY,XNSUM,XLAND,XWATR,XL1,XS1
      real xfp,yfp,xfpyfp,xfp2,yfp2,HEIGHT
      real hi0,hip1,hj0,hjp1,hijax,hi1j1
      real LONO(4),LATO(4),LONI,LATI
      integer i,j,i1,j1,i2,jst,jen,numx,i0,ip1,ijax
      integer ilist(IMN)
      logical inside_a_polygon
      LOGICAL FLAG, DEBUG
C===  DATA DEBUG/.TRUE./
      DATA DEBUG/.FALSE./
C
      PI = 4.0 * ATAN(1.0)
      CERTH = PI * REARTH
C---- GLOBAL XLAT AND XLON ( DEGREE )
C
      DELXN = 360./IMN      ! MOUNTAIN DATA RESOLUTION
      DELTAY =  CERTH / FLOAT(JMN)
      print *, 'MAKEPC2: DELTAY=',DELTAY
C
      DO J=1,JMN
         GLAT(J) = -90. + (J-1) * DELXN + DELXN * 0.5
         DELTAX(J) = DELTAY * COS(GLAT(J)*D2R)
      ENDDO
C
C---- FIND THE AVERAGE OF THE MODES IN A GRID BOX
C

C... DERIVITIVE TENSOR OF HEIGHT
C
!$omp parallel do
!$omp* private (j,i,xnsum,xland,xwatr,xl1,xs1,xfp,yfp,xfpyfp,
!$omp*          xfp2,yfp2,lono,lato,jst,jen,ilist,numx,j1,i2,i1,
!$omp*          loni,lati,i0,ip1,height,hi0,hip1,hj0,hjp1,ijax,
!$omp*          hijax,hi1j1)
      DO J=1,JM
!        print*, "J=", J
        DO I=1,IM
          ORO(I,J)  = 0.0
          HX2(I,J) = 0.0
          HY2(I,J) = 0.0
          HXY(I,J) = 0.0
          XNSUM = 0.0
          XLAND = 0.0
          XWATR = 0.0
          XL1 = 0.0
            XS1 = 0.0
            xfp = 0.0
            yfp = 0.0
            xfpyfp = 0.0
            xfp2 = 0.0
            yfp2 = 0.0
            HL(I,J) = 0.0
            HK(I,J) = 0.0
            HLPRIM(I,J) = 0.0
            THETA(I,J) = 0.0 
            GAMMA(I,J) = 0.
            SIGMA2(I,J) = 0.
            SIGMA(I,J) = 0.

            LONO(1) = lon_c(i,j) 
            LONO(2) = lon_c(i+1,j) 
            LONO(3) = lon_c(i+1,j+1) 
            LONO(4) = lon_c(i,j+1) 
            LATO(1) = lat_c(i,j) 
            LATO(2) = lat_c(i+1,j) 
            LATO(3) = lat_c(i+1,j+1) 
            LATO(4) = lat_c(i,j+1) 
            call get_index(IMN,JMN,4,LONO,LATO,DELXN,jst,jen,ilist,numx)

            do j1 = jst, jen; do i2 = 1, numx
              i1 = ilist(i2)         
              LONI = i1*DELXN
              LATI = -90 + j1*DELXN
              if(inside_a_polygon(LONI*D2R,LATI*D2R,4,
     &           LONO*D2R,LATO*D2R))then

C===  set the rest of the indexs for ave: 2pt staggered derivitive
C
                i0 = i1 - 1
                if (i1 - 1 .le. 0 )   i0 = i0 + imn
                if (i1 - 1 .gt. imn)  i0 = i0 - imn
C
                ip1 = i1 + 1
                if (i1 + 1 .le. 0 )   ip1 = ip1 + imn
                if (i1 + 1 .gt. imn)  ip1 = ip1 - imn

                  XLAND = XLAND + FLOAT(ZSLM(I1,J1))
                  XWATR = XWATR + FLOAT(1-ZSLM(I1,J1))
                  XNSUM = XNSUM + 1.
C
                  HEIGHT = FLOAT(ZAVG(I1,J1))
                  hi0 =  float(zavg(i0,j1))
                  hip1 =  float(zavg(ip1,j1))
C
                  IF(HEIGHT.LT.-990.) HEIGHT = 0.0
                  if(hi0 .lt. -990.)  hi0 = 0.0
                  if(hip1 .lt. -990.)  hip1 = 0.0
C........           xfp = xfp + 0.5 * ( hip1 - hi0 ) / DELTAX(J1)
                  xfp = 0.5 * ( hip1 - hi0 ) / DELTAX(J1)
                  xfp2 = xfp2 + 0.25 * ( ( hip1 - hi0 )/DELTAX(J1) )** 2 
C
! --- not at boundaries
!RAB                 if ( J1 .ne. JST(1)  .and. J1 .ne. JEN(JM) ) then
                 if ( J1 .ne. 1  .and. J1 .ne. JMN ) then
                  hj0 =  float(zavg(i1,j1-1))
                  hjp1 =  float(zavg(i1,j1+1))
                  if(hj0 .lt. -990.)  hj0 = 0.0
                  if(hjp1 .lt. -990.)  hjp1 = 0.0
C.......          yfp = yfp + 0.5 * ( hjp1 - hj0 ) / DELTAY
                  yfp = 0.5 * ( hjp1 - hj0 ) / DELTAY
                  yfp2 = yfp2 + 0.25 * ( ( hjp1 - hj0 )/DELTAY )**2   
C
C..............elseif ( J1 .eq. JST(J) .or. J1 .eq. JEN(JM) ) then
C ===     the NH pole: NB J1 goes from High at NP to Low toward SP
C
!RAB                 elseif ( J1 .eq. JST(1) ) then
                 elseif ( J1 .eq. 1 ) then
		   ijax = i1 + imn/2 
                   if (ijax .le. 0 )   ijax = ijax + imn
                   if (ijax .gt. imn)  ijax = ijax - imn
C..... at N pole we stay at the same latitude j1 but cross to opp side
                   hijax = float(zavg(ijax,j1))
                   hi1j1 = float(zavg(i1,j1))
                   if(hijax .lt. -990.)  hijax = 0.0
                   if(hi1j1 .lt. -990.)  hi1j1 = 0.0
C.......        yfp = yfp + 0.5 * ( ( 0.5 * ( hijax + hi1j1) ) - hi1j1 )/DELTAY
                   yfp = 0.5 * ( ( 0.5 * ( hijax - hi1j1 ) ) )/DELTAY
                   yfp2 = yfp2 + 0.25 * ( ( 0.5 *  ( hijax - hi1j1) ) 
     1                                              / DELTAY )**2
C
C ===     the SH pole: NB J1 goes from High at NP to Low toward SP
C
!RAB                 elseif ( J1 .eq. JEN(JM) ) then
                 elseif ( J1 .eq. JMN ) then
		  ijax = i1 + imn/2 
                  if (ijax .le. 0 )   ijax = ijax + imn
                  if (ijax .gt. imn)  ijax = ijax - imn
                  hijax = float(zavg(ijax,j1))
                  hi1j1 = float(zavg(i1,j1))
                  if(hijax  .lt. -990.)  hijax = 0.0
                  if(hi1j1  .lt. -990.)  hi1j1 = 0.0
                  if ( i1 .lt. 5 )print *,' S.Pole i1,j1 :',i1,j1,
     &                      hijax,hi1j1
C.....        yfp = yfp + 0.5 *  (0.5 * ( hijax - hi1j1) )/DELTAY  
        yfp = 0.5 *  (0.5 * ( hijax - hi1j1) )/DELTAY  
        yfp2 = yfp2 + 0.25 * (  (0.5 * (hijax - hi1j1) )
     1                                                 / DELTAY )**2  
                 endif
C
C ===    The above does an average across the pole for the bndry in j.
C23456789012345678901234567890123456789012345678901234567890123456789012......
C
                  xfpyfp = xfpyfp + xfp * yfp
                  XL1 = XL1 + HEIGHT * FLOAT(ZSLM(I1,J1))
                  XS1 = XS1 + HEIGHT * FLOAT(1-ZSLM(I1,J1))
               ENDIF
C
C === average the HX2, HY2 and HXY
C === This will be done over all land
C
               ENDDO
            ENDDO
C
C ===  HTENSR 
C
           IF(XNSUM.GT.1.) THEN
               SLM(I,J) = FLOAT(NINT(XLAND/XNSUM))
               IF(SLM(I,J).NE.0.) THEN
                  ORO(I,J)= XL1 / XLAND
                  HX2(I,J) =  xfp2  / XLAND
                  HY2(I,J) =  yfp2  / XLAND
		  HXY(I,J) =  xfpyfp / XLAND
               ELSE
                  ORO(I,J)= XS1 / XWATR
               ENDIF
C=== degub testing
      if (debug) then
          print *," I,J,i1,j1,HEIGHT:", I,J,i1,j1,HEIGHT,
     1         XLAND,SLM(i,j)
          print *," xfpyfp,xfp2,yfp2:",xfpyfp,xfp2,yfp2
          print *," HX2,HY2,HXY:",HX2(I,J),HY2(I,J),HXY(I,J)
      ENDIF
C
C === make the principal axes, theta, and the degree of anisotropy, 
C === and sigma2, the slope parameter
C
               HK(I,J) = 0.5 * ( HX2(I,J) + HY2(I,J) )
               HL(I,J) = 0.5 * ( HX2(I,J) - HY2(I,J) )
               HLPRIM(I,J) = SQRT(HL(I,J)*HL(I,J) + HXY(I,J)*HXY(I,J))
           IF( HL(I,J).NE. 0. .AND. SLM(I,J) .NE. 0. ) THEN
C
             THETA(I,J) = 0.5 * ATAN2(HXY(I,J),HL(I,J)) / D2R
C ===   for testing print out in degrees
C            THETA(I,J) = 0.5 * ATAN2(HXY(I,J),HL(I,J))
            ENDIF
             SIGMA2(I,J) =  ( HK(I,J) + HLPRIM(I,J) )
        if ( SIGMA2(I,J) .GE. 0. ) then 
             SIGMA(I,J) =  SQRT(SIGMA2(I,J) )
             if (sigma2(i,j) .ne. 0. .and. 
     &        HK(I,J) .GE. HLPRIM(I,J) ) 
     1       GAMMA(I,J) = sqrt( (HK(I,J) - HLPRIM(I,J)) / SIGMA2(I,J) )
        else
             SIGMA(I,J)=0.
        endif
           ENDIF
                  if (debug) then
       print *," I,J,THETA,SIGMA,GAMMA,",I,J,THETA(I,J),
     1                                       SIGMA(I,J),GAMMA(I,J)
       print *," HK,HL,HLPRIM:",HK(I,J),HL(I,J),HLPRIM(I,J)
                  endif
        ENDDO
      ENDDO
!$omp end parallel do
      WRITE(6,*) "! MAKE Principal Coord  DONE"
C
      RETURN
      END SUBROUTINE MAKEPC2
      
!> Create orographic asymmetry and orographic length scale on
!! the model grid.  This routine is used for the spectral
!! GFS gaussian grid.
!!
!! @param[in] zavg The high-resolution input orography dataset.
!! @param[in] var Standard deviation of orography on the model grid.
!! @param[out] glat Latitude of each row of input terrain dataset.
!! @param[out] oa4 Orographic asymmetry on the model grid. Four
!! directional components - W/S/SW/NW
!! @param[out] ol Orographic length scale on the model grid. Four
!! directional components - W/S/SW/NW
!! @param[out] ioa4 Count of oa4 values between certain thresholds.
!! @param[out] elvmax Maximum elevation on the model grid.
!! @param[in] oro Orography on the model grid.
!! @param[out] oro1 Save array for model grid orography.
!! @param[out] xnsum Number of high-resolution orography points
!! higher than the model grid box average.
!! @param[out] xnsum1 Number of high-resolution orography points
!! higher than the critical height.
!! @param[out] xnsum2 Total number of high-resolution orography points
!! within a model grid box.
!! @param[out] xnsum3 Same as xnsum1, except shifted by half a 
!! model grid box.
!! @param[out] xnsum4 Same as xnsum2, except shifted by half a
!! model grid box.
!! @param[out] ist This is the 'i' index of high-resolution data set
!! at the east edge of the model grid cell.
!! @param[out] ien This is the 'i' index of high-resolution data set
!! at the west edge of the model grid cell.
!! @param[out] jst  This is the 'j' index of high-resolution data set
!! at the south edge of the model grid cell.
!! @param[out] jen This is the 'j' index of high-resolution data set
!! at the north edge of the model grid cell.
!! @param[in] im "i" dimension of the model grid.
!! @param[in] jm "j" dimension of the model grid.
!! @param[in] imn "i" dimension of the input terrain dataset.
!! @param[in] jmn "j" dimension of the input terrain dataset.
!! @param[in] xlat The latitude of each row of the model grid.
!! @param[in] numi For reduced gaussian grids, the number of 'i' points
!! for each 'j' row.
!! @author Jordan Alpert NOAA/EMC
      SUBROUTINE MAKEOA(ZAVG,VAR,GLAT,OA4,OL,IOA4,ELVMAX,
     1           ORO,oro1,XNSUM,XNSUM1,XNSUM2,XNSUM3,XNSUM4,
     2           IST,IEN,JST,JEN,IM,JM,IMN,JMN,XLAT,numi)
      DIMENSION GLAT(JMN),XLAT(JM)
      INTEGER ZAVG(IMN,JMN)
      DIMENSION ORO(IM,JM),ORO1(IM,JM),ELVMAX(IM,JM),ZMAX(IM,JM)
      DIMENSION OA4(IM,JM,4),IOA4(IM,JM,4)
      DIMENSION IST(IM,jm),IEN(IM,jm),JST(JM),JEN(JM)
      DIMENSION XNSUM(IM,JM),XNSUM1(IM,JM),XNSUM2(IM,JM)
      DIMENSION XNSUM3(IM,JM),XNSUM4(IM,JM)
      DIMENSION VAR(IM,JM),OL(IM,JM,4),numi(jm)
      LOGICAL FLAG
C
C---- GLOBAL XLAT AND XLON ( DEGREE )
C
! --- IM1 = IM - 1 removed (not used in this sub)
      JM1 = JM - 1
      DELXN = 360./IMN      ! MOUNTAIN DATA RESOLUTION
C
      DO J=1,JMN
         GLAT(J) = -90. + (J-1) * DELXN + DELXN * 0.5
      ENDDO
      print *,' IM=',IM,' JM=',JM,' IMN=',IMN,' JMN=',JMN
C
C---- FIND THE AVERAGE OF THE MODES IN A GRID BOX
C
      DO j=1,jm
      DO I=1,numi(j)
         DELX  = 360./numi(j)       ! GAUSSIAN GRID RESOLUTION
         FACLON  = DELX / DELXN
C ---  minus sign here in IST and IEN as in MAKEMT!
         IST(I,j) = FACLON * FLOAT(I-1) - FACLON * 0.5
         IST(I,j) = IST(I,j) + 1
         IEN(I,j) = FACLON * FLOAT(I) - FACLON * 0.5
!        IST(I,j) = FACLON * FLOAT(I-1) + 1.0001
!        IEN(I,j) = FACLON * FLOAT(I)   + 0.0001
         IF (IST(I,j) .LE. 0)      IST(I,j) = IST(I,j) + IMN
         IF (IEN(I,j) .LT. IST(I,j)) IEN(I,j) = IEN(I,j) + IMN
cx         PRINT*, ' I j IST IEN ',I,j,IST(I,j),IEN(I,j)
           if ( I .lt. 3  .and. J .lt. 3 )
     1PRINT*,' MAKEOA: I j IST IEN ',I,j,IST(I,j),IEN(I,j)
           if ( I .lt. 3  .and. J .ge. JM-1 )
     1PRINT*,' MAKEOA: I j IST IEN ',I,j,IST(I,j),IEN(I,j)
      ENDDO
      ENDDO
      print *,'MAKEOA: DELXN,DELX,FACLON',DELXN,DELX,FACLON
      print *, '  ***** ready to start JST JEN section '
      DO J=1,JM-1
         FLAG=.TRUE.
         DO J1=1,JMN
! --- XXLAT added as in MAKEMT and in next line as well
            XXLAT = (XLAT(J)+XLAT(J+1))/2.
            IF(FLAG.AND.GLAT(J1).GT.XXLAT) THEN
              JST(J) = J1
! ---         JEN(J+1) = J1 - 1
              FLAG = .FALSE.
           if ( J .eq. 1 )
     1PRINT*,' MAKEOA: XX j JST JEN ',j,JST(j),JEN(j)
            ENDIF
         ENDDO
           if ( J .lt. 3 )
     1PRINT*,' MAKEOA: j JST JEN ',j,JST(j),JEN(j)
           if ( J .ge. JM-2 )
     1PRINT*,' MAKEOA: j JST JEN ',j,JST(j),JEN(j)
C        FLAG=.TRUE.
C        DO J1=JST(J),JMN
C           IF(FLAG.AND.GLAT(J1).GT.XLAT(J)) THEN
C             JEN(J) = J1 - 1
C             FLAG = .FALSE.
C           ENDIF
C        ENDDO
      ENDDO
      JST(JM) = MAX(JST(JM-1) - (JEN(JM-1)-JST(JM-1)),1)
      JEN(1)  = MIN(JEN(2) + (JEN(2)-JST(2)),JMN)
      print *,' ***** JST(1) JEN(1) ',JST(1),JEN(1)
      print *,' ***** JST(JM) JEN(JM) ',JST(JM),JEN(JM)
C
      DO J=1,JM
        DO I=1,numi(j)
          XNSUM(I,J) = 0.0
          ELVMAX(I,J) = ORO(I,J)
          ZMAX(I,J)   = 0.0
        ENDDO
      ENDDO
!
! --- # of peaks > ZAVG value and ZMAX(IM,JM) -- ORO is already avg.
! ---  to JM or to JM1
      DO J=1,JM
        DO I=1,numi(j)
            DO II1 = 1, IEN(I,J) - IST(I,J) + 1
               I1 = IST(I,J) + II1 - 1
! --- next line as in makemt (I1 not II1) (*j*) 20070701
             IF(I1.LE.0.)  I1 = I1 + IMN
             IF (I1 .GT. IMN) I1 = I1 - IMN
             DO J1=JST(J),JEN(J)
                HEIGHT = FLOAT(ZAVG(I1,J1))
                IF(HEIGHT.LT.-990.) HEIGHT = 0.0
                IF ( HEIGHT .gt. ORO(I,J) ) then
                   if ( HEIGHT .gt. ZMAX(I,J) )ZMAX(I,J) = HEIGHT
                   XNSUM(I,J) = XNSUM(I,J) + 1
                  ENDIF
             ENDDO
            ENDDO
           if ( I .lt. 5  .and. J .ge. JM-5 ) then
      print *,' I,J,ORO(I,J),XNSUM(I,J),ZMAX(I,J):',
     1         I,J,ORO(I,J),XNSUM(I,J),ZMAX(I,J)
           endif
        ENDDO
      ENDDO
!
C....     make ELVMAX  ORO from MAKEMT sub
C
! ---  this will make work1 array take on oro's values on return
      DO J=1,JM
        DO I=1,numi(j)

          ORO1(I,J) = ORO(I,J)
          ELVMAX(I,J) = ZMAX(I,J) 
        ENDDO
      ENDDO
C........
C      The MAX elev peak (no averaging)
C........
!     DO J=1,JM
!       DO I=1,numi(j)
!           DO II1 = 1, IEN(I,J) - IST(I,J) + 1
!              I1 = IST(I,J) + II1 - 1
!              IF(I1.LE.0.)  I1 = I1 + IMN
!              IF(I1.GT.IMN) I1 = I1 - IMN
!              DO J1=JST(J),JEN(J)
!              if ( ELVMAX(I,J) .lt. ZMAX(I1,J1)) 
!    1              ELVMAX(I,J)   =  ZMAX(I1,J1)
!              ENDDO
!           ENDDO
!        ENDDO
!     ENDDO
C
C---- COUNT NUMBER OF MODE. HIGHER THAN THE HC, CRITICAL HEIGHT
C     IN A GRID BOX
      DO J=1,JM
        DO I=1,numi(j)
          XNSUM1(I,J) = 0.0
          XNSUM2(I,J) = 0.0
          XNSUM3(I,J) = 0.0
          XNSUM4(I,J) = 0.0
        ENDDO
      ENDDO
! ---                 loop 
      DO J=1,JM1
        DO I=1,numi(j)
           HC = 1116.2 - 0.878 * VAR(I,J)
!          print *,' I,J,HC,VAR:',I,J,HC,VAR(I,J)
            DO II1 = 1, IEN(I,J) - IST(I,J) + 1
               I1 = IST(I,J) + II1 - 1
!     IF (I1.LE.0.) print *,' I1 less than 0',I1,II1,IST(I,J),IEN(I,J) 
!               if ( J .lt. 3 .or. J .gt. JM-2 ) then 
!     IF(I1 .GT. IMN)print *,' I1 > IMN',J,I1,II1,IMN,IST(I,J),IEN(I,J) 
!               endif
             IF(I1.GT.IMN) I1 = I1 - IMN
             DO J1=JST(J),JEN(J)
               IF(FLOAT(ZAVG(I1,J1)) .GT. HC)
     1            XNSUM1(I,J) = XNSUM1(I,J) + 1
               XNSUM2(I,J) = XNSUM2(I,J) + 1
             ENDDO
           ENDDO
C
           INCI = NINT((IEN(I,j)-IST(I,j)) * 0.5)
           ISTTT = MIN(MAX(IST(I,j)-INCI,1),IMN)
           IEDDD = MIN(MAX(IEN(I,j)-INCI,1),IMN)
C
           INCJ = NINT((JEN(J)-JST(J)) * 0.5)
           JSTTT = MIN(MAX(JST(J)-INCJ,1),JMN)
           JEDDD = MIN(MAX(JEN(J)-INCJ,1),JMN)
!               if ( J .lt. 3 .or. J .gt. JM-3 )  then
!                 if(I .lt. 3 .or. I .gt. IM-3) then
!        print *,' INCI,ISTTT,IEDDD,INCJ,JSTTT,JEDDD:',
!    1  I,J,INCI,ISTTT,IEDDD,INCJ,JSTTT,JEDDD  
!                 endif
!               endif
C
           DO I1=ISTTT,IEDDD
             DO J1=JSTTT,JEDDD
               IF(FLOAT(ZAVG(I1,J1)) .GT. HC)
     1            XNSUM3(I,J) = XNSUM3(I,J) + 1
               XNSUM4(I,J) = XNSUM4(I,J) + 1
             ENDDO
           ENDDO
cx         print*,' i j hc var ',i,j,hc,var(i,j)
cx         print*,'xnsum12 ',xnsum1(i,j),xnsum2(i,j)
cx         print*,'xnsum34 ',xnsum3(i,j),xnsum4(i,j)
        ENDDO
      ENDDO
C
C---- CALCULATE THE 3D OROGRAPHIC ASYMMETRY FOR 4 WIND DIRECTIONS
C---- AND THE 3D OROGRAPHIC SUBGRID OROGRAPHY FRACTION
C     (KWD = 1  2  3  4)
C     ( WD = W  S SW NW)
C
C
      DO KWD = 1, 4
        DO J=1,JM
          DO I=1,numi(j)
            OA4(I,J,KWD) = 0.0
          ENDDO
        ENDDO
      ENDDO
C
      DO J=1,JM-2
        DO I=1,numi(j)
        II = I + 1
        IF (II .GT. numi(j)) II = II - numi(j)
          XNPU = XNSUM(I,J)    + XNSUM(I,J+1)
          XNPD = XNSUM(II,J)   + XNSUM(II,J+1)
          IF (XNPD .NE. XNPU) OA4(II,J+1,1) = 1. - XNPD / MAX(XNPU , 1.)
          OL(II,J+1,1) = (XNSUM3(I,J+1)+XNSUM3(II,J+1))/
     1                   (XNSUM4(I,J+1)+XNSUM4(II,J+1))
!          if ( I .lt. 20  .and. J .ge. JM-19 ) then
!        PRINT*,' MAKEOA: I J IST IEN ',I,j,IST(I,J),IEN(I,J)
!        PRINT*,' HC VAR ',HC,VAR(i,j)
!        PRINT*,' MAKEOA: XNSUM(I,J)=',XNSUM(I,J),XNPU, XNPD
!        PRINT*,' MAKEOA: XNSUM3(I,J+1),XNSUM3(II,J+1)',
!    1                    XNSUM3(I,J+1),XNSUM3(II,J+1)
!        PRINT*,' MAKEOA: II, OA4(II,J+1,1), OL(II,J+1,1):',
!    1                    II, OA4(II,J+1,1), OL(II,J+1,1)
!          endif
        ENDDO
      ENDDO
      DO J=1,JM-2
        DO I=1,numi(j)
        II = I + 1
        IF (II .GT. numi(j)) II = II - numi(j)
          XNPU = XNSUM(I,J+1)   + XNSUM(II,J+1)
          XNPD = XNSUM(I,J)     + XNSUM(II,J)
          IF (XNPD .NE. XNPU) OA4(II,J+1,2) = 1. - XNPD / MAX(XNPU , 1.)
          OL(II,J+1,2) = (XNSUM3(II,J)+XNSUM3(II,J+1))/
     1                   (XNSUM4(II,J)+XNSUM4(II,J+1))
        ENDDO
      ENDDO
      DO J=1,JM-2
        DO I=1,numi(j)
        II = I + 1
        IF (II .GT. numi(j)) II = II - numi(j)
          XNPU = XNSUM(I,J+1)  + ( XNSUM(I,J) + XNSUM(II,J+1) )*0.5
          XNPD = XNSUM(II,J)   + ( XNSUM(I,J) + XNSUM(II,J+1) )*0.5
          IF (XNPD .NE. XNPU) OA4(II,J+1,3) = 1. - XNPD / MAX(XNPU , 1.)
          OL(II,J+1,3) = (XNSUM1(II,J)+XNSUM1(I,J+1))/
     1                   (XNSUM2(II,J)+XNSUM2(I,J+1))
        ENDDO
      ENDDO
      DO J=1,JM-2
        DO I=1,numi(j)
        II = I + 1
        IF (II .GT. numi(j)) II = II - numi(j)
          XNPU = XNSUM(I,J)    + ( XNSUM(II,J) + XNSUM(I,J+1) )*0.5
          XNPD = XNSUM(II,J+1) + ( XNSUM(II,J) + XNSUM(I,J+1) )*0.5
          IF (XNPD .NE. XNPU) OA4(II,J+1,4) = 1. - XNPD / MAX(XNPU , 1.)
          OL(II,J+1,4) = (XNSUM1(I,J)+XNSUM1(II,J+1))/
     1                   (XNSUM2(I,J)+XNSUM2(II,J+1))
        ENDDO
      ENDDO
C
      DO KWD = 1, 4
        DO I=1,numi(j)
          OL(I,1,KWD)  = OL(I,2,KWD)
          OL(I,JM,KWD) = OL(I,JM-1,KWD)
        ENDDO
      ENDDO
C
      DO KWD=1,4
        DO J=1,JM
          DO I=1,numi(j)
            T = OA4(I,J,KWD)
            OA4(I,J,KWD) = SIGN( MIN( ABS(T), 1. ), T )
          ENDDO
        ENDDO
      ENDDO
C
      NS0 = 0
      NS1 = 0
      NS2 = 0
      NS3 = 0
      NS4 = 0
      NS5 = 0
      NS6 = 0
      DO KWD=1,4
      DO J=1,JM
      DO I=1,numi(j)
         T = ABS( OA4(I,J,KWD) )
         IF(T .EQ. 0.) THEN
            IOA4(I,J,KWD) = 0
            NS0 = NS0 + 1
         ELSE IF(T .GT. 0. .AND. T .LE. 1.) THEN
            IOA4(I,J,KWD) = 1
            NS1 = NS1 + 1
         ELSE IF(T .GT. 1. .AND. T .LE. 10.) THEN
            IOA4(I,J,KWD) = 2
            NS2 = NS2 + 1
         ELSE IF(T .GT. 10. .AND. T .LE. 100.) THEN
            IOA4(I,J,KWD) = 3
            NS3 = NS3 + 1
         ELSE IF(T .GT. 100. .AND. T .LE. 1000.) THEN
            IOA4(I,J,KWD) = 4
            NS4 = NS4 + 1
         ELSE IF(T .GT. 1000. .AND. T .LE. 10000.) THEN
            IOA4(I,J,KWD) = 5
            NS5 = NS5 + 1
         ELSE IF(T .GT. 10000.) THEN
            IOA4(I,J,KWD) = 6
            NS6 = NS6 + 1
         ENDIF
      ENDDO
      ENDDO
      ENDDO
C
      WRITE(6,*) "! MAKEOA EXIT"
C
      RETURN
      END SUBROUTINE MAKEOA

!> Convert the 'x' direction distance of a cubed-sphere grid
!! point to the corresponding distance in longitude.
!!
!! @param[in] dx Distance along the 'x' direction of a 
!! cubed-sphere grid point.
!! @param[in] lat Latitude of the cubed-sphere point.
!! @param[in] degrad  Conversion from radians to degrees.
!! @return get_lon_angle Corresponding distance in longitude.
!! @author GFDL programmer
      function get_lon_angle(dx,lat, DEGRAD)
      implicit none
      real dx, lat, DEGRAD
      
      real get_lon_angle
         real, parameter :: RADIUS = 6371000

         get_lon_angle = 2*asin( sin(dx/RADIUS*0.5)/cos(lat) )*DEGRAD
         
      end function get_lon_angle

!> Convert the 'y' direction distance of a cubed-sphere grid
!! point to the corresponding distance in latitude.
!!
!! @param[in] dy Distance along the 'y' direction of a cubed-sphere
!! point.
!! @param[in] degrad Conversion from radians to degrees.
!! @return get_lat_angle Corresponding distance in latitude.
!! @author GFDL programmer
      function get_lat_angle(dy, DEGRAD)
      implicit none
      real dy, DEGRAD
      
      real get_lat_angle
         real, parameter :: RADIUS = 6371000

         get_lat_angle = dy/RADIUS*DEGRAD
         
      end function get_lat_angle
      
!> Create orographic asymmetry and orographic length scale on
!! the model grid.  This routine is used for the cubed-sphere
!! grid.
!!
!! @param[in] zavg High-resolution orography data.
!! @param[in] zslm High-resolution land-mask data.
!! @param[in] var Standard deviation of orography on the model grid.
!! @param[out] glat Latitude of each row of input terrain dataset.
!! @param[out] oa4 Orographic asymmetry on the model grid. Four
!! directional components - W/S/SW/NW
!! @param[out] ol Orographic length scale on the model grid. Four
!! directional components - W/S/SW/NW
!! @param[out] ioa4 Count of oa4 values between certain thresholds.
!! @param[out] elvmax Maximum elevation within a model grid box.
!! @param[in] oro Orography on the model grid.
!! @param[out] oro1 Save array for model grid orography.
!! @param[out] xnsum Not used.
!! @param[out] xnsum1 Not used.
!! @param[out] xnsum2 Not used.
!! @param[out] xnsum3 Not used.
!! @param[out] xnsum4 Not used.
!! @param[in] im "i" dimension of the model grid tile.
!! @param[in] jm "j" dimension of the model grid tile.
!! @param[in] imn "i" dimension of the high-resolution orography and
!! mask data.
!! @param[in] jmn "j" dimension of the high-resolution orography and
!! mask data.
!! @param[in] lon_c Corner point longitudes of the model grid points.
!! @param[in] lat_c Corner point latitudes of the model grid points.
!! @param[in] lon_t Center point longitudes of the model grid points.
!! @param[in] lat_t Center point latitudes of the model grid points.
!! @param[in] dx Length of model grid points in the 'x' direction.
!! @param[in] dy Length of model grid points in the 'y' direction.
!! @param[in] is_south_pole Is the model point at the south pole?
!! @param[in] is_north_pole is the model point at the north pole?
!! @author GFDL Programmer
      SUBROUTINE MAKEOA2(ZAVG,zslm,VAR,GLAT,OA4,OL,IOA4,ELVMAX,
     1           ORO,oro1,XNSUM,XNSUM1,XNSUM2,XNSUM3,XNSUM4,
     2           IM,JM,IMN,JMN,lon_c,lat_c,lon_t,lat_t,dx,dy,
     3           is_south_pole,is_north_pole )
      implicit none
      real, parameter :: MISSING_VALUE = -9999.
      real, parameter :: D2R = 3.14159265358979/180.
      real, PARAMETER :: R2D=180./3.14159265358979
      integer IM,JM,IMN,JMN
      real    GLAT(JMN)
      INTEGER ZAVG(IMN,JMN),ZSLM(IMN,JMN)
      real    ORO(IM,JM),ORO1(IM,JM),ELVMAX(IM,JM),ZMAX(IM,JM)
      real    OA4(IM,JM,4)
      integer IOA4(IM,JM,4)
      real    lon_c(IM+1,JM+1), lat_c(IM+1,JM+1)
      real    lon_t(IM,JM), lat_t(IM,JM)
      real    dx(IM,JM), dy(IM,JM)
      logical is_south_pole(IM,JM), is_north_pole(IM,JM)
      real    XNSUM(IM,JM),XNSUM1(IM,JM),XNSUM2(IM,JM)
      real    XNSUM3(IM,JM),XNSUM4(IM,JM)
      real    VAR(IM,JM),OL(IM,JM,4)
      LOGICAL FLAG
      integer i,j,ilist(IMN),numx,i1,j1,ii1
      integer KWD,II,npts
      real    LONO(4),LATO(4),LONI,LATI
      real    DELXN,HC,HEIGHT,XNPU,XNPD,T
      integer NS0,NS1,NS2,NS3,NS4,NS5,NS6
      logical inside_a_polygon
      real    lon,lat,dlon,dlat,dlat_old
      real    lon1,lat1,lon2,lat2
      real    xnsum11,xnsum12,xnsum21,xnsum22,xnsumx
      real    HC_11, HC_12, HC_21, HC_22
      real    xnsum1_11,xnsum1_12,xnsum1_21,xnsum1_22
      real    xnsum2_11,xnsum2_12,xnsum2_21,xnsum2_22
      real    get_lon_angle, get_lat_angle, get_xnsum
      integer ist, ien, jst, jen
      real    xland,xwatr,xl1,xs1,oroavg,slm
C   
C---- GLOBAL XLAT AND XLON ( DEGREE )
C
      DELXN = 360./IMN      ! MOUNTAIN DATA RESOLUTION
C
      DO J=1,JMN
         GLAT(J) = -90. + (J-1) * DELXN + DELXN * 0.5
      ENDDO
      print *,' IM=',IM,' JM=',JM,' IMN=',IMN,' JMN=',JMN
C
C---- FIND THE AVERAGE OF THE MODES IN A GRID BOX
C
C
      DO J=1,JM
        DO I=1,IM
          XNSUM(I,J) = 0.0
          ELVMAX(I,J) = ORO(I,J)
          ZMAX(I,J)   = 0.0
C---- COUNT NUMBER OF MODE. HIGHER THAN THE HC, CRITICAL HEIGHT
C     IN A GRID BOX
          XNSUM1(I,J) = 0.0
          XNSUM2(I,J) = 0.0
          XNSUM3(I,J) = 0.0
          XNSUM4(I,J) = 0.0
          ORO1(I,J) = ORO(I,J)
          ELVMAX(I,J) = ZMAX(I,J) 
        ENDDO
      ENDDO

! --- # of peaks > ZAVG value and ZMAX(IM,JM) -- ORO is already avg.
! ---  to JM or to JM1
!$omp parallel do
!$omp* private (j,i,hc,lono,lato,jst,jen,ilist,numx,j1,ii1,i1,loni,
!$omp*          lati,height)
      DO J=1,JM
!        print*, "J=", J 
        DO I=1,IM
          HC = 1116.2 - 0.878 * VAR(I,J) 
          LONO(1) = lon_c(i,j) 
          LONO(2) = lon_c(i+1,j) 
          LONO(3) = lon_c(i+1,j+1) 
          LONO(4) = lon_c(i,j+1) 
          LATO(1) = lat_c(i,j) 
          LATO(2) = lat_c(i+1,j) 
          LATO(3) = lat_c(i+1,j+1) 
          LATO(4) = lat_c(i,j+1) 
          call get_index(IMN,JMN,4,LONO,LATO,DELXN,jst,jen,ilist,numx)
          do j1 = jst, jen; do ii1 = 1, numx          
            i1 = ilist(ii1)
            LONI = i1*DELXN
            LATI = -90 + j1*DELXN
            if(inside_a_polygon(LONI*D2R,LATI*D2R,4,
     &          LONO*D2R,LATO*D2R))then

              HEIGHT = FLOAT(ZAVG(I1,J1))
              IF(HEIGHT.LT.-990.) HEIGHT = 0.0
              IF ( HEIGHT .gt. ORO(I,J) ) then
                 if ( HEIGHT .gt. ZMAX(I,J) )ZMAX(I,J) = HEIGHT
              ENDIF   
            endif
          ENDDO ; ENDDO
        ENDDO
      ENDDO
!$omp end parallel do      
C
! ---  this will make work1 array take on oro's values on return
! ---  this will make work1 array take on oro's values on return
      DO J=1,JM
        DO I=1,IM

          ORO1(I,J) = ORO(I,J)
          ELVMAX(I,J) = ZMAX(I,J) 
        ENDDO
      ENDDO
      
      DO KWD = 1, 4
        DO J=1,JM
          DO I=1,IM
            OA4(I,J,KWD) = 0.0
            OL(I,J,KWD) = 0.0
          ENDDO
        ENDDO
      ENDDO
                                !
! --- # of peaks > ZAVG value and ZMAX(IM,JM) -- ORO is already avg.
C
C---- CALCULATE THE 3D OROGRAPHIC ASYMMETRY FOR 4 WIND DIRECTIONS
C---- AND THE 3D OROGRAPHIC SUBGRID OROGRAPHY FRACTION
C     (KWD = 1  2  3  4)
C     ( WD = W  S SW NW)
C
C
!$omp parallel do
!$omp* private (j,i,lon,lat,kwd,dlon,dlat,lon1,lon2,lat1,lat2,
!$omp*          xnsum11,xnsum12,xnsum21,xnsum22,xnpu,xnpd,
!$omp*          xnsum1_11,xnsum2_11,hc_11, xnsum1_12,xnsum2_12,
!$omp*          hc_12,xnsum1_21,xnsum2_21,hc_21, xnsum1_22,
!$omp*          xnsum2_22,hc_22)
      DO J=1,JM
!       print*, "j = ", j
        DO I=1,IM
          lon = lon_t(i,j)
          lat = lat_t(i,j)
          !--- for around north pole, oa and ol are all 0
          
          if(is_north_pole(i,j)) then
             print*, "set oa1 = 0 and ol=0 at i,j=", i,j
             do kwd = 1, 4
                  oa4(i,j,kwd) = 0.
                  ol(i,j,kwd) = 0.
             enddo
          else if(is_south_pole(i,j)) then
             print*, "set oa1 = 0 and ol=1 at i,j=", i,j
             do kwd = 1, 4
                oa4(i,j,kwd) = 0.
                ol(i,j,kwd) = 1.
             enddo    
          else
             
          !--- for each point, find a lat-lon grid box with same dx and dy as the cubic grid box
          dlon = get_lon_angle(dx(i,j), lat*D2R, R2D  )
          dlat = get_lat_angle(dy(i,j), R2D)
          !--- adjust dlat if the points are close to pole.
          if( lat-dlat*0.5<-90.) then
             print*, "at i,j =", i,j, lat, dlat, lat-dlat*0.5
             print*, "ERROR: lat-dlat*0.5<-90."
             call ERREXIT(4)
          endif
          if( lat+dlat*2 > 90.) then
             dlat_old = dlat
             dlat = (90-lat)*0.5
             print*, "at i,j=",i,j," adjust dlat from ",
     &              dlat_old, " to ", dlat
          endif   
          !--- lower left 
          lon1 = lon-dlon*1.5
          lon2 = lon-dlon*0.5
          lat1 = lat-dlat*0.5
          lat2 = lat+dlat*0.5

          if(lat1<-90 .or. lat2>90) then
             print*, "at upper left i=,j=", i, j, lat, dlat,lat1,lat2
          endif
          xnsum11 = get_xnsum(lon1,lat1,lon2,lat2,IMN,JMN,GLAt,
     &     zavg,zslm,delxn)          

          !--- upper left 
          lon1 = lon-dlon*1.5
          lon2 = lon-dlon*0.5
          lat1 = lat+dlat*0.5
          lat2 = lat+dlat*1.5
          if(lat1<-90 .or. lat2>90) then
             print*, "at lower left i=,j=", i, j, lat, dlat,lat1,lat2
          endif
          xnsum12 = get_xnsum(lon1,lat1,lon2,lat2,IMN,JMN,GLAt,
     &     zavg,zslm,delxn)          

          !--- lower right
          lon1 = lon-dlon*0.5
          lon2 = lon+dlon*0.5
          lat1 = lat-dlat*0.5
          lat2 = lat+dlat*0.5
          if(lat1<-90 .or. lat2>90) then
             print*, "at upper right i=,j=", i, j, lat, dlat,lat1,lat2
          endif
          xnsum21 = get_xnsum(lon1,lat1,lon2,lat2,IMN,JMN,GLAt,
     &     zavg,zslm,delxn)          

          !--- upper right 
          lon1 = lon-dlon*0.5
          lon2 = lon+dlon*0.5
          lat1 = lat+dlat*0.5
          lat2 = lat+dlat*1.5
          if(lat1<-90 .or. lat2>90) then
             print*, "at lower right i=,j=", i, j, lat, dlat,lat1,lat2
          endif
          
          xnsum22 = get_xnsum(lon1,lat1,lon2,lat2,IMN,JMN,GLAt,
     &     zavg,zslm,delxn)          
          
           XNPU = xnsum11 + xnsum12
           XNPD = xnsum21 + xnsum22
           IF (XNPD .NE. XNPU) OA4(I,J,1) = 1. - XNPD / MAX(XNPU , 1.)

           XNPU = xnsum11 + xnsum21
           XNPD = xnsum12 + xnsum22
           IF (XNPD .NE. XNPU) OA4(I,J,2) = 1. - XNPD / MAX(XNPU , 1.)

           XNPU = xnsum11 + (xnsum12+xnsum21)*0.5
           XNPD = xnsum22 + (xnsum12+xnsum21)*0.5
           IF (XNPD .NE. XNPU) OA4(I,J,3) = 1. - XNPD / MAX(XNPU , 1.)

           XNPU = xnsum12 + (xnsum11+xnsum22)*0.5
           XNPD = xnsum21 + (xnsum11+xnsum22)*0.5
           IF (XNPD .NE. XNPU) OA4(I,J,4) = 1. - XNPD / MAX(XNPU , 1.)

           
          !--- calculate OL3 and OL4
          !--- lower left 
          lon1 = lon-dlon*1.5
          lon2 = lon-dlon*0.5
          lat1 = lat-dlat*0.5
          lat2 = lat+dlat*0.5
          if(lat1<-90 .or. lat2>90) then
             print*, "at upper left i=,j=", i, j, lat, dlat,lat1,lat2
          endif          
          call get_xnsum2(lon1,lat1,lon2,lat2,IMN,JMN,GLAt,
     &     zavg,zslm,delxn, xnsum1_11, xnsum2_11, HC_11)          

          !--- upper left 
          lon1 = lon-dlon*1.5
          lon2 = lon-dlon*0.5
          lat1 = lat+dlat*0.5
          lat2 = lat+dlat*1.5
          if(lat1<-90 .or. lat2>90) then
             print*, "at lower left i=,j=", i, j, lat, dlat,lat1,lat2
          endif
          call get_xnsum2(lon1,lat1,lon2,lat2,IMN,JMN,GLAt,
     &     zavg,zslm,delxn, xnsum1_12, xnsum2_12, HC_12)          

          !--- lower right
          lon1 = lon-dlon*0.5
          lon2 = lon+dlon*0.5
          lat1 = lat-dlat*0.5
          lat2 = lat+dlat*0.5
          if(lat1<-90 .or. lat2>90) then
             print*, "at upper right i=,j=", i, j, lat, dlat,lat1,lat2
          endif
          call get_xnsum2(lon1,lat1,lon2,lat2,IMN,JMN,GLAt,
     &     zavg,zslm,delxn, xnsum1_21, xnsum2_21, HC_21)          

          !--- upper right 
          lon1 = lon-dlon*0.5
          lon2 = lon+dlon*0.5
          lat1 = lat+dlat*0.5
          lat2 = lat+dlat*1.5
          if(lat1<-90 .or. lat2>90) then
             print*, "at lower right i=,j=", i, j, lat, dlat,lat1,lat2
          endif          
          call get_xnsum2(lon1,lat1,lon2,lat2,IMN,JMN,GLAt,
     &     zavg,zslm,delxn, xnsum1_22, xnsum2_22, HC_22)           
                  
          OL(i,j,3) = (XNSUM1_22+XNSUM1_11)/(XNSUM2_22+XNSUM2_11)
          OL(i,j,4) = (XNSUM1_12+XNSUM1_21)/(XNSUM2_12+XNSUM2_21)

          !--- calculate OL1 and OL2
          !--- lower left 
          lon1 = lon-dlon*2.0
          lon2 = lon-dlon
          lat1 = lat
          lat2 = lat+dlat
          if(lat1<-90 .or. lat2>90) then
             print*, "at upper left i=,j=", i, j, lat, dlat,lat1,lat2
          endif
          call get_xnsum3(lon1,lat1,lon2,lat2,IMN,JMN,GLAt,
     &     zavg,zslm,delxn, xnsum1_11, xnsum2_11, HC_11)          

          !--- upper left 
          lon1 = lon-dlon*2.0
          lon2 = lon-dlon
          lat1 = lat+dlat
          lat2 = lat+dlat*2.0
          if(lat1<-90 .or. lat2>90) then
             print*, "at lower left i=,j=", i, j, lat, dlat,lat1,lat2
          endif
          
          call get_xnsum3(lon1,lat1,lon2,lat2,IMN,JMN,GLAt,
     &     zavg,zslm,delxn, xnsum1_12, xnsum2_12, HC_12)          

          !--- lower right
          lon1 = lon-dlon
          lon2 = lon
          lat1 = lat
          lat2 = lat+dlat
          if(lat1<-90 .or. lat2>90) then
             print*, "at upper right i=,j=", i, j, lat, dlat,lat1,lat2
          endif          
          call get_xnsum3(lon1,lat1,lon2,lat2,IMN,JMN,GLAt,
     &     zavg,zslm,delxn, xnsum1_21, xnsum2_21, HC_21)          

          !--- upper right 
          lon1 = lon-dlon
          lon2 = lon
          lat1 = lat+dlat
          lat2 = lat+dlat*2.0
          if(lat1<-90 .or. lat2>90) then
             print*, "at lower right i=,j=", i, j, lat, dlat,lat1,lat2
          endif
          
          call get_xnsum3(lon1,lat1,lon2,lat2,IMN,JMN,GLAt,
     &     zavg,zslm,delxn, xnsum1_22, xnsum2_22, HC_22)           
                  
          OL(i,j,1) = (XNSUM1_11+XNSUM1_21)/(XNSUM2_11+XNSUM2_21)
          OL(i,j,2) = (XNSUM1_21+XNSUM1_22)/(XNSUM2_21+XNSUM2_22)         
          ENDIF          
        ENDDO
      ENDDO
!$omp end parallel do
      DO KWD=1,4
        DO J=1,JM
          DO I=1,IM
            T = OA4(I,J,KWD)
            OA4(I,J,KWD) = SIGN( MIN( ABS(T), 1. ), T )
          ENDDO
        ENDDO
      ENDDO
C
      NS0 = 0
      NS1 = 0
      NS2 = 0
      NS3 = 0
      NS4 = 0
      NS5 = 0
      NS6 = 0
      DO KWD=1,4
      DO J=1,JM
      DO I=1,IM
         T = ABS( OA4(I,J,KWD) )
         IF(T .EQ. 0.) THEN
            IOA4(I,J,KWD) = 0
            NS0 = NS0 + 1
         ELSE IF(T .GT. 0. .AND. T .LE. 1.) THEN
            IOA4(I,J,KWD) = 1
            NS1 = NS1 + 1
         ELSE IF(T .GT. 1. .AND. T .LE. 10.) THEN
            IOA4(I,J,KWD) = 2
            NS2 = NS2 + 1
         ELSE IF(T .GT. 10. .AND. T .LE. 100.) THEN
            IOA4(I,J,KWD) = 3
            NS3 = NS3 + 1
         ELSE IF(T .GT. 100. .AND. T .LE. 1000.) THEN
            IOA4(I,J,KWD) = 4
            NS4 = NS4 + 1
         ELSE IF(T .GT. 1000. .AND. T .LE. 10000.) THEN
            IOA4(I,J,KWD) = 5
            NS5 = NS5 + 1
         ELSE IF(T .GT. 10000.) THEN
            IOA4(I,J,KWD) = 6
            NS6 = NS6 + 1
         ENDIF
      ENDDO
      ENDDO
      ENDDO
C
      WRITE(6,*) "! MAKEOA2 EXIT"
C
      RETURN
<<<<<<< HEAD
      END

=======
      END SUBROUTINE MAKEOA2
 
!> Compute a great circle distance between two points.
!!
!! @param[in] theta1 Longitude of point 1.
!! @param[in] phi1 Latitude of point 1.
!! @param[in] theta2 Longitude of point 2.
!! @param[in] phi2 Latitude of point2.
!! @return spherical_distance Great circle distance.
!! @author GFDL programmer
>>>>>>> 15ccb672
      function spherical_distance(theta1,phi1,theta2,phi2)

      real, intent(in) :: theta1, phi1, theta2, phi2
      real :: spherical_distance, dot

      if(theta1 == theta2 .and. phi1 == phi2) then
        spherical_distance = 0.0
        return
      endif
  
      dot = cos(phi1)*cos(phi2)*cos(theta1-theta2) + sin(phi1)*sin(phi2)
      if(dot > 1. ) dot = 1.
      if(dot < -1.) dot = -1.
      spherical_distance = acos(dot)

      return

      end function spherical_distance
      
!> For unmapped land points, find the nearest land point
!! on the input data and pass back its i/j index.
!!
!! @param[in] im_in 'i' dimension of input data.
!! @param[in] jm_in 'j' dimension of input data.
!! @param[in] geolon_in Longitude of input data.
!! @param[in] geolat_in Latitude of input data.
!! @param[in] bitmap_in Bitmap (mask) of input data.
!! @param[in] num_out Number of unmapped points.
!! @param[in] lon_out Longitude of unmapped points.
!! @param[in] lat_out Latitude of unmapped points.
!! @param[out] iindx 'i' indices of nearest land points
!! on the input data.
!! @param[out] jindx 'j' indices of nearest land points
!! on the input data.
!! @author GFDL progammer
      subroutine get_mismatch_index(im_in, jm_in, geolon_in,geolat_in,
     &           bitmap_in,num_out, lon_out,lat_out, iindx, jindx )
      integer, intent(in) :: im_in, jm_in, num_out
      real,    intent(in) :: geolon_in(im_in,jm_in)
      real,    intent(in) :: geolat_in(im_in,jm_in)
      logical*1, intent(in) :: bitmap_in(im_in,jm_in)   
      real,    intent(in) :: lon_out(num_out), lat_out(num_out)
      integer, intent(out):: iindx(num_out), jindx(num_out)
      real, parameter :: MAX_DIST = 1.e+20
      integer, parameter :: NUMNBR = 20
      integer :: i_c,j_c,jstart,jend
      real    :: lon,lat
      
      print*, "im_in,jm_in = ", im_in, jm_in
      print*, "num_out = ", num_out
      print*, "max and min of lon_in is", minval(geolon_in),
     &                                    maxval(geolon_in)
      print*, "max and min of lat_in is", minval(geolat_in),
     &                                    maxval(geolat_in)   
      print*, "max and min of lon_out is", minval(lon_out),
     &                                     maxval(lon_out)
      print*, "max and min of lat_out is", minval(lat_out),
     &                                     maxval(lat_out)   
      print*, "count(bitmap_in)= ", count(bitmap_in), MAX_DIST
      
      do n = 1, num_out
        !      print*, "n = ", n
        lon = lon_out(n)
        lat = lat_out(n)
        !--- find the j-index for the nearest point
        i_c = 0; j_c = 0
        do j = 1, jm_in-1
          if(lat .LE. geolat_in(1,j) .and.
     &       lat .GE. geolat_in(1,j+1)) then
            j_c = j
          endif
        enddo
        if(lat > geolat_in(1,1)) j_c = 1
        if(lat < geolat_in(1,jm_in)) j_c = jm_in
        !      print*, "lat =", lat, geolat_in(1,jm_in), geolat_in(1,jm_in-1)
        ! The input is Gaussian grid.
        jstart = max(j_c-NUMNBR,1)
        jend = min(j_c+NUMNBR,jm_in)
        dist = MAX_DIST
        iindx(n) = 0
        jindx(n) = 0
        !      print*, "jstart, jend =", jstart, jend
        do j = jstart, jend; do i = 1,im_in   
          if(bitmap_in(i,j) ) then
            !            print*, "bitmap_in is true"
            d = spherical_distance(lon_out(n),lat_out(n),
     &                             geolon_in(i,j), geolat_in(i,j))
            if( dist > d ) then
              iindx(n) = i; jindx(n) = j
              dist = d
            endif
          endif
        enddo; enddo
        if(iindx(n) ==0) then
          print*, "lon,lat=", lon,lat
          print*, "jstart, jend=", jstart, jend, dist
          print*, "ERROR in get mismatch_index: not find nearest points"
          call ERREXIT(4)
        endif
      enddo   

      end subroutine get_mismatch_index
      
!> Replace unmapped model land points with the nearest land point on the
!! input grid.
!!
!! @param[in] im_in 'i' dimension of input grid.
!! @param[in] jm_in 'j' dimension of input grid.
!! @param[in] data_in Input grid data.
!! @param[in] num_out Number of unmapped model points.
!! @param[out] data_out Data on the model tile.
!! @param[in] iindx 'i' indices of the nearest land points on
!! the input grid.
!! @param[in] jindx 'j' indices of the nearest land points on
!! the input grid.
!! @author GFDL programmer
      subroutine interpolate_mismatch(im_in, jm_in, data_in,
     &                                num_out, data_out, iindx, jindx)
      integer, intent(in) :: im_in, jm_in, num_out
      real,    intent(in) :: data_in(im_in,jm_in)
      real,    intent(out):: data_out(num_out)
      integer, intent(in) :: iindx(num_out), jindx(num_out)
      
      do n = 1, num_out
        data_out(n) = data_in(iindx(n),jindx(n))
      enddo   

      end subroutine interpolate_mismatch
      
!> Create orographic asymmetry and orographic length scale on
!! the model grid. This routine is used for the cubed-sphere
!! grid. The asymmetry and length scales are interpolated
!! from an existing gfs orography file. The maximum elevation
!! is computed from the high-resolution orography data.
!!
!! @param[in] zavg High-resolution orography data.
!! @param[in] zslm High-resolution land-mask data.  Not used.
!! @param[in] var Standard deviation of orography on the model grid.
!! @param[out] glat Latitude of each row of input terrain dataset.
!! @param[out] oa4 Orographic asymmetry on the model grid. Four
!! directional components - W/S/SW/NW
!! @param[out] ol Orographic length scale on the model grid. Four
!! directional components - W/S/SW/NW
!! @param[out] ioa4 Count of oa4 values between certain thresholds.
!! @param[out] elvmax Maximum elevation within a model grid box.
!! @param[in] slm Land-mask on model grid.
!! @param[in] oro Orography on the model grid.
!! @param[out] oro1 Save array for model grid orography.
!! @param[in] xnsum Not used.
!! @param[in] xnsum1 Not used.
!! @param[in] xnsum2 Not used.
!! @param[in] xnsum3 Not used.
!! @param[in] xnsum4 Not used.
!! @param[in] im "i" dimension of the model grid tile.
!! @param[in] jm "j" dimension of the model grid tile.
!! @param[in] imn "i" dimension of the high-resolution orography and
!! mask data.
!! @param[in] jmn "j" dimension of the high-resolution orography and
!! mask data.
!! @param[in] lon_c Corner point longitudes of the model grid points.
!! @param[in] lat_c Corner point latitudes of the model grid points.
!! @param[in] lon_t Center point longitudes of the model grid points.
!! @param[in] lat_t Center point latitudes of the model grid points.
!! @param[in] is_south_pole Not used.
!! @param[in] is_north_pole Not used.
!! @param[in] imi 'i' dimension of input gfs orography data.
!! @param[in] jmi 'j' dimension of input gfs orography data.
!! @param[in] oa_in Asymmetry on the input gfs orography data.
!! @param[in] ol_in Length scales on the input gfs orography data.
!! @param[in] slm_in Land-sea mask on the input gfs orography data.
!! @param[in] lon_in Longitude on the input gfs orography data.
!! @param[in] lat_in Latitude on the input gfs orography data.
!! @author Jordan Alpert NOAA/EMC
      SUBROUTINE MAKEOA3(ZAVG,zslm,VAR,GLAT,OA4,OL,IOA4,ELVMAX,
     1           ORO,SLM,oro1,XNSUM,XNSUM1,XNSUM2,XNSUM3,XNSUM4,
     2           IM,JM,IMN,JMN,lon_c,lat_c,lon_t,lat_t,
     3           is_south_pole,is_north_pole,IMI,JMI,OA_IN,OL_IN,
     4           slm_in,lon_in,lat_in)
      use ipolates_mod
      implicit none
      real, parameter :: MISSING_VALUE = -9999.
      real, parameter :: D2R = 3.14159265358979/180.
      real, PARAMETER :: R2D=180./3.14159265358979
      integer IM,JM,IMN,JMN,IMI,JMI
      real    GLAT(JMN)
      INTEGER ZAVG(IMN,JMN),ZSLM(IMN,JMN)
      real    SLM(IM,JM)
      real    ORO(IM,JM),ORO1(IM,JM),ELVMAX(IM,JM),ZMAX(IM,JM)
      real    OA4(IM,JM,4)
      integer IOA4(IM,JM,4)
      real    OA_IN(IMI,JMI,4), OL_IN(IMI,JMI,4)
      real    slm_in(IMI,JMI)
      real    lon_in(IMI,JMI), lat_in(IMI,JMI)
      real    lon_c(IM+1,JM+1), lat_c(IM+1,JM+1)
      real    lon_t(IM,JM), lat_t(IM,JM)
      logical is_south_pole(IM,JM), is_north_pole(IM,JM)
      real    XNSUM(IM,JM),XNSUM1(IM,JM),XNSUM2(IM,JM)
      real    XNSUM3(IM,JM),XNSUM4(IM,JM)
      real    VAR(IM,JM),OL(IM,JM,4)
      LOGICAL FLAG
      integer i,j,ilist(IMN),numx,i1,j1,ii1
      integer KWD,II,npts
      real    LONO(4),LATO(4),LONI,LATI
      real    DELXN,HC,HEIGHT,XNPU,XNPD,T
      integer NS0,NS1,NS2,NS3,NS4,NS5,NS6
      logical inside_a_polygon
      real    lon,lat,dlon,dlat,dlat_old
      real    lon1,lat1,lon2,lat2
      real    xnsum11,xnsum12,xnsum21,xnsum22,xnsumx
      real    HC_11, HC_12, HC_21, HC_22
      real    xnsum1_11,xnsum1_12,xnsum1_21,xnsum1_22
      real    xnsum2_11,xnsum2_12,xnsum2_21,xnsum2_22
      real    get_lon_angle, get_lat_angle, get_xnsum
      integer ist, ien, jst, jen
      real    xland,xwatr,xl1,xs1,oroavg
      integer int_opt, ipopt(20), kgds_input(200), kgds_output(200)
      integer count_land_output
      integer ij, ijmdl_output, iret, num_mismatch_land, num
      integer ibo(1), ibi(1)
      logical*1, allocatable :: bitmap_input(:,:)
      logical*1, allocatable :: bitmap_output(:)
      integer, allocatable :: ijsav_land_output(:)
      real,    allocatable :: lats_land_output(:)
      real,    allocatable :: lons_land_output(:)
      real,    allocatable :: output_data_land(:)
      real,    allocatable :: lons_mismatch_output(:)
      real,    allocatable :: lats_mismatch_output(:)
      real,    allocatable :: data_mismatch_output(:)
      integer, allocatable :: iindx(:), jindx(:)
C   
C---- GLOBAL XLAT AND XLON ( DEGREE )
C
      DELXN = 360./IMN      ! MOUNTAIN DATA RESOLUTION
C
      ijmdl_output = IM*JM
      
      DO J=1,JMN
         GLAT(J) = -90. + (J-1) * DELXN + DELXN * 0.5
      ENDDO
      print *,' IM=',IM,' JM=',JM,' IMN=',IMN,' JMN=',JMN
C
C---- FIND THE AVERAGE OF THE MODES IN A GRID BOX
C
C
      DO J=1,JM
        DO I=1,IM
          XNSUM(I,J) = 0.0
          ELVMAX(I,J) = ORO(I,J)
          ZMAX(I,J)   = 0.0
C---- COUNT NUMBER OF MODE. HIGHER THAN THE HC, CRITICAL HEIGHT
C     IN A GRID BOX
          XNSUM1(I,J) = 0.0
          XNSUM2(I,J) = 0.0
          XNSUM3(I,J) = 0.0
          XNSUM4(I,J) = 0.0
          ORO1(I,J) = ORO(I,J)
          ELVMAX(I,J) = ZMAX(I,J) 
        ENDDO
      ENDDO

! --- # of peaks > ZAVG value and ZMAX(IM,JM) -- ORO is already avg.
! ---  to JM or to JM1
      DO J=1,JM
!        print*, "J=", J 
        DO I=1,IM
          HC = 1116.2 - 0.878 * VAR(I,J) 
          LONO(1) = lon_c(i,j) 
          LONO(2) = lon_c(i+1,j) 
          LONO(3) = lon_c(i+1,j+1) 
          LONO(4) = lon_c(i,j+1) 
          LATO(1) = lat_c(i,j) 
          LATO(2) = lat_c(i+1,j) 
          LATO(3) = lat_c(i+1,j+1) 
          LATO(4) = lat_c(i,j+1) 
          call get_index(IMN,JMN,4,LONO,LATO,DELXN,jst,jen,ilist,numx)
          do j1 = jst, jen; do ii1 = 1, numx          
            i1 = ilist(ii1)
            LONI = i1*DELXN
            LATI = -90 + j1*DELXN
            if(inside_a_polygon(LONI*D2R,LATI*D2R,4,
     &          LONO*D2R,LATO*D2R))then

              HEIGHT = FLOAT(ZAVG(I1,J1))
              IF(HEIGHT.LT.-990.) HEIGHT = 0.0
              IF ( HEIGHT .gt. ORO(I,J) ) then
                 if ( HEIGHT .gt. ZMAX(I,J) )ZMAX(I,J) = HEIGHT
              ENDIF   
            endif
          ENDDO ; ENDDO
        ENDDO
      ENDDO
      
C
! ---  this will make work1 array take on oro's values on return
! ---  this will make work1 array take on oro's values on return
      DO J=1,JM
        DO I=1,IM

          ORO1(I,J) = ORO(I,J)
          ELVMAX(I,J) = ZMAX(I,J) 
        ENDDO
      ENDDO
      
      DO KWD = 1, 4
        DO J=1,JM
          DO I=1,IM
            OA4(I,J,KWD) = 0.0
            OL(I,J,KWD) = 0.0
          ENDDO
        ENDDO
      ENDDO

      !--- use the nearest point to do remapping.
      int_opt = 2
      ipopt=0
      KGDS_INPUT = 0
      KGDS_INPUT(1) = 4          ! OCT 6 - TYPE OF GRID (GAUSSIAN)
      KGDS_INPUT(2) = IMI        ! OCT 7-8 - # PTS ON LATITUDE CIRCLE
      KGDS_INPUT(3) = JMI        ! OCT 9-10 - # PTS ON LONGITUDE CIRCLE
      KGDS_INPUT(4) = 90000      ! OCT 11-13 - LAT OF ORIGIN
      KGDS_INPUT(5) = 0          ! OCT 14-16 - LON OF ORIGIN
      KGDS_INPUT(6) = 128        ! OCT 17 - RESOLUTION FLAG
      KGDS_INPUT(7) = -90000     ! OCT 18-20 - LAT OF EXTREME POINT
      KGDS_INPUT(8) = NINT(-360000./IMI)  ! OCT 21-23 - LON OF EXTREME POINT
      KGDS_INPUT(9)  = NINT((360.0 / FLOAT(IMI))*1000.0)
                                 ! OCT 24-25 - LONGITUDE DIRECTION INCR.
      KGDS_INPUT(10) = JMI /2    ! OCT 26-27 - NUMBER OF CIRCLES POLE TO EQUATOR
      KGDS_INPUT(12) = 255       ! OCT 29 - RESERVED
      KGDS_INPUT(20) = 255       ! OCT 5  - NOT USED, SET TO 255


      KGDS_OUTPUT = -1
!      KGDS_OUTPUT(1) = IDRT       ! OCT 6 - TYPE OF GRID (GAUSSIAN)
      KGDS_OUTPUT(2) = IM        ! OCT 7-8 - # PTS ON LATITUDE CIRCLE
      KGDS_OUTPUT(3) = JM        ! OCT 9-10 - # PTS ON LONGITUDE CIRCLE
      KGDS_OUTPUT(4) = 90000      ! OCT 11-13 - LAT OF ORIGIN
      KGDS_OUTPUT(5) = 0          ! OCT 14-16 - LON OF ORIGIN
      KGDS_OUTPUT(6) = 128        ! OCT 17 - RESOLUTION FLAG
      KGDS_OUTPUT(7) = -90000     ! OCT 18-20 - LAT OF EXTREME POINT
      KGDS_OUTPUT(8) = NINT(-360000./IM)  ! OCT 21-23 - LON OF EXTREME POINT
      KGDS_OUTPUT(9)  = NINT((360.0 / FLOAT(IM))*1000.0)
                                  ! OCT 24-25 - LONGITUDE DIRECTION INCR.
      KGDS_OUTPUT(10) = JM /2    ! OCT 26-27 - NUMBER OF CIRCLES POLE TO EQUATOR
      KGDS_OUTPUT(12) = 255       ! OCT 29 - RESERVED
      KGDS_OUTPUT(20) = 255       ! OCT 5  - NOT USED, SET TO 255

      count_land_output=0    
      print*, "sum(slm) = ", sum(slm)
      do ij = 1, ijmdl_output
        j = (ij-1)/IM + 1
        i = mod(ij-1,IM) + 1         
        if (slm(i,j) > 0.0) then
          count_land_output=count_land_output+1
        endif
      enddo
      allocate(bitmap_input(imi,jmi))
      bitmap_input=.false.
      print*, "number of land input=", sum(slm_in)
      where(slm_in > 0.0) bitmap_input=.true.   
      print*, "count(bitmap_input)", count(bitmap_input)
      
      allocate(bitmap_output(count_land_output))
      allocate(output_data_land(count_land_output))
      allocate(ijsav_land_output(count_land_output))
      allocate(lats_land_output(count_land_output))
      allocate(lons_land_output(count_land_output))

      
      
      count_land_output=0
      do ij = 1, ijmdl_output
        j = (ij-1)/IM + 1
        i = mod(ij-1,IM) + 1 
        if (slm(i,j) > 0.0) then
          count_land_output=count_land_output+1
          ijsav_land_output(count_land_output)=ij
          lats_land_output(count_land_output)=lat_t(i,j)
          lons_land_output(count_land_output)=lon_t(i,j)
        endif
      enddo

      oa4 = 0.0
      ol = 0.0
      ibi = 1
      
      do KWD=1,4
        bitmap_output = .false.
         output_data_land = 0.0
        call ipolates_grib1(int_opt, ipopt, kgds_input, kgds_output,   
     &         (IMI*JMI), count_land_output,               
     &          1, ibi, bitmap_input, oa_in(:,:,KWD),  
     &          count_land_output, lats_land_output,
     &          lons_land_output, ibo,  
     &          bitmap_output, output_data_land, iret)
        if (iret /= 0) then
          print*,'- ERROR IN IPOLATES ',iret
          call ERREXIT(4)
        endif

        num_mismatch_land = 0     
        do ij = 1, count_land_output
          if (bitmap_output(ij)) then
            j = (ijsav_land_output(ij)-1)/IM + 1
            i = mod(ijsav_land_output(ij)-1,IM) + 1
            oa4(i,j,KWD)=output_data_land(ij)
          else  ! default value
            num_mismatch_land =  num_mismatch_land + 1
          endif
        enddo  
        print*, "num_mismatch_land = ", num_mismatch_land
        
        if(.not. allocated(data_mismatch_output)) then
          allocate(lons_mismatch_output(num_mismatch_land))
          allocate(lats_mismatch_output(num_mismatch_land))      
          allocate(data_mismatch_output(num_mismatch_land))
          allocate(iindx(num_mismatch_land))
          allocate(jindx(num_mismatch_land))
          
          num = 0     
          do ij = 1, count_land_output
            if (.not. bitmap_output(ij)) then   
              num = num+1
              lons_mismatch_output(num) = lons_land_output(ij)
              lats_mismatch_output(num) = lats_land_output(ij)
            endif
          enddo

          ! For those land points that with bitmap_output=.false. use
          ! the nearest land points to interpolate.
          print*,"before get_mismatch_index", count(bitmap_input)
          call get_mismatch_index(imi,jmi,lon_in*D2R,
     &        lat_in*D2R,bitmap_input,num_mismatch_land, 
     &        lons_mismatch_output*D2R,lats_mismatch_output*D2R,
     &        iindx, jindx )
        endif                
 
        data_mismatch_output = 0
        call interpolate_mismatch(imi,jmi,oa_in(:,:,KWD),
     &        num_mismatch_land,data_mismatch_output,iindx,jindx)  
       
        num = 0
        do ij = 1, count_land_output
          if (.not. bitmap_output(ij)) then   
            num = num+1
            j = (ijsav_land_output(ij)-1)/IM + 1
            i = mod(ijsav_land_output(ij)-1,IM) + 1
            oa4(i,j,KWD) = data_mismatch_output(num)
            if(i==372 .and. j== 611) then
            print*, "ij=",ij, num, oa4(i,j,KWD),iindx(num),jindx(num)
            endif
          endif
        enddo     
       
       
      enddo

      !OL
      do KWD=1,4
        bitmap_output = .false.
        output_data_land = 0.0
        call ipolates_grib1(int_opt, ipopt, kgds_input, kgds_output,   
     &         (IMI*JMI), count_land_output,               
     &          1, ibi, bitmap_input, ol_in(:,:,KWD),  
     &          count_land_output, lats_land_output,
     &          lons_land_output, ibo,  
     &          bitmap_output, output_data_land, iret)
        if (iret /= 0) then
          print*,'- ERROR IN IPOLATES ',iret
          call ERREXIT(4)
        endif

        num_mismatch_land = 0     
        do ij = 1, count_land_output
          if (bitmap_output(ij)) then
            j = (ijsav_land_output(ij)-1)/IM + 1
            i = mod(ijsav_land_output(ij)-1,IM) + 1
            ol(i,j,KWD)=output_data_land(ij)
          else  ! default value
            num_mismatch_land =  num_mismatch_land + 1
          endif
        enddo  
        print*, "num_mismatch_land = ", num_mismatch_land
        
        data_mismatch_output = 0
        call interpolate_mismatch(imi,jmi,ol_in(:,:,KWD),
     &        num_mismatch_land,data_mismatch_output,iindx,jindx)  
       
        num = 0
        do ij = 1, count_land_output
          if (.not. bitmap_output(ij)) then   
            num = num+1
            j = (ijsav_land_output(ij)-1)/IM + 1
            i = mod(ijsav_land_output(ij)-1,IM) + 1
            ol(i,j,KWD) = data_mismatch_output(num)
            if(i==372 .and. j== 611) then
            print*, "ij=",ij, num, ol(i,j,KWD),iindx(num),jindx(num)
            endif
          endif
        enddo     
       
       
      enddo
     
      deallocate(lons_mismatch_output,lats_mismatch_output)
      deallocate(data_mismatch_output,iindx,jindx)
      deallocate(bitmap_output,output_data_land)
      deallocate(ijsav_land_output,lats_land_output)
      deallocate(lons_land_output)
       
      DO KWD=1,4
        DO J=1,JM
          DO I=1,IM
            T = OA4(I,J,KWD)
            OA4(I,J,KWD) = SIGN( MIN( ABS(T), 1. ), T )
          ENDDO
        ENDDO
      ENDDO
C
      NS0 = 0
      NS1 = 0
      NS2 = 0
      NS3 = 0
      NS4 = 0
      NS5 = 0
      NS6 = 0
      DO KWD=1,4
      DO J=1,JM
      DO I=1,IM
         T = ABS( OA4(I,J,KWD) )
         IF(T .EQ. 0.) THEN
            IOA4(I,J,KWD) = 0
            NS0 = NS0 + 1
         ELSE IF(T .GT. 0. .AND. T .LE. 1.) THEN
            IOA4(I,J,KWD) = 1
            NS1 = NS1 + 1
         ELSE IF(T .GT. 1. .AND. T .LE. 10.) THEN
            IOA4(I,J,KWD) = 2
            NS2 = NS2 + 1
         ELSE IF(T .GT. 10. .AND. T .LE. 100.) THEN
            IOA4(I,J,KWD) = 3
            NS3 = NS3 + 1
         ELSE IF(T .GT. 100. .AND. T .LE. 1000.) THEN
            IOA4(I,J,KWD) = 4
            NS4 = NS4 + 1
         ELSE IF(T .GT. 1000. .AND. T .LE. 10000.) THEN
            IOA4(I,J,KWD) = 5
            NS5 = NS5 + 1
         ELSE IF(T .GT. 10000.) THEN
            IOA4(I,J,KWD) = 6
            NS6 = NS6 + 1
         ENDIF
      ENDDO
      ENDDO
      ENDDO
C
      WRITE(6,*) "! MAKEOA3 EXIT"
C
      RETURN
      END SUBROUTINE MAKEOA3
      
!> Reverse the east-west and north-south axes
!! in a two-dimensional array.
!!
!! @param [in] im 'i' dimension of the 2-d array.
!! @param [in] jm 'j' dimension of the 2-d array.
!! @param [in] numi Not used.
!! @param [inout] f The two-dimensional array to
!! be processed.
!! @param [out] wrk Two-dimensional work array.
!! @author Jordan Alpert NOAA/EMC
      SUBROUTINE REVERS(IM, JM, numi, F, WRK)
!
      REAL F(IM,JM), WRK(IM,JM)
      integer numi(jm)
      imb2 = im / 2
      do i=1,im*jm
         WRK(i,1) = F(i,1)
      enddo
      do j=1,jm
         jr = jm - j + 1
         do i=1,im
            ir = i + imb2
            if (ir .gt. im) ir = ir - im
            f(ir,jr) = WRK(i,j)
         enddo
      enddo
!
      tem = 0.0
      do i=1,im
        tem= tem + F(I,1)
      enddo
      tem = tem / im
      do i=1,im
         F(I,1) = tem
      enddo
!
      RETURN
      END

!> Convert from a reduced grid to a full grid.
!!
!! @param[in] im 'i' dimension of the full grid.
!! @param[in] jm 'j' dimension of the full grid.
!! @param[in] numi Number of 'i' points for each
!! row of the reduced grid.
!! @param[inout] a The data to be converted.
!! @author Jordan Alpert NOAA/EMC
      subroutine rg2gg(im,jm,numi,a)
        implicit none
        integer,intent(in):: im,jm,numi(jm)
        real,intent(inout):: a(im,jm)
        integer j,ir,ig
        real r,t(im)
        do j=1,jm
          r=real(numi(j))/real(im)
          do ig=1,im
            ir=mod(nint((ig-1)*r),numi(j))+1
            t(ig)=a(ir,j)
          enddo
          do ig=1,im
            a(ig,j)=t(ig)
          enddo
        enddo
      end subroutine

!> Convert from a full grid to a reduced grid.
!!
!! @param[in] im 'i' dimension of the full grid.
!! @param[in] jm 'j' dimension of the full grid.
!! @param[in] numi Number of 'i' points for each
!! row of the reduced grid.
!! @param[inout] a The data to be converted.
!! @author Jordan Alpert NOAA/EMC
      subroutine gg2rg(im,jm,numi,a)
        implicit none
        integer,intent(in):: im,jm,numi(jm)
        real,intent(inout):: a(im,jm)
        integer j,ir,ig
        real r,t(im)
        do j=1,jm
          r=real(numi(j))/real(im)
          do ir=1,numi(j)
            ig=nint((ir-1)/r)+1
            t(ir)=a(ig,j)
          enddo
          do ir=1,numi(j)
            a(ir,j)=t(ir)
          enddo
        enddo
      end subroutine

!> Print out the maximum and minimum values of
!! an array.
!!
!! @param[in] im The 'i' dimension of the array.
!! @param[in] jm The 'i' dimension of the array.
!! @param[in] a The array to check.
!! @param[in] title Name of the data to be checked.
!! @author Jordan Alpert NOAA/EMC
      SUBROUTINE minmxj(IM,JM,A,title)
      implicit none

      real A(IM,JM),rmin,rmax
      integer i,j,IM,JM
      character*8 title

      rmin=1.e+10
      rmax=-rmin
csela....................................................
csela if(rmin.eq.1.e+10)return
csela....................................................
      DO j=1,JM
      DO i=1,IM
        if(A(i,j).ge.rmax)rmax=A(i,j)
        if(A(i,j).le.rmin)rmin=A(i,j)
      ENDDO
      ENDDO
      write(6,150)rmin,rmax,title
150   format('rmin=',e13.4,2x,'rmax=',e13.4,2x,a8,' ')
C
      RETURN
      END

!> Print out the maximum and minimum values of
!! an array. Pass back the i/j location of the
!! maximum value.
!!
!! @param[in] im The 'i' dimension of the array.
!! @param[in] jm The 'i' dimension of the array.
!! @param[in] a The array to check.
!! @param[out] imax 'i' location of maximum
!! @param[out] jmax 'j' location of maximum
!! @param[in] title Name of the data to be checked.
!! @author Jordan Alpert NOAA/EMC
      SUBROUTINE mnmxja(IM,JM,A,imax,jmax,title)
      implicit none

      real A(IM,JM),rmin,rmax
      integer i,j,IM,JM,imax,jmax
      character*8 title

      rmin=1.e+10
      rmax=-rmin
csela....................................................
csela if(rmin.eq.1.e+10)return
csela....................................................
      DO j=1,JM
      DO i=1,IM
        if(A(i,j).ge.rmax)then
                         rmax=A(i,j)
                        imax=i
                        jmax=j
        endif
        if(A(i,j).le.rmin)rmin=A(i,j)
      ENDDO
      ENDDO
      write(6,150)rmin,rmax,title
150   format('rmin=',e13.4,2x,'rmax=',e13.4,2x,a8,' ')
C
      RETURN
      END

!> Perform multiple fast fourier transforms.
!!
!! This subprogram performs multiple fast fourier transforms
!! between complex amplitudes in fourier space and real values
!! in cyclic physical space.
!!
!! Subprograms called (NCEPLIB SP Library):
!!  - scrft Complex to real fourier transform
!!  - dcrft Complex to real fourier transform
!!  - srcft Real to complex fourier transform
!!  - drcft Real to complex fourier transform
!!
!! Program history log:
!! 1998-12-18  Mark Iredell
!!
!! @param[in] imax Integer number of values in the cyclic physical
!! space. See limitations on imax in remarks below.
!! @param[in] incw Integer first dimension of the complex amplitude array.
!! (incw >= imax/2+1).
!! @param[in] incg Integer first dimension of the real value array.
!! (incg >= imax).
!! @param[in] kmax Integer number of transforms to perform.
!! @param[in] w Complex amplitudes on input if idir>0, and on output
!! if idir<0.
!! @param[in] g Real values on input if idir<0, and on output if idir>0.
!! @param[in] idir Integer direction flag. idir>0 to transform from
!! fourier to physical space. idir<0 to transform from physical to
!! fourier space.
!!
!! @note The restrictions on imax are that it must be a multiple
!! of 1 to 25 factors of two, up to 2 factors of three,
!! and up to 1 factor of five, seven and eleven.
!!
!! @author Mark Iredell ORG: W/NMC23 @date 96-02-20
      SUBROUTINE SPFFT1(IMAX,INCW,INCG,KMAX,W,G,IDIR)
        IMPLICIT NONE
        INTEGER,INTENT(IN):: IMAX,INCW,INCG,KMAX,IDIR
        COMPLEX,INTENT(INOUT):: W(INCW,KMAX)
        REAL,INTENT(INOUT):: G(INCG,KMAX)
        REAL:: AUX1(25000+INT(0.82*IMAX))
        REAL:: AUX2(20000+INT(0.57*IMAX))
        INTEGER:: NAUX1,NAUX2
C - - - - - - - - - - - - - - - - - - - - - - - - - - - - - - - - - - -
        NAUX1=25000+INT(0.82*IMAX)
        NAUX2=20000+INT(0.57*IMAX)
C - - - - - - - - - - - - - - - - - - - - - - - - - - - - - - - - - - -
C  FOURIER TO PHYSICAL TRANSFORM.
        SELECT CASE(IDIR)
        CASE(1:)
          SELECT CASE(DIGITS(1.))
          CASE(DIGITS(1._4))
            CALL SCRFT(1,W,INCW,G,INCG,IMAX,KMAX,-1,1.,
     &                 AUX1,NAUX1,AUX2,NAUX2,0.,0)
            CALL SCRFT(0,W,INCW,G,INCG,IMAX,KMAX,-1,1.,
     &                 AUX1,NAUX1,AUX2,NAUX2,0.,0)
          CASE(DIGITS(1._8))
            CALL DCRFT(1,W,INCW,G,INCG,IMAX,KMAX,-1,1.,
     &                 AUX1,NAUX1,AUX2,NAUX2,0.,0)
            CALL DCRFT(0,W,INCW,G,INCG,IMAX,KMAX,-1,1.,
     &                 AUX1,NAUX1,AUX2,NAUX2,0.,0)
          END SELECT
C - - - - - - - - - - - - - - - - - - - - - - - - - - - - - - - - - - -
C  PHYSICAL TO FOURIER TRANSFORM.
        CASE(:-1)
          SELECT CASE(DIGITS(1.))
          CASE(DIGITS(1._4))
            CALL SRCFT(1,G,INCG,W,INCW,IMAX,KMAX,+1,1./IMAX,
     &               AUX1,NAUX1,AUX2,NAUX2,0.,0)
            CALL SRCFT(0,G,INCG,W,INCW,IMAX,KMAX,+1,1./IMAX,
     &               AUX1,NAUX1,AUX2,NAUX2,0.,0)
          CASE(DIGITS(1._8))
            CALL DRCFT(1,G,INCG,W,INCW,IMAX,KMAX,+1,1./IMAX,
     &               AUX1,NAUX1,AUX2,NAUX2,0.,0)
            CALL DRCFT(0,G,INCG,W,INCW,IMAX,KMAX,+1,1./IMAX,
     &               AUX1,NAUX1,AUX2,NAUX2,0.,0)
          END SELECT
        END SELECT
      END SUBROUTINE

!> Read input global 30-arc second orography data.
!!
!! @param[out] glob The orography data.
!! @param[in] itopo Not used.
!! @author Jordan Alpert NOAA/EMC
      subroutine read_g(glob,ITOPO)
      implicit none
cc
      integer*2    glob(360*120,180*120)
cc
      integer      ix,jx
      integer      ia,ja
cc
      parameter   (ix=40*120,jx=50*120)
      parameter   (ia=60*120,ja=30*120)
cc
      integer*2    idat(ix,jx)
      integer      itopo
cc
      integer      i,j,inttyp
cc
      real(kind=8) dloin,dlain,rlon,rlat
cc
      open(235, file="./fort.235", access='direct', recl=43200*21600*2)
      read(235,rec=1)glob
      close(235)
cc
      print*,' '
      call maxmin     (glob,360*120*180*120,'global0')
cc
cc
      dloin=1.d0/120.d0
      dlain=1.d0/120.d0
cc
      rlon= -179.995833333333333333333333d0
      rlat=   89.995833333333333333333333d0
cc
      inttyp=-1  !  average rectangular subset
ccmr  inttyp= 1  !  take closest grid point value
ccmr  inttyp= 0  !  interpolate from four closest grid point values
cc
!     call la2ga_gtopo30(glob,360*120,180*120,
!    &           dloin,dlain,rlon,rlat,inttyp,
!    &           .true.,glob,
!    &           0,lonf,latg)
cc
      return
      end

!> Print the maximum, mininum, mean and
!! standard deviation of an array.
!! 
!! @param [in] ia The array to be checked.
!! @param [in] len The number of points to be checked.
!! @param [in] tile A name associated with the array.
!! @author Jordan Alpert NOAA/EMC
      subroutine maxmin(ia,len,tile)
ccmr
      implicit none
ccmr
      integer*2 ia(len)
      character*7 tile
      integer iaamax, iaamin, len, j, m, ja, kount
      integer(8) sum2,std,mean,isum
      integer i_count_notset,kount_9
! --- missing is -9999
c
      isum = 0
      sum2 = 0
      kount = 0
      kount_9 = 0
      iaamax = -9999999
ccmr  iaamin = 1
      iaamin =  9999999
      i_count_notset=0
           do 10 m=1,len
      ja=ia(m)
ccmr  if ( ja .lt. 0 ) print *,' ja < 0:',ja
ccmr  if ( ja .eq. -9999 ) goto 10
      if ( ja .eq. -9999 ) then
           kount_9=kount_9+1
           goto 10
      endif
      if ( ja .eq. -12345 ) i_count_notset=i_count_notset+1
ccmr  if ( ja .eq. 0 ) goto 11
      iaamax = max0( iaamax, ja )
      iaamin = min0( iaamin, ja )
!     iaamax = max0( iaamax, ia(m,j) )
!     iaamin = min0( iaamin, ia(m,j) )
  11  continue
      kount = kount + 1
      isum = isum + ja
ccmr  sum2 = sum2 + ifix( float(ja) * float(ja) )
      sum2 = sum2 + ja*ja
  10  continue
!
      mean = isum/kount
      std = ifix(sqrt(float((sum2/(kount))-mean**2)))
      print*,tile,' max=',iaamax,' min=',iaamin,' sum=',isum,
     &       ' i_count_notset=',i_count_notset
      print*,tile,' mean=',mean,' std.dev=',std,
     &       ' ko9s=',kount,kount_9,kount+kount_9 
      return
      end

!> Print out the maximum and minimum values of
!! an array and their i/j location. Also print out
!! the number of undefined points.
!!
!! @param[in] im The 'i' dimension of the array.
!! @param[in] jm The 'i' dimension of the array.
!! @param[in] a The array to check.
!! @param[in] title Name of the data to be checked.
!! @author Jordan Alpert NOAA/EMC
      SUBROUTINE minmaxj(IM,JM,A,title)
      implicit none

      real(kind=4) A(IM,JM),rmin,rmax,undef
      integer i,j,IM,JM,imax,jmax,imin,jmin,iundef
      character*8 title,chara
      data chara/'        '/
      chara=title
      rmin=1.e+10
      rmax=-rmin
      imax=0
      imin=0
      jmax=0
      jmin=0
      iundef=0
      undef=-9999.
csela....................................................
csela if(rmin.eq.1.e+10)return
csela....................................................
      DO j=1,JM
      DO i=1,IM
        if(A(i,j).ge.rmax)then
                        rmax=A(i,j)
                       imax=i
                       jmax=j
        endif
         if(A(i,j).le.rmin)then
            if ( A(i,j) .eq. undef ) then
                iundef = iundef + 1
            else
                        rmin=A(i,j)
                       imin=i
                       jmin=j
            endif
        endif
      ENDDO
      ENDDO
      write(6,150)chara,rmin,imin,jmin,rmax,imax,jmax,iundef
150   format(1x,a8,2x,'rmin=',e13.4,2i6,2x,'rmax=',e13.4,3i6)
C
      RETURN
      END
      
!> Convert from latitude and longitude to x,y,z coordinates.
!!
!! @param[in] siz Number of points to convert.
!! @param[in] lon Longitude of points to convert.
!! @param[in] lat Latitude of points to convert.
!! @param[out] x 'x' coordinate of the converted points.
!! @param[out] y 'y' coordinate of the converted points.
!! @param[out] z 'z' coordinate of the converted points.
!! @author GFDL programmer
      subroutine latlon2xyz(siz,lon, lat, x, y, z)
      implicit none
      integer, intent(in) :: siz
      real, intent(in) :: lon(siz), lat(siz)
      real, intent(out) :: x(siz), y(siz), z(siz)
      
      integer n

      do n = 1, siz
        x(n) = cos(lat(n))*cos(lon(n))
        y(n) = cos(lat(n))*sin(lon(n))
        z(n) = sin(lat(n))
      enddo
      end

!> Compute spherical angle.
!!
!! @param[in] v1 Vector 1.
!! @param[in] v2 Vector 2.
!! @param[in] v3 Vector 3.
!! @return spherical_angle Spherical Angle.
!! @author GFDL programmer
      FUNCTION spherical_angle(v1, v2, v3)
        implicit none
        real, parameter :: EPSLN30 = 1.e-30
        real, parameter :: PI=3.1415926535897931
        real v1(3), v2(3), v3(3)
        real  spherical_angle
 
        real px, py, pz, qx, qy, qz, ddd;
  
        ! vector product between v1 and v2 
        px = v1(2)*v2(3) - v1(3)*v2(2)
        py = v1(3)*v2(1) - v1(1)*v2(3)
        pz = v1(1)*v2(2) - v1(2)*v2(1)
        ! vector product between v1 and v3 
        qx = v1(2)*v3(3) - v1(3)*v3(2);
        qy = v1(3)*v3(1) - v1(1)*v3(3);
        qz = v1(1)*v3(2) - v1(2)*v3(1);

        ddd = (px*px+py*py+pz*pz)*(qx*qx+qy*qy+qz*qz);
        if ( ddd <= 0.0 ) then
          spherical_angle = 0. 
        else 
          ddd = (px*qx+py*qy+pz*qz) / sqrt(ddd);
          if( abs(ddd-1) < EPSLN30 ) ddd = 1;
          if( abs(ddd+1) < EPSLN30 ) ddd = -1;
          if ( ddd>1. .or. ddd<-1. ) then
            !FIX to correctly handle co-linear points (angle near pi or 0) */
            if (ddd < 0.) then
              spherical_angle = PI
            else
              spherical_angle = 0.
            endif
          else
            spherical_angle = acos( ddd )
          endif
        endif  

        return
      END  
      
!> Check if a point is inside a polygon.
!!
!! @param[in] lon1 Longitude of the point to check.
!! @param[in] lat1 Latitude of the point to check.
!! @param[in] npts Number of polygon vertices.
!! @param[in] lon2 Longitude of the polygon vertices.
!! @param[in] lat2 Latitude of the polygon vertices.
!! @return inside_a_polygon When true, point is within
!! the polygon.
!! @author GFDL programmer
      FUNCTION inside_a_polygon(lon1, lat1, npts, lon2, lat2)
        implicit none
        real, parameter :: EPSLN10 = 1.e-10
        real, parameter :: EPSLN8 = 1.e-8
        real, parameter :: PI=3.1415926535897931
        real, parameter :: RANGE_CHECK_CRITERIA=0.05
        real :: anglesum, angle, spherical_angle
        integer i, ip1
        real lon1, lat1
        integer npts
        real lon2(npts), lat2(npts)
        real x2(npts), y2(npts), z2(npts)
        real lon1_1d(1), lat1_1d(1)
        real x1(1), y1(1), z1(1)
        real pnt0(3),pnt1(3),pnt2(3)
        logical inside_a_polygon
        real max_x2,min_x2,max_y2,min_y2,max_z2,min_z2
        !first convert to cartesian grid */
        call latlon2xyz(npts,lon2, lat2, x2, y2, z2);
        lon1_1d(1) = lon1
        lat1_1d(1) = lat1
        call latlon2xyz(1,lon1_1d, lat1_1d, x1, y1, z1);
        inside_a_polygon = .false.
        max_x2 = maxval(x2)
        if( x1(1) > max_x2+RANGE_CHECK_CRITERIA ) return
        min_x2 = minval(x2)
        if( x1(1)+RANGE_CHECK_CRITERIA < min_x2 ) return
        max_y2 = maxval(y2)
        if( y1(1) > max_y2+RANGE_CHECK_CRITERIA ) return
        min_y2 = minval(y2)
        if( y1(1)+RANGE_CHECK_CRITERIA < min_y2 ) return
        max_z2 = maxval(z2)
        if( z1(1) > max_z2+RANGE_CHECK_CRITERIA ) return
        min_z2 = minval(z2)
        if( z1(1)+RANGE_CHECK_CRITERIA < min_z2 ) return

        pnt0(1) = x1(1)
        pnt0(2) = y1(1)
        pnt0(3) = z1(1)
        
        anglesum = 0;
        do i = 1, npts
           if(abs(x1(1)-x2(i)) < EPSLN10 .and.
     &          abs(y1(1)-y2(i)) < EPSLN10 .and.
     &         abs(z1(1)-z2(i)) < EPSLN10 ) then ! same as the corner point
              inside_a_polygon = .true.
              return
           endif
           ip1 = i+1
           if(ip1>npts) ip1 = 1
           pnt1(1) = x2(i)
           pnt1(2) = y2(i)
           pnt1(3) = z2(i)
           pnt2(1) = x2(ip1)
           pnt2(2) = y2(ip1)
           pnt2(3) = z2(ip1)

           angle = spherical_angle(pnt0, pnt2, pnt1);
!           anglesum = anglesum + spherical_angle(pnt0, pnt2, pnt1);
           anglesum = anglesum + angle
        enddo

        if(abs(anglesum-2*PI) < EPSLN8) then
           inside_a_polygon = .true.
        else
           inside_a_polygon = .false.
        endif

        return
        
      end

!> Count the number of high-resolution orography points that
!! are higher than the model grid box average orography height.
!!
!! @param[in] lon1 Longitude of corner point 1 of the model 
!! grid box.
!! @param[in] lat1 Latitude of corner point 1 of the model
!! grid box.
!! @param[in] lon2 Longitude of corner point 2 of the model
!! grid box.
!! @param[in] lat2 Latitude of corner point 2 of the model
!! grid box.
!! @param[in] imn 'i' dimension of the high-resolution orography
!! data.
!! @param[in] jmn 'j' dimension of the high-resolution orography
!! data.
!! @param[in] glat Latitude of each row of the high-resolution
!! orography data.
!! @param[in] zavg The high-resolution orography.
!! @param[in] zslm  The high-resolution land mask.
!! @param[in] delxn Resolution of the high-res orography data.
!! @return get_xnsum The number of high-res points above the
!! mean orography.
!! @author GFDL Programmer
      function get_xnsum(lon1,lat1,lon2,lat2,IMN,JMN,
     &                   glat,zavg,zslm,delxn)
        implicit none

        real get_xnsum
        logical verbose
        real lon1,lat1,lon2,lat2,oro,delxn
        integer IMN,JMN
        real    glat(JMN)
        integer zavg(IMN,JMN),zslm(IMN,JMN)
        integer i, j, ist, ien, jst, jen, i1
        real    HEIGHT
        real    xland,xwatr,xl1,xs1,slm,xnsum
        !---figure out ist,ien,jst,jen
        do j = 1, JMN
           if( GLAT(J) .GT. lat1 ) then
              jst = j
              exit
           endif
        enddo
        do j = 1, JMN
           if( GLAT(J) .GT. lat2 ) then
              jen = j
              exit
           endif
        enddo

        
        ist = lon1/delxn + 1
        ien = lon2/delxn
        if(ist .le.0) ist = ist + IMN
        if(ien < ist) ien = ien + IMN
!        if(verbose) print*, "ist,ien=",ist,ien,jst,jen

        !--- compute average oro
          oro = 0.0
          xnsum = 0
          xland = 0
          xwatr = 0
          xl1 = 0
          xs1 = 0
          do j = jst,jen
             do i1 = 1, ien - ist + 1
                i = ist + i1 -1
                if( i .LE. 0) i = i + imn
                if( i .GT. IMN) i = i - imn
                XLAND = XLAND + FLOAT(ZSLM(I,J))
                XWATR = XWATR + FLOAT(1-ZSLM(I,J))
                XNSUM = XNSUM + 1.
                HEIGHT = FLOAT(ZAVG(I,J)) 
                IF(HEIGHT.LT.-990.) HEIGHT = 0.0
                XL1 = XL1 + HEIGHT * FLOAT(ZSLM(I,J))
                XS1 = XS1 + HEIGHT * FLOAT(1-ZSLM(I,J))
             enddo
          enddo
          if( XNSUM > 1.) THEN
             SLM = FLOAT(NINT(XLAND/XNSUM))
               IF(SLM.NE.0.) THEN
                  ORO= XL1 / XLAND
               ELSE
                  ORO = XS1 / XWATR
               ENDIF
          ENDIF
          
         get_xnsum = 0
         do j = jst, jen
            do i1= 1, ien-ist+1
               i = ist + i1 -1
               if( i .LE. 0) i = i + imn
               if( i .GT. IMN) i = i - imn
               HEIGHT = FLOAT(ZAVG(I,J))
               IF(HEIGHT.LT.-990.) HEIGHT = 0.0
               IF ( HEIGHT .gt. ORO ) get_xnsum = get_xnsum + 1
            enddo       
         enddo
!         if(verbose) print*, "get_xnsum=", get_xnsum, oro
         
      end function get_xnsum  
      
!> Count the number of high-resolution orography points that
!! are higher than a critical value inside a model grid box
!! (or a portion of a model grid box). The critical value is a 
!! function of the standard deviation of orography.
!!
!! @param[in] lon1 Longitude of corner point 1 of the model 
!! grid box.
!! @param[in] lat1 Latitude of corner point 1 of the model
!! grid box.
!! @param[in] lon2 Longitude of corner point 2 of the model
!! grid box.
!! @param[in] lat2 Latitude of corner point 2 of the model
!! grid box.
!! @param[in] imn 'i' dimension of the high-resolution orography
!! data.
!! @param[in] jmn 'j' dimension of the high-resolution orography
!! data.
!! @param[in] glat Latitude of each row of the high-resolution
!! orography data.
!! @param[in] zavg The high-resolution orography.
!! @param[in] zslm  The high-resolution land mask.
!! @param[in] delxn Resolution of the high-res orography data.
!! @param[out] xnsum1 The number of high-resolution orography
!! above the critical value inside a model grid box.
!! @param[out] xnsum2 The number of high-resolution orography
!! points inside a model grid box.
!! @param[out] hc Critical height.
!! @author GFDL Programmer
      subroutine get_xnsum2(lon1,lat1,lon2,lat2,IMN,JMN,
     &                   glat,zavg,zslm,delxn,xnsum1,xnsum2,HC)
        implicit none

        real, intent(out) :: xnsum1,xnsum2,HC
        logical verbose
        real lon1,lat1,lon2,lat2,oro,delxn
        integer IMN,JMN
        real    glat(JMN)
        integer zavg(IMN,JMN),zslm(IMN,JMN)
        integer i, j, ist, ien, jst, jen, i1
        real    HEIGHT, var
        real    XW1,XW2,slm,xnsum
        !---figure out ist,ien,jst,jen
        do j = 1, JMN
           if( GLAT(J) .GT. lat1 ) then
              jst = j
              exit
           endif
        enddo
        do j = 1, JMN
           if( GLAT(J) .GT. lat2 ) then
              jen = j
              exit
           endif
        enddo

        
        ist = lon1/delxn + 1
        ien = lon2/delxn
        if(ist .le.0) ist = ist + IMN
        if(ien < ist) ien = ien + IMN
!        if(verbose) print*, "ist,ien=",ist,ien,jst,jen

        !--- compute average oro
          xnsum = 0
          XW1 = 0
          XW2 = 0
          do j = jst,jen
             do i1 = 1, ien - ist + 1
                i = ist + i1 -1
                if( i .LE. 0) i = i + imn
                if( i .GT. IMN) i = i - imn
                XNSUM = XNSUM + 1.
                HEIGHT = FLOAT(ZAVG(I,J)) 
                IF(HEIGHT.LT.-990.) HEIGHT = 0.0
                XW1 = XW1 + HEIGHT
                XW2 = XW2 + HEIGHT ** 2
             enddo
          enddo
          var = SQRT(MAX(XW2/XNSUM-(XW1/XNSUM)**2,0.))
          HC = 1116.2 - 0.878 * VAR
         xnsum1 = 0
         xnsum2 = 0
         do j = jst, jen
            do i1= 1, ien-ist+1
               i = ist + i1 -1
               if( i .LE. 0) i = i + imn
               if( i .GT. IMN) i = i - imn
               HEIGHT = FLOAT(ZAVG(I,J))
               IF ( HEIGHT .gt. HC ) xnsum1 = xnsum1 + 1
                xnsum2 = xnsum2 + 1
            enddo       
         enddo
         
      end subroutine get_xnsum2 

!> Count the number of high-resolution orography points that
!! are higher than a critical value inside a model grid box
!! (or a portion of a model grid box). Unlike routine
!! get_xnsum2(), this routine does not compute the critical
!! value. Rather, it is passed in.
!!
!! @param[in] lon1 Longitude of corner point 1 of the model 
!! grid box.
!! @param[in] lat1 Latitude of corner point 1 of the model
!! grid box.
!! @param[in] lon2 Longitude of corner point 2 of the model
!! grid box.
!! @param[in] lat2 Latitude of corner point 2 of the model
!! grid box.
!! @param[in] imn 'i' dimension of the high-resolution orography
!! data.
!! @param[in] jmn 'j' dimension of the high-resolution orography
!! data.
!! @param[in] glat Latitude of each row of the high-resolution
!! orography data.
!! @param[in] zavg The high-resolution orography.
!! @param[in] zslm  The high-resolution land mask.
!! @param[in] delxn Resolution of the high-res orography data.
!! @param[out] xnsum1 The number of high-resolution orography
!! above the critical value inside a model grid box.
!! @param[out] xnsum2 The number of high-resolution orography
!! points inside a model grid box.
!! @param[in] hc Critical height.
!! @author GFDL Programmer
      subroutine get_xnsum3(lon1,lat1,lon2,lat2,IMN,JMN,
     &                   glat,zavg,zslm,delxn,xnsum1,xnsum2,HC)
        implicit none

        real, intent(out) :: xnsum1,xnsum2
        real lon1,lat1,lon2,lat2,oro,delxn
        integer IMN,JMN
        real    glat(JMN)
        integer zavg(IMN,JMN),zslm(IMN,JMN)
        integer i, j, ist, ien, jst, jen, i1
        real    HEIGHT, HC
        real    XW1,XW2,slm,xnsum
        !---figure out ist,ien,jst,jen
        ! if lat1 or lat 2 is 90 degree. set jst = JMN
        jst = JMN
        jen = JMN
        do j = 1, JMN
           if( GLAT(J) .GT. lat1 ) then
              jst = j
              exit
           endif
        enddo
        do j = 1, JMN
           if( GLAT(J) .GT. lat2 ) then
              jen = j
              exit
           endif
        enddo

        
        ist = lon1/delxn + 1
        ien = lon2/delxn
        if(ist .le.0) ist = ist + IMN
        if(ien < ist) ien = ien + IMN
!        if(verbose) print*, "ist,ien=",ist,ien,jst,jen

         xnsum1 = 0
         xnsum2 = 0
         do j = jst, jen
            do i1= 1, ien-ist+1
               i = ist + i1 -1
               if( i .LE. 0) i = i + imn
               if( i .GT. IMN) i = i - imn
               HEIGHT = FLOAT(ZAVG(I,J))
               IF ( HEIGHT .gt. HC ) xnsum1 = xnsum1 + 1
                xnsum2 = xnsum2 + 1
            enddo       
         enddo
         
      end subroutine get_xnsum3
      
!> Report NaNS and NaNQ within an address range for
!! 8-byte real words.
!!
!! This routine prints a single line for each call
!! and prints a message and returns to the caller on 
!! detection of the FIRST NaN in the range.  If no NaN values
!! are found it returns silently.
!!
!! @param[in] A Real*8 variable or array
!! @param[in] L Number of words to scan (length of array)
!! @param[in] C Distinctive message set in caller to indicate where
!! the routine was called.
!! @author Jordan Alpert NOAA/EMC
      subroutine nanc(a,l,c)
      integer inan1,inan2,inan3,inan4,inaq1,inaq2,inaq3,inaq4
       real word
       integer itest
       equivalence (itest,word)
c
c signaling NaN
      data inan1/x'7F800001'/
      data inan2/x'7FBFFFFF'/
      data inan3/x'FF800001'/
      data inan4/x'FFBFFFFF'/
c
c  quiet NaN
c
      data inaq1/x'7FC00000'/
      data inaq2/x'7FFFFFFF'/
      data inaq3/x'FFC00000'/
      data inaq4/x'FFFFFFFF'/
c
      real(kind=8)a(l),rtc,t1,t2
      character*24 cn
      character*(*) c
c     t1=rtc()
cgwv        print *, ' nanc call ',c
      do k=1,l
      word=a(k)
       if( (itest  .GE. inan1 .AND. itest .LE. inan2) .OR.
     *      (itest  .GE. inan3 .AND. itest .LE. inan4) ) then
       print *,' NaNs detected at  word',k,' ',c
       return
         endif
        if( (itest  .GE. inaq1 .AND. itest .LE. inaq2) .OR.
     *      (itest  .GE. inaq3 .AND. itest .LE. inaq4) ) then
       print *,' NaNq detected at  word',k,' ',c
         return
           endif

 101  format(e20.10)
      end do
c     t2=rtc()
cgwv      print 102,l,t2-t1,c
 102  format(' time to check ',i9,' words is ',f10.4,' ',a24)
      return
       end

!> Get the date/time for the system clock.
!!
!! @author Mark Iredell
!! @return timef
      real function timef()
      character(8) :: date
      character(10) :: time
      character(5) :: zone
      integer,dimension(8) :: values
      integer :: total
      real :: elapsed
      call date_and_time(date,time,zone,values)
      total=(3600*values(5))+(60*values(6))
     *      +values(7)
      elapsed=float(total) + (1.0e-3*float(values(8)))
      timef=elapsed
      return
      end<|MERGE_RESOLUTION|>--- conflicted
+++ resolved
@@ -3341,10 +3341,7 @@
       WRITE(6,*) "! MAKEOA2 EXIT"
 C
       RETURN
-<<<<<<< HEAD
-      END
-
-=======
+
       END SUBROUTINE MAKEOA2
  
 !> Compute a great circle distance between two points.
@@ -3355,7 +3352,6 @@
 !! @param[in] phi2 Latitude of point2.
 !! @return spherical_distance Great circle distance.
 !! @author GFDL programmer
->>>>>>> 15ccb672
       function spherical_distance(theta1,phi1,theta2,phi2)
 
       real, intent(in) :: theta1, phi1, theta2, phi2
