!> @file
!! @brief Replace undefined surface values.
!! @author George Gayno NCEP/EMC

!> Replace undefined values with a valid value. This can
!! happen for an isolated lake or island that is unresolved by
!! the input grid.
!!
!! Searches for the nearest valid land/non-land data where the input
!! and target fv3 land-mask differ. Example: when the target FV3 grid
!! depicts an island that is not resolved by the input data. If nearby
!! valid data is not found, a default value is used.
!!
!! @author George Gayno NCEP/EMC
 module search_util

 private

 public :: search

 contains

!> Replace undefined surface values.
!!
!! Replace undefined values on the model grid with a valid value at
!! a nearby neighbor.  Undefined values are typically associated
!! with isolated islands where there is no source data.
!!
!! Routine searches a neighborhood with a radius of 100 grid points.
!! If no valid value is found, a default value is used.
!!
!! This routine works for one tile of a cubed sphere grid.  It
!! does not consider valid values at adjacent faces.  That is a 
!! future upgrade.
!!
!! @param [inout] field  On input/output, surface data with undefined/no undefined values.
!! @param [in] mask  land-mask of surface data.
!! @param [in] idim   'i' dimension of tile
!! @param [in] jdim   'j' dimension of tile
!! @param [in] tile  tile number
!! @param [in] field_num  surface field number
!! @param [in] latitude latitude of the surface data
!! @param [in] terrain_land  terrain height
!! @param [in] soilt_climo  climatological soil type
!! @author George Gayno NCEP/EMC
 subroutine search (field, mask, idim, jdim, tile, field_num, latitude, terrain_land, soilt_climo)

 use mpi
 use esmf

 implicit none


 integer, intent(in)               :: idim, jdim, tile, field_num
 integer(esmf_kind_i8), intent(in) :: mask(idim,jdim)

 real(esmf_kind_r8), intent(in), optional :: latitude(idim,jdim)
 real(esmf_kind_r8), intent(in), optional :: terrain_land(idim,jdim)
 real(esmf_kind_r8), intent(in), optional :: soilt_climo(idim,jdim)

 real(esmf_kind_r8), intent(inout) :: field(idim,jdim)

 integer                           :: i, j, krad, ii, jj
 integer                           :: istart, iend
 integer                           :: jstart, jend
 integer                           :: ierr

 real                              :: default_value
 real(esmf_kind_r8)                :: field_save(idim,jdim)
 integer                           :: repl_nearby, repl_default

!-----------------------------------------------------------------------
! Set default value.
!-----------------------------------------------------------------------

 select case (field_num)
   case (0) ! most nst fields
     default_value = 0.0
   case (1) ! ifd
     default_value = 1.0
   case (7) ! terrain height, flag value to turn off terrain adjustment
            ! of soil temperatures.
     default_value = -99999.9
   case (11) ! water temperature will use latitude-dependent value
     default_value = -999.0
   case (21) ! ice temperature
     default_value = 265.0
   case (30) ! xz
     default_value = 30.0
   case (65) ! snow liq equivalent
     default_value = 0.0
   case (66) ! snow depth
     default_value = 0.0
   case (83) ! z0 (cm)
     default_value = 0.01
   case (85) ! soil temp
     default_value = 280.0
   case (86) ! soil moisture (volumetric)
     default_value = 0.18
   case (91) ! sea ice fraction
     default_value = 0.5
   case (92) ! sea ice depth (meters)
     default_value = 1.0
   case (223) ! canopy moist
     default_value = 0.0
   case (224) ! soil type, flag value to turn off soil moisture rescaling.
     default_value = -99999.9
   case (225) ! vegetation type, flag value to be replaced
     default_value = -99999.9
   case (226) ! vegetation fraction, flag value to be replaced
     default_value = 0.5
   case (227) ! max vegetation fraction, flag value to be replaced
     default_value = 0.5
   case (228) ! min vegetation fraction, flag value to be replaced
     default_value = 0.5
   case (229) ! lai, flag value to be replaced
     default_value = 1.0
   case (230) ! soil type on the input grid
     default_value = 11.0
   case default
     print*,'- FATAL ERROR.  UNIDENTIFIED FIELD NUMBER : ', field_num
     call mpi_abort(mpi_comm_world, 77, ierr)
 end select

!-----------------------------------------------------------------------
! Perform search and replace.
!-----------------------------------------------------------------------

 field_save = field
 repl_nearby = 0
 repl_default = 0
!$OMP PARALLEL DO DEFAULT(NONE), &
!$OMP SHARED(IDIM,JDIM,MASK,FIELD_SAVE,FIELD,TILE,LATITUDE,DEFAULT_VALUE,FIELD_NUM,REPL_NEARBY,REPL_DEFAULT,SOILT_CLIMO,TERRAIN_LAND), &
!$OMP PRIVATE(I,J,KRAD,ISTART,IEND,JSTART,JEND,II,JJ)

 J_LOOP : do j = 1, jdim
   I_LOOP : do i = 1, idim

     if (mask(i,j) == 1 .and. field_save(i,j) < -9999.0) then

       KRAD_LOOP : do krad = 1, 100

         istart = i - krad
         iend   = i + krad
         jstart = j - krad
         jend   = j + krad

         JJ_LOOP : do jj = jstart, jend
         II_LOOP : do ii = istart, iend

!-----------------------------------------------------------------------
!          Search only along outer square.
!-----------------------------------------------------------------------

           if ((jj == jstart) .or. (jj == jend) .or.   &
               (ii == istart) .or. (ii == iend)) then

             if (jj < 1 .or. jj > jdim) cycle JJ_LOOP
             if (ii < 1 .or. ii > idim) cycle II_LOOP

               if (mask(ii,jj) == 1  .and. field_save(ii,jj) > -9999.0) then
                 field(i,j) = field_save(ii,jj)
                ! write(6,100) field_num,tile,i,j,ii,jj,field(i,j)
                ! When using non-GFS data, there are a lot of these print statements even
                ! when everything is working correctly. Count instead of printing each
                 repl_nearby = repl_nearby + 1
                 cycle I_LOOP
               endif

           endif

         enddo II_LOOP
         enddo JJ_LOOP

       enddo KRAD_LOOP

       if (field_num == 11) then
         call sst_guess(latitude(i,j), field(i,j))
       elseif (field_num == 91) then  ! sea ice fract
         if (abs(latitude(i,j)) > 55.0) then
           field(i,j) = default_value
           repl_default = repl_default + 1
         else
           field(i,j) = 0.0
           repl_default = repl_default + 1
         endif
       elseif (field_num == 7 .and. PRESENT(terrain_land)) then 
         !  Terrain heights for isolated landice points never get a correct value, so replace
         !  with terrain height from the input grid interpolated to the target grid
         field(i,j) = terrain_land(i,j)
         repl_default = repl_default + 1
       elseif (field_num == 224 .and. PRESENT(soilt_climo)) then
          !  When using input soil type fields instead of climatological data on the
          ! target grid, isolated land locations that exist in the target grid but
          ! not the input grid don't receiving proper soil type information, so replace
          ! with climatological values
         field(i,j) = soilt_climo(i,j)
         repl_default = repl_default + 1
       else
         field(i,j) = default_value  !< Search failed.  Use default value.
         repl_default = repl_default + 1
       endif

       !write(6,101) field_num,tile,i,j,field(i,j)

     endif
   enddo I_LOOP
 enddo J_LOOP
!$OMP END PARALLEL DO

! 100 format(1x,"- MISSING POINT FIELD ",i4," TILE: ",i2," I/J: ",i5,i5," SET TO VALUE AT: ",i5,i5,". NEW VALUE IS: ",f8.3)
! 101 format(1x,"- MISSING POINT FIELD ",i4," TILE: ",i2," I/J: ",i5,i5," SET TO DEFAULT VALUE OF: ",f8.3)
 print*, "- TOTAL POINTS FOR VAR ", field_num, " REPLACED BY NEARBY VALUES: ", repl_nearby
 print*, "- TOTAL POINTS FOR VAR ", field_num, " REPLACED BY DEFAULT VALUE: ", repl_default

 end subroutine search

!> Set default sst values based on latitude.
!!
!! Based loosely on the average annual SST
!! values from ./fix_am/cfs_oi2sst1x1monclim19822001.grb
!!
!! The temperature in the polar and tropical regions
!! is set to 273.16/300 Kelvin. Polar regions are
!! poleward of 60 degrees. Tropical regions are within
!! 30 degrees of the equator. In mid-latitudes, a
!! linear change with latitude is used. 
!!
!! @param [in] latitude Latitude in degrees
!! @param [out] sst Default SST in Kelvin
!! @author George Gayno NCEP/EMC
 subroutine sst_guess(latitude, sst)

 use esmf

 implicit none

 real(esmf_kind_r8), parameter :: sst_polar_in_kelvin = 273.16 !< Default SST in polar
                                                               !! regions.
 real(esmf_kind_r8), parameter :: sst_tropical_in_kelvin = 300.0 !< Default SST in
                                                                 !! tropical regions.
 real(esmf_kind_r8), parameter :: polar_latitude = 60.0 !< Latitude in degrees defining polar regions.
 real(esmf_kind_r8), parameter :: tropical_latitude = 30.0 !< Latitude in degrees defining tropical regions.
 real(esmf_kind_r8), parameter :: dsst_dlat = -0.8947 !< Change in SST per latitude in
                                                      !! mid-latitudes.
 real(esmf_kind_r8), parameter :: sst_y_intercept = 326.84 !< y intercept for the linear
                                                           !! change of SST in mid-latitudes.
 
 real(esmf_kind_r8), intent(in)  :: latitude

 real(esmf_kind_r8), intent(out) :: sst

<<<<<<< HEAD
 if (latitude >= polar_latitude) then
   sst = sst_polar_in_kelvin
 elseif (abs(latitude) <= tropical_latitude) then
   sst = sst_tropical_in_kelvin
=======
 if (abs(latitude) >= 60.0) then
   sst = 273.16
 elseif (abs(latitude) <= 30.0) then
   sst = 300.0
>>>>>>> 123759a2
 else
   sst = dsst_dlat * abs(latitude) + sst_y_intercept
 endif

 end subroutine sst_guess

 end module search_util<|MERGE_RESOLUTION|>--- conflicted
+++ resolved
@@ -250,17 +250,10 @@
 
  real(esmf_kind_r8), intent(out) :: sst
 
-<<<<<<< HEAD
- if (latitude >= polar_latitude) then
+ if (abs(latitude) >= polar_latitude) then
    sst = sst_polar_in_kelvin
  elseif (abs(latitude) <= tropical_latitude) then
    sst = sst_tropical_in_kelvin
-=======
- if (abs(latitude) >= 60.0) then
-   sst = 273.16
- elseif (abs(latitude) <= 30.0) then
-   sst = 300.0
->>>>>>> 123759a2
  else
    sst = dsst_dlat * abs(latitude) + sst_y_intercept
  endif
