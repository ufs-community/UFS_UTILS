--- conflicted
+++ resolved
@@ -1593,11 +1593,7 @@
 !! relative humidity is held constant. This routine expects fields
 !! ordered from bottom to top of atmosphere.
 !!
-<<<<<<< HEAD
-!! @author Iredell org: W/NMC23 @date 92-10-31
-=======
 !! @author Mark Iredell @date 92-10-31
->>>>>>> aa2e0d58
  SUBROUTINE VINTG
  use mpi
 
