--- conflicted
+++ resolved
@@ -48,20 +48,12 @@
                                        longitude_w_target_grid, &
                                        terrain_target_grid, &
                                        landmask_target_grid
-<<<<<<< HEAD
-!                               , i_target, j_target
-=======
->>>>>>> 8592b81e
 
  use program_setup, only             : vcoord_file_target_grid, &
                                        regional, input_type,      &
                                        tracers, num_tracers,      &
-<<<<<<< HEAD
                                        atm_weight_file, phys_suite, &
                                        num_tracers_input, tracers_input
-=======
-                                       atm_weight_file, phys_suite
->>>>>>> 8592b81e
 
  implicit none
 
@@ -240,12 +232,6 @@
                          termorderflag=ESMF_TERMORDER_SRCSEQ, rc=rc)
    if(ESMF_logFoundError(rcToCheck=rc,msg=ESMF_LOGERR_PASSTHRU,line=__line__,file=__file__)) &
       call error_handler("IN FieldRegrid", rc)
-<<<<<<< HEAD
-   !call ESMF_FieldGather(tracers_b4adj_target_grid(n),tmp,rootPet=0, tile=1, rc=rc)
-   !if (localpet==0) print*, "min max ", trim(tracers(n)) , " = ", minval(tmp), maxval(tmp)
-=======
-      
->>>>>>> 8592b81e
  enddo
 
  print*,"- CALL Field_Regrid FOR VERTICAL VELOCITY."
@@ -424,12 +410,7 @@
 !.. both).
 !-----------------------------------------------------------------------------------
 
-<<<<<<< HEAD
  if (trim(phys_suite)=="RAP" .or. trim(phys_suite)=="GSD") then
-=======
- if ((trim(phys_suite)=="RAP" .or. trim(phys_suite)=="GSD") .and. & 
-     trim(input_type) == "grib2") then
->>>>>>> 8592b81e
    call create_number_concentrations
  endif
 
@@ -540,16 +521,6 @@
 
  do n = 1, num_tracers
     print*,"- CALL FieldCreate FOR TARGET GRID TRACERS ", trim(tracers(n))    
-<<<<<<< HEAD
-    if (trim(tracers(n)) == "sphum")    P_QV = n; print*, "P_QV = ", P_QV
-    if (trim(tracers(n)) == "liq_wat")  P_QC = n; print*, "P_QC = ", P_QC
-    if (trim(tracers(n)) == "ice_wat")  P_QI = n; print*, "P_QI = ", P_QI
-    if (trim(tracers(n)) == "rainwat")  P_QR = n; print*, "P_QR = ", P_QR
-    if (trim(tracers(n)) == "ice_nc")   P_QNI = n; print*, "P_QNI = ", P_QNI
-    if (trim(tracers(n)) == "rain_nc")  P_QNR = n; print*, "P_QNR = ", P_QNR
-    if (trim(tracers(n)) == "water_nc") P_QNC = n; print*, "P_QNC = ", P_QNC
-    if (trim(tracers(n)) == "liq_aero") P_QNWFA = n; print*, "P_QNWFA = ", P_QNWFA
-=======
     if (trim(tracers(n)) == "sphum")    P_QV = n
     if (trim(tracers(n)) == "liq_wat")  P_QC = n
     if (trim(tracers(n)) == "ice_wat")  P_QI = n
@@ -558,7 +529,6 @@
     if (trim(tracers(n)) == "rain_nc")  P_QNR = n
     if (trim(tracers(n)) == "water_nc") P_QNC = n
     if (trim(tracers(n)) == "liq_aero") P_QNWFA = n
->>>>>>> 8592b81e
     tracers_target_grid(n) = ESMF_FieldCreate(target_grid, &
                                    typekind=ESMF_TYPEKIND_R8, &
                                    staggerloc=ESMF_STAGGERLOC_CENTER, &
@@ -1005,12 +975,6 @@
  if(ESMF_logFoundError(rcToCheck=rc,msg=ESMF_LOGERR_PASSTHRU,line=__line__,file=__file__)) &
     call error_handler("IN FieldGet", rc)
     
-<<<<<<< HEAD
- if(localpet==0) then
-   print*,'temp ',tptr(clb(1),clb(2),:)
- endif
-=======
->>>>>>> 8592b81e
 ! Find specific humidity in the array of tracer fields.
 
  do ii = 1, num_tracers
@@ -1024,13 +988,6 @@
  if(ESMF_logFoundError(rcToCheck=rc,msg=ESMF_LOGERR_PASSTHRU,line=__line__,file=__file__)) &
     call error_handler("IN FieldGet", rc)
     
-<<<<<<< HEAD
-  if(localpet==0) then
-   print*,'q ',qptr(clb(1),clb(2),:)
- endif
-
-=======
->>>>>>> 8592b81e
  print*,"- CALL FieldGet FOR SURFACE PRESSURE BEFORE ADJUSTMENT"
  call ESMF_FieldGet(ps_b4adj_target_grid, &
                     farrayPtr=psptr, rc=rc)
@@ -1185,14 +1142,6 @@
    call error_handler("READING VERTICAL COORD FILE", istat)
  endif
 
-<<<<<<< HEAD
-=======
- print*
- do k = 1, levp1_target
-    print*,'VCOORD FOR LEV ', k, 'IS: ', vcoord_target(k,:)
- enddo
- 
->>>>>>> 8592b81e
  close(14)
 
  end subroutine read_vcoord_info
@@ -1340,10 +1289,6 @@
  PRINT *, "IN VINTG, CALL TERP3"
  CALL TERP3(IM,1,1,1,1,4+NT,(IM*KM1),(IM*KM2), &
             KM1,IM,IM,Z1,C1,KM2,IM,IM,Z2,C2)
-<<<<<<< HEAD
- PRINT*, "IN VINTG, AFTER TERP3"
-=======
->>>>>>> 8592b81e
 ! - - - - - - - - - - - - - - - - - - - - - - - - - - - - - - - - - - -
 !  COPY OUTPUT WIND, TEMPERATURE, HUMIDITY AND OTHER TRACERS
 !  EXCEPT BELOW THE INPUT DOMAIN, LET TEMPERATURE INCREASE WITH A FIXED
@@ -1498,11 +1443,7 @@
 !     REAL(ESMF_KIND_R8) :: J2S 
 
 ! - - - - - - - - - - - - - - - - - - - - - - - - - - - - - - - - - - - 
-<<<<<<< HEAD
-!  FIND THE SURROUNDING INPUT INTERVAL FOR EACH OUTPUT POINT.         
-=======
 !  FIND THE SURROUNDING INPUT INTERVAL FOR EACH OUTPUT POINT.
->>>>>>> 8592b81e
       CALL RSEARCH(IM,KM1,IXZ1,KXZ1,Z1,KM2,IXZ2,KXZ2,Z2,1,IM,K1S) 
 
 ! - - - - - - - - - - - - - - - - - - - - - - - - - - - - - - - - - - - 
@@ -1883,36 +1824,24 @@
 		call ESMF_FieldGet(tracers_target_grid(P_QNC), farrayPtr=qncptr, rc=rc)
 	   if(ESMF_logFoundError(rcToCheck=rc,msg=ESMF_LOGERR_PASSTHRU,line=__line__,file=__file__)) &
 		call error_handler("IN FieldGet tracers_qnc", rc)
-<<<<<<< HEAD
 		if (num_tracers == num_tracers_input + 3) qncptr(clb(1):cub(1),clb(2):cub(2),clb(3):cub(3)) = real(-1.0, esmf_kind_r8)
-=======
->>>>>>> 8592b81e
    endif
     
    if (P_QNI > 0) then     
 	   call ESMF_FieldGet(tracers_target_grid(P_QNI), farrayPtr=qniptr, rc=rc) 
 	   if(ESMF_logFoundError(rcToCheck=rc,msg=ESMF_LOGERR_PASSTHRU,line=__line__,file=__file__)) &
 		call error_handler("IN FieldGet tracers_qni", rc)
-<<<<<<< HEAD
 		if (num_tracers == num_tracers_input + 3) qniptr(clb(1):cub(1),clb(2):cub(2),clb(3):cub(3)) = real(-1.0, esmf_kind_r8)
-=======
->>>>>>> 8592b81e
    endif
    
    if (P_QNR > 0) then    
 	   call ESMF_FieldGet(tracers_target_grid(P_QNR), farrayPtr=qnrptr, rc=rc)  
 	   if(ESMF_logFoundError(rcToCheck=rc,msg=ESMF_LOGERR_PASSTHRU,line=__line__,file=__file__)) &
 		call error_handler("IN FieldGet tracers_qnr", rc)
-<<<<<<< HEAD
 		if (num_tracers == num_tracers_input + 3) qnrptr(clb(1):cub(1),clb(2):cub(2),clb(3):cub(3)) = real(-1.0, esmf_kind_r8)
    endif
    
    if (P_QNWFA > 0) then    
-=======
-   endif
-   
-      if (P_QNWFA > 0) then    
->>>>>>> 8592b81e
 	   call ESMF_FieldGet(tracers_target_grid(P_QNWFA), farrayPtr=qnwfaptr, rc=rc)  
 	   if(ESMF_logFoundError(rcToCheck=rc,msg=ESMF_LOGERR_PASSTHRU,line=__line__,file=__file__)) &
 		call error_handler("IN FieldGet tracers_qnr", rc)
@@ -1931,7 +1860,6 @@
 
              if (P_QNC.gt.1 .AND. cloudptr(i,j,k).gt.0.0 .AND. qncptr(i,j,k).le.0.0) then
                 if (P_QNWFA .gt. 1) then
-<<<<<<< HEAD
                    qncptr(i,j,k) = make_DropletNumber (cloudptr(i,j,k)*temp_rho,       &
    &                           qnwfaptr(i,j,k)*temp_rho, real(landptr(i,j)))
                 else
@@ -1942,43 +1870,21 @@
                 
              endif
              if (qncptr(i,j,k) < 0) qncptr(i,j,k) = 0
-=======
-                   qncptr(i,j,k) = make_DropletNumber (vaporptr(i,j,k)*temp_rho,       &
-   &                           qnwfaptr(i,j,k)*temp_rho, real(landptr(i,j)))
-                else
-                   qncptr(i,j,k) = make_DropletNumber (vaporptr(i,j,k)*temp_rho,       &
-   &                           0.0, real(landptr(i,j)))
-                endif
-                qncptr(i,j,k) = qncptr(i,j,k) / temp_rho
-             endif
-
->>>>>>> 8592b81e
              !..Produce a sensible cloud ice number concentration
 
              if (P_QNI.gt.1 .AND. iceptr(i,j,k).gt.0.0 .AND. qniptr(i,j,k).le.0.0) then
                 qniptr(i,j,k) = make_IceNumber (iceptr(i,j,k)*temp_rho, tempptr(i,j,k))
                 qniptr(i,j,k) = qniptr(i,j,k)  / temp_rho
-<<<<<<< HEAD
                
              endif
              if (qniptr(i,j,k) < 0) qniptr(i,j,k) = 0
-=======
-             endif
-
->>>>>>> 8592b81e
              !..Produce a sensible rain number concentration
 
              if (P_QNR.gt.1 .AND. rainptr(i,j,k).gt.0.0 .AND. qnrptr(i,j,k).le.0.0) then
                 qnrptr(i,j,k)  = make_RainNumber (rainptr(i,j,k)*temp_rho, tempptr(i,j,k))
                 qnrptr(i,j,k)  = qnrptr(i,j,k)  / temp_rho
-<<<<<<< HEAD
-                
              endif
              if (qnrptr(i,j,k) < 0) qnrptr(i,j,k) = 0
-=======
-             endif
-
->>>>>>> 8592b81e
           enddo
 
        enddo
@@ -2140,7 +2046,6 @@
 
       return
  end function make_RainNumber
-<<<<<<< HEAD
  
  subroutine rem_negative_tracers(localpet)
  
@@ -2169,8 +2074,6 @@
    enddo
    
  end subroutine rem_negative_tracers
-=======
->>>>>>> 8592b81e
 
  subroutine cleanup_target_atm_b4adj_data
 
