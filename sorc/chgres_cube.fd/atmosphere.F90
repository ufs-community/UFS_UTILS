!> @file
!! @brief Process atmospheric fields
!! @author George Gayno NCEP/EMC

!> Process atmospheric fields:  Horizontally interpolate input
!! fields to the target grid.  Adjust surface pressure according to
!! terrain difference between input and target grids.  Vertically
!! interpolate to target grid vertical levels.  Processing based on
!! the spectral GFS version of CHGRES.
!! 
!! Variables defined below.  Here "b4adj" indicates fields on the target
!! grid before vertical adjustment. "target" indicates data on target
!! grid.  "input" indicates data on input grid. "_s" indicates fields
!! on the 'south' edge of the grid box.  "_w" indicate fields on the 
!! 'west' edge of the grid box.  Otherwise, fields are at the center
!! of the grid box.
!!
!! @author George Gayno NCEP/EMC
 module atmosphere

 use esmf

 use input_data, only                : lev_input, &
                                       levp1_input, &
                                       tracers_input_grid, &
                                       dzdt_input_grid, &
                                       ps_input_grid, &
                                       wind_input_grid,   &
                                       temp_input_grid,   &
                                       pres_input_grid,   &
                                       terrain_input_grid, &
                                       read_input_atm_data, &
                                       cleanup_input_atm_data

 use model_grid, only                : target_grid,  &
                                       latitude_s_target_grid,  &
                                       longitude_s_target_grid, &
                                       latitude_w_target_grid,  &
                                       longitude_w_target_grid, &
                                       terrain_target_grid

 use program_setup, only             : vcoord_file_target_grid, &
                                       wam_cold_start, wam_start_date, & 
                                       regional, &
                                       tracers, num_tracers,      &
                                       num_tracers_input,         & 
                                       atm_weight_file, &
                                       use_thomp_mp_climo

 use thompson_mp_climo_data, only    : read_thomp_mp_climo_data,  &
                                       cleanup_thomp_mp_climo_input_data, &
                                       qnifa_climo_input_grid, &
                                       qnwfa_climo_input_grid, &
                                       thomp_pres_climo_input_grid, &
                                       lev_thomp_mp_climo

 implicit none

 private

 integer, public                    :: lev_target       !< num vertical levels
 integer, public                    :: levp1_target     !< num levels plus 1
 integer, public                    :: nvcoord_target   !< num vertical coordinate variables

 real(esmf_kind_r8), allocatable, public :: vcoord_target(:,:)  !< vertical coordinate

 type(esmf_field), public               :: delp_target_grid !< pressure thickness
 type(esmf_field), public               :: dzdt_target_grid !< vertical velocity
 type(esmf_field)                       :: dzdt_b4adj_target_grid !< vertical vel before vert adj
 type(esmf_field), allocatable, public  :: tracers_target_grid(:) !< tracers
 type(esmf_field), allocatable          :: tracers_b4adj_target_grid(:) !< tracers before vert adj
 type(esmf_field), public               :: ps_target_grid !< surface pressure
 type(esmf_field)                       :: ps_b4adj_target_grid !< sfc pres before terrain adj
 type(esmf_field)                       :: pres_target_grid !< 3-d pressure
 type(esmf_field)                       :: pres_b4adj_target_grid !< 3-d pres before terrain adj
 type(esmf_field), public               :: temp_target_grid !< temperautre
 type(esmf_field)                       :: temp_b4adj_target_grid !< temp before vert adj
 type(esmf_field)                       :: terrain_interp_to_target_grid !< Input grid terrain interpolated to target grid.   
 type(esmf_field), public               :: u_s_target_grid !< u-wind, 'south' edge
 type(esmf_field), public               :: v_s_target_grid !< v-wind, 'south' edge
 type(esmf_field)                       :: wind_target_grid !< 3-d wind, grid box center
 type(esmf_field)                       :: wind_b4adj_target_grid !< 3-d wind before vert adj
 type(esmf_field)                       :: wind_s_target_grid !< 3-d wind, 'south' edge
 type(esmf_field), public               :: u_w_target_grid !< u-wind, 'west' edge
 type(esmf_field), public               :: v_w_target_grid !< v-wind, 'west' edge
 type(esmf_field)                       :: wind_w_target_grid !< 3-d wind, 'west' edge
 type(esmf_field), public               :: zh_target_grid !< 3-d height

! Fields associated with thompson microphysics climatological tracers.

 type(esmf_field)                       :: qnifa_climo_b4adj_target_grid !< number concentration of ice
                                           !! friendly aerosols before vert adj
 type(esmf_field), public               :: qnifa_climo_target_grid !< number concentration of ice
                                           !! friendly aerosols on target 
                                           !! horiz/vert grid.
 type(esmf_field)                       :: qnwfa_climo_b4adj_target_grid !< number concentration of water
                                           !! friendly aerosols before vert adj
 type(esmf_field), public               :: qnwfa_climo_target_grid !< number concentration of water
                                           !! friendly aerosols on target 
                                           !! horiz/vert grid.
 type(esmf_field)                       :: thomp_pres_climo_b4adj_target_grid !< pressure of each level on
                                           !! target grid

 public :: atmosphere_driver

 contains

!> Driver routine to process for atmospheric fields.
!!
!! @param localpet ESMF local persistent execution thread 
!! @author George Gayno
 subroutine atmosphere_driver(localpet)

 use mpi

 implicit none

 integer, intent(in)                :: localpet

 integer                            :: isrctermprocessing
 integer                            :: rc, n

 type(esmf_regridmethod_flag)       :: method
 type(esmf_routehandle)             :: regrid_bl

 real(esmf_kind_r8), parameter      :: p0=101325.0
 real(esmf_kind_r8), parameter      :: rd = 287.058
 real(esmf_kind_r8), parameter      :: grav = 9.81
 real(esmf_kind_r8), parameter      :: lapse = -6.5e-03

 real(esmf_kind_r8), parameter      :: exponent = rd*lapse/grav
 real(esmf_kind_r8), parameter      :: one_over_exponent = 1.0 / exponent

 real(esmf_kind_r8), pointer        :: psptr(:,:), tempptr(:,:,:)

!-----------------------------------------------------------------------------------
! Read atmospheric fields on the input grid.
!-----------------------------------------------------------------------------------

 call read_input_atm_data(localpet)

!-----------------------------------------------------------------------------------
! Read vertical coordinate info for target grid.
!-----------------------------------------------------------------------------------

 call read_vcoord_info

!-----------------------------------------------------------------------------------
! Create target grid field objects to hold data before vertical adjustment.
!-----------------------------------------------------------------------------------

 call create_atm_b4adj_esmf_fields

!-----------------------------------------------------------------------------------
! Horizontally interpolate.  If specified, use weights from file.
!-----------------------------------------------------------------------------------

 isrctermprocessing = 1

 if (trim(atm_weight_file) /= "NULL") then

   print*,"- CALL FieldSMMStore FOR ATMOSPHERIC FIELDS."

   call ESMF_FieldSMMStore(temp_input_grid, &
                           temp_b4adj_target_grid, &
                           atm_weight_file, &
                           routehandle=regrid_bl, &
                           srctermprocessing=isrctermprocessing, rc=rc)
   if(ESMF_logFoundError(rcToCheck=rc,msg=ESMF_LOGERR_PASSTHRU,line=__LINE__,file=__FILE__)) &
      call error_handler("IN FieldSMMStore", rc)

 else

   print*,"- CALL FieldRegridStore FOR ATMOSPHERIC FIELDS."

   method=ESMF_REGRIDMETHOD_BILINEAR

   call ESMF_FieldRegridStore(temp_input_grid, &
                              temp_b4adj_target_grid, &
                              polemethod=ESMF_POLEMETHOD_ALLAVG, &
                              srctermprocessing=isrctermprocessing, &
                              routehandle=regrid_bl, &
                              regridmethod=method, rc=rc)
   if(ESMF_logFoundError(rcToCheck=rc,msg=ESMF_LOGERR_PASSTHRU,line=__LINE__,file=__FILE__)) &
      call error_handler("IN FieldRegridStore", rc)

 endif

 print*,"- CALL Field_Regrid FOR TEMPERATURE."
 call ESMF_FieldRegrid(temp_input_grid, &
                       temp_b4adj_target_grid, &
                       routehandle=regrid_bl, &
                       termorderflag=ESMF_TERMORDER_SRCSEQ, &
                       rc=rc)
 if(ESMF_logFoundError(rcToCheck=rc,msg=ESMF_LOGERR_PASSTHRU,line=__LINE__,file=__FILE__)) &
    call error_handler("IN FieldRegrid", rc)

 print*,"- CALL Field_Regrid FOR PRESSURE."
 call ESMF_FieldRegrid(pres_input_grid, &
                       pres_b4adj_target_grid, &
                       routehandle=regrid_bl, &
                       termorderflag=ESMF_TERMORDER_SRCSEQ, &
                       rc=rc)
 if(ESMF_logFoundError(rcToCheck=rc,msg=ESMF_LOGERR_PASSTHRU,line=__LINE__,file=__FILE__)) &
    call error_handler("IN FieldRegrid", rc)

 do n = 1, num_tracers_input
   print*,"- CALL Field_Regrid FOR TRACER ", trim(tracers(n))
   call ESMF_FieldRegrid(tracers_input_grid(n), &
                         tracers_b4adj_target_grid(n), &
                         routehandle=regrid_bl, &
                         termorderflag=ESMF_TERMORDER_SRCSEQ, rc=rc)
   if(ESMF_logFoundError(rcToCheck=rc,msg=ESMF_LOGERR_PASSTHRU,line=__LINE__,file=__FILE__)) &
      call error_handler("IN FieldRegrid", rc)
      
 enddo

 print*,"- CALL Field_Regrid FOR VERTICAL VELOCITY."
 call ESMF_FieldRegrid(dzdt_input_grid, &
                       dzdt_b4adj_target_grid, &
                       routehandle=regrid_bl, &
                       termorderflag=ESMF_TERMORDER_SRCSEQ, rc=rc)
 if(ESMF_logFoundError(rcToCheck=rc,msg=ESMF_LOGERR_PASSTHRU,line=__LINE__,file=__FILE__)) &
    call error_handler("IN FieldRegrid", rc)
    
 nullify(tempptr)
 print*,"- CALL FieldGet FOR INPUT GRID VERTICAL VEL."
 call ESMF_FieldGet(dzdt_input_grid, &
                    farrayPtr=tempptr, rc=rc)
 if(ESMF_logFoundError(rcToCheck=rc,msg=ESMF_LOGERR_PASSTHRU,line=__LINE__,file=__FILE__)) &
    call error_handler("IN FieldGet", rc)
    
 print*, "MIN MAX W INPUT = ", minval(tempptr), maxval(tempptr)

 nullify(tempptr)
 print*,"- CALL FieldGet FOR VERTICAL VEL B4ADJ."
 call ESMF_FieldGet(dzdt_b4adj_target_grid, &
                    farrayPtr=tempptr, rc=rc)
 if(ESMF_logFoundError(rcToCheck=rc,msg=ESMF_LOGERR_PASSTHRU,line=__LINE__,file=__FILE__)) &
    call error_handler("IN FieldGet", rc)
    
 print*, "MIN MAX W B4ADJ = ", minval(tempptr), maxval(tempptr)
 
 nullify(psptr)
 print*,"- CALL FieldGet FOR INPUT SURFACE PRESSURE."
 call ESMF_FieldGet(ps_input_grid, &
                    farrayPtr=psptr, rc=rc)
 if(ESMF_logFoundError(rcToCheck=rc,msg=ESMF_LOGERR_PASSTHRU,line=__LINE__,file=__FILE__)) &
    call error_handler("IN FieldGet", rc)

!------------------------------------------------------------------------------------
! Assume standard lapse rate when interpolating pressure (per Phil Pegion).
!------------------------------------------------------------------------------------

 psptr = (psptr/p0)**exponent

 print*,"- CALL Field_Regrid FOR SURFACE PRESSURE."
 call ESMF_FieldRegrid(ps_input_grid, &
                       ps_b4adj_target_grid, &
                       routehandle=regrid_bl, &
                       termorderflag=ESMF_TERMORDER_SRCSEQ, &
                       rc=rc)
 if(ESMF_logFoundError(rcToCheck=rc,msg=ESMF_LOGERR_PASSTHRU,line=__LINE__,file=__FILE__)) &
    call error_handler("IN FieldRegrid", rc)

 nullify(psptr)
 print*,"- CALL FieldGet FOR INPUT SURFACE PRESSURE B4ADJ."
 call ESMF_FieldGet(ps_b4adj_target_grid, &
                    farrayPtr=psptr, rc=rc)
 if(ESMF_logFoundError(rcToCheck=rc,msg=ESMF_LOGERR_PASSTHRU,line=__LINE__,file=__FILE__)) &
    call error_handler("IN FieldGet", rc)

 psptr = p0 * psptr**one_over_exponent

 print*,"- CALL Field_Regrid FOR TERRAIN."
 call ESMF_FieldRegrid(terrain_input_grid, &
                       terrain_interp_to_target_grid, &
                       routehandle=regrid_bl, &
                       termorderflag=ESMF_TERMORDER_SRCSEQ, &
                       rc=rc)
 if(ESMF_logFoundError(rcToCheck=rc,msg=ESMF_LOGERR_PASSTHRU,line=__LINE__,file=__FILE__)) &
      call error_handler("IN FieldRegrid", rc)

 print*,"- CALL Field_Regrid FOR 3-D WIND."
 call ESMF_FieldRegrid(wind_input_grid, &
                       wind_b4adj_target_grid, &
                       routehandle=regrid_bl, &
                       termorderflag=ESMF_TERMORDER_SRCSEQ, rc=rc)
 if(ESMF_logFoundError(rcToCheck=rc,msg=ESMF_LOGERR_PASSTHRU,line=__LINE__,file=__FILE__)) &
      call error_handler("IN FieldRegrid", rc)

 print*,"- CALL FieldRegridRelease."
 call ESMF_FieldRegridRelease(routehandle=regrid_bl, rc=rc)
 if(ESMF_logFoundError(rcToCheck=rc,msg=ESMF_LOGERR_PASSTHRU,line=__LINE__,file=__FILE__)) &
      call error_handler("IN FieldRegridRelease", rc)

!-----------------------------------------------------------------------------------
! Deallocate input fields.
!-----------------------------------------------------------------------------------

 call cleanup_input_atm_data

!-----------------------------------------------------------------------------------
! Create target grid field objects to hold data after vertical interpolation.
!-----------------------------------------------------------------------------------

 call create_atm_esmf_fields

!-----------------------------------------------------------------------------------
! Adjust surface pressure for terrain differences.
!-----------------------------------------------------------------------------------

 call newps(localpet)

!-----------------------------------------------------------------------------------
! Compute 3-d pressure based on adjusted surface pressure.
!-----------------------------------------------------------------------------------

 call newpr1(localpet)

!-----------------------------------------------------------------------------------
! Vertically interpolate.
!-----------------------------------------------------------------------------------

 call vintg

 if( wam_cold_start ) then 
   call vintg_wam (wam_start_date)
 endif

!-----------------------------------------------------------------------------------
! Compute height.
!-----------------------------------------------------------------------------------

 call compute_zh

!-----------------------------------------------------------------------------------
! Free up memory.
!-----------------------------------------------------------------------------------

 call cleanup_target_atm_b4adj_data

!-----------------------------------------------------------------------------------
! Interpolate winds to 'd' grid.
!-----------------------------------------------------------------------------------

 isrctermprocessing = 1
 method=ESMF_REGRIDMETHOD_BILINEAR

 print*,"- CALL FieldRegridStore FOR 3D-WIND WEST EDGE."
 call ESMF_FieldRegridStore(wind_target_grid, &
                            wind_w_target_grid, &
                            polemethod=ESMF_POLEMETHOD_ALLAVG, &
                            srctermprocessing=isrctermprocessing, &
                            routehandle=regrid_bl, &
                            extrapMethod=ESMF_EXTRAPMETHOD_NEAREST_STOD, &
                            regridmethod=method, rc=rc)
 if(ESMF_logFoundError(rcToCheck=rc,msg=ESMF_LOGERR_PASSTHRU,line=__LINE__,file=__FILE__)) &
    call error_handler("IN FieldRegridStore", rc)

 print*,"- CALL Field_Regrid FOR 3-D WIND WEST EDGE."
 call ESMF_FieldRegrid(wind_target_grid, &
                       wind_w_target_grid, &
                       routehandle=regrid_bl, &
                       termorderflag=ESMF_TERMORDER_SRCSEQ, rc=rc)
 if(ESMF_logFoundError(rcToCheck=rc,msg=ESMF_LOGERR_PASSTHRU,line=__LINE__,file=__FILE__)) &
    call error_handler("IN FieldRegrid", rc)

 print*,"- CALL FieldRegridRelease."
 call ESMF_FieldRegridRelease(routehandle=regrid_bl, rc=rc)
 if(ESMF_logFoundError(rcToCheck=rc,msg=ESMF_LOGERR_PASSTHRU,line=__LINE__,file=__FILE__)) &
    call error_handler("IN FieldRegridRelease", rc)

 isrctermprocessing = 1
 method=ESMF_REGRIDMETHOD_BILINEAR

 print*,"- CALL FieldRegridStore FOR 3D-WIND SOUTH EDGE."
 call ESMF_FieldRegridStore(wind_target_grid, &
                            wind_s_target_grid, &
                            polemethod=ESMF_POLEMETHOD_ALLAVG, &
                            srctermprocessing=isrctermprocessing, &
                            routehandle=regrid_bl, &
                            extrapMethod=ESMF_EXTRAPMETHOD_NEAREST_STOD, &
                            regridmethod=method, rc=rc)
 if(ESMF_logFoundError(rcToCheck=rc,msg=ESMF_LOGERR_PASSTHRU,line=__LINE__,file=__FILE__)) &
    call error_handler("IN FieldRegridStore", rc)

 print*,"- CALL Field_Regrid FOR 3-D WIND SOUTH EDGE."
 call ESMF_FieldRegrid(wind_target_grid, &
                       wind_s_target_grid, &
                       routehandle=regrid_bl, &
                       termorderflag=ESMF_TERMORDER_SRCSEQ, rc=rc)
 if(ESMF_logFoundError(rcToCheck=rc,msg=ESMF_LOGERR_PASSTHRU,line=__LINE__,file=__FILE__)) &
    call error_handler("IN FieldRegrid", rc)

 print*,"- CALL FieldRegridRelease."
 call ESMF_FieldRegridRelease(routehandle=regrid_bl, rc=rc)
 if(ESMF_logFoundError(rcToCheck=rc,msg=ESMF_LOGERR_PASSTHRU,line=__LINE__,file=__FILE__)) &
    call error_handler("IN FieldRegridRelease", rc)

!-----------------------------------------------------------------------------------
! Convert from 3-d to 2-d cartesian winds.
!-----------------------------------------------------------------------------------

 call convert_winds
 
!-----------------------------------------------------------------------------------
! If selected, process thompson microphysics climatological fields.
!-----------------------------------------------------------------------------------

 if (use_thomp_mp_climo) then
   call read_thomp_mp_climo_data
   call horiz_interp_thomp_mp_climo
   call vintg_thomp_mp_climo
 endif 

!-----------------------------------------------------------------------------------
! Write target data to file.
!-----------------------------------------------------------------------------------

 call write_fv3_atm_header_netcdf(localpet)
 if (regional <= 1) call write_fv3_atm_data_netcdf(localpet)
 if (regional >= 1) call write_fv3_atm_bndy_data_netcdf(localpet)

!-----------------------------------------------------------------------------------
! Free up memory.
!-----------------------------------------------------------------------------------

 call cleanup_target_atm_data

 end subroutine atmosphere_driver

!> Create target grid field objects to hold data before vertical interpolation.
!! These will be defined with the same number of vertical levels as
!! the input grid.
!!
!! @author George Gayno
 subroutine create_atm_b4adj_esmf_fields

 implicit none

 integer                          :: rc, n

 allocate(tracers_b4adj_target_grid(num_tracers))

 do n = 1, num_tracers
   print*,"- CALL FieldCreate FOR TARGET GRID TRACER BEFORE ADJUSTMENT ", trim(tracers(n))
   tracers_b4adj_target_grid(n) = ESMF_FieldCreate(target_grid, &
                                   typekind=ESMF_TYPEKIND_R8, &
                                   staggerloc=ESMF_STAGGERLOC_CENTER, &
                                   ungriddedLBound=(/1/), &
                                   ungriddedUBound=(/lev_input/), rc=rc)
   if(ESMF_logFoundError(rcToCheck=rc,msg=ESMF_LOGERR_PASSTHRU,line=__LINE__,file=__FILE__)) &
      call error_handler("IN FieldCreate", rc)
 enddo

 print*,"- CALL FieldCreate FOR TARGET GRID TEMPERATURE BEFORE ADJUSTMENT."
 temp_b4adj_target_grid = ESMF_FieldCreate(target_grid, &
                                   typekind=ESMF_TYPEKIND_R8, &
                                   staggerloc=ESMF_STAGGERLOC_CENTER, &
                                   ungriddedLBound=(/1/), &
                                   ungriddedUBound=(/lev_input/), rc=rc)
 if(ESMF_logFoundError(rcToCheck=rc,msg=ESMF_LOGERR_PASSTHRU,line=__LINE__,file=__FILE__)) &
    call error_handler("IN FieldCreate", rc)

 print*,"- CALL FieldCreate FOR TARGET GRID PRESSURE BEFORE ADJUSTMENT."
 pres_b4adj_target_grid = ESMF_FieldCreate(target_grid, &
                                   typekind=ESMF_TYPEKIND_R8, &
                                   staggerloc=ESMF_STAGGERLOC_CENTER, &
                                   ungriddedLBound=(/1/), &
                                   ungriddedUBound=(/lev_input/), rc=rc)
 if(ESMF_logFoundError(rcToCheck=rc,msg=ESMF_LOGERR_PASSTHRU,line=__LINE__,file=__FILE__)) &
    call error_handler("IN FieldCreate", rc)

 print*,"- CALL FieldCreate FOR TARGET GRID VERTICAL VELOCITY BEFORE ADJUSTMENT."
 dzdt_b4adj_target_grid = ESMF_FieldCreate(target_grid, &
                                   typekind=ESMF_TYPEKIND_R8, &
                                   staggerloc=ESMF_STAGGERLOC_CENTER, &
                                   ungriddedLBound=(/1/), &
                                   ungriddedUBound=(/lev_input/), rc=rc)
 if(ESMF_logFoundError(rcToCheck=rc,msg=ESMF_LOGERR_PASSTHRU,line=__LINE__,file=__FILE__)) &
    call error_handler("IN FieldCreate", rc)

 print*,"- CALL FieldCreate FOR TARGET GRID UNSTAGGERED WINDS BEFORE ADJUSTMENT."
 wind_b4adj_target_grid = ESMF_FieldCreate(target_grid, &
                                   typekind=ESMF_TYPEKIND_R8, &
                                   staggerloc=ESMF_STAGGERLOC_CENTER, &
                                   ungriddedLBound=(/1,1/), &
                                   ungriddedUBound=(/lev_input,3/), rc=rc)
 if(ESMF_logFoundError(rcToCheck=rc,msg=ESMF_LOGERR_PASSTHRU,line=__LINE__,file=__FILE__)) &
    call error_handler("IN FieldCreate", rc)

 print*,"- CALL FieldCreate FOR TARGET TERRAIN."
 terrain_interp_to_target_grid = ESMF_FieldCreate(target_grid, &
                                   typekind=ESMF_TYPEKIND_R8, &
                                   staggerloc=ESMF_STAGGERLOC_CENTER, rc=rc)
 if(ESMF_logFoundError(rcToCheck=rc,msg=ESMF_LOGERR_PASSTHRU,line=__LINE__,file=__FILE__)) &
    call error_handler("IN FieldCreate", rc)

 print*,"- CALL FieldCreate FOR TARGET SURFACE PRESSURE BEFORE ADJUSTMENT."
 ps_b4adj_target_grid = ESMF_FieldCreate(target_grid, &
                                   typekind=ESMF_TYPEKIND_R8, &
                                   staggerloc=ESMF_STAGGERLOC_CENTER, rc=rc)
 if(ESMF_logFoundError(rcToCheck=rc,msg=ESMF_LOGERR_PASSTHRU,line=__LINE__,file=__FILE__)) &
    call error_handler("IN FieldCreate", rc)

 end subroutine create_atm_b4adj_esmf_fields

!> Create target grid field objects.
!!
!! @author George Gayno
 subroutine create_atm_esmf_fields

 implicit none

 integer                          :: rc, n

 allocate(tracers_target_grid(num_tracers))

 do n = 1, num_tracers
    print*,"- CALL FieldCreate FOR TARGET GRID TRACERS ", trim(tracers(n))    
    tracers_target_grid(n) = ESMF_FieldCreate(target_grid, &
                                   typekind=ESMF_TYPEKIND_R8, &
                                   staggerloc=ESMF_STAGGERLOC_CENTER, &
                                   ungriddedLBound=(/1/), &
                                   ungriddedUBound=(/lev_target/), rc=rc)
   if(ESMF_logFoundError(rcToCheck=rc,msg=ESMF_LOGERR_PASSTHRU,line=__LINE__,file=__FILE__)) &
      call error_handler("IN FieldCreate", rc)
 enddo

 print*,"- CALL FieldCreate FOR TARGET GRID TEMPERATURE."
 temp_target_grid = ESMF_FieldCreate(target_grid, &
                                   typekind=ESMF_TYPEKIND_R8, &
                                   staggerloc=ESMF_STAGGERLOC_CENTER, &
                                   ungriddedLBound=(/1/), &
                                   ungriddedUBound=(/lev_target/), rc=rc)
 if(ESMF_logFoundError(rcToCheck=rc,msg=ESMF_LOGERR_PASSTHRU,line=__LINE__,file=__FILE__)) &
    call error_handler("IN FieldCreate", rc)

 print*,"- CALL FieldCreate FOR TARGET GRID PRESSURE."
 pres_target_grid = ESMF_FieldCreate(target_grid, &
                                   typekind=ESMF_TYPEKIND_R8, &
                                   staggerloc=ESMF_STAGGERLOC_CENTER, &
                                   ungriddedLBound=(/1/), &
                                   ungriddedUBound=(/lev_target/), rc=rc)
 if(ESMF_logFoundError(rcToCheck=rc,msg=ESMF_LOGERR_PASSTHRU,line=__LINE__,file=__FILE__)) &
    call error_handler("IN FieldCreate", rc)

 print*,"- CALL FieldCreate FOR TARGET GRID VERTICAL VELOCITY."
 dzdt_target_grid = ESMF_FieldCreate(target_grid, &
                                   typekind=ESMF_TYPEKIND_R8, &
                                   staggerloc=ESMF_STAGGERLOC_CENTER, &
                                   ungriddedLBound=(/1/), &
                                   ungriddedUBound=(/lev_target/), rc=rc)
 if(ESMF_logFoundError(rcToCheck=rc,msg=ESMF_LOGERR_PASSTHRU,line=__LINE__,file=__FILE__)) &
    call error_handler("IN FieldCreate", rc)

 print*,"- CALL FieldCreate FOR TARGET GRID DELP."
 delp_target_grid = ESMF_FieldCreate(target_grid, &
                                   typekind=ESMF_TYPEKIND_R8, &
                                   staggerloc=ESMF_STAGGERLOC_CENTER, &
                                   ungriddedLBound=(/1/), &
                                   ungriddedUBound=(/lev_target/), rc=rc)
 if(ESMF_logFoundError(rcToCheck=rc,msg=ESMF_LOGERR_PASSTHRU,line=__LINE__,file=__FILE__)) &
    call error_handler("IN FieldCreate", rc)

 print*,"- CALL FieldCreate FOR TARGET HEIGHT."
 zh_target_grid = ESMF_FieldCreate(target_grid, &
                                   typekind=ESMF_TYPEKIND_R8, &
                                   staggerloc=ESMF_STAGGERLOC_CENTER, &
                                   ungriddedLBound=(/1/), &
                                   ungriddedUBound=(/levp1_target/), rc=rc)
 if(ESMF_logFoundError(rcToCheck=rc,msg=ESMF_LOGERR_PASSTHRU,line=__LINE__,file=__FILE__)) &
    call error_handler("IN FieldCreate", rc)

 print*,"- CALL FieldCreate FOR TARGET UNSTAGGERED 3D-WIND."
 wind_target_grid = ESMF_FieldCreate(target_grid, &
                                   typekind=ESMF_TYPEKIND_R8, &
                                   staggerloc=ESMF_STAGGERLOC_CENTER, &
                                   ungriddedLBound=(/1,1/), &
                                   ungriddedUBound=(/lev_target,3/), rc=rc)
 if(ESMF_logFoundError(rcToCheck=rc,msg=ESMF_LOGERR_PASSTHRU,line=__LINE__,file=__FILE__)) &
    call error_handler("IN FieldCreate", rc)

 print*,"- CALL FieldCreate FOR TARGET U_S."
 u_s_target_grid = ESMF_FieldCreate(target_grid, &
                                   typekind=ESMF_TYPEKIND_R8, &
                                   staggerloc=ESMF_STAGGERLOC_EDGE2, &
                                   ungriddedLBound=(/1/), &
                                   ungriddedUBound=(/lev_target/), rc=rc)
 if(ESMF_logFoundError(rcToCheck=rc,msg=ESMF_LOGERR_PASSTHRU,line=__LINE__,file=__FILE__)) &
    call error_handler("IN FieldCreate", rc)

 print*,"- CALL FieldCreate FOR TARGET V_S."
 v_s_target_grid = ESMF_FieldCreate(target_grid, &
                                   typekind=ESMF_TYPEKIND_R8, &
                                   staggerloc=ESMF_STAGGERLOC_EDGE2, &
                                   ungriddedLBound=(/1/), &
                                   ungriddedUBound=(/lev_target/), rc=rc)
 if(ESMF_logFoundError(rcToCheck=rc,msg=ESMF_LOGERR_PASSTHRU,line=__LINE__,file=__FILE__)) &
    call error_handler("IN FieldCreate", rc)

 print*,"- CALL FieldCreate FOR TARGET 3D-WIND_S."
 wind_s_target_grid = ESMF_FieldCreate(target_grid, &
                                   typekind=ESMF_TYPEKIND_R8, &
                                   staggerloc=ESMF_STAGGERLOC_EDGE2, &
                                   ungriddedLBound=(/1,1/), &
                                   ungriddedUBound=(/lev_target,3/), rc=rc)
 if(ESMF_logFoundError(rcToCheck=rc,msg=ESMF_LOGERR_PASSTHRU,line=__LINE__,file=__FILE__)) &
    call error_handler("IN FieldCreate", rc)

 print*,"- CALL FieldCreate FOR TARGET U_W."
 u_w_target_grid = ESMF_FieldCreate(target_grid, &
                                   typekind=ESMF_TYPEKIND_R8, &
                                   staggerloc=ESMF_STAGGERLOC_EDGE1, &
                                   ungriddedLBound=(/1/), &
                                   ungriddedUBound=(/lev_target/), rc=rc)
 if(ESMF_logFoundError(rcToCheck=rc,msg=ESMF_LOGERR_PASSTHRU,line=__LINE__,file=__FILE__)) &
    call error_handler("IN FieldCreate", rc)

 print*,"- CALL FieldCreate FOR TARGET V_W."
 v_w_target_grid = ESMF_FieldCreate(target_grid, &
                                   typekind=ESMF_TYPEKIND_R8, &
                                   staggerloc=ESMF_STAGGERLOC_EDGE1, &
                                   ungriddedLBound=(/1/), &
                                   ungriddedUBound=(/lev_target/), rc=rc)
 if(ESMF_logFoundError(rcToCheck=rc,msg=ESMF_LOGERR_PASSTHRU,line=__LINE__,file=__FILE__)) &
    call error_handler("IN FieldCreate", rc)

 print*,"- CALL FieldCreate FOR TARGET 3D-WIND_W."
 wind_w_target_grid = ESMF_FieldCreate(target_grid, &
                                   typekind=ESMF_TYPEKIND_R8, &
                                   staggerloc=ESMF_STAGGERLOC_EDGE1, &
                                   ungriddedLBound=(/1,1/), &
                                   ungriddedUBound=(/lev_target,3/), rc=rc)
 if(ESMF_logFoundError(rcToCheck=rc,msg=ESMF_LOGERR_PASSTHRU,line=__LINE__,file=__FILE__)) &
    call error_handler("IN FieldCreate", rc)

 print*,"- CALL FieldCreate FOR TARGET SURFACE PRESSURE."
 ps_target_grid = ESMF_FieldCreate(target_grid, &
                                   typekind=ESMF_TYPEKIND_R8, &
                                   staggerloc=ESMF_STAGGERLOC_CENTER, rc=rc)
 if(ESMF_logFoundError(rcToCheck=rc,msg=ESMF_LOGERR_PASSTHRU,line=__LINE__,file=__FILE__)) &
    call error_handler("IN FieldCreate", rc)

 end subroutine create_atm_esmf_fields

!> Convert 3-d component winds to u and v.
!!
!! @author George Gayno
 subroutine convert_winds
 
 implicit none

 integer                         :: clb(4), cub(4)
 integer                         :: i, j, k, rc

 real(esmf_kind_r8), pointer     :: latptr(:,:)
 real(esmf_kind_r8), pointer     :: lonptr(:,:)
 real(esmf_kind_r8), pointer     :: uptr(:,:,:)
 real(esmf_kind_r8), pointer     :: vptr(:,:,:)
 real(esmf_kind_r8), pointer     :: windptr(:,:,:,:)
 real(esmf_kind_r8)              :: latrad, lonrad

!-----------------------------------------------------------------------------------
! Convert from 3-d cartesian to 2-cartesian winds
!-----------------------------------------------------------------------------------

 print*,'- CONVERT WINDS.'

 print*,"- CALL FieldGet FOR 3-D WIND_S."
 call ESMF_FieldGet(wind_s_target_grid, &
                    computationalLBound=clb, &
                    computationalUBound=cub, &
                    farrayPtr=windptr, rc=rc)
 if(ESMF_logFoundError(rcToCheck=rc,msg=ESMF_LOGERR_PASSTHRU,line=__LINE__,file=__FILE__)) &
    call error_handler("IN FieldGet", rc)

 print*,"- CALL FieldGet FOR U_S."
 call ESMF_FieldGet(u_s_target_grid, &
                    farrayPtr=uptr, rc=rc)
 if(ESMF_logFoundError(rcToCheck=rc,msg=ESMF_LOGERR_PASSTHRU,line=__LINE__,file=__FILE__)) &
    call error_handler("IN FieldGet", rc)

 print*,"- CALL FieldGet FOR V_S."
 call ESMF_FieldGet(v_s_target_grid, &
                    farrayPtr=vptr, rc=rc)
 if(ESMF_logFoundError(rcToCheck=rc,msg=ESMF_LOGERR_PASSTHRU,line=__LINE__,file=__FILE__)) &
    call error_handler("IN FieldGet", rc)

 print*,"- CALL FieldGet FOR LATITUDE_S."
 call ESMF_FieldGet(latitude_s_target_grid, &
                    farrayPtr=latptr, rc=rc)
 if(ESMF_logFoundError(rcToCheck=rc,msg=ESMF_LOGERR_PASSTHRU,line=__LINE__,file=__FILE__)) &
    call error_handler("IN FieldGet", rc)

 print*,"- CALL FieldGet FOR LONGITUDE_S."
 call ESMF_FieldGet(longitude_s_target_grid, &
                    farrayPtr=lonptr, rc=rc)
 if(ESMF_logFoundError(rcToCheck=rc,msg=ESMF_LOGERR_PASSTHRU,line=__LINE__,file=__FILE__)) &
    call error_handler("IN FieldGet", rc)

 do i = clb(1), cub(1)
   do j = clb(2), cub(2)
     latrad = latptr(i,j) * acos(-1.) / 180.0
     lonrad = lonptr(i,j) * acos(-1.) / 180.0
     do k = clb(3), cub(3)
       uptr(i,j,k) = windptr(i,j,k,1) * cos(lonrad) + windptr(i,j,k,2) * sin(lonrad)
       vptr(i,j,k) = -windptr(i,j,k,1) * sin(latrad) * sin(lonrad) + &
                      windptr(i,j,k,2) * sin(latrad) * cos(lonrad) + &
                      windptr(i,j,k,3) * cos(latrad)
     enddo
   enddo
 enddo
 

 print*,"- CALL FieldGet FOR 3-D WIND_W."
 call ESMF_FieldGet(wind_w_target_grid, &
                    computationalLBound=clb, &
                    computationalUBound=cub, &
                    farrayPtr=windptr, rc=rc)
 if(ESMF_logFoundError(rcToCheck=rc,msg=ESMF_LOGERR_PASSTHRU,line=__LINE__,file=__FILE__)) &
    call error_handler("IN FieldGet", rc)

 print*,"- CALL FieldGet FOR U_W."
 call ESMF_FieldGet(u_w_target_grid, &
                    farrayPtr=uptr, rc=rc)
 if(ESMF_logFoundError(rcToCheck=rc,msg=ESMF_LOGERR_PASSTHRU,line=__LINE__,file=__FILE__)) &
    call error_handler("IN FieldGet", rc)

 print*,"- CALL FieldGet FOR V_W."
 call ESMF_FieldGet(v_w_target_grid, &
                    farrayPtr=vptr, rc=rc)
 if(ESMF_logFoundError(rcToCheck=rc,msg=ESMF_LOGERR_PASSTHRU,line=__LINE__,file=__FILE__)) &
    call error_handler("IN FieldGet", rc)

 print*,"- CALL FieldGet FOR LATITUDE_W."
 call ESMF_FieldGet(latitude_w_target_grid, &
                    farrayPtr=latptr, rc=rc)
 if(ESMF_logFoundError(rcToCheck=rc,msg=ESMF_LOGERR_PASSTHRU,line=__LINE__,file=__FILE__)) &
    call error_handler("IN FieldGet", rc)

 print*,"- CALL FieldGet FOR LONGITUDE_W."
 call ESMF_FieldGet(longitude_w_target_grid, &
                    farrayPtr=lonptr, rc=rc)
 if(ESMF_logFoundError(rcToCheck=rc,msg=ESMF_LOGERR_PASSTHRU,line=__LINE__,file=__FILE__)) &
    call error_handler("IN FieldGet", rc)

 do i = clb(1), cub(1)
   do j = clb(2), cub(2)
     latrad = latptr(i,j) * acos(-1.) / 180.0
     lonrad = lonptr(i,j) * acos(-1.) / 180.0
     do k = clb(3), cub(3)
       uptr(i,j,k) = windptr(i,j,k,1) * cos(lonrad) + windptr(i,j,k,2) * sin(lonrad)
       vptr(i,j,k) = -windptr(i,j,k,1) * sin(latrad) * sin(lonrad) + &
                      windptr(i,j,k,2) * sin(latrad) * cos(lonrad) + &
                      windptr(i,j,k,3) * cos(latrad)
     enddo
   enddo
 enddo

 end subroutine convert_winds

!> Compute model level pressures.
!!                                                                       
!! program history log:                                                  
!! 2005-04-11  Hann-Ming Henry Juang    hybrid sigma, sigma-p, and sigma-
!! - PRGMMR: Henry Juang    ORG: W/NMC23     DATE: 2005-04-11            
!! - PRGMMR: Fanglin Yang   ORG: W/NMC23     DATE: 2006-11-28            
!! - PRGMMR: S. Moorthi     ORG: NCEP/EMC    DATE: 2006-12-12            
!! - PRGMMR: S. Moorthi     ORG: NCEP/EMC    DATE: 2007-01-02            
!!                                                                       
<<<<<<< HEAD
!! @param [in] localpet ESMF local persistent execution thread 
!! @author Hann-Ming Henry Juang, Fanglin Yang, S. Moorthi
=======
!!   INPUT ARGUMENT LIST:                                                
!!     IM           INTEGER NUMBER OF POINTS TO COMPUTE                  
!!     KM           INTEGER NUMBER OF LEVELS                             
!!     IDVC         INTEGER VERTICAL COORDINATE ID                       
!!                  (1 FOR SIGMA AND 2 FOR HYBRID)                       
!!     IDSL         INTEGER TYPE OF SIGMA STRUCTURE                      
!!                  (1 FOR PHILLIPS OR 2 FOR MEAN)                       
!!     NVCOORD      INTEGER NUMBER OF VERTICAL COORDINATES               
!!     VCOORD       REAL (KM+1,NVCOORD) VERTICAL COORDINATE VALUES       
!!                  FOR IDVC=1, NVCOORD=1: SIGMA INTERFACE               
!!                  FOR IDVC=2, NVCOORD=2: HYBRID INTERFACE A AND B      
!!                  FOR IDVC=3, NVCOORD=3: JUANG GENERAL HYBRID INTERFACE
!!                     AK  REAL (KM+1) HYBRID INTERFACE A                
!!                     BK  REAL (KM+1) HYBRID INTERFACE B                
!!     PS           REAL (IX) SURFACE PRESSURE (PA)                      
!!   OUTPUT ARGUMENT LIST:                                               
!!     PM           REAL (IX,KM) MID-LAYER PRESSURE (PA)                 
!!     DP           REAL (IX,KM) LAYER DELTA PRESSURE (PA)
!!
!! @param localpet ESMF local persistent execution thread  
!!
!! @author HANN_MING HENRY JUANG, JUANG, Fanglin Yang, S. Moorthi
>>>>>>> 79788503
 subroutine newpr1(localpet)
 implicit none 

 integer, intent(in) :: localpet

 integer                         :: idsl, idvc, rc
 integer                         :: i, j, k, clb(3), cub(3)

 real(esmf_kind_r8), parameter   :: rd=287.05
 real(esmf_kind_r8), parameter   :: cp=1004.6
 real(esmf_kind_r8), parameter   :: rocp=rd/cp
 real(esmf_kind_r8), parameter   :: rocp1=rocp+1
 real(esmf_kind_r8), parameter   :: rocpr=1/rocp

 real(esmf_kind_r8), pointer     :: delp_ptr(:,:,:)
 real(esmf_kind_r8), pointer     :: pptr(:,:,:)    ! adjusted 3-d p.
 real(esmf_kind_r8), pointer     :: psptr(:,:)  ! adjusted surface p.
 real(esmf_kind_r8)              :: ak, bk
 real(esmf_kind_r8), allocatable :: pi(:,:,:)
                
 print*,"COMPUTE 3-D PRESSURE FROM ADJUSTED SURFACE PRESSURE."

 idvc = 2 ! hard wire for now.
 idsl = 2 ! hard wire for now.

 print*,"- CALL FieldGet FOR 3-D PRES."
 call ESMF_FieldGet(pres_target_grid, &
                    computationalLBound=clb, &
                    computationalUBound=cub, &
                    farrayPtr=pptr, rc=rc)
 if(ESMF_logFoundError(rcToCheck=rc,msg=ESMF_LOGERR_PASSTHRU,line=__LINE__,file=__FILE__)) &
    call error_handler("IN FieldGet", rc)

 print*,"- CALL FieldGet FOR DELP."
 call ESMF_FieldGet(delp_target_grid, &
                    computationalLBound=clb, &
                    computationalUBound=cub, &
                    farrayPtr=delp_ptr, rc=rc)
 if(ESMF_logFoundError(rcToCheck=rc,msg=ESMF_LOGERR_PASSTHRU,line=__LINE__,file=__FILE__)) &
    call error_handler("IN FieldGet", rc)

 print*,"- CALL FieldGet FOR SURFACE PRESSURE AFTER ADJUSTMENT"
 call ESMF_FieldGet(ps_target_grid, &
                    farrayPtr=psptr, rc=rc)
 if(ESMF_logFoundError(rcToCheck=rc,msg=ESMF_LOGERR_PASSTHRU,line=__LINE__,file=__FILE__)) &
    call error_handler("IN FieldGet", rc)

 allocate(pi(clb(1):cub(1),clb(2):cub(2),1:levp1_target))
 
 if(idvc.eq.2) then
   do k=1,levp1_target
     ak = vcoord_target(k,1) 
     bk = vcoord_target(k,2) 
     do i= clb(1), cub(1)
       do j= clb(2), cub(2)
         pi(i,j,k) = ak + bk*psptr(i,j)
       enddo
     enddo
   enddo 
   do k=1,lev_target
     do i= clb(1), cub(1)
       do j= clb(2), cub(2)
         delp_ptr(i,j,k) = pi(i,j,k) - pi(i,j,k+1)
       enddo
     enddo
   enddo
 else 
   call error_handler("PROGRAM ONLY WORKS WITH IDVC 2", 1)
 endif

 if(idsl.eq.2) then 
   do k=1,lev_target
     do i= clb(1), cub(1)
       do j= clb(2), cub(2)
         pptr(i,j,k) = (pi(i,j,k)+pi(i,j,k+1))/2.0
       enddo
     enddo
   enddo 
 else 
   do k=1,lev_target
     do i= clb(1), cub(1)
       do j= clb(2), cub(2)
         pptr(i,j,k) = ((pi(i,j,k)**rocp1-pi(i,j,k+1)**rocp1)/        &
                        (rocp1*(pi(i,j,k)-pi(i,j,k+1))))**rocpr        
       enddo
     enddo
   enddo 
 endif 

 deallocate(pi)

 if (localpet == 0) then
    print*,'new pres ',pptr(clb(1),clb(2),:)
    print*,'delp     ',delp_ptr(clb(1),clb(2),:)
 endif

 end subroutine newpr1 

!> Compute new surface pressure.
!!
!! Computes a new surface pressure given a new orography. The new
!! pressure is computed assuming a hydrostatic balance and a constant
!! temperature lapse rate. Below ground, the lapse rate is assumed to
!! be -6.5 k/km.
!!
!! program history log:
!! -  91-10-31  mark iredell
!! -  2018-apr  adapt for fv3. george gayno
!!
!! @param [in] localpet ESMF local persistent execution thread 
!! @author iredell org: w/nmc23, George Gayno @date 92-10-31
 subroutine newps(localpet)

 implicit none

 integer, intent(in) :: localpet
 integer                         :: i, j, k, ii
 integer                         :: clb(3), cub(3), ls, rc

 real(esmf_kind_r8), pointer     :: pptr(:,:,:)
 real(esmf_kind_r8), pointer     :: psptr(:,:)
 real(esmf_kind_r8), pointer     :: psnewptr(:,:)  ! adjusted surface p.
 real(esmf_kind_r8), pointer     :: tptr(:,:,:)
 real(esmf_kind_r8), pointer     :: qptr(:,:,:)
 real(esmf_kind_r8), pointer     :: zsptr(:,:)
 real(esmf_kind_r8), pointer     :: zsnewptr(:,:)
 real(esmf_kind_r8), allocatable :: zu(:,:)
 real(esmf_kind_r8), parameter   :: beta=-6.5E-3
 real(esmf_kind_r8), parameter   :: epsilon=1.E-9
 real(esmf_kind_r8), parameter   :: g=9.80665
 real(esmf_kind_r8), parameter   :: rd=287.05
 real(esmf_kind_r8), parameter   :: rv=461.50
 real(esmf_kind_r8), parameter   :: gor=g/rd
 real(esmf_kind_r8), parameter   :: fv=rv/rd-1.
 real(esmf_kind_r8)              :: ftv, fgam, apu, fz0
 real(esmf_kind_r8)              :: atvu, atv, fz1, fp0
 real(esmf_kind_r8)              :: apd, azd, agam, azu
 real(esmf_kind_r8)              :: atvd, fp1, gamma, pu
 real(esmf_kind_r8)              :: tvu, pd, tvd
 real(esmf_kind_r8)              :: at, aq, ap, az

 ftv(at,aq)=at*(1+fv*aq)
 fgam(apu,atvu,apd,atvd)=-gor*log(atvd/atvu)/log(apd/apu)
 fz0(ap,atv,azd,apd)=azd+atv/gor*log(apd/ap)
 fz1(ap,atv,azd,apd,agam)=azd-atv/agam*((apd/ap)**(-agam/gor)-1)
 fp0(az,azu,apu,atvu)=apu*exp(-gor/atvu*(az-azu))
 fp1(az,azu,apu,atvu,agam)=apu*(1+agam/atvu*(az-azu))**(-gor/agam)

 print*,"- ADJUST SURFACE PRESSURE FOR NEW TERRAIN."

 print*,"- CALL FieldGet FOR 3-D PRES."
 call ESMF_FieldGet(pres_b4adj_target_grid, &
                    computationalLBound=clb, &
                    computationalUBound=cub, &
                    farrayPtr=pptr, rc=rc)
 if(ESMF_logFoundError(rcToCheck=rc,msg=ESMF_LOGERR_PASSTHRU,line=__LINE__,file=__FILE__)) &
    call error_handler("IN FieldGet", rc)

 if(localpet==0) then
   print*,'old pres ',pptr(clb(1),clb(2),:)
 endif

 print*,"- CALL FieldGet FOR TEMPERATURE"
 call ESMF_FieldGet(temp_b4adj_target_grid, &
                    farrayPtr=tptr, rc=rc)
 if(ESMF_logFoundError(rcToCheck=rc,msg=ESMF_LOGERR_PASSTHRU,line=__LINE__,file=__FILE__)) &
    call error_handler("IN FieldGet", rc)
    
! Find specific humidity in the array of tracer fields.

 do ii = 1, num_tracers
   if (trim(tracers(ii)) == "sphum") exit
 enddo

 print*,"- CALL FieldGet FOR SPECIFIC HUMIDITY"
 call ESMF_FieldGet(tracers_b4adj_target_grid(ii), &
                    farrayPtr=qptr, rc=rc)
 if(ESMF_logFoundError(rcToCheck=rc,msg=ESMF_LOGERR_PASSTHRU,line=__LINE__,file=__FILE__)) &
    call error_handler("IN FieldGet", rc)
    
 print*,"- CALL FieldGet FOR SURFACE PRESSURE BEFORE ADJUSTMENT"
 call ESMF_FieldGet(ps_b4adj_target_grid, &
                    farrayPtr=psptr, rc=rc)
 if(ESMF_logFoundError(rcToCheck=rc,msg=ESMF_LOGERR_PASSTHRU,line=__LINE__,file=__FILE__)) &
    call error_handler("IN FieldGet", rc)

 print*,"- CALL FieldGet FOR SURFACE PRESSURE AFTER ADJUSTMENT"
 call ESMF_FieldGet(ps_target_grid, &
                    farrayPtr=psnewptr, rc=rc)
 if(ESMF_logFoundError(rcToCheck=rc,msg=ESMF_LOGERR_PASSTHRU,line=__LINE__,file=__FILE__)) &
    call error_handler("IN FieldGet", rc)

 print*,"- CALL FieldGet FOR OLD TERRAIN"
 call ESMF_FieldGet(terrain_interp_to_target_grid, &
                    farrayPtr=zsptr, rc=rc)
 if(ESMF_logFoundError(rcToCheck=rc,msg=ESMF_LOGERR_PASSTHRU,line=__LINE__,file=__FILE__)) &
    call error_handler("IN FieldGet", rc)

 print*,"- CALL FieldGet FOR NEW TERRAIN"
 call ESMF_FieldGet(terrain_target_grid, &
                    farrayPtr=zsnewptr, rc=rc)
 if(ESMF_logFoundError(rcToCheck=rc,msg=ESMF_LOGERR_PASSTHRU,line=__LINE__,file=__FILE__)) &
    call error_handler("IN FieldGet", rc)

 allocate(zu(clb(1):cub(1),clb(2):cub(2)))

!-----------------------------------------------------------------------------------
! Note, this routine was adapted from the spectral GFS which labeled the lowest
! model layer as '1'.  
!-----------------------------------------------------------------------------------

!-----------------------------------------------------------------------------------
! Compute surface pressure below the original ground.
!-----------------------------------------------------------------------------------

 ls=0
 k=1
 gamma=beta
 do i=clb(1), cub(1)
 do j=clb(2), cub(2)
   pu=pptr(i,j,k)
   tvu=ftv(tptr(i,j,k),qptr(i,j,k))
   zu(i,j)=fz1(pu,tvu,zsptr(i,j),psptr(i,j),gamma)
   if(zsnewptr(i,j).le.zu(i,j)) then
     pu=pptr(i,j,k)
     tvu=ftv(tptr(i,j,k),qptr(i,j,k))
     if(abs(gamma).gt.epsilon) then
       psnewptr(i,j)=fp1(zsnewptr(i,j),zu(i,j),pu,tvu,gamma)
     else
       psnewptr(i,j)=fp0(zsnewptr(i,j),zu(i,j),pu,tvu)
     endif
   else
     psnewptr(i,j)=0
     ls=ls+1
   endif
 enddo
 enddo

!-----------------------------------------------------------------------------------
! Compute surface pressure above the original ground.
!-----------------------------------------------------------------------------------

 do k=2,cub(3)
   if(ls.gt.0) then
     do i=clb(1),cub(1)
     do j=clb(2),cub(2)
       if(psnewptr(i,j).eq.0) then
         pu=pptr(i,j,k)
         tvu=ftv(tptr(i,j,k),qptr(i,j,k))
         pd=pptr(i,j,k-1)
         tvd=ftv(tptr(i,j,k-1),qptr(i,j,k-1))
         gamma=fgam(pu,tvu,pd,tvd)
         if(abs(gamma).gt.epsilon) then
           zu(i,j)=fz1(pu,tvu,zu(i,j),pd,gamma)
         else
           zu(i,j)=fz0(pu,tvu,zu(i,j),pd)
         endif
         if(zsnewptr(i,j).le.zu(i,j)) then
           if(abs(gamma).gt.epsilon) then
             psnewptr(i,j)=fp1(zsnewptr(i,j),zu(i,j),pu,tvu,gamma)
           else
             psnewptr(i,j)=fp0(zsnewptr(i,j),zu(i,j),pu,tvu)
           endif
           ls=ls-1
         endif
       endif
     enddo
     enddo
   endif
 enddo

!-----------------------------------------------------------------------------------
! Compute surface pressure over the top.
!-----------------------------------------------------------------------------------


 if(ls.gt.0) then
   k=cub(3)
   gamma=0
   do i=clb(1),cub(1)
   do j=clb(2),cub(2)
     if(psnewptr(i,j).eq.0) then
       pu=pptr(i,j,k)
       tvu=ftv(tptr(i,j,k),qptr(i,j,k))
       psnewptr(i,j)=fp0(zsnewptr(i,j),zu(i,j),pu,tvu)
     endif
   enddo
   enddo
 endif

 deallocate(zu)

 if (localpet == 0) then
!  do i=clb(1),cub(1)
!  do j=clb(2),cub(2)
   do i=clb(1),clb(1)
   do j=clb(2),clb(2)
     print*,'sfcp adjust ',(zsnewptr(i,j)-zsptr(i,j)), psptr(i,j),psnewptr(i,j)
   enddo
   enddo
 endif

 end subroutine newps

!> Read vertical coordinate information.
!! @author George Gayno
 subroutine read_vcoord_info
 implicit none

 integer                    :: istat, n, k

 print*
 print*,"OPEN VERTICAL COORD FILE: ", trim(vcoord_file_target_grid)
 open(14, file=trim(vcoord_file_target_grid), form='formatted', iostat=istat)
 if (istat /= 0) then
   call error_handler("OPENING VERTICAL COORD FILE", istat)
 endif

 read(14, *, iostat=istat) nvcoord_target, lev_target
 if (istat /= 0) then
   call error_handler("READING VERTICAL COORD FILE", istat)
 endif

 levp1_target = lev_target + 1

 allocate(vcoord_target(levp1_target, nvcoord_target))
 read(14, *, iostat=istat) ((vcoord_target(n,k), k=1,nvcoord_target), n=1,levp1_target)
 if (istat /= 0) then
   call error_handler("READING VERTICAL COORD FILE", istat)
 endif

 print*
 
 close(14)

 end subroutine read_vcoord_info

!> Horizontally interpolate thompson microphysics data to the target
!! model grid.
!!
!! @author George Gayno
 subroutine horiz_interp_thomp_mp_climo

 implicit none

 integer  :: isrctermprocessing, rc

 type(esmf_regridmethod_flag)       :: method
 type(esmf_routehandle)             :: regrid_bl

 isrctermprocessing=1

 print*,"- CALL FieldCreate FOR TARGET GRID THOMP CLIMO QNIFA BEFORE ADJUSTMENT."
 qnifa_climo_b4adj_target_grid = ESMF_FieldCreate(target_grid, &
                                   typekind=ESMF_TYPEKIND_R8, &
                                   staggerloc=ESMF_STAGGERLOC_CENTER, &
                                   ungriddedLBound=(/1/), &
                                   ungriddedUBound=(/lev_thomp_mp_climo/), rc=rc)
 if(ESMF_logFoundError(rcToCheck=rc,msg=ESMF_LOGERR_PASSTHRU,line=__LINE__,file=__FILE__)) &
    call error_handler("IN FieldCreate", rc)

 print*,"- CALL FieldCreate FOR TARGET GRID THOMP CLIMO QNWFA BEFORE ADJUSTMENT."
 qnwfa_climo_b4adj_target_grid = ESMF_FieldCreate(target_grid, &
                                   typekind=ESMF_TYPEKIND_R8, &
                                   staggerloc=ESMF_STAGGERLOC_CENTER, &
                                   ungriddedLBound=(/1/), &
                                   ungriddedUBound=(/lev_thomp_mp_climo/), rc=rc)
 if(ESMF_logFoundError(rcToCheck=rc,msg=ESMF_LOGERR_PASSTHRU,line=__LINE__,file=__FILE__)) &
    call error_handler("IN FieldCreate", rc)

 print*,"- CALL FieldCreate FOR TARGET GRID THOMP CLIMO PRESSURE BEFORE ADJUSTMENT."
 thomp_pres_climo_b4adj_target_grid = ESMF_FieldCreate(target_grid, &
                                   typekind=ESMF_TYPEKIND_R8, &
                                   staggerloc=ESMF_STAGGERLOC_CENTER, &
                                   ungriddedLBound=(/1/), &
                                   ungriddedUBound=(/lev_thomp_mp_climo/), rc=rc)
 if(ESMF_logFoundError(rcToCheck=rc,msg=ESMF_LOGERR_PASSTHRU,line=__LINE__,file=__FILE__)) &
    call error_handler("IN FieldCreate", rc)

 print*,"- CALL FieldCreate FOR TARGET GRID THOMP CLIMO QNIFA."
 qnifa_climo_target_grid = ESMF_FieldCreate(target_grid, &
                                   typekind=ESMF_TYPEKIND_R8, &
                                   staggerloc=ESMF_STAGGERLOC_CENTER, &
                                   ungriddedLBound=(/1/), &
                                   ungriddedUBound=(/lev_target/), rc=rc)
 if(ESMF_logFoundError(rcToCheck=rc,msg=ESMF_LOGERR_PASSTHRU,line=__LINE__,file=__FILE__)) &
    call error_handler("IN FieldCreate", rc)

 print*,"- CALL FieldCreate FOR TARGET GRID THOMP CLIMO QNWFA."
 qnwfa_climo_target_grid = ESMF_FieldCreate(target_grid, &
                                   typekind=ESMF_TYPEKIND_R8, &
                                   staggerloc=ESMF_STAGGERLOC_CENTER, &
                                   ungriddedLBound=(/1/), &
                                   ungriddedUBound=(/lev_target/), rc=rc)
 if(ESMF_logFoundError(rcToCheck=rc,msg=ESMF_LOGERR_PASSTHRU,line=__LINE__,file=__FILE__)) &
    call error_handler("IN FieldCreate", rc)

 print*,"- CALL FieldRegridStore FOR THOMPSON CLIMO FIELDS."

 method=ESMF_REGRIDMETHOD_BILINEAR

 call ESMF_FieldRegridStore(qnifa_climo_input_grid, &
                            qnifa_climo_b4adj_target_grid, &
                            polemethod=ESMF_POLEMETHOD_ALLAVG, &
                            srctermprocessing=isrctermprocessing, &
                            routehandle=regrid_bl, &
                            regridmethod=method, rc=rc)
 if(ESMF_logFoundError(rcToCheck=rc,msg=ESMF_LOGERR_PASSTHRU,line=__LINE__,file=__FILE__)) &
      call error_handler("IN FieldRegridStore", rc)

 print*,"- CALL Field_Regrid FOR THOMP CLIMO QNIFA."
 call ESMF_FieldRegrid(qnifa_climo_input_grid, &
                       qnifa_climo_b4adj_target_grid, &
                       routehandle=regrid_bl, &
                       termorderflag=ESMF_TERMORDER_SRCSEQ, rc=rc)
 if(ESMF_logFoundError(rcToCheck=rc,msg=ESMF_LOGERR_PASSTHRU,line=__LINE__,file=__FILE__)) &
    call error_handler("IN FieldRegrid", rc)

 print*,"- CALL Field_Regrid FOR THOMP CLIMO QNWFA."
 call ESMF_FieldRegrid(qnwfa_climo_input_grid, &
                       qnwfa_climo_b4adj_target_grid, &
                       routehandle=regrid_bl, &
                       termorderflag=ESMF_TERMORDER_SRCSEQ, rc=rc)
 if(ESMF_logFoundError(rcToCheck=rc,msg=ESMF_LOGERR_PASSTHRU,line=__LINE__,file=__FILE__)) &
    call error_handler("IN FieldRegrid", rc)

 print*,"- CALL Field_Regrid FOR THOMP PRESSURE."
 call ESMF_FieldRegrid(thomp_pres_climo_input_grid, &
                       thomp_pres_climo_b4adj_target_grid, &
                       routehandle=regrid_bl, &
                       termorderflag=ESMF_TERMORDER_SRCSEQ, rc=rc)
 if(ESMF_logFoundError(rcToCheck=rc,msg=ESMF_LOGERR_PASSTHRU,line=__LINE__,file=__FILE__)) &
    call error_handler("IN FieldRegrid", rc)

 print*,"- CALL FieldRegridRelease."
 call ESMF_FieldRegridRelease(routehandle=regrid_bl, rc=rc)
 if(ESMF_logFoundError(rcToCheck=rc,msg=ESMF_LOGERR_PASSTHRU,line=__LINE__,file=__FILE__)) &
      call error_handler("IN FieldRegridRelease", rc)

!-----------------------------------------------------------------------------------
! Free up input data memory.
!-----------------------------------------------------------------------------------

 call cleanup_thomp_mp_climo_input_data

 end subroutine horiz_interp_thomp_mp_climo

!> Vertically interpolate thompson microphysics climo tracers to the target
!! model levels.
!! @author George Gayno
 SUBROUTINE VINTG_THOMP_MP_CLIMO

 implicit none

 INTEGER                         :: CLB(3), CUB(3), RC
 INTEGER                         :: IM, KM1, KM2, NT
 INTEGER                         :: I, J, K

 REAL(ESMF_KIND_R8), ALLOCATABLE :: Z1(:,:,:), Z2(:,:,:)
 REAL(ESMF_KIND_R8), ALLOCATABLE :: C1(:,:,:,:),C2(:,:,:,:)

 REAL(ESMF_KIND_R8), POINTER     :: QNIFA1PTR(:,:,:)       ! input
 REAL(ESMF_KIND_R8), POINTER     :: QNIFA2PTR(:,:,:)       ! target
 REAL(ESMF_KIND_R8), POINTER     :: QNWFA1PTR(:,:,:)       ! input
 REAL(ESMF_KIND_R8), POINTER     :: QNWFA2PTR(:,:,:)       ! target
 REAL(ESMF_KIND_R8), POINTER     :: P1PTR(:,:,:)       ! input pressure
 REAL(ESMF_KIND_R8), POINTER     :: P2PTR(:,:,:)       ! target pressure

 print*,"- VERTICALY INTERPOLATE THOMP MP CLIMO TRACERS."

 print*,"- CALL FieldGet FOR 3-D THOMP PRES."
 call ESMF_FieldGet(thomp_pres_climo_b4adj_target_grid, &
                    computationalLBound=clb, &
                    computationalUBound=cub, &
                    farrayPtr=p1ptr, rc=rc)
 if(ESMF_logFoundError(rcToCheck=rc,msg=ESMF_LOGERR_PASSTHRU,line=__LINE__,file=__FILE__)) &
         call error_handler("IN FieldGet", rc)

! - - - - - - - - - - - - - - - - - - - - - - - - - - - - - - - - - - -
! The '1'/'2' arrays hold fields before/after interpolation.  
! - - - - - - - - - - - - - - - - - - - - - - - - - - - - - - - - - - -

 NT=  2  ! number of thomp tracers

 ALLOCATE(Z1(CLB(1):CUB(1),CLB(2):CUB(2),lev_thomp_mp_climo))
 ALLOCATE(Z2(CLB(1):CUB(1),CLB(2):CUB(2),LEV_TARGET))
 ALLOCATE(C1(CLB(1):CUB(1),CLB(2):CUB(2),lev_thomp_mp_climo,NT))
 ALLOCATE(C2(CLB(1):CUB(1),CLB(2):CUB(2),LEV_TARGET,NT))

 Z1 = -LOG(P1PTR)

 print*,"- CALL FieldGet FOR 3-D ADJUSTED PRESS"
 call ESMF_FieldGet(pres_target_grid, &
                    farrayPtr=P2PTR, rc=rc)
 if(ESMF_logFoundError(rcToCheck=rc,msg=ESMF_LOGERR_PASSTHRU,line=__LINE__,file=__FILE__)) &
         call error_handler("IN FieldGet", rc)

 Z2 = -LOG(P2PTR)

!print*,'pres check 1 ', p1ptr(clb(1),clb(2),:)
!print*,'pres check 2 ', p2ptr(clb(1),clb(2),:)

 print*,"- CALL FieldGet FOR qnifa before vertical adjustment."
 call ESMF_FieldGet(qnifa_climo_b4adj_target_grid, &
                    farrayPtr=QNIFA1PTR, rc=rc)
 if(ESMF_logFoundError(rcToCheck=rc,msg=ESMF_LOGERR_PASSTHRU,line=__LINE__,file=__FILE__)) &
         call error_handler("IN FieldGet", rc)

 C1(:,:,:,1) =  QNIFA1PTR(:,:,:)

 print*,"- CALL FieldGet FOR qnwfa before vertical adjustment."
 call ESMF_FieldGet(qnwfa_climo_b4adj_target_grid, &
                    farrayPtr=QNWFA1PTR, rc=rc)
 if(ESMF_logFoundError(rcToCheck=rc,msg=ESMF_LOGERR_PASSTHRU,line=__LINE__,file=__FILE__)) &
         call error_handler("IN FieldGet", rc)

 C1(:,:,:,2) =  QNWFA1PTR(:,:,:)

! - - - - - - - - - - - - - - - - - - - - - - - - - - - - - - - - - - -
!  PERFORM LAGRANGIAN ONE-DIMENSIONAL INTERPOLATION
!  THAT IS 4TH-ORDER IN INTERIOR, 2ND-ORDER IN OUTSIDE INTERVALS
!  AND 1ST-ORDER FOR EXTRAPOLATION.
! - - - - - - - - - - - - - - - - - - - - - - - - - - - - - - - - - - -

 IM = (CUB(1)-CLB(1)+1) * (CUB(2)-CLB(2)+1)
 KM1= LEV_THOMP_MP_CLIMO
 KM2= LEV_TARGET

 CALL TERP3(IM,1,1,1,1,NT,(IM*KM1),(IM*KM2), &
            KM1,IM,IM,Z1,C1,KM2,IM,IM,Z2,C2)

 print*,"- CALL FieldGet FOR ADJUSTED climo qnifa."
 call ESMF_FieldGet(qnifa_climo_target_grid, &
                    farrayPtr=QNIFA2PTR, rc=rc)
 if(ESMF_logFoundError(rcToCheck=rc,msg=ESMF_LOGERR_PASSTHRU,line=__LINE__,file=__FILE__)) &
         call error_handler("IN FieldGet", rc)

 print*,"- CALL FieldGet FOR ADJUSTED climo qnwfa."
 call ESMF_FieldGet(qnwfa_climo_target_grid, &
                    farrayPtr=QNWFA2PTR, rc=rc)
 if(ESMF_logFoundError(rcToCheck=rc,msg=ESMF_LOGERR_PASSTHRU,line=__LINE__,file=__FILE__)) &
         call error_handler("IN FieldGet", rc)

 DO K=1,LEV_TARGET
   DO I=CLB(1),CUB(1)
   DO J=CLB(2),CUB(2)
     QNIFA2PTR(I,J,K) = C2(I,J,K,1)
     QNWFA2PTR(I,J,K) = C2(I,J,K,2)
   ENDDO
   ENDDO
 ENDDO

 DEALLOCATE (Z1, Z2, C1, C2)

 call ESMF_FieldDestroy(qnifa_climo_b4adj_target_grid, rc=rc)
 call ESMF_FieldDestroy(qnwfa_climo_b4adj_target_grid, rc=rc)
 call ESMF_FieldDestroy(thomp_pres_climo_b4adj_target_grid, rc=rc)

 END SUBROUTINE VINTG_THOMP_MP_CLIMO


!> Vertically extend model top into thermosphere for whole atmosphere model.
!!
!! Use climatological data to extent model top into thermosphere for
!! temperature and consoder primary compositions of neutral atmosphere
!! in term of specific values of oxygen, single oxygen, and ozone.
!!
!! @param [in] wam_start_date  initial date as yyyymmddhh
!!
!! @author Hann-Ming Henry Juang NCEP/EMC
 SUBROUTINE VINTG_WAM (WAM_START_DATE)

 IMPLICIT NONE

 include 'mpif.h'

 INTEGER, INTENT(IN)             :: WAM_START_DATE

 REAL(ESMF_KIND_R8), PARAMETER   :: AMO  = 15.9994  ! molecular weight of o
 REAL(ESMF_KIND_R8), PARAMETER   :: AMO2 = 31.999   !molecular weight of o2
 REAL(ESMF_KIND_R8), PARAMETER   :: AMN2 = 28.013   !molecular weight of n2

 REAL(ESMF_KIND_R8)              :: COE,WFUN(10),DEGLAT,HOLD
 REAL(ESMF_KIND_R8)              :: SUMMASS,QVMASS,O3MASS
 INTEGER                         :: I, J, K, II, CLB(3), CUB(3), RC, KREF
 INTEGER                         :: IDAT(8),JDOW,JDAY,ICDAY

 REAL(ESMF_KIND_R8), ALLOCATABLE :: TEMP(:),ON(:),O2N(:),N2N(:),PRMB(:)
        
 REAL(ESMF_KIND_R8), POINTER     :: LATPTR(:,:)        ! output latitude
 REAL(ESMF_KIND_R8), POINTER     :: P1PTR(:,:,:)       ! input pressure
 REAL(ESMF_KIND_R8), POINTER     :: P2PTR(:,:,:)       ! output pressure
 REAL(ESMF_KIND_R8), POINTER     :: DZDT2PTR(:,:,:)    ! output vvel
 REAL(ESMF_KIND_R8), POINTER     :: T2PTR(:,:,:)       ! output temperature
 REAL(ESMF_KIND_R8), POINTER     :: Q2PTR(:,:,:)       ! output tracer
 REAL(ESMF_KIND_R8), POINTER     :: QVPTR(:,:,:)       ! output tracer
 REAL(ESMF_KIND_R8), POINTER     :: QOPTR(:,:,:)       ! output tracer
 REAL(ESMF_KIND_R8), POINTER     :: O2PTR(:,:,:)       ! output tracer
 REAL(ESMF_KIND_R8), POINTER     :: O3PTR(:,:,:)       ! output tracer
 REAL(ESMF_KIND_R8), POINTER     :: WIND2PTR(:,:,:,:)  ! output wind (x,y,z components)
 
! - - - - - - - - - - - - - - - - - - - - - - - - - - - - - - - - - - -

 print*,"VINTG_WAM:- VERTICALY EXTEND FIELDS FOR WAM COLD START."

! prepare date
 IDAT = 0
 JDOW = 0
 JDAY = 0
 ICDAY = 0
 IDAT(1)=wam_start_date/1000000     		! year
 IDAT(2)=mod(wam_start_date,1000000)/10000	! month
 IDAT(3)=mod(wam_start_date,10000)/100		! day
 IDAT(5)=mod(wam_start_date,100)		! hour
 CALL W3DOXDAT(IDAT,JDOW,ICDAY,JDAY)
 print *,"VINTG_WAM: WAM START DATE FOR ICDAY=",ICDAY

! prepare weifgting function
 DO K=1,10
   WFUN(K) = (K-1.0) / 9.0
 ENDDO

 ALLOCATE(TEMP(LEV_TARGET))
 ALLOCATE(PRMB(LEV_TARGET))
 ALLOCATE(  ON(LEV_TARGET))
 ALLOCATE( O2N(LEV_TARGET))
 ALLOCATE( N2N(LEV_TARGET))

! p1 (pascal)
 print*,"VINTG_WAM:- CALL FieldGet FOR 3-D PRES."
 call ESMF_FieldGet(pres_b4adj_target_grid, &
                    computationalLBound=clb, &
                    computationalUBound=cub, &
                    farrayPtr=p1ptr, rc=rc)
 if(ESMF_logFoundError(rcToCheck=rc,msg=ESMF_LOGERR_PASSTHRU,line=__LINE__,file=__FILE__)) &
         call error_handler("IN FieldGet", rc)
!print*,"VINTG_WAM: p1ptr ",(p1ptr(1,1,k),k=1,LEV_INPUT)

! p2 (pascal)
 print*,"VINTG_WAM:- CALL FieldGet FOR 3-D ADJUSTED PRESS"
 call ESMF_FieldGet(pres_target_grid, &
                    farrayPtr=P2PTR, rc=rc)
 if(ESMF_logFoundError(rcToCheck=rc,msg=ESMF_LOGERR_PASSTHRU,line=__LINE__,file=__FILE__)) &
         call error_handler("IN FieldGet", rc)
!print*,"VINTG_WAM: p2ptr ",(p2ptr(1,1,k),k=1,LEV_TARGET)

! latitude in degree
 print*,"VINTG_WAM - CALL FieldGet FOR LATITUDE_S."
 call ESMF_FieldGet(latitude_s_target_grid, &
                    farrayPtr=LATPTR, rc=rc)
 if(ESMF_logFoundError(rcToCheck=rc,msg=ESMF_LOGERR_PASSTHRU,line=__LINE__,file=__FILE__)) &
    call error_handler("IN FieldGet", rc)
!print*,"VINTG_WAM: latptr ",(latptr(1,j),j=clb(2),cub(2))

! temp
 print*,"VINTG_WAM:- CALL FieldGet FOR 3-D ADJUSTED TEMP."
 call ESMF_FieldGet(temp_target_grid, &
                    farrayPtr=T2PTR, rc=rc)
 if(ESMF_logFoundError(rcToCheck=rc,msg=ESMF_LOGERR_PASSTHRU,line=__LINE__,file=__FILE__)) &
         call error_handler("IN FieldGet", rc)

! dzdt
 print*,"VINTG_WAM:- CALL FieldGet FOR ADJUSTED VERTICAL VELOCITY."
 call ESMF_FieldGet(dzdt_target_grid, &
                    farrayPtr=DZDT2PTR, rc=rc)
 if(ESMF_logFoundError(rcToCheck=rc,msg=ESMF_LOGERR_PASSTHRU,line=__LINE__,file=__FILE__)) &
         call error_handler("IN FieldGet", rc)

! wind
 print*,"VINTG_WAM:- CALL FieldGet FOR 3-D ADJUSTED WIND."
 call ESMF_FieldGet(wind_target_grid, &
                    farrayPtr=WIND2PTR, rc=rc)
 if(ESMF_logFoundError(rcToCheck=rc,msg=ESMF_LOGERR_PASSTHRU,line=__LINE__,file=__FILE__)) &
         call error_handler("IN FieldGet", rc)

!
! determine vertical blending point and modified extrapolation values
!
 DO I=CLB(1),CUB(1)
   DO J=CLB(2),CUB(2)

     DO K=1,LEV_TARGET
       IF(P2PTR(I,J,K).le.P1PTR(I,J,LEV_INPUT)) THEN
         KREF     =K-1
!x       print*,'VINTG_WAM: KREF P1 P2 ',KREF,P1PTR(I,J,LEV_INPUT),P2PTR(I,J,K)
         GO TO 11
       ENDIF
     ENDDO
 11  CONTINUE
!
     DO K=KREF,LEV_TARGET
       COE = P2PTR(I,J,K) / P2PTR(I,J,KREF)
       WIND2PTR(I,J,K,1) = COE*WIND2PTR(I,J,K,1)
       WIND2PTR(I,J,K,2) = COE*WIND2PTR(I,J,K,2)
       WIND2PTR(I,J,K,3) = COE*WIND2PTR(I,J,K,3)
       DZDT2PTR(I,J,K)   = COE*DZDT2PTR(I,J,K)
     ENDDO

   ENDDO
 ENDDO

! 
! point necessary tracers
!
 DO II = 1, NUM_TRACERS

   print*,"VINTG_WAM:- CALL FieldGet FOR 3-D TRACER ", trim(tracers(ii))
   call ESMF_FieldGet(tracers_target_grid(ii), &
                      farrayPtr=Q2PTR, rc=rc)
   if(ESMF_logFoundError(rcToCheck=rc,msg=ESMF_LOGERR_PASSTHRU,line=__LINE__,file=__FILE__)) &
          call error_handler("IN FieldGet", rc)

   DO J=CLB(2),CUB(2)
     DO I=CLB(1),CUB(1)
       DO K=1,LEV_TARGET
         IF(P2PTR(I,J,K).le.P1PTR(I,J,LEV_INPUT)) THEN
           KREF     =K-1
           GO TO 22
         ENDIF
       ENDDO
 22    CONTINUE
!
       DO K=KREF,LEV_TARGET
         COE = MIN(1.0, P2PTR(I,J,K) / P2PTR(I,J,KREF) )
         Q2PTR(I,J,K) = COE * Q2PTR(I,J,K)
       ENDDO
     ENDDO
   ENDDO

   IF (TRIM(TRACERS(II)) == "sphum") QVPTR => Q2PTR
   IF (TRIM(TRACERS(II)) == "spo"  ) QOPTR => Q2PTR
   IF (TRIM(TRACERS(II)) == "spo2" ) O2PTR => Q2PTR
   IF (TRIM(TRACERS(II)) == "spo3" ) O3PTR => Q2PTR

 ENDDO

!
! obtained wam gases distribution and temperature profile
!
 DO I=CLB(1),CUB(1)
   DO J=CLB(2),CUB(2)
!
     DEGLAT = LATPTR(I,J)
     DO K=1,LEV_TARGET
       PRMB(K) = P2PTR(I,J,K) * 0.01
     ENDDO
     CALL GETTEMP(ICDAY,1,DEGLAT,1,PRMB,LEV_TARGET,TEMP,ON,O2N,N2N)
!
     DO K=1,LEV_TARGET
       SUMMASS = ON(K)*AMO+O2N(K)*AMO2+N2N(K)*AMN2
       QVMASS  = SUMMASS*QVPTR(I,J,K)/(1.-QVPTR(I,J,K))
       SUMMASS = SUMMASS+QVMASS
       O3MASS  = SUMMASS*O3PTR(I,J,K)
       SUMMASS = SUMMASS+O3MASS
       HOLD    = 1.0 / SUMMASS
       QOPTR(I,J,K) = ON (K)*AMO *HOLD
       O2PTR(I,J,K) = O2N(K)*AMO2*HOLD
       O3PTR(I,J,K) = O3MASS * HOLD
       QVPTR(I,J,K) = QVMASS * HOLD
     ENDDO
!
     DO K=1,LEV_TARGET
       IF(P2PTR(I,J,K).le.P1PTR(I,J,LEV_INPUT)) THEN
         KREF     =K-1
         GO TO 33
       ENDIF
     ENDDO
 33  CONTINUE
!
     DO K=KREF,LEV_TARGET
       T2PTR(I,J,K) = TEMP(K)
     ENDDO
     DO K=KREF-10,KREF-1
       T2PTR(I,J,K) = WFUN(K-KREF+11)  * TEMP(K) + &
                 (1.- WFUN(K-KREF+11)) * T2PTR(I,J,K)
     ENDDO
   ENDDO
 ENDDO

 DEALLOCATE (TEMP, PRMB, ON, O2N, N2N)

 END SUBROUTINE VINTG_WAM


!> Vertically interpolate upper-air fields.
!!
!! Vertically interpolate upper-air fields. Wind, temperature,
!! humidity and other tracers are interpolated. The interpolation is
!! cubic lagrangian in log pressure with a monotonic constraint in the
!! center of the domain. In the outer intervals it is linear in log
!! pressure. Outside the domain, fields are generally held constant,
!! except for temperature and humidity below the input domain, where
!! the temperature lapse rate is held fixed at -6.5 k/km and the
!! relative humidity is held constant. This routine expects fields
!! ordered from bottom to top of atmosphere.
!!
!! @author Iredell org: W/NMC23 @date 92-10-31
 SUBROUTINE VINTG
 use mpi

 IMPLICIT NONE

 REAL(ESMF_KIND_R8), PARAMETER   :: DLTDZ=-6.5E-3*287.05/9.80665
 REAL(ESMF_KIND_R8), PARAMETER   :: DLPVDRT=-2.5E6/461.50
 REAL(ESMF_KIND_R8), PARAMETER   :: ONE = 1.0_ESMF_KIND_R8

 INTEGER                         :: I, J, K, CLB(3), CUB(3), RC
 INTEGER                         :: IM, KM1, KM2, NT, II

 REAL(ESMF_KIND_R8)              :: DZ
 REAL(ESMF_KIND_R8), ALLOCATABLE :: Z1(:,:,:), Z2(:,:,:)
 REAL(ESMF_KIND_R8), ALLOCATABLE :: C1(:,:,:,:),C2(:,:,:,:)
        
 REAL(ESMF_KIND_R8), POINTER     :: P1PTR(:,:,:)       ! input pressure
 REAL(ESMF_KIND_R8), POINTER     :: P2PTR(:,:,:)       ! output pressure
 REAL(ESMF_KIND_R8), POINTER     :: DZDT1PTR(:,:,:)    ! input vvel
 REAL(ESMF_KIND_R8), POINTER     :: DZDT2PTR(:,:,:)    ! output vvel
 REAL(ESMF_KIND_R8), POINTER     :: T1PTR(:,:,:)       ! input temperature
 REAL(ESMF_KIND_R8), POINTER     :: T2PTR(:,:,:)       ! output temperature
 REAL(ESMF_KIND_R8), POINTER     :: Q1PTR(:,:,:)       ! input tracer
 REAL(ESMF_KIND_R8), POINTER     :: Q2PTR(:,:,:)       ! output tracer
 REAL(ESMF_KIND_R8), POINTER     :: WIND1PTR(:,:,:,:)  ! input wind (x,y,z components)
 REAL(ESMF_KIND_R8), POINTER     :: WIND2PTR(:,:,:,:)  ! input wind (x,y,z components)
 
! - - - - - - - - - - - - - - - - - - - - - - - - - - - - - - - - - - -
!  COMPUTE LOG PRESSURE INTERPOLATING COORDINATE
!  AND COPY INPUT WIND, TEMPERATURE, HUMIDITY AND OTHER TRACERS
! - - - - - - - - - - - - - - - - - - - - - - - - - - - - - - - - - - -

 print*,"- VERTICALY INTERPOLATE FIELDS."

 print*,"- CALL FieldGet FOR 3-D PRES."
 call ESMF_FieldGet(pres_b4adj_target_grid, &
                    computationalLBound=clb, &
                    computationalUBound=cub, &
                    farrayPtr=p1ptr, rc=rc)
 if(ESMF_logFoundError(rcToCheck=rc,msg=ESMF_LOGERR_PASSTHRU,line=__LINE__,file=__FILE__)) &
         call error_handler("IN FieldGet", rc)

! - - - - - - - - - - - - - - - - - - - - - - - - - - - - - - - - - - -
! The '1'/'2' arrays hold fields before/after interpolation.  
! Note the 'z' component of the horizontal wind will be treated as a
! tracer.  So add one extra third dimension to these 3-d arrays.
! - - - - - - - - - - - - - - - - - - - - - - - - - - - - - - - - - - -

 ALLOCATE(Z1(CLB(1):CUB(1),CLB(2):CUB(2),LEV_INPUT))
 ALLOCATE(Z2(CLB(1):CUB(1),CLB(2):CUB(2),LEV_TARGET))
 ALLOCATE(C1(CLB(1):CUB(1),CLB(2):CUB(2),LEV_INPUT,NUM_TRACERS+5))
 ALLOCATE(C2(CLB(1):CUB(1),CLB(2):CUB(2),LEV_TARGET,NUM_TRACERS+5))

 Z1 = -LOG(P1PTR)

 print*,"- CALL FieldGet FOR 3-D ADJUSTED PRESS"
 call ESMF_FieldGet(pres_target_grid, &
                    farrayPtr=P2PTR, rc=rc)
 if(ESMF_logFoundError(rcToCheck=rc,msg=ESMF_LOGERR_PASSTHRU,line=__LINE__,file=__FILE__)) &
         call error_handler("IN FieldGet", rc)

 Z2 = -LOG(P2PTR)

 print*,"- CALL FieldGet FOR 3-D WIND."
 call ESMF_FieldGet(wind_b4adj_target_grid, &
                    farrayPtr=WIND1PTR, rc=rc)
 if(ESMF_logFoundError(rcToCheck=rc,msg=ESMF_LOGERR_PASSTHRU,line=__LINE__,file=__FILE__)) &
         call error_handler("IN FieldGet", rc)

 C1(:,:,:,1) =  WIND1PTR(:,:,:,1)
 C1(:,:,:,2) =  WIND1PTR(:,:,:,2)
 C1(:,:,:,3) =  WIND1PTR(:,:,:,3)
 
 print*,"- CALL FieldGet FOR VERTICAL VELOCITY."
 call ESMF_FieldGet(dzdt_b4adj_target_grid, &
                    farrayPtr=DZDT1PTR, rc=rc)
 if(ESMF_logFoundError(rcToCheck=rc,msg=ESMF_LOGERR_PASSTHRU,line=__LINE__,file=__FILE__)) &
         call error_handler("IN FieldGet", rc)

 C1(:,:,:,4) =  DZDT1PTR(:,:,:)
 print*,"MIN MAX W TARGETB4 IN VINTG = ", minval(DZDT1PTR(:,:,:)), maxval(DZDT1PTR(:,:,:))

 print*,"- CALL FieldGet FOR 3-D TEMP."
 call ESMF_FieldGet(temp_b4adj_target_grid, &
                    farrayPtr=T1PTR, rc=rc)
 if(ESMF_logFoundError(rcToCheck=rc,msg=ESMF_LOGERR_PASSTHRU,line=__LINE__,file=__FILE__)) &
         call error_handler("IN FieldGet", rc)

 C1(:,:,:,5) =  T1PTR(:,:,:)

 DO I = 1, NUM_TRACERS

   print*,"- CALL FieldGet FOR 3-D TRACERS ", trim(tracers(i))
   call ESMF_FieldGet(tracers_b4adj_target_grid(i), &
                      farrayPtr=Q1PTR, rc=rc)
   if(ESMF_logFoundError(rcToCheck=rc,msg=ESMF_LOGERR_PASSTHRU,line=__LINE__,file=__FILE__)) &
          call error_handler("IN FieldGet", rc)

   C1(:,:,:,5+I) =  Q1PTR(:,:,:)

 ENDDO

! - - - - - - - - - - - - - - - - - - - - - - - - - - - - - - - - - - -
!  PERFORM LAGRANGIAN ONE-DIMENSIONAL INTERPOLATION
!  THAT IS 4TH-ORDER IN INTERIOR, 2ND-ORDER IN OUTSIDE INTERVALS
!  AND 1ST-ORDER FOR EXTRAPOLATION.
! - - - - - - - - - - - - - - - - - - - - - - - - - - - - - - - - - - -

 IM = (CUB(1)-CLB(1)+1) * (CUB(2)-CLB(2)+1)
 KM1= LEV_INPUT
 KM2= LEV_TARGET
 NT=  NUM_TRACERS + 1 ! treat 'z' wind as tracer.

 CALL TERP3(IM,1,1,1,1,4+NT,(IM*KM1),(IM*KM2), &
            KM1,IM,IM,Z1,C1,KM2,IM,IM,Z2,C2)
! - - - - - - - - - - - - - - - - - - - - - - - - - - - - - - - - - - -
!  COPY OUTPUT WIND, TEMPERATURE, HUMIDITY AND OTHER TRACERS
!  EXCEPT BELOW THE INPUT DOMAIN, LET TEMPERATURE INCREASE WITH A FIXED
!  LAPSE RATE AND LET THE RELATIVE HUMIDITY REMAIN CONSTANT.
! - - - - - - - - - - - - - - - - - - - - - - - - - - - - - - - - - - -

 print*,"- CALL FieldGet FOR 3-D ADJUSTED TEMP."
 call ESMF_FieldGet(temp_target_grid, &
                    farrayPtr=T2PTR, rc=rc)
 if(ESMF_logFoundError(rcToCheck=rc,msg=ESMF_LOGERR_PASSTHRU,line=__LINE__,file=__FILE__)) &
         call error_handler("IN FieldGet", rc)

 print*,"- CALL FieldGet FOR ADJUSTED VERTICAL VELOCITY."
 call ESMF_FieldGet(dzdt_target_grid, &
                    farrayPtr=DZDT2PTR, rc=rc)
 if(ESMF_logFoundError(rcToCheck=rc,msg=ESMF_LOGERR_PASSTHRU,line=__LINE__,file=__FILE__)) &
         call error_handler("IN FieldGet", rc)

 print*,"- CALL FieldGet FOR 3-D ADJUSTED WIND."
 call ESMF_FieldGet(wind_target_grid, &
                    farrayPtr=WIND2PTR, rc=rc)
 if(ESMF_logFoundError(rcToCheck=rc,msg=ESMF_LOGERR_PASSTHRU,line=__LINE__,file=__FILE__)) &
         call error_handler("IN FieldGet", rc)

 DO K=1,LEV_TARGET
   DO I=CLB(1),CUB(1)
   DO J=CLB(2),CUB(2)
     WIND2PTR(I,J,K,1)=C2(I,J,K,1)
     WIND2PTR(I,J,K,2)=C2(I,J,K,2)
     WIND2PTR(I,J,K,3)=C2(I,J,K,3)
     DZDT2PTR(I,J,K)=C2(I,J,K,4)
     DZ=Z2(I,J,K)-Z1(I,J,1)
     IF(DZ.GE.0) THEN
       T2PTR(I,J,K)=C2(I,J,K,5)
     ELSE
       T2PTR(I,J,K)=C1(I,J,1,5)*EXP(DLTDZ*DZ)
     ENDIF
   ENDDO
   ENDDO
 ENDDO

 DO II = 1, NUM_TRACERS

   print*,"- CALL FieldGet FOR 3-D TRACER ", trim(tracers(ii))
   call ESMF_FieldGet(tracers_target_grid(ii), &
                      farrayPtr=Q2PTR, rc=rc)
   if(ESMF_logFoundError(rcToCheck=rc,msg=ESMF_LOGERR_PASSTHRU,line=__LINE__,file=__FILE__)) &
          call error_handler("IN FieldGet", rc)

   IF (TRIM(TRACERS(II)) == "sphum") THEN  ! specific humidity

     DO K=1,LEV_TARGET
       DO I=CLB(1),CUB(1)
       DO J=CLB(2),CUB(2)
         DZ=Z2(I,J,K)-Z1(I,J,1)
         IF(DZ.GE.0) THEN
           Q2PTR(I,J,K) = C2(I,J,K,5+II)
         ELSE
           Q2PTR(I,J,K) = C1(I,J,1,5+II)*EXP(DLPVDRT*(ONE/T2PTR(I,J,K)-ONE/T1PTR(I,J,1))-DZ)
         ENDIF
       ENDDO
       ENDDO
     ENDDO

   ELSE ! all other tracers

     DO K=1,LEV_TARGET
       DO I=CLB(1),CUB(1)
       DO J=CLB(2),CUB(2)
         Q2PTR(I,J,K) = C2(I,J,K,5+II)
       ENDDO
       ENDDO
     ENDDO

   ENDIF

 ENDDO

 DEALLOCATE (Z1, Z2, C1, C2)

 END SUBROUTINE VINTG

!> Cubically interpolate in one dimension.
!!                                                                       
!! Interpolate field(s) in one dimension along the column(s). The
!! interpolation is cubic lagrangian with a monotonic constraint in
!! the center of the domain. In the outer intervals it is linear.
!! Outside the domain, fields are held constant.
!!                                                                       
!! PROGRAM HISTORY LOG:                                                  
!! -  98-05-01  MARK IREDELL                                              
!! - 1999-01-04  IREDELL  USE ESSL SEARCH                                  
!!                                                                       
!! @param[in] im integer number of columns                            
!! @param[in] ixz1 integer column skip number for z1                    
!! @param[in] ixq1 integer column skip number for q1                    
!! @param[in] ixz2 integer column skip number for z2                    
!! @param[in] ixq2 integer column skip number for q2                    
!! @param[in] nm integer number of fields per column                  
!! @param[in] nxq1 integer field skip number for q1                     
!! @param[in] nxq2 integer field skip number for q2                     
!! @param[in] km1 integer number of input points                       
!! @param[in] kxz1 integer point skip number for z1                     
!! @param[in] kxq1 integer point skip number for q1                     
!! @param[in] z1 real (1+(im-1)*ixz1+(km1-1)*kxz1)                    
!!                  input coordinate values in which to interpolate      
!!                  (z1 must be strictly monotonic in either direction)  
!! @param[in] q1 real (1+(im-1)*ixq1+(km1-1)*kxq1+(nm-1)*nxq1)        
!!                  input fields to interpolate                          
!! @param[in] km2 integer number of output points                      
!! @param[in] kxz2 integer point skip number for z2                     
!! @param[in] kxq2 integer point skip number for q2                     
!! @param[in] z2 real (1+(im-1)*ixz2+(km2-1)*kxz2)                    
!!                  output coordinate values to which to interpolate     
!!                  (z2 need not be monotonic)                           
!! @param[out] q2 real (1+(im-1)*ixq2+(km2-1)*kxq2+(nm-1)*nxq2)        
!!                  output interpolated fields                           
!! @author Mark Iredell @date 98-05-01            
 SUBROUTINE TERP3(IM,IXZ1,IXQ1,IXZ2,IXQ2,NM,NXQ1,NXQ2,             &
                  KM1,KXZ1,KXQ1,Z1,Q1,KM2,KXZ2,KXQ2,Z2,Q2)      
      IMPLICIT NONE 
      INTEGER IM,IXZ1,IXQ1,IXZ2,IXQ2,NM,NXQ1,NXQ2 
      INTEGER KM1,KXZ1,KXQ1,KM2,KXZ2,KXQ2 
      INTEGER I,K1,K2,N 
      INTEGER K1S(IM,KM2) 
      REAL(ESMF_KIND_R8), PARAMETER :: ONE = 1.0_ESMF_KIND_R8
      REAL(ESMF_KIND_R8) :: Z1(1+(IM-1)*IXZ1+(KM1-1)*KXZ1) 
      REAL(ESMF_KIND_R8) :: Q1(1+(IM-1)*IXQ1+(KM1-1)*KXQ1+(NM-1)*NXQ1) 
      REAL(ESMF_KIND_R8) :: Z2(1+(IM-1)*IXZ2+(KM2-1)*KXZ2) 
      REAL(ESMF_KIND_R8) :: Q2(1+(IM-1)*IXQ2+(KM2-1)*KXQ2+(NM-1)*NXQ2) 
!     REAL(ESMF_KIND_R8) :: J2(1+(IM-1)*IXQ2+(KM2-1)*KXQ2+(NM-1)*NXQ2) 
      REAL(ESMF_KIND_R8) :: FFA(IM),FFB(IM),FFC(IM),FFD(IM) 
      REAL(ESMF_KIND_R8) :: GGA(IM),GGB(IM),GGC(IM),GGD(IM) 
      REAL(ESMF_KIND_R8) :: Z1A,Z1B,Z1C,Z1D,Q1A,Q1B,Q1C,Q1D,Z2S,Q2S
!     REAL(ESMF_KIND_R8) :: J2S 

! - - - - - - - - - - - - - - - - - - - - - - - - - - - - - - - - - - - 
!  FIND THE SURROUNDING INPUT INTERVAL FOR EACH OUTPUT POINT.
      CALL RSEARCH(IM,KM1,IXZ1,KXZ1,Z1,KM2,IXZ2,KXZ2,Z2,1,IM,K1S) 

! - - - - - - - - - - - - - - - - - - - - - - - - - - - - - - - - - - - 
!  GENERALLY INTERPOLATE CUBICALLY WITH MONOTONIC CONSTRAINT            
!  FROM TWO NEAREST INPUT POINTS ON EITHER SIDE OF THE OUTPUT POINT,    
!  BUT WITHIN THE TWO EDGE INTERVALS INTERPOLATE LINEARLY.              
!  KEEP THE OUTPUT FIELDS CONSTANT OUTSIDE THE INPUT DOMAIN.            
                                                                        
!$OMP PARALLEL DO DEFAULT(PRIVATE) SHARED(IM,IXZ1,IXQ1,IXZ2), &
!$OMP& SHARED(IXQ2,NM,NXQ1,NXQ2,KM1,KXZ1,KXQ1,Z1,Q1,KM2,KXZ2), &
!$OMP& SHARED(KXQ2,Z2,Q2,K1S)
      DO K2=1,KM2 
        DO I=1,IM 
          K1=K1S(I,K2) 
          IF(K1.EQ.1.OR.K1.EQ.KM1-1) THEN 
            Z2S=Z2(1+(I-1)*IXZ2+(K2-1)*KXZ2) 
            Z1A=Z1(1+(I-1)*IXZ1+(K1-1)*KXZ1) 
            Z1B=Z1(1+(I-1)*IXZ1+(K1+0)*KXZ1) 
            FFA(I)=(Z2S-Z1B)/(Z1A-Z1B) 
            FFB(I)=(Z2S-Z1A)/(Z1B-Z1A) 
            GGA(I)=ONE/(Z1A-Z1B) 
            GGB(I)=ONE/(Z1B-Z1A) 
          ELSEIF(K1.GT.1.AND.K1.LT.KM1-1) THEN 
            Z2S=Z2(1+(I-1)*IXZ2+(K2-1)*KXZ2) 
            Z1A=Z1(1+(I-1)*IXZ1+(K1-2)*KXZ1) 
            Z1B=Z1(1+(I-1)*IXZ1+(K1-1)*KXZ1) 
            Z1C=Z1(1+(I-1)*IXZ1+(K1+0)*KXZ1) 
            Z1D=Z1(1+(I-1)*IXZ1+(K1+1)*KXZ1) 
            FFA(I)=(Z2S-Z1B)/(Z1A-Z1B)*                                 &
                   (Z2S-Z1C)/(Z1A-Z1C)*                                 &
                   (Z2S-Z1D)/(Z1A-Z1D)                                  
            FFB(I)=(Z2S-Z1A)/(Z1B-Z1A)*                                 &
                   (Z2S-Z1C)/(Z1B-Z1C)*                                 &
                   (Z2S-Z1D)/(Z1B-Z1D)                                  
            FFC(I)=(Z2S-Z1A)/(Z1C-Z1A)*                                 &
                   (Z2S-Z1B)/(Z1C-Z1B)*                                 &
                   (Z2S-Z1D)/(Z1C-Z1D)                                  
            FFD(I)=(Z2S-Z1A)/(Z1D-Z1A)*                                 &
                   (Z2S-Z1B)/(Z1D-Z1B)*                                 &
                   (Z2S-Z1C)/(Z1D-Z1C)                                  
            GGA(I)=      ONE/(Z1A-Z1B)*                                 &
                   (Z2S-Z1C)/(Z1A-Z1C)*                                 &
                   (Z2S-Z1D)/(Z1A-Z1D)+                                 &
                   (Z2S-Z1B)/(Z1A-Z1B)*                                 &
                         ONE/(Z1A-Z1C)*                                 &
                   (Z2S-Z1D)/(Z1A-Z1D)+                                 &
                   (Z2S-Z1B)/(Z1A-Z1B)*                                 &
                   (Z2S-Z1C)/(Z1A-Z1C)*                                 &
                         ONE/(Z1A-Z1D)                                  
            GGB(I)=      ONE/(Z1B-Z1A)*                                 &
                   (Z2S-Z1C)/(Z1B-Z1C)*                                 &
                   (Z2S-Z1D)/(Z1B-Z1D)+                                 &
                   (Z2S-Z1A)/(Z1B-Z1A)*                                 &
                         ONE/(Z1B-Z1C)*                                 &
                   (Z2S-Z1D)/(Z1B-Z1D)+                                 &
                   (Z2S-Z1A)/(Z1B-Z1A)*                                 &
                   (Z2S-Z1C)/(Z1B-Z1C)*                                 &
                         ONE/(Z1B-Z1D)                                  
            GGC(I)=      ONE/(Z1C-Z1A)*                                 &
                   (Z2S-Z1B)/(Z1C-Z1B)*                                 &
                   (Z2S-Z1D)/(Z1C-Z1D)+                                 &
                   (Z2S-Z1A)/(Z1C-Z1A)*                                 &
                         ONE/(Z1C-Z1B)*                                 &
                   (Z2S-Z1D)/(Z1C-Z1D)+                                 &
                   (Z2S-Z1A)/(Z1C-Z1A)*                                 &
                   (Z2S-Z1B)/(Z1C-Z1B)*                                 &
                         ONE/(Z1C-Z1D)                                  
            GGD(I)=      ONE/(Z1D-Z1A)*                                 &
                   (Z2S-Z1B)/(Z1D-Z1B)*                                 &
                   (Z2S-Z1C)/(Z1D-Z1C)+                                 &
                   (Z2S-Z1A)/(Z1D-Z1A)*                                 &
                         ONE/(Z1D-Z1B)*                                 &
                   (Z2S-Z1C)/(Z1D-Z1C)+                                 &
                   (Z2S-Z1A)/(Z1D-Z1A)*                                 &
                   (Z2S-Z1B)/(Z1D-Z1B)*                                 &
                         ONE/(Z1D-Z1C)                                  
          ENDIF 
        ENDDO 

!  INTERPOLATE.                                                         
        DO N=1,NM 
          DO I=1,IM 
            K1=K1S(I,K2) 
            IF(K1.EQ.0) THEN 
              Q2S=Q1(1+(I-1)*IXQ1+(N-1)*NXQ1) 
!             J2S=0 
            ELSEIF(K1.EQ.KM1) THEN 
              Q2S=Q1(1+(I-1)*IXQ1+(KM1-1)*KXQ1+(N-1)*NXQ1) 
!             J2S=0 
            ELSEIF(K1.EQ.1.OR.K1.EQ.KM1-1) THEN 
              Q1A=Q1(1+(I-1)*IXQ1+(K1-1)*KXQ1+(N-1)*NXQ1) 
              Q1B=Q1(1+(I-1)*IXQ1+(K1+0)*KXQ1+(N-1)*NXQ1) 
              Q2S=FFA(I)*Q1A+FFB(I)*Q1B 
!             J2S=GGA(I)*Q1A+GGB(I)*Q1B 
            ELSE 
              Q1A=Q1(1+(I-1)*IXQ1+(K1-2)*KXQ1+(N-1)*NXQ1) 
              Q1B=Q1(1+(I-1)*IXQ1+(K1-1)*KXQ1+(N-1)*NXQ1) 
              Q1C=Q1(1+(I-1)*IXQ1+(K1+0)*KXQ1+(N-1)*NXQ1) 
              Q1D=Q1(1+(I-1)*IXQ1+(K1+1)*KXQ1+(N-1)*NXQ1) 
              Q2S=FFA(I)*Q1A+FFB(I)*Q1B+FFC(I)*Q1C+FFD(I)*Q1D 
!             J2S=GGA(I)*Q1A+GGB(I)*Q1B+GGC(I)*Q1C+GGD(I)*Q1D 
              IF(Q2S.LT.MIN(Q1B,Q1C)) THEN 
                Q2S=MIN(Q1B,Q1C) 
!               J2S=0 
              ELSEIF(Q2S.GT.MAX(Q1B,Q1C)) THEN 
                Q2S=MAX(Q1B,Q1C) 
!               J2S=0 
              ENDIF 
            ENDIF 
            Q2(1+(I-1)*IXQ2+(K2-1)*KXQ2+(N-1)*NXQ2)=Q2S 
!           J2(1+(I-1)*IXQ2+(K2-1)*KXQ2+(N-1)*NXQ2)=J2S 
          ENDDO 
        ENDDO 
      ENDDO 
!$OMP END PARALLEL DO                                                   

 END SUBROUTINE TERP3 

!> Search for a surrounding real interval.
!!                                                                       
!! This subprogram searches monotonic sequences of real numbers for
!! intervals that surround a given search set of real numbers. The
!! sequences may be monotonic in either direction; the real numbers
!! may be single or double precision; the input sequences and sets and
!! the output locations may be arbitrarily dimensioned.
!!                                                                       
!! If the array z1 is dimensioned (im,km1), then the skip numbers are
!! ixz1=1 and kxz1=im; if it is dimensioned (km1,im), then the skip
!! numbers are ixz1=km1 and kxz1=1; if it is dimensioned (im,jm,km1),
!! then the skip numbers are ixz1=1 and kxz1=im*jm; etcetera. Similar
!! examples apply to the skip numbers for z2 and l2.
!!                                                                       
!! Returned values of 0 or km1 indicate that the given search value    
!! is outside the range of the sequence. 
!!                                                                       
!! If a search value is identical to one of the sequence values then
!! the location returned points to the identical value. If the
!! sequence is not strictly monotonic and a search value is identical
!! to more than one of the sequence values, then the location returned
!! may point to any of the identical values.
!!                                                                       
!! to be exact, for each i from 1 to im and for each k from 1 to km2,
!! z=z2(1+(i-1)*ixz2+(k-1)*kxz2) is the search value and
!! l=l2(1+(i-1)*ixl2+(k-1)*kxl2) is the location returned.  if l=0,
!! then z is less than the start point z1(1+(i-1)*ixz1) for ascending
!! sequences (or greater than for descending sequences).  if l=km1,
!! then z is greater than or equal to the end point
!! z1(1+(i-1)*ixz1+(km1-1)*kxz1) for ascending sequences (or less than
!! or equal to for descending sequences).  otherwise z is between the
!! values z1(1+(i-1)*ixz1+(l-1)*kxz1) and z1(1+(i-1)*ixz1+(l-0)*kxz1)
!! and may equal the former.
!!                                                                       
!! PROGRAM HISTORY LOG:                                                  
!! - 1999-01-05  MARK IREDELL                                              
!!                                                                       
!! @param[in] im integer number of sequences to search                
!! @param[in] km1 integer number of points in each sequence            
!! @param[in] ixz1 integer sequence skip number for z1                  
!! @param[in] kxz1 integer point skip number for z1                     
!! @param[in] z1 real (1+(im-1)*ixz1+(km1-1)*kxz1)                    
!!                  sequence values to search                            
!!                  (z1 must be monotonic in either direction)           
!! @param[in] km2 integer number of points to search for               
!!                  in each respective sequence                          
!! @param[in] ixz2 integer sequence skip number for z2                  
!! @param[in] kxz2 integer point skip number for z2                     
!! @param[in] z2 real (1+(im-1)*ixz2+(km2-1)*kxz2)                    
!!                  set of values to search for                          
!!                  (z2 need not be monotonic)                           
!! @param[in] ixl2 integer sequence skip number for l2                  
!! @param[in] kxl2 integer point skip number for l2                     
!!                                                                       
!! @param[out] l2 integer (1+(im-1)*ixl2+(km2-1)*kxl2)                 
!!                  interval locations having values from 0 to km1       
!!                  (z2 will be between z1(l2) and z1(l2+1))             
!!                                                                       
!! @author Mark Iredell @date 98-05-01            
 SUBROUTINE RSEARCH(IM,KM1,IXZ1,KXZ1,Z1,KM2,IXZ2,KXZ2,Z2,IXL2,KXL2,L2)
 IMPLICIT NONE 

 INTEGER,INTENT(IN)    :: IM,KM1,IXZ1,KXZ1,KM2,IXZ2,KXZ2,IXL2,KXL2 
 INTEGER,INTENT(OUT)   :: L2(1+(IM-1)*IXL2+(KM2-1)*KXL2) 

 REAL(ESMF_KIND_R8),INTENT(IN) :: Z1(1+(IM-1)*IXZ1+(KM1-1)*KXZ1) 
 REAL(ESMF_KIND_R8),INTENT(IN) :: Z2(1+(IM-1)*IXZ2+(KM2-1)*KXZ2) 

 INTEGER                       :: I,K2,L

 REAL(ESMF_KIND_R8)            :: Z 

  
! - - - - - - - - - - - - - - - - - - - - - - - - - - - - - - - - - - -
!  FIND THE SURROUNDING INPUT INTERVAL FOR EACH OUTPUT POINT.          
 DO I=1,IM 
   IF (Z1(1+(I-1)*IXZ1).LE.Z1(1+(I-1)*IXZ1+(KM1-1)*KXZ1)) THEN 
!  INPUT COORDINATE IS MONOTONICALLY ASCENDING.                        
     DO K2=1,KM2
       Z=Z2(1+(I-1)*IXZ2+(K2-1)*KXZ2)
       L=0 
       DO 
         IF(Z.LT.Z1(1+(I-1)*IXZ1+L*KXZ1)) EXIT 
         L=L+1 
         IF(L.EQ.KM1) EXIT 
       ENDDO
       L2(1+(I-1)*IXL2+(K2-1)*KXL2)=L 
     ENDDO 
   ELSE 
!   INPUT COORDINATE IS MONOTONICALLY DESCENDING.                       
     DO K2=1,KM2 
       Z=Z2(1+(I-1)*IXZ2+(K2-1)*KXZ2) 
       L=0 
       DO 
         IF(Z.GT.Z1(1+(I-1)*IXZ1+L*KXZ1)) EXIT 
         L=L+1 
         IF(L.EQ.KM1) EXIT 
       ENDDO
       L2(1+(I-1)*IXL2+(K2-1)*KXL2)=L 
     ENDDO 
   ENDIF 
 ENDDO 
                                                                        
 END SUBROUTINE RSEARCH 

!> Compute vertical level height
!! @author George Gayno
 subroutine compute_zh

 implicit none 

 integer                          :: i,ii, j,k, rc, clb(2), cub(2)

 real(esmf_kind_r8), allocatable  :: pe0(:), pn0(:)
 real(esmf_kind_r8), pointer      :: psptr(:,:)
 real(esmf_kind_r8), pointer      :: zhsfcptr(:,:)
 real(esmf_kind_r8), pointer      :: zhptr(:,:,:)
 real(esmf_kind_r8), pointer      :: tptr(:,:,:)
 real(esmf_kind_r8), pointer      :: qptr(:,:,:)
 real(esmf_kind_r8)               :: ak, bk, zvir, grd
 real(esmf_kind_r8), parameter    :: grav  = 9.80665 
 real(esmf_kind_r8), parameter    :: rdgas = 287.05 
 real(esmf_kind_r8), parameter    :: rvgas = 461.50 

 print*,"- COMPUTE HEIGHT"

 print*,"- CALL FieldGet FOR SURFACE PRESSURE"
 call ESMF_FieldGet(ps_target_grid, &
                    computationalLBound=clb, &
                    computationalUBound=cub, &
                    farrayPtr=psptr, rc=rc)
 if(ESMF_logFoundError(rcToCheck=rc,msg=ESMF_LOGERR_PASSTHRU,line=__LINE__,file=__FILE__)) &
         call error_handler("IN FieldGet", rc)

 print*,"- CALL FieldGet FOR TERRAIN HEIGHT"
 call ESMF_FieldGet(terrain_target_grid, &
                    farrayPtr=zhsfcptr, rc=rc)
 if(ESMF_logFoundError(rcToCheck=rc,msg=ESMF_LOGERR_PASSTHRU,line=__LINE__,file=__FILE__)) &
         call error_handler("IN FieldGet", rc)

 print*,"- CALL FieldGet FOR HEIGHT"
 call ESMF_FieldGet(zh_target_grid, &
                    farrayPtr=zhptr, rc=rc)
 if(ESMF_logFoundError(rcToCheck=rc,msg=ESMF_LOGERR_PASSTHRU,line=__LINE__,file=__FILE__)) &
         call error_handler("IN FieldGet", rc)

 print*,"- CALL FieldGet FOR TEMPERATURE"
 call ESMF_FieldGet(temp_target_grid, &
                    farrayPtr=tptr, rc=rc)
 if(ESMF_logFoundError(rcToCheck=rc,msg=ESMF_LOGERR_PASSTHRU,line=__LINE__,file=__FILE__)) &
         call error_handler("IN FieldGet", rc)

 do ii = 1, num_tracers
   if (trim(tracers(ii)) == "sphum") exit
 enddo

 print*,"- CALL FieldGet FOR SPECIFIC HUMIDITY"
 call ESMF_FieldGet(tracers_target_grid(ii), &
                    farrayPtr=qptr, rc=rc)
 if(ESMF_logFoundError(rcToCheck=rc,msg=ESMF_LOGERR_PASSTHRU,line=__LINE__,file=__FILE__)) &
         call error_handler("IN FieldGet", rc)

 grd = grav/rdgas 
 zvir = rvgas/rdgas - 1.0_esmf_kind_r8
                                                                        
 allocate(pe0(levp1_target))
 allocate(pn0(levp1_target))

 do j = clb(2), cub(2)
 do i = clb(1), cub(1)

   do k = 1, levp1_target
     ak = vcoord_target(k,1)
     ak = max(ak, 1.e-9)
     bk = vcoord_target(k,2)

     pe0(k) = ak + bk*psptr(i,j)
     pn0(k) = log(pe0(k))
   enddo

   zhptr(i,j,1) = zhsfcptr(i,j)

   do k = 2, levp1_target
     zhptr(i,j,k) = zhptr(i,j,k-1)+tptr(i,j,k-1)*(1.+zvir*qptr(i,j,k-1))*     &
              (pn0(k-1)-pn0(k))/grd
   enddo

 enddo
 enddo

 deallocate(pe0, pn0)

 end subroutine compute_zh 
 
!> Cleanup atmospheric field (before adjustment) objects
!! @author George Gayno
 subroutine cleanup_target_atm_b4adj_data

 implicit none

 integer                     :: i, rc

 print*,"- DESTROY TARGET GRID ATMOSPHERIC BEFORE ADJUSTMENT FIELDS."

 call ESMF_FieldDestroy(wind_b4adj_target_grid, rc=rc)
 call ESMF_FieldDestroy(dzdt_b4adj_target_grid, rc=rc)
 call ESMF_FieldDestroy(ps_b4adj_target_grid, rc=rc)
 call ESMF_FieldDestroy(pres_b4adj_target_grid, rc=rc)
 call ESMF_FieldDestroy(temp_b4adj_target_grid, rc=rc)
 call ESMF_FieldDestroy(terrain_interp_to_target_grid, rc=rc)

 do i = 1, num_tracers
   call ESMF_FieldDestroy(tracers_b4adj_target_grid(i), rc=rc)
 enddo

 deallocate(tracers_b4adj_target_grid)

 end subroutine cleanup_target_atm_b4adj_data

!> Cleanup target grid atmospheric field objects.
!! @author George Gayno
 subroutine cleanup_target_atm_data

 implicit none

 integer                     :: i, rc

 print*,"- DESTROY TARGET GRID ATMOSPHERIC FIELDS."

 call ESMF_FieldDestroy(delp_target_grid, rc=rc)
 call ESMF_FieldDestroy(dzdt_target_grid, rc=rc)
 call ESMF_FieldDestroy(ps_target_grid, rc=rc)
 call ESMF_FieldDestroy(pres_target_grid, rc=rc)
 call ESMF_FieldDestroy(temp_target_grid, rc=rc)
 call ESMF_FieldDestroy(u_s_target_grid, rc=rc)
 call ESMF_FieldDestroy(v_s_target_grid, rc=rc)
 call ESMF_FieldDestroy(wind_target_grid, rc=rc)
 call ESMF_FieldDestroy(wind_s_target_grid, rc=rc)
 call ESMF_FieldDestroy(wind_w_target_grid, rc=rc)
 call ESMF_FieldDestroy(u_w_target_grid, rc=rc)
 call ESMF_FieldDestroy(v_w_target_grid, rc=rc)
 call ESMF_FieldDestroy(zh_target_grid, rc=rc)

 do i = 1, num_tracers
   call ESMF_FieldDestroy(tracers_target_grid(i), rc=rc)
 enddo

 deallocate(tracers_target_grid)

 if (ESMF_FieldIsCreated(qnifa_climo_target_grid)) then
   call ESMF_FieldDestroy(qnifa_climo_target_grid, rc=rc)
 endif

 if (ESMF_FieldIsCreated(qnwfa_climo_target_grid)) then
   call ESMF_FieldDestroy(qnwfa_climo_target_grid, rc=rc)
 endif

 end subroutine cleanup_target_atm_data

 end module atmosphere<|MERGE_RESOLUTION|>--- conflicted
+++ resolved
@@ -770,10 +770,6 @@
 !! - PRGMMR: S. Moorthi     ORG: NCEP/EMC    DATE: 2006-12-12            
 !! - PRGMMR: S. Moorthi     ORG: NCEP/EMC    DATE: 2007-01-02            
 !!                                                                       
-<<<<<<< HEAD
-!! @param [in] localpet ESMF local persistent execution thread 
-!! @author Hann-Ming Henry Juang, Fanglin Yang, S. Moorthi
-=======
 !!   INPUT ARGUMENT LIST:                                                
 !!     IM           INTEGER NUMBER OF POINTS TO COMPUTE                  
 !!     KM           INTEGER NUMBER OF LEVELS                             
@@ -796,7 +792,6 @@
 !! @param localpet ESMF local persistent execution thread  
 !!
 !! @author HANN_MING HENRY JUANG, JUANG, Fanglin Yang, S. Moorthi
->>>>>>> 79788503
  subroutine newpr1(localpet)
  implicit none 
 
