 module input_data

!--------------------------------------------------------------------------
! Module input_data
!
! Abstract: Read atmospheric, surface and nst data on the input grid.
!    Supported formats include fv3 tiled 'restart' files, fv3 tiled 
!    'history' files, fv3 gaussian history files, spectral gfs
!    gaussian nemsio files, and spectral gfs sigio/sfcio files.
!
! Public Subroutines:
! -----------------
! read_input_atm_data         Driver routine to read atmospheric data
! cleanup_input_atm_data      Free up memory associated with atm data
! read_input_sfc_data         Driver routine to read surface data
! cleanup_input_sfc_data      Free up memory associated with sfc data
! read_input_nst_data         Driver routine to read nst data
! cleanup_input_nst_data      Free up memory associated with nst data
!
! Public variables:
! -----------------
! Defined below.  "input" indicates field associated with the input grid.
!
!--------------------------------------------------------------------------

 use esmf
 use netcdf
 use nemsio_module

 use program_setup, only          : data_dir_input_grid, &
                                    nst_files_input_grid, &
                                    sfc_files_input_grid, &
                                    atm_files_input_grid, &
                                    grib2_file_input_grid, &
                                    atm_core_files_input_grid, &
                                    atm_tracer_files_input_grid, &
                                    convert_nst, &
                                    orog_dir_input_grid, &
                                    orog_files_input_grid, &
                                    tracers_input, num_tracers_input, &
                                    input_type, tracers, &
                                    get_var_cond, read_from_input, &
                                    geogrid_file_input_grid, &
                                    external_model, &
                                    vgfrc_from_climo, &
                                    minmax_vgfrc_from_climo, &
                                    lai_from_climo

 use model_grid, only             : input_grid,        &
                                    i_input, j_input,  &
                                    ip1_input, jp1_input,  &
                                    num_tiles_input_grid, &
                                    latitude_input_grid, &
                                    longitude_input_grid, &
                                    inv_file!, the_file_hrrr

 implicit none

 private

! Fields associated with the atmospheric model.

 type(esmf_field), public              :: dzdt_input_grid       ! vert velocity
 type(esmf_field)                      :: dpres_input_grid      ! pressure thickness
 type(esmf_field), public              :: pres_input_grid       ! 3-d pressure
 type(esmf_field), public              :: ps_input_grid         ! surface pressure
 type(esmf_field), public              :: terrain_input_grid    ! terrain height
 type(esmf_field), public              :: temp_input_grid       ! temperature
 type(esmf_field)                      :: u_input_grid          ! u/v wind at grid
 type(esmf_field)                      :: v_input_grid          ! box center
 type(esmf_field), public              :: wind_input_grid       ! 3-component wind
 type(esmf_field), allocatable, public :: tracers_input_grid(:) ! tracers

 integer, public                 :: lev_input      ! # of atmospheric layers
 integer, public                 :: levp1_input    ! # of atmos layer interfaces

! Fields associated with the land-surface model.

 integer, public                 :: veg_type_landice_input = 15 ! NOAH land ice option
                                                                ! defined at this veg type.
                                                                ! Default is igbp.

 type(esmf_field), public        :: canopy_mc_input_grid    ! canopy moist content
 type(esmf_field), public        :: f10m_input_grid         ! log((z0+10)*1/z0)
 type(esmf_field), public        :: ffmm_input_grid         ! log((z0+z1)*1/z0)
                                                            ! See sfc_diff.f for details.
 type(esmf_field), public        :: landsea_mask_input_grid ! land sea mask;
                                                            ! 0-water, 1-land, 2-ice
 type(esmf_field), public        :: q2m_input_grid          ! 2-m spec hum
 type(esmf_field), public        :: seaice_depth_input_grid ! sea ice depth
 type(esmf_field), public        :: seaice_fract_input_grid ! sea ice fraction
 type(esmf_field), public        :: seaice_skin_temp_input_grid  ! sea ice skin temp
 type(esmf_field), public        :: skin_temp_input_grid    ! skin temp/sst
 type(esmf_field), public        :: snow_depth_input_grid   ! snow dpeth
 type(esmf_field), public        :: snow_liq_equiv_input_grid ! snow liq equiv depth
 type(esmf_field), public        :: soil_temp_input_grid    ! 3-d soil temp
 type(esmf_field), public        :: soil_type_input_grid    ! soil type
 type(esmf_field), public        :: soilm_liq_input_grid    ! 3-d liquid soil moisture
 type(esmf_field), public        :: soilm_tot_input_grid    ! 3-d total soil moisture
 type(esmf_field), public        :: srflag_input_grid       ! snow/rain flag
 type(esmf_field), public        :: t2m_input_grid          ! 2-m temperature
 type(esmf_field), public        :: tprcp_input_grid        ! precip
 type(esmf_field), public        :: ustar_input_grid        ! fric velocity
 type(esmf_field), public        :: veg_type_input_grid     ! vegetation type
 type(esmf_field), public        :: z0_input_grid           ! roughness length
 type(esmf_field), public        :: veg_greenness_input_grid ! vegetation fraction
 type(esmf_field), public        :: lai_input_grid          ! leaf area index
 type(esmf_field), public        :: max_veg_greenness_input_grid ! shdmax
 type(esmf_field), public        :: min_veg_greenness_input_grid ! shdmin

 integer, public      :: lsoil_input=4  ! # of soil layers, no longer hardwired to allow
                                        ! # for 7 layers of soil for the RUC LSM
 
 character(len=50), private, allocatable :: slevs(:)                           

! Fields associated with the nst model.

 type(esmf_field), public        :: c_d_input_grid
 type(esmf_field), public        :: c_0_input_grid
 type(esmf_field), public        :: d_conv_input_grid
 type(esmf_field), public        :: dt_cool_input_grid
 type(esmf_field), public        :: ifd_input_grid
 type(esmf_field), public        :: qrain_input_grid
 type(esmf_field), public        :: tref_input_grid  ! reference temperature
 type(esmf_field), public        :: w_d_input_grid
 type(esmf_field), public        :: w_0_input_grid
 type(esmf_field), public        :: xs_input_grid
 type(esmf_field), public        :: xt_input_grid
 type(esmf_field), public        :: xu_input_grid
 type(esmf_field), public        :: xv_input_grid
 type(esmf_field), public        :: xz_input_grid
 type(esmf_field), public        :: xtts_input_grid
 type(esmf_field), public        :: xzts_input_grid
 type(esmf_field), public        :: z_c_input_grid
 type(esmf_field), public        :: zm_input_grid

 public :: read_input_atm_data
 public :: cleanup_input_atm_data
 public :: read_input_sfc_data
 public :: cleanup_input_sfc_data
 public :: read_input_nst_data
 public :: cleanup_input_nst_data
 
 contains

!---------------------------------------------------------------------------
! Read input grid atmospheric data driver
!---------------------------------------------------------------------------

 subroutine read_input_atm_data(localpet)

 implicit none

 integer, intent(in)             :: localpet

!-------------------------------------------------------------------------------
! Read the tiled 'warm' restart files.
!-------------------------------------------------------------------------------

 if (trim(input_type) == "restart") then

   call read_input_atm_restart_file(localpet)

!-------------------------------------------------------------------------------
! Read the gaussian history files in netcdf format.
!-------------------------------------------------------------------------------

 elseif (trim(input_type) == "gaussian_netcdf") then

   call read_input_atm_gaussian_netcdf_file(localpet)

!-------------------------------------------------------------------------------
! Read the tiled history files in netcdf format.
!-------------------------------------------------------------------------------

 elseif (trim(input_type) == "history") then

   call read_input_atm_tiled_history_file(localpet)

!-------------------------------------------------------------------------------
! Read the gaussian history files in nemsio format.
!-------------------------------------------------------------------------------

 elseif (trim(input_type) == "gaussian_nemsio") then  ! fv3gfs gaussian nemsio

   call read_input_atm_gaussian_nemsio_file(localpet)

!-------------------------------------------------------------------------------
! Read the spectral gfs gaussian history files in nemsio format.
!-------------------------------------------------------------------------------

 elseif (trim(input_type) == "gfs_gaussian_nemsio") then ! spectral gfs gaussian 
                                                         ! nemsio.
   call read_input_atm_gfs_gaussian_nemsio_file(localpet)

!-------------------------------------------------------------------------------
! Read the spectral gfs gaussian history files in sigio format.
!-------------------------------------------------------------------------------

 elseif (trim(input_type) == "gfs_sigio") then ! spectral gfs sigio format.
 
   call read_input_atm_gfs_sigio_file(localpet)

!-------------------------------------------------------------------------------
! Read fv3gfs data in grib2 format.
!-------------------------------------------------------------------------------

 elseif (trim(input_type) == "grib2") then

   call read_input_atm_grib2_file(localpet)

 endif

 end subroutine read_input_atm_data

!---------------------------------------------------------------------------
! Read input grid nst data driver
!---------------------------------------------------------------------------

 subroutine read_input_nst_data(localpet)

 implicit none

 integer, intent(in)             :: localpet

 integer                         :: rc

 print*,"- READ INPUT GRID NST DATA."

 print*,"- CALL FieldCreate FOR INPUT GRID C_D."
 c_d_input_grid = ESMF_FieldCreate(input_grid, &
                                   typekind=ESMF_TYPEKIND_R8, &
                                   staggerloc=ESMF_STAGGERLOC_CENTER, rc=rc)
 if(ESMF_logFoundError(rcToCheck=rc,msg=ESMF_LOGERR_PASSTHRU,line=__LINE__,file=__FILE__)) &
   call error_handler("IN FieldCreate", rc)

 print*,"- CALL FieldCreate FOR INPUT GRID C_0."
 c_0_input_grid = ESMF_FieldCreate(input_grid, &
                                   typekind=ESMF_TYPEKIND_R8, &
                                   staggerloc=ESMF_STAGGERLOC_CENTER, rc=rc)
 if(ESMF_logFoundError(rcToCheck=rc,msg=ESMF_LOGERR_PASSTHRU,line=__LINE__,file=__FILE__)) &
   call error_handler("IN FieldCreate", rc)

 print*,"- CALL FieldCreate FOR INPUT GRID D_CONV."
 d_conv_input_grid = ESMF_FieldCreate(input_grid, &
                                   typekind=ESMF_TYPEKIND_R8, &
                                   staggerloc=ESMF_STAGGERLOC_CENTER, rc=rc)
 if(ESMF_logFoundError(rcToCheck=rc,msg=ESMF_LOGERR_PASSTHRU,line=__LINE__,file=__FILE__)) &
   call error_handler("IN FieldCreate", rc)

 print*,"- CALL FieldCreate FOR INPUT GRID DT_COOL."
 dt_cool_input_grid = ESMF_FieldCreate(input_grid, &
                                   typekind=ESMF_TYPEKIND_R8, &
                                   staggerloc=ESMF_STAGGERLOC_CENTER, rc=rc)
 if(ESMF_logFoundError(rcToCheck=rc,msg=ESMF_LOGERR_PASSTHRU,line=__LINE__,file=__FILE__)) &
   call error_handler("IN FieldCreate", rc)

 print*,"- CALL FieldCreate FOR INPUT GRID IFD."
 ifd_input_grid = ESMF_FieldCreate(input_grid, &
                                   typekind=ESMF_TYPEKIND_R8, &
                                   staggerloc=ESMF_STAGGERLOC_CENTER, rc=rc)
 if(ESMF_logFoundError(rcToCheck=rc,msg=ESMF_LOGERR_PASSTHRU,line=__LINE__,file=__FILE__)) &
   call error_handler("IN FieldCreate", rc)

 print*,"- CALL FieldCreate FOR INPUT GRID QRAIN."
 qrain_input_grid = ESMF_FieldCreate(input_grid, &
                                   typekind=ESMF_TYPEKIND_R8, &
                                   staggerloc=ESMF_STAGGERLOC_CENTER, rc=rc)
 if(ESMF_logFoundError(rcToCheck=rc,msg=ESMF_LOGERR_PASSTHRU,line=__LINE__,file=__FILE__)) &
   call error_handler("IN FieldCreate", rc)

 print*,"- CALL FieldCreate FOR INPUT GRID TREF."
 tref_input_grid = ESMF_FieldCreate(input_grid, &
                                   typekind=ESMF_TYPEKIND_R8, &
                                   staggerloc=ESMF_STAGGERLOC_CENTER, rc=rc)
 if(ESMF_logFoundError(rcToCheck=rc,msg=ESMF_LOGERR_PASSTHRU,line=__LINE__,file=__FILE__)) &
   call error_handler("IN FieldCreate", rc)

 print*,"- CALL FieldCreate FOR INPUT GRID W_D."
 w_d_input_grid = ESMF_FieldCreate(input_grid, &
                                   typekind=ESMF_TYPEKIND_R8, &
                                   staggerloc=ESMF_STAGGERLOC_CENTER, rc=rc)
 if(ESMF_logFoundError(rcToCheck=rc,msg=ESMF_LOGERR_PASSTHRU,line=__LINE__,file=__FILE__)) &
   call error_handler("IN FieldCreate", rc)

 print*,"- CALL FieldCreate FOR INPUT GRID W_0."
 w_0_input_grid = ESMF_FieldCreate(input_grid, &
                                   typekind=ESMF_TYPEKIND_R8, &
                                   staggerloc=ESMF_STAGGERLOC_CENTER, rc=rc)
 if(ESMF_logFoundError(rcToCheck=rc,msg=ESMF_LOGERR_PASSTHRU,line=__LINE__,file=__FILE__)) &
   call error_handler("IN FieldCreate", rc)

 print*,"- CALL FieldCreate FOR INPUT GRID XS."
 xs_input_grid = ESMF_FieldCreate(input_grid, &
                                   typekind=ESMF_TYPEKIND_R8, &
                                   staggerloc=ESMF_STAGGERLOC_CENTER, rc=rc)
 if(ESMF_logFoundError(rcToCheck=rc,msg=ESMF_LOGERR_PASSTHRU,line=__LINE__,file=__FILE__)) &
   call error_handler("IN FieldCreate", rc)

 print*,"- CALL FieldCreate FOR INPUT GRID XT."
 xt_input_grid = ESMF_FieldCreate(input_grid, &
                                   typekind=ESMF_TYPEKIND_R8, &
                                   staggerloc=ESMF_STAGGERLOC_CENTER, rc=rc)
 if(ESMF_logFoundError(rcToCheck=rc,msg=ESMF_LOGERR_PASSTHRU,line=__LINE__,file=__FILE__)) &
   call error_handler("IN FieldCreate", rc)

 print*,"- CALL FieldCreate FOR INPUT GRID XU."
 xu_input_grid = ESMF_FieldCreate(input_grid, &
                                   typekind=ESMF_TYPEKIND_R8, &
                                   staggerloc=ESMF_STAGGERLOC_CENTER, rc=rc)
 if(ESMF_logFoundError(rcToCheck=rc,msg=ESMF_LOGERR_PASSTHRU,line=__LINE__,file=__FILE__)) &
   call error_handler("IN FieldCreate", rc)

 print*,"- CALL FieldCreate FOR INPUT GRID XV."
 xv_input_grid = ESMF_FieldCreate(input_grid, &
                                   typekind=ESMF_TYPEKIND_R8, &
                                   staggerloc=ESMF_STAGGERLOC_CENTER, rc=rc)
 if(ESMF_logFoundError(rcToCheck=rc,msg=ESMF_LOGERR_PASSTHRU,line=__LINE__,file=__FILE__)) &
   call error_handler("IN FieldCreate", rc)

 print*,"- CALL FieldCreate FOR INPUT GRID XZ."
 xz_input_grid = ESMF_FieldCreate(input_grid, &
                                   typekind=ESMF_TYPEKIND_R8, &
                                   staggerloc=ESMF_STAGGERLOC_CENTER, rc=rc)
 if(ESMF_logFoundError(rcToCheck=rc,msg=ESMF_LOGERR_PASSTHRU,line=__LINE__,file=__FILE__)) &
   call error_handler("IN FieldCreate", rc)

 print*,"- CALL FieldCreate FOR INPUT GRID XTTS."
 xtts_input_grid = ESMF_FieldCreate(input_grid, &
                                   typekind=ESMF_TYPEKIND_R8, &
                                   staggerloc=ESMF_STAGGERLOC_CENTER, rc=rc)
 if(ESMF_logFoundError(rcToCheck=rc,msg=ESMF_LOGERR_PASSTHRU,line=__LINE__,file=__FILE__)) &
   call error_handler("IN FieldCreate", rc)

 print*,"- CALL FieldCreate FOR INPUT GRID XZTS."
 xzts_input_grid = ESMF_FieldCreate(input_grid, &
                                   typekind=ESMF_TYPEKIND_R8, &
                                   staggerloc=ESMF_STAGGERLOC_CENTER, rc=rc)
 if(ESMF_logFoundError(rcToCheck=rc,msg=ESMF_LOGERR_PASSTHRU,line=__LINE__,file=__FILE__)) &
   call error_handler("IN FieldCreate", rc)

 print*,"- CALL FieldCreate FOR INPUT GRID Z_C."
 z_c_input_grid = ESMF_FieldCreate(input_grid, &
                                   typekind=ESMF_TYPEKIND_R8, &
                                   staggerloc=ESMF_STAGGERLOC_CENTER, rc=rc)
 if(ESMF_logFoundError(rcToCheck=rc,msg=ESMF_LOGERR_PASSTHRU,line=__LINE__,file=__FILE__)) &
   call error_handler("IN FieldCreate", rc)

 print*,"- CALL FieldCreate FOR INPUT GRID ZM."
 zm_input_grid = ESMF_FieldCreate(input_grid, &
                                  typekind=ESMF_TYPEKIND_R8, &
                                  staggerloc=ESMF_STAGGERLOC_CENTER, rc=rc)
 if(ESMF_logFoundError(rcToCheck=rc,msg=ESMF_LOGERR_PASSTHRU,line=__LINE__,file=__FILE__)) &
   call error_handler("IN FieldCreate", rc)
 
!--------------------------------------------------------------------------
! Read input grid nst data from a fv3 gaussian nemsio history file or
! spectral GFS nemsio file.
!--------------------------------------------------------------------------

 if (trim(input_type) == "gaussian_nemsio" .or. trim(input_type) == "gfs_gaussian_nemsio") then

   call read_input_nst_nemsio_file(localpet)

!---------------------------------------------------------------------------
! Read nst data from these netcdf formatted fv3 files: tiled history,
! tiled warm restart, and gaussian history.
!---------------------------------------------------------------------------

 else

   call read_input_nst_netcdf_file(localpet)

 endif

 end subroutine read_input_nst_data

!---------------------------------------------------------------------------
! Read input grid surface data driver.
!---------------------------------------------------------------------------

 subroutine read_input_sfc_data(localpet)

 implicit none

 integer, intent(in)             :: localpet

 integer                         :: rc

 print*,"- CALL FieldCreate FOR INPUT GRID LANDSEA MASK."
 landsea_mask_input_grid = ESMF_FieldCreate(input_grid, &
                                     typekind=ESMF_TYPEKIND_R8, &
                                     staggerloc=ESMF_STAGGERLOC_CENTER, rc=rc)
 if(ESMF_logFoundError(rcToCheck=rc,msg=ESMF_LOGERR_PASSTHRU,line=__LINE__,file=__FILE__)) &
    call error_handler("IN FieldCreate", rc)

 print*,"- CALL FieldCreate FOR INPUT GRID Z0."
 z0_input_grid = ESMF_FieldCreate(input_grid, &
                                     typekind=ESMF_TYPEKIND_R8, &
                                     staggerloc=ESMF_STAGGERLOC_CENTER, rc=rc)
 if(ESMF_logFoundError(rcToCheck=rc,msg=ESMF_LOGERR_PASSTHRU,line=__LINE__,file=__FILE__)) &
    call error_handler("IN FieldCreate", rc)

 print*,"- CALL FieldCreate FOR INPUT GRID VEGETATION TYPE."
 veg_type_input_grid = ESMF_FieldCreate(input_grid, &
                                     typekind=ESMF_TYPEKIND_R8, &
                                     staggerloc=ESMF_STAGGERLOC_CENTER, rc=rc)
 if(ESMF_logFoundError(rcToCheck=rc,msg=ESMF_LOGERR_PASSTHRU,line=__LINE__,file=__FILE__)) &
    call error_handler("IN FieldCreate", rc)

 print*,"- CALL FieldCreate FOR INPUT GRID CANOPY MOISTURE CONTENT."
 canopy_mc_input_grid = ESMF_FieldCreate(input_grid, &
                                     typekind=ESMF_TYPEKIND_R8, &
                                     staggerloc=ESMF_STAGGERLOC_CENTER, rc=rc)
 if(ESMF_logFoundError(rcToCheck=rc,msg=ESMF_LOGERR_PASSTHRU,line=__LINE__,file=__FILE__)) &
    call error_handler("IN FieldCreate", rc)

 print*,"- CALL FieldCreate FOR INPUT GRID SEAICE FRACTION."
 seaice_fract_input_grid = ESMF_FieldCreate(input_grid, &
                                     typekind=ESMF_TYPEKIND_R8, &
                                     staggerloc=ESMF_STAGGERLOC_CENTER, rc=rc)
 if(ESMF_logFoundError(rcToCheck=rc,msg=ESMF_LOGERR_PASSTHRU,line=__LINE__,file=__FILE__)) &
    call error_handler("IN FieldCreate", rc)

 print*,"- CALL FieldCreate FOR INPUT GRID SEAICE DEPTH."
 seaice_depth_input_grid = ESMF_FieldCreate(input_grid, &
                                     typekind=ESMF_TYPEKIND_R8, &
                                     staggerloc=ESMF_STAGGERLOC_CENTER, rc=rc)
 if(ESMF_logFoundError(rcToCheck=rc,msg=ESMF_LOGERR_PASSTHRU,line=__LINE__,file=__FILE__)) &
    call error_handler("IN FieldCreate", rc)

 print*,"- CALL FieldCreate FOR INPUT GRID SEAICE SKIN TEMPERATURE."
 seaice_skin_temp_input_grid = ESMF_FieldCreate(input_grid, &
                                     typekind=ESMF_TYPEKIND_R8, &
                                     staggerloc=ESMF_STAGGERLOC_CENTER, rc=rc)
 if(ESMF_logFoundError(rcToCheck=rc,msg=ESMF_LOGERR_PASSTHRU,line=__LINE__,file=__FILE__)) &
    call error_handler("IN FieldCreate", rc)

 print*,"- CALL FieldCreate FOR INPUT GRID SNOW DEPTH."
 snow_depth_input_grid = ESMF_FieldCreate(input_grid, &
                                     typekind=ESMF_TYPEKIND_R8, &
                                     staggerloc=ESMF_STAGGERLOC_CENTER, rc=rc)
 if(ESMF_logFoundError(rcToCheck=rc,msg=ESMF_LOGERR_PASSTHRU,line=__LINE__,file=__FILE__)) &
    call error_handler("IN FieldCreate", rc)

 print*,"- CALL FieldCreate FOR INPUT GRID SNOW LIQUID EQUIVALENT."
 snow_liq_equiv_input_grid = ESMF_FieldCreate(input_grid, &
                                     typekind=ESMF_TYPEKIND_R8, &
                                     staggerloc=ESMF_STAGGERLOC_CENTER, rc=rc)
 if(ESMF_logFoundError(rcToCheck=rc,msg=ESMF_LOGERR_PASSTHRU,line=__LINE__,file=__FILE__)) &
    call error_handler("IN FieldCreate", rc)

 print*,"- CALL FieldCreate FOR INPUT GRID T2M."
 t2m_input_grid = ESMF_FieldCreate(input_grid, &
                                   typekind=ESMF_TYPEKIND_R8, &
                                   staggerloc=ESMF_STAGGERLOC_CENTER, rc=rc)
 if(ESMF_logFoundError(rcToCheck=rc,msg=ESMF_LOGERR_PASSTHRU,line=__LINE__,file=__FILE__)) &
    call error_handler("IN FieldCreate", rc)

 print*,"- CALL FieldCreate FOR INPUT GRID Q2M."
 q2m_input_grid = ESMF_FieldCreate(input_grid, &
                                   typekind=ESMF_TYPEKIND_R8, &
                                   staggerloc=ESMF_STAGGERLOC_CENTER, rc=rc)
 if(ESMF_logFoundError(rcToCheck=rc,msg=ESMF_LOGERR_PASSTHRU,line=__LINE__,file=__FILE__)) &
    call error_handler("IN FieldCreate", rc)

 print*,"- CALL FieldCreate FOR INPUT GRID TPRCP."
 tprcp_input_grid = ESMF_FieldCreate(input_grid, &
                                   typekind=ESMF_TYPEKIND_R8, &
                                   staggerloc=ESMF_STAGGERLOC_CENTER, rc=rc)
 if(ESMF_logFoundError(rcToCheck=rc,msg=ESMF_LOGERR_PASSTHRU,line=__LINE__,file=__FILE__)) &
    call error_handler("IN FieldCreate", rc)

 print*,"- CALL FieldCreate FOR INPUT GRID F10M."
 f10m_input_grid = ESMF_FieldCreate(input_grid, &
                                   typekind=ESMF_TYPEKIND_R8, &
                                   staggerloc=ESMF_STAGGERLOC_CENTER, rc=rc)
 if(ESMF_logFoundError(rcToCheck=rc,msg=ESMF_LOGERR_PASSTHRU,line=__LINE__,file=__FILE__)) &
    call error_handler("IN FieldCreate", rc)

 print*,"- CALL FieldCreate FOR INPUT GRID USTAR."
 ustar_input_grid = ESMF_FieldCreate(input_grid, &
                                   typekind=ESMF_TYPEKIND_R8, &
                                   staggerloc=ESMF_STAGGERLOC_CENTER, rc=rc)
 if(ESMF_logFoundError(rcToCheck=rc,msg=ESMF_LOGERR_PASSTHRU,line=__LINE__,file=__FILE__)) &
    call error_handler("IN FieldCreate", rc)

 print*,"- CALL FieldCreate FOR INPUT GRID FFMM."
 ffmm_input_grid = ESMF_FieldCreate(input_grid, &
                                   typekind=ESMF_TYPEKIND_R8, &
                                   staggerloc=ESMF_STAGGERLOC_CENTER, rc=rc)
 if(ESMF_logFoundError(rcToCheck=rc,msg=ESMF_LOGERR_PASSTHRU,line=__LINE__,file=__FILE__)) &
    call error_handler("IN FieldCreate", rc)

 print*,"- CALL FieldCreate FOR INPUT GRID SRFLAG."
 srflag_input_grid = ESMF_FieldCreate(input_grid, &
                                   typekind=ESMF_TYPEKIND_R8, &
                                   staggerloc=ESMF_STAGGERLOC_CENTER, rc=rc)
 if(ESMF_logFoundError(rcToCheck=rc,msg=ESMF_LOGERR_PASSTHRU,line=__LINE__,file=__FILE__)) &
    call error_handler("IN FieldCreate", rc)

 print*,"- CALL FieldCreate FOR INPUT SKIN TEMPERATURE."
 skin_temp_input_grid = ESMF_FieldCreate(input_grid, &
                                   typekind=ESMF_TYPEKIND_R8, &
                                   staggerloc=ESMF_STAGGERLOC_CENTER, rc=rc)
 if(ESMF_logFoundError(rcToCheck=rc,msg=ESMF_LOGERR_PASSTHRU,line=__LINE__,file=__FILE__)) &
    call error_handler("IN FieldCreate", rc)

 print*,"- CALL FieldCreate FOR INPUT SOIL TYPE."
 soil_type_input_grid = ESMF_FieldCreate(input_grid, &
                                   typekind=ESMF_TYPEKIND_R8, &
                                   staggerloc=ESMF_STAGGERLOC_CENTER, rc=rc)
 if(ESMF_logFoundError(rcToCheck=rc,msg=ESMF_LOGERR_PASSTHRU,line=__LINE__,file=__FILE__)) &
    call error_handler("IN FieldCreate", rc)

 print*,"- CALL FieldCreate FOR INPUT TERRAIN."
 terrain_input_grid = ESMF_FieldCreate(input_grid, &
                                   typekind=ESMF_TYPEKIND_R8, &
                                   staggerloc=ESMF_STAGGERLOC_CENTER, rc=rc)
 if(ESMF_logFoundError(rcToCheck=rc,msg=ESMF_LOGERR_PASSTHRU,line=__LINE__,file=__FILE__)) &
    call error_handler("IN FieldCreate", rc)

 print*,"- CALL FieldCreate FOR INPUT SOIL TEMPERATURE."
 soil_temp_input_grid = ESMF_FieldCreate(input_grid, &
                                   typekind=ESMF_TYPEKIND_R8, &
                                   staggerloc=ESMF_STAGGERLOC_CENTER, &
                                   ungriddedLBound=(/1/), &
                                   ungriddedUBound=(/lsoil_input/), rc=rc)
 if(ESMF_logFoundError(rcToCheck=rc,msg=ESMF_LOGERR_PASSTHRU,line=__LINE__,file=__FILE__)) &
    call error_handler("IN FieldCreate", rc)

 print*,"- CALL FieldCreate FOR INPUT TOTAL SOIL MOISTURE."
 soilm_tot_input_grid = ESMF_FieldCreate(input_grid, &
                                   typekind=ESMF_TYPEKIND_R8, &
                                   staggerloc=ESMF_STAGGERLOC_CENTER, &
                                   ungriddedLBound=(/1/), &
                                   ungriddedUBound=(/lsoil_input/), rc=rc)
 if(ESMF_logFoundError(rcToCheck=rc,msg=ESMF_LOGERR_PASSTHRU,line=__LINE__,file=__FILE__)) &
    call error_handler("IN FieldCreate", rc)

 print*,"- CALL FieldCreate FOR INPUT LIQUID SOIL MOISTURE."
 soilm_liq_input_grid = ESMF_FieldCreate(input_grid, &
                                   typekind=ESMF_TYPEKIND_R8, &
                                   staggerloc=ESMF_STAGGERLOC_CENTER, &
                                   ungriddedLBound=(/1/), &
                                   ungriddedUBound=(/lsoil_input/), rc=rc)
 if(ESMF_logFoundError(rcToCheck=rc,msg=ESMF_LOGERR_PASSTHRU,line=__LINE__,file=__FILE__)) &
    call error_handler("IN FieldCreate", rc)
    
 

 if (.not. vgfrc_from_climo) then
   print*,"- CALL FieldCreate FOR INPUT VEGETATION GREENNESS."
   veg_greenness_input_grid = ESMF_FieldCreate(input_grid, &
                     typekind=ESMF_TYPEKIND_R8, &
                     staggerloc=ESMF_STAGGERLOC_CENTER, rc=rc)
   if(ESMF_logFoundError(rcToCheck=rc,msg=ESMF_LOGERR_PASSTHRU,line=__LINE__,file=__FILE__)) &
    call error_handler("IN FieldCreate", rc)
 endif
 
 if (.not. minmax_vgfrc_from_climo) then
   print*,"- CALL FieldCreate FOR INPUT MIN VEGETATION GREENNESS."
   min_veg_greenness_input_grid = ESMF_FieldCreate(input_grid, &
                                   typekind=ESMF_TYPEKIND_R8, &
                                   staggerloc=ESMF_STAGGERLOC_CENTER, rc=rc)
   if(ESMF_logFoundError(rcToCheck=rc,msg=ESMF_LOGERR_PASSTHRU,line=__LINE__,file=__FILE__))&
    call error_handler("IN FieldCreate", rc)
    
    print*,"- CALL FieldCreate FOR INPUT MAX VEGETATION GREENNESS."
   max_veg_greenness_input_grid = ESMF_FieldCreate(input_grid, &
                                   typekind=ESMF_TYPEKIND_R8, &
                                   staggerloc=ESMF_STAGGERLOC_CENTER, rc=rc)
   if(ESMF_logFoundError(rcToCheck=rc,msg=ESMF_LOGERR_PASSTHRU,line=__LINE__,file=__FILE__))&
    call error_handler("IN FieldCreate", rc)
 endif
 
 if (.not. lai_from_climo) then
    print*,"- CALL FieldCreate FOR INPUT LEAF AREA INDEX."
   lai_input_grid = ESMF_FieldCreate(input_grid, &
                                   typekind=ESMF_TYPEKIND_R8, &
                                   staggerloc=ESMF_STAGGERLOC_CENTER, rc=rc)
   if(ESMF_logFoundError(rcToCheck=rc,msg=ESMF_LOGERR_PASSTHRU,line=__LINE__,file=__FILE__))&
    call error_handler("IN FieldCreate", rc)
 endif

!-------------------------------------------------------------------------------
! Read the tiled 'warm' restart files.
!-------------------------------------------------------------------------------

 if (trim(input_type) == "restart") then

   call read_input_sfc_restart_file(localpet)

!-------------------------------------------------------------------------------
! Read the tiled or gaussian history files in netcdf format.
!-------------------------------------------------------------------------------

 elseif (trim(input_type) == "history" .or. trim(input_type) ==  &
         "gaussian_netcdf") then

   call read_input_sfc_netcdf_file(localpet)

!-------------------------------------------------------------------------------
! Read the gaussian history files in nemsio format.
!-------------------------------------------------------------------------------

 elseif (trim(input_type) == "gaussian_nemsio") then

   call read_input_sfc_gaussian_nemsio_file(localpet)

!-------------------------------------------------------------------------------
! Read the spectral gfs gaussian history files in nemsio format.
!-------------------------------------------------------------------------------

 elseif (trim(input_type) == "gfs_gaussian_nemsio") then

   call read_input_sfc_gfs_gaussian_nemsio_file(localpet)

!-------------------------------------------------------------------------------
! Read the spectral gfs gaussian history files in sfcio format.
!-------------------------------------------------------------------------------

 elseif (trim(input_type) == "gfs_sigio") then

   call read_input_sfc_gfs_sfcio_file(localpet)

!-------------------------------------------------------------------------------
! Read fv3gfs surface data in grib2 format.
!-------------------------------------------------------------------------------

 elseif (trim(input_type) == "grib2") then

   call read_input_sfc_grib2_file(localpet)

 endif

 end subroutine read_input_sfc_data

!---------------------------------------------------------------------------
! Create atmospheric esmf fields.
!---------------------------------------------------------------------------

 subroutine init_atm_esmf_fields
 
 implicit none

 integer                                  :: i, rc

 print*,"- INITIALIZE ATMOSPHERIC ESMF FIELDS."

 print*,"- CALL FieldCreate FOR INPUT GRID 3-D WIND."
 wind_input_grid = ESMF_FieldCreate(input_grid, &
                                   typekind=ESMF_TYPEKIND_R8, &
                                   staggerloc=ESMF_STAGGERLOC_CENTER, &
                                   ungriddedLBound=(/1,1/), &
                                   ungriddedUBound=(/lev_input,3/), rc=rc)
 if(ESMF_logFoundError(rcToCheck=rc,msg=ESMF_LOGERR_PASSTHRU,line=__LINE__,file=__FILE__)) &
    call error_handler("IN FieldCreate", rc)

 print*,"- CALL FieldCreate FOR INPUT GRID SURFACE PRESSURE."
 ps_input_grid = ESMF_FieldCreate(input_grid, &
                                  typekind=ESMF_TYPEKIND_R8, &
                                  staggerloc=ESMF_STAGGERLOC_CENTER, rc=rc)
 if(ESMF_logFoundError(rcToCheck=rc,msg=ESMF_LOGERR_PASSTHRU,line=__LINE__,file=__FILE__)) &
    call error_handler("IN FieldCreate", rc)

 print*,"- CALL FieldCreate FOR INPUT GRID TERRAIN."
 terrain_input_grid = ESMF_FieldCreate(input_grid, &
                                   typekind=ESMF_TYPEKIND_R8, &
                                   staggerloc=ESMF_STAGGERLOC_CENTER, rc=rc)
 if(ESMF_logFoundError(rcToCheck=rc,msg=ESMF_LOGERR_PASSTHRU,line=__LINE__,file=__FILE__)) &
    call error_handler("IN FieldCreate", rc)

 print*,"- CALL FieldCreate FOR INPUT GRID TEMPERATURE."
 temp_input_grid = ESMF_FieldCreate(input_grid, &
                                   typekind=ESMF_TYPEKIND_R8, &
                                   staggerloc=ESMF_STAGGERLOC_CENTER, &
                                   ungriddedLBound=(/1/), &
                                   ungriddedUBound=(/lev_input/), rc=rc)
 if(ESMF_logFoundError(rcToCheck=rc,msg=ESMF_LOGERR_PASSTHRU,line=__LINE__,file=__FILE__)) &
    call error_handler("IN FieldCreate", rc)

 allocate(tracers_input_grid(num_tracers_input))

 do i = 1, num_tracers_input
   print*,"- CALL FieldCreate FOR INPUT GRID TRACER ", trim(tracers_input(i))
   tracers_input_grid(i) = ESMF_FieldCreate(input_grid, &
                                   typekind=ESMF_TYPEKIND_R8, &
                                   staggerloc=ESMF_STAGGERLOC_CENTER, &
                                   ungriddedLBound=(/1/), &
                                   ungriddedUBound=(/lev_input/), rc=rc)
   if(ESMF_logFoundError(rcToCheck=rc,msg=ESMF_LOGERR_PASSTHRU,line=__LINE__,file=__FILE__)) &
     call error_handler("IN FieldCreate", rc)
 enddo

 print*,"- CALL FieldCreate FOR INPUT GRID DZDT."
 dzdt_input_grid = ESMF_FieldCreate(input_grid, &
                                   typekind=ESMF_TYPEKIND_R8, &
                                   staggerloc=ESMF_STAGGERLOC_CENTER, &
                                   ungriddedLBound=(/1/), &
                                   ungriddedUBound=(/lev_input/), rc=rc)
 if(ESMF_logFoundError(rcToCheck=rc,msg=ESMF_LOGERR_PASSTHRU,line=__LINE__,file=__FILE__)) &
    call error_handler("IN FieldCreate", rc)

 print*,"- CALL FieldCreate FOR INPUT GRID U."
 u_input_grid = ESMF_FieldCreate(input_grid, &
                                 typekind=ESMF_TYPEKIND_R8, &
                                 staggerloc=ESMF_STAGGERLOC_CENTER, &
                                 ungriddedLBound=(/1/), &
                                 ungriddedUBound=(/lev_input/), rc=rc)
 if(ESMF_logFoundError(rcToCheck=rc,msg=ESMF_LOGERR_PASSTHRU,line=__LINE__,file=__FILE__)) &
    call error_handler("IN FieldCreate", rc)

 print*,"- CALL FieldCreate FOR INPUT GRID V."
 v_input_grid = ESMF_FieldCreate(input_grid, &
                                 typekind=ESMF_TYPEKIND_R8, &
                                 staggerloc=ESMF_STAGGERLOC_CENTER, &
                                 ungriddedLBound=(/1/), &
                                 ungriddedUBound=(/lev_input/), rc=rc)
 if(ESMF_logFoundError(rcToCheck=rc,msg=ESMF_LOGERR_PASSTHRU,line=__LINE__,file=__FILE__)) &
    call error_handler("IN FieldCreate", rc)

 print*,"- CALL FieldCreate FOR INPUT GRID PRESSURE."
 pres_input_grid = ESMF_FieldCreate(input_grid, &
                                   typekind=ESMF_TYPEKIND_R8, &
                                   staggerloc=ESMF_STAGGERLOC_CENTER, &
                                   ungriddedLBound=(/1/), &
                                   ungriddedUBound=(/lev_input/), rc=rc)
 if(ESMF_logFoundError(rcToCheck=rc,msg=ESMF_LOGERR_PASSTHRU,line=__LINE__,file=__FILE__)) &
    call error_handler("IN FieldCreate", rc)
 
 end subroutine init_atm_esmf_fields

!---------------------------------------------------------------------------
! Read input atmospheric data from spectral gfs (old sigio format).
! Used prior to July 19, 2017.
!---------------------------------------------------------------------------

 subroutine read_input_atm_gfs_sigio_file(localpet)

 use sigio_module

 implicit none

 integer, intent(in)                   :: localpet

 character(len=300)                    :: the_file

 integer(sigio_intkind)                :: iret
 integer                               :: rc, i, j, k
 integer                               :: clb(3), cub(3)

 real(esmf_kind_r8)                    :: ak, bk
 real(esmf_kind_r8), allocatable       :: dummy2d(:,:)
 real(esmf_kind_r8), allocatable       :: dummy3d(:,:,:)
 real(esmf_kind_r8), allocatable       :: dummy3d2(:,:,:)
 real(esmf_kind_r8), pointer           :: pptr(:,:,:), psptr(:,:)
 real(esmf_kind_r8), allocatable       :: pi(:,:,:)

 type(sigio_head)                      :: sighead
 type(sigio_dbta)                      :: sigdata

 the_file = trim(data_dir_input_grid) // "/" // trim(atm_files_input_grid(1))

 print*,"- ATMOSPHERIC DATA IN SIGIO FORMAT."
 print*,"- OPEN AND READ: ", trim(the_file)

 call sigio_sropen(21, trim(the_file), iret)
 if (iret /= 0) then
   rc = iret
   call error_handler("OPENING SPECTRAL GFS SIGIO FILE.", rc)
 endif
 call sigio_srhead(21, sighead, iret)
 if (iret /= 0) then
   rc = iret
   call error_handler("READING SPECTRAL GFS SIGIO FILE.", rc)
 endif

 lev_input = sighead%levs
 levp1_input = lev_input + 1

 if (num_tracers_input /= sighead%ntrac) then
   call error_handler("WRONG NUMBER OF TRACERS EXPECTED.", 99)
 endif

 if (sighead%idvt == 0 .or. sighead%idvt == 21) then
   if (trim(tracers_input(1)) /= 'spfh'  .or.  &
       trim(tracers_input(2)) /= 'o3mr'   .or.  &
       trim(tracers_input(3)) /= 'clwmr') then 
     call error_handler("TRACERS SELECTED DO NOT MATCH FILE CONTENTS.", 99)
   endif
 else
   print*,'- UNRECOGNIZED IDVT: ', sighead%idvt
   call error_handler("UNRECOGNIZED IDVT", 99)
 endif

!---------------------------------------------------------------------------
! Initialize esmf atmospheric fields.
!---------------------------------------------------------------------------

 call init_atm_esmf_fields

 if (localpet == 0) then
   allocate(dummy2d(i_input,j_input))
   allocate(dummy3d(i_input,j_input,lev_input))
   allocate(dummy3d2(i_input,j_input,lev_input))
 else
   allocate(dummy2d(0,0))
   allocate(dummy3d(0,0,0))
   allocate(dummy3d2(0,0,0))
 endif

 if (localpet == 0) then
   call sigio_aldbta(sighead, sigdata, iret)
   if (iret /= 0) then
     rc = iret
     call error_handler("ALLOCATING SIGDATA.", rc)
   endif
   call sigio_srdbta(21, sighead, sigdata, iret)
   if (iret /= 0) then
     rc = iret
     call error_handler("READING SIGDATA.", rc)
   endif
   call sptez(0,sighead%jcap,4,i_input, j_input, sigdata%ps, dummy2d, 1)
   dummy2d = exp(dummy2d) * 1000.0
   print*,'surface pres ',maxval(dummy2d),minval(dummy2d)
 endif

 print*,"- CALL FieldScatter FOR SURFACE PRESSURE."
 call ESMF_FieldScatter(ps_input_grid, dummy2d, rootpet=0, rc=rc)
 if(ESMF_logFoundError(rcToCheck=rc,msg=ESMF_LOGERR_PASSTHRU,line=__LINE__,file=__FILE__)) &
    call error_handler("IN FieldScatter", rc)

 if (localpet == 0) then
   call sptez(0,sighead%jcap,4,i_input, j_input, sigdata%hs, dummy2d, 1)
   print*,'terrain ',maxval(dummy2d),minval(dummy2d)
 endif

 print*,"- CALL FieldScatter FOR TERRAIN."
 call ESMF_FieldScatter(terrain_input_grid, dummy2d, rootpet=0, rc=rc)
 if(ESMF_logFoundError(rcToCheck=rc,msg=ESMF_LOGERR_PASSTHRU,line=__LINE__,file=__FILE__)) &
    call error_handler("IN FieldScatter", rc)

 do k = 1, num_tracers_input

   if (localpet == 0) then
     call sptezm(0,sighead%jcap,4,i_input, j_input, lev_input, sigdata%q(:,:,k), dummy3d, 1)
     print*,trim(tracers_input(k)),maxval(dummy3d),minval(dummy3d)
   endif

   print*,"- CALL FieldScatter FOR INPUT ", trim(tracers_input(k))
   call ESMF_FieldScatter(tracers_input_grid(k), dummy3d, rootpet=0, rc=rc)
   if(ESMF_logFoundError(rcToCheck=rc,msg=ESMF_LOGERR_PASSTHRU,line=__LINE__,file=__FILE__)) &
      call error_handler("IN FieldScatter", rc)

 enddo

 if (localpet == 0) then
   call sptezm(0,sighead%jcap,4,i_input, j_input, lev_input, sigdata%t, dummy3d, 1)
   print*,'temp ',maxval(dummy3d),minval(dummy3d)
 endif

 print*,"- CALL FieldScatter FOR INPUT GRID TEMPERATURE."
 call ESMF_FieldScatter(temp_input_grid, dummy3d, rootpet=0, rc=rc)
 if(ESMF_logFoundError(rcToCheck=rc,msg=ESMF_LOGERR_PASSTHRU,line=__LINE__,file=__FILE__)) &
     call error_handler("IN FieldScatter", rc)

!---------------------------------------------------------------------------
! The spectral gfs files have omega, not vertical velocity.  Set to
! zero for now.  Convert from omega to vv in the future?
!---------------------------------------------------------------------------

 if (localpet == 0) then
   print*,"- NO VERTICAL VELOCITY RECORD.  SET TO ZERO."
   dummy3d = 0.0
 endif

 print*,"- CALL FieldScatter FOR INPUT DZDT."
 call ESMF_FieldScatter(dzdt_input_grid, dummy3d, rootpet=0, rc=rc)
 if(ESMF_logFoundError(rcToCheck=rc,msg=ESMF_LOGERR_PASSTHRU,line=__LINE__,file=__FILE__)) &
    call error_handler("IN FieldScatter", rc)

 if (localpet == 0) then
   call sptezmv(0, sighead%jcap, 4, i_input, j_input, lev_input, sigdata%d, sigdata%z, dummy3d, dummy3d2, 1)
   print*,'u ',maxval(dummy3d),minval(dummy3d)
   print*,'v ',maxval(dummy3d2),minval(dummy3d2)
 endif

 print*,"- CALL FieldScatter FOR INPUT U-WIND."
 call ESMF_FieldScatter(u_input_grid, dummy3d, rootpet=0, rc=rc)
 if(ESMF_logFoundError(rcToCheck=rc,msg=ESMF_LOGERR_PASSTHRU,line=__LINE__,file=__FILE__)) &
    call error_handler("IN FieldScatter", rc)

 print*,"- CALL FieldScatter FOR INPUT V-WIND."
 call ESMF_FieldScatter(v_input_grid, dummy3d2, rootpet=0, rc=rc)
 if(ESMF_logFoundError(rcToCheck=rc,msg=ESMF_LOGERR_PASSTHRU,line=__LINE__,file=__FILE__)) &
    call error_handler("IN FieldScatter", rc)

 deallocate(dummy2d, dummy3d, dummy3d2)

 if (localpet == 0) call sigio_axdbta(sigdata, iret)

 call sigio_sclose(21, iret)

!---------------------------------------------------------------------------
! Convert from 2-d to 3-d component winds.
!---------------------------------------------------------------------------

 call convert_winds

!---------------------------------------------------------------------------
! Compute 3-d pressure from 'ak' and 'bk'.
!---------------------------------------------------------------------------

 print*,"- COMPUTE 3-D PRESSURE."

 print*,"- CALL FieldGet FOR 3-D PRES."
 nullify(pptr)
 call ESMF_FieldGet(pres_input_grid, &
                    computationalLBound=clb, &
                    computationalUBound=cub, &
                    farrayPtr=pptr, rc=rc)
 if(ESMF_logFoundError(rcToCheck=rc,msg=ESMF_LOGERR_PASSTHRU,line=__LINE__,file=__FILE__)) &
    call error_handler("IN FieldGet", rc)

 print*,"- CALL FieldGet FOR SURFACE PRESSURE."
 nullify(psptr)
 call ESMF_FieldGet(ps_input_grid, &
                    farrayPtr=psptr, rc=rc)
 if(ESMF_logFoundError(rcToCheck=rc,msg=ESMF_LOGERR_PASSTHRU,line=__LINE__,file=__FILE__)) &
    call error_handler("IN FieldGet", rc)

!---------------------------------------------------------------------------
! First, compute interface pressure.
!---------------------------------------------------------------------------

 allocate(pi(clb(1):cub(1),clb(2):cub(2),1:levp1_input),stat=rc)

 do k=1,levp1_input
   ak = sighead%vcoord(k,1)
   bk = sighead%vcoord(k,2)
   do i= clb(1), cub(1)
     do j= clb(2), cub(2)
       pi(i,j,k) = ak + bk*psptr(i,j)
     enddo
   enddo
 enddo

 if (localpet == 0) then
   print*,'pres int ',psptr(clb(1),clb(2)),pi(clb(1),clb(2),:)
 endif

!---------------------------------------------------------------------------
! Now comput mid-layer pressure from interface pressure.
!---------------------------------------------------------------------------

 do k=1,lev_input
   do i= clb(1), cub(1)
     do j= clb(2), cub(2)
       pptr(i,j,k) = (pi(i,j,k)+pi(i,j,k+1))/2.0_esmf_kind_r8
     enddo
   enddo
 enddo

 deallocate(pi)

 if (localpet == 0) then
   print*,'pres ',psptr(clb(1),clb(2)),pptr(clb(1),clb(2),:)
 endif

 end subroutine read_input_atm_gfs_sigio_file

!---------------------------------------------------------------------------
! Read input atmospheric data from spectral gfs (global gaussian in
! nemsio format. Starting July 19, 2017).  
!---------------------------------------------------------------------------

 subroutine read_input_atm_gfs_gaussian_nemsio_file(localpet)

 implicit none

 integer, intent(in)                   :: localpet

 character(len=300)                    :: the_file
 character(len=20)                     :: vlevtyp, vname

 integer(nemsio_intkind)               :: vlev, iret
 integer                               :: i, j, k, n, rc
 integer                               :: clb(3), cub(3)

 real(nemsio_realkind), allocatable    :: vcoord(:,:,:)
 real(nemsio_realkind), allocatable    :: dummy(:)
 real(esmf_kind_r8), allocatable       :: dummy2d(:,:)
 real(esmf_kind_r8), allocatable       :: dummy3d(:,:,:)
 real(esmf_kind_r8)                    :: ak, bk
 real(esmf_kind_r8), allocatable       :: pi(:,:,:)
 real(esmf_kind_r8), pointer           :: pptr(:,:,:), psptr(:,:)

 type(nemsio_gfile)                    :: gfile

 the_file = trim(data_dir_input_grid) // "/" // trim(atm_files_input_grid(1))

 print*,"- READ ATMOS DATA FROM SPECTRAL GFS NEMSIO FILE: ", trim(the_file)

 print*,"- OPEN FILE."
 call nemsio_open(gfile, the_file, "read", iret=iret)
 if (iret /= 0) call error_handler("OPENING SPECTRAL GFS NEMSIO ATM FILE.", iret)

 print*,"- READ NUMBER OF VERTICAL LEVELS."
 call nemsio_getfilehead(gfile, iret=iret, dimz=lev_input)
 if (iret /= 0) call error_handler("READING NUMBER OF VERTICAL LEVLES.", iret)

 levp1_input = lev_input + 1

 allocate(vcoord(levp1_input,3,2))

 print*,"- READ VERTICAL COORDINATE INFO."
 call nemsio_getfilehead(gfile, iret=iret, vcoord=vcoord)
 if (iret /= 0) call error_handler("READING VERTICAL COORDINATE INFO.", iret)

!---------------------------------------------------------------------------
! Initialize esmf atmospheric fields.
!---------------------------------------------------------------------------

 call init_atm_esmf_fields

 if (localpet == 0) then
   allocate(dummy(i_input*j_input))
   allocate(dummy2d(i_input,j_input))
   allocate(dummy3d(i_input,j_input,lev_input))
 else
   allocate(dummy(0))
   allocate(dummy2d(0,0))
   allocate(dummy3d(0,0,0))
 endif

!-----------------------------------------------------------------------
! 3-d fields in gaussian files increment from bottom to model top.
! That is what is expected by this program, so no need to flip indices.
!-----------------------------------------------------------------------

 if (localpet == 0) then
   print*,"- READ TEMPERATURE."
   vname = "tmp"
   vlevtyp = "mid layer"
   do vlev = 1, lev_input
     call nemsio_readrecv(gfile, vname, vlevtyp, vlev, dummy, 0, iret)
     if (iret /= 0) call error_handler("READING TEMPERATURE RECORD.", iret)
     dummy3d(:,:,vlev) = reshape(dummy, (/i_input,j_input/))
!    print*,'temp check after read ',vlev, dummy3d(1,1,vlev)
   enddo
 endif

 print*,"- CALL FieldScatter FOR INPUT GRID TEMPERATURE."
 call ESMF_FieldScatter(temp_input_grid, dummy3d, rootpet=0, rc=rc)
 if(ESMF_logFoundError(rcToCheck=rc,msg=ESMF_LOGERR_PASSTHRU,line=__LINE__,file=__FILE__)) &
     call error_handler("IN FieldScatter", rc)

 do n = 1, num_tracers_input

   if (localpet == 0) then
     print*,"- READ ", trim(tracers_input(n))
     vname = trim(tracers_input(n))
     vlevtyp = "mid layer"
     do vlev = 1, lev_input
       call nemsio_readrecv(gfile, vname, vlevtyp, vlev, dummy, 0, iret)
       if (iret /= 0) call error_handler("READING TRACER RECORD.", iret)
!      print*,'tracer ',vlev, maxval(dummy),minval(dummy)
       dummy3d(:,:,vlev) = reshape(dummy, (/i_input,j_input/))
     enddo
   endif

   print*,"- CALL FieldScatter FOR INPUT ", trim(tracers_input(n))
   call ESMF_FieldScatter(tracers_input_grid(n), dummy3d, rootpet=0, rc=rc)
   if(ESMF_logFoundError(rcToCheck=rc,msg=ESMF_LOGERR_PASSTHRU,line=__LINE__,file=__FILE__)) &
      call error_handler("IN FieldScatter", rc)

 enddo

 if (localpet == 0) then
   print*,"- READ U-WINDS."
   vname = "ugrd"
   vlevtyp = "mid layer"
   do vlev = 1, lev_input
     call nemsio_readrecv(gfile, vname, vlevtyp, vlev, dummy, 0, iret)
     if (iret /= 0) call error_handler("READING U-WIND RECORD.", iret)
!    print*,'ugrd ',vlev, maxval(dummy),minval(dummy)
     dummy3d(:,:,vlev) = reshape(dummy, (/i_input,j_input/))
   enddo
 endif

 print*,"- CALL FieldScatter FOR INPUT U-WIND."
 call ESMF_FieldScatter(u_input_grid, dummy3d, rootpet=0, rc=rc)
 if(ESMF_logFoundError(rcToCheck=rc,msg=ESMF_LOGERR_PASSTHRU,line=__LINE__,file=__FILE__)) &
    call error_handler("IN FieldScatter", rc)

 if (localpet == 0) then
   print*,"- READ V-WINDS."
   vname = "vgrd"
   vlevtyp = "mid layer"
   do vlev = 1, lev_input
     call nemsio_readrecv(gfile, vname, vlevtyp, vlev, dummy, 0, iret)
     if (iret /= 0) call error_handler("READING V-WIND RECORD.", iret)
!    print*,'vgrd ',vlev, maxval(dummy),minval(dummy)
     dummy3d(:,:,vlev) = reshape(dummy, (/i_input,j_input/))
   enddo
 endif

 print*,"- CALL FieldScatter FOR INPUT V-WIND."
 call ESMF_FieldScatter(v_input_grid, dummy3d, rootpet=0, rc=rc)
 if(ESMF_logFoundError(rcToCheck=rc,msg=ESMF_LOGERR_PASSTHRU,line=__LINE__,file=__FILE__)) &
    call error_handler("IN FieldScatter", rc)

!---------------------------------------------------------------------------
! The spectral gfs nemsio files do not have a vertical velocity or
! omega record.  So set to zero for now.
!---------------------------------------------------------------------------

 if (localpet == 0) then
   print*,"- NO VERTICAL VELOCITY RECORD.  SET TO ZERO."
   dummy3d = 0.0
 endif

 print*,"- CALL FieldScatter FOR INPUT DZDT."
 call ESMF_FieldScatter(dzdt_input_grid, dummy3d, rootpet=0, rc=rc)
 if(ESMF_logFoundError(rcToCheck=rc,msg=ESMF_LOGERR_PASSTHRU,line=__LINE__,file=__FILE__)) &
    call error_handler("IN FieldScatter", rc)

 if (localpet == 0) then
   print*,"- READ HGT."
   vname = "hgt"
   vlevtyp = "sfc"
   vlev = 1
   call nemsio_readrecv(gfile, vname, vlevtyp, vlev, dummy, 0, iret)
   if (iret /= 0) call error_handler("READING HGT RECORD.", iret)
!  print*,'hgt ',vlev, maxval(dummy),minval(dummy)
   dummy2d = reshape(dummy, (/i_input,j_input/))
 endif

 print*,"- CALL FieldScatter FOR TERRAIN."
 call ESMF_FieldScatter(terrain_input_grid, dummy2d, rootpet=0, rc=rc)
 if(ESMF_logFoundError(rcToCheck=rc,msg=ESMF_LOGERR_PASSTHRU,line=__LINE__,file=__FILE__)) &
    call error_handler("IN FieldScatter", rc)

 if (localpet == 0) then
   print*,"- READ PRES."
   vname = "pres"
   vlevtyp = "sfc"
   vlev = 1
   call nemsio_readrecv(gfile, vname, vlevtyp, vlev, dummy, 0, iret)
   if (iret /= 0) call error_handler("READING PRES RECORD.", iret)
!  print*,'pres ',vlev, maxval(dummy),minval(dummy)
   dummy2d = reshape(dummy, (/i_input,j_input/))
 endif

 print*,"- CALL FieldScatter FOR SURFACE PRESSURE."
 call ESMF_FieldScatter(ps_input_grid, dummy2d, rootpet=0, rc=rc)
 if(ESMF_logFoundError(rcToCheck=rc,msg=ESMF_LOGERR_PASSTHRU,line=__LINE__,file=__FILE__)) &
    call error_handler("IN FieldScatter", rc)

 call nemsio_close(gfile)

 deallocate(dummy, dummy2d, dummy3d)

!---------------------------------------------------------------------------
! Convert from 2-d to 3-d component winds.
!---------------------------------------------------------------------------

 call convert_winds

!---------------------------------------------------------------------------
! Compute 3-d pressure from 'ak' and 'bk'.
!---------------------------------------------------------------------------

 print*,"- COMPUTE 3-D PRESSURE."

 print*,"- CALL FieldGet FOR 3-D PRES."
 nullify(pptr)
 call ESMF_FieldGet(pres_input_grid, &
                    computationalLBound=clb, &
                    computationalUBound=cub, &
                    farrayPtr=pptr, rc=rc)
 if(ESMF_logFoundError(rcToCheck=rc,msg=ESMF_LOGERR_PASSTHRU,line=__LINE__,file=__FILE__)) &
    call error_handler("IN FieldGet", rc)

 print*,"- CALL FieldGet FOR SURFACE PRESSURE."
 nullify(psptr)
 call ESMF_FieldGet(ps_input_grid, &
                    farrayPtr=psptr, rc=rc)
 if(ESMF_logFoundError(rcToCheck=rc,msg=ESMF_LOGERR_PASSTHRU,line=__LINE__,file=__FILE__)) &
    call error_handler("IN FieldGet", rc)

!---------------------------------------------------------------------------
! First, compute interface pressure.
!---------------------------------------------------------------------------

 allocate(pi(clb(1):cub(1),clb(2):cub(2),1:levp1_input))

 do k=1,levp1_input
   ak = vcoord(k,1,1)
   bk = vcoord(k,2,1)
   do i= clb(1), cub(1)
     do j= clb(2), cub(2)
       pi(i,j,k) = ak + bk*psptr(i,j)
     enddo
   enddo
 enddo

 deallocate(vcoord)

!---------------------------------------------------------------------------
! Now comput mid-layer pressure from interface pressure.
!---------------------------------------------------------------------------

 do k=1,lev_input
   do i= clb(1), cub(1)
     do j= clb(2), cub(2)
       pptr(i,j,k) = (pi(i,j,k)+pi(i,j,k+1))/2.0
     enddo
   enddo
 enddo

 deallocate(pi)

 end subroutine read_input_atm_gfs_gaussian_nemsio_file

!---------------------------------------------------------------------------
! Read input grid atmospheric fv3 gaussian nemsio files.
!---------------------------------------------------------------------------

 subroutine read_input_atm_gaussian_nemsio_file(localpet)

 implicit none

 integer, intent(in)                   :: localpet

 character(len=300)                    :: the_file
 character(len=20)                     :: vlevtyp, vname

 integer                               :: i, j, k, n
 integer                               :: rc, clb(3), cub(3)
 integer(nemsio_intkind)               :: vlev, iret

 real(nemsio_realkind), allocatable    :: vcoord(:,:,:)
 real(nemsio_realkind), allocatable    :: dummy(:)
 real(esmf_kind_r8), allocatable       :: dummy2d(:,:)
 real(esmf_kind_r8), allocatable       :: dummy3d(:,:,:)
 real(esmf_kind_r8), pointer           :: presptr(:,:,:), psptr(:,:)
 real(esmf_kind_r8), pointer           :: dpresptr(:,:,:)
 real(esmf_kind_r8), allocatable       :: pres_interface(:)

 type(nemsio_gfile)                    :: gfile

 the_file = trim(data_dir_input_grid) // "/" // trim(atm_files_input_grid(1))

 print*,"- READ ATMOS DATA FROM GAUSSIAN NEMSIO FILE: ", trim(the_file)

 print*,"- OPEN FILE."
 call nemsio_open(gfile, the_file, "read", iret=iret)
 if (iret /= 0) call error_handler("OPENING GAUSSIAN NEMSIO ATM FILE.", iret)

 print*,"- READ NUMBER OF VERTICAL LEVELS."
 call nemsio_getfilehead(gfile, iret=iret, dimz=lev_input)
 if (iret /= 0) call error_handler("READING NUMBER OF VERTICAL LEVLES.", iret)

 levp1_input = lev_input + 1

 allocate(vcoord(levp1_input,3,2))

 print*,"- READ VERTICAL COORDINATE INFO."
 call nemsio_getfilehead(gfile, iret=iret, vcoord=vcoord)
 if (iret /= 0) call error_handler("READING VERTICAL COORDINATE INFO.", iret)

!---------------------------------------------------------------------------
! Initialize esmf atmospheric fields.
!---------------------------------------------------------------------------

 call init_atm_esmf_fields

 print*,"- CALL FieldCreate FOR INPUT DPRES."
 dpres_input_grid = ESMF_FieldCreate(input_grid, &
                                 typekind=ESMF_TYPEKIND_R8, &
                                 staggerloc=ESMF_STAGGERLOC_CENTER, &
                                 ungriddedLBound=(/1/), &
                                 ungriddedUBound=(/lev_input/), rc=rc)
 if(ESMF_logFoundError(rcToCheck=rc,msg=ESMF_LOGERR_PASSTHRU,line=__LINE__,file=__FILE__)) &
    call error_handler("IN FieldCreate", rc)

 if (localpet == 0) then
   allocate(dummy(i_input*j_input))
   allocate(dummy2d(i_input,j_input))
   allocate(dummy3d(i_input,j_input,lev_input))
 else
   allocate(dummy(0))
   allocate(dummy2d(0,0))
   allocate(dummy3d(0,0,0))
 endif

!-----------------------------------------------------------------------
! 3-d fields in gaussian files increment from bottom to model top.
! That is what is expected by this program, so no need to flip indices.
!-----------------------------------------------------------------------

 if (localpet == 0) then
   print*,"- READ TEMPERATURE."
   vname = "tmp"
   vlevtyp = "mid layer"
   do vlev = 1, lev_input
     call nemsio_readrecv(gfile, vname, vlevtyp, vlev, dummy, 0, iret)
     if (iret /= 0) call error_handler("READING TEMPERATURE RECORD.", iret)
     dummy3d(:,:,vlev) = reshape(dummy, (/i_input,j_input/))
     print*,'temp check after read ',vlev, dummy3d(1,1,vlev)
   enddo
 endif

 print*,"- CALL FieldScatter FOR INPUT GRID TEMPERATURE."
 call ESMF_FieldScatter(temp_input_grid, dummy3d, rootpet=0, rc=rc)
 if(ESMF_logFoundError(rcToCheck=rc,msg=ESMF_LOGERR_PASSTHRU,line=__LINE__,file=__FILE__)) &
    call error_handler("IN FieldScatter", rc)

 do n = 1, num_tracers_input

   if (localpet == 0) then
     print*,"- READ ", trim(tracers_input(n))
     vname = trim(tracers_input(n))
     vlevtyp = "mid layer"
     do vlev = 1, lev_input
       call nemsio_readrecv(gfile, vname, vlevtyp, vlev, dummy, 0, iret)
       if (iret /= 0) call error_handler("READING TRACER RECORD.", iret)
       print*,'tracer ',vlev, maxval(dummy),minval(dummy)
       dummy3d(:,:,vlev) = reshape(dummy, (/i_input,j_input/))
     enddo
   endif

   print*,"- CALL FieldScatter FOR INPUT ", trim(tracers_input(n))
   call ESMF_FieldScatter(tracers_input_grid(n), dummy3d, rootpet=0, rc=rc)
   if(ESMF_logFoundError(rcToCheck=rc,msg=ESMF_LOGERR_PASSTHRU,line=__LINE__,file=__FILE__)) &
      call error_handler("IN FieldScatter", rc)

 enddo

 if (localpet == 0) then
   print*,"- READ U-WINDS."
   vname = "ugrd"
   vlevtyp = "mid layer"
   do vlev = 1, lev_input
     call nemsio_readrecv(gfile, vname, vlevtyp, vlev, dummy, 0, iret)
     if (iret /= 0) call error_handler("READING U-WIND RECORD.", iret)
     print*,'ugrd ',vlev, maxval(dummy),minval(dummy)
     dummy3d(:,:,vlev) = reshape(dummy, (/i_input,j_input/))
   enddo
 endif

 print*,"- CALL FieldScatter FOR INPUT U-WIND."
 call ESMF_FieldScatter(u_input_grid, dummy3d, rootpet=0, rc=rc)
 if(ESMF_logFoundError(rcToCheck=rc,msg=ESMF_LOGERR_PASSTHRU,line=__LINE__,file=__FILE__)) &
    call error_handler("IN FieldScatter", rc)

 if (localpet == 0) then
   print*,"- READ V-WINDS."
   vname = "vgrd"
   vlevtyp = "mid layer"
   do vlev = 1, lev_input
     call nemsio_readrecv(gfile, vname, vlevtyp, vlev, dummy, 0, iret)
     if (iret /= 0) call error_handler("READING V-WIND RECORD.", iret)
     print*,'vgrd ',vlev, maxval(dummy),minval(dummy)
     dummy3d(:,:,vlev) = reshape(dummy, (/i_input,j_input/))
   enddo
 endif

 print*,"- CALL FieldScatter FOR INPUT V-WIND."
 call ESMF_FieldScatter(v_input_grid, dummy3d, rootpet=0, rc=rc)
 if(ESMF_logFoundError(rcToCheck=rc,msg=ESMF_LOGERR_PASSTHRU,line=__LINE__,file=__FILE__)) &
    call error_handler("IN FieldScatter", rc)

 if (localpet == 0) then
   print*,"- READ DPRES."
   vname = "dpres"
   vlevtyp = "mid layer"
   do vlev = 1, lev_input
     call nemsio_readrecv(gfile, vname, vlevtyp, vlev, dummy, 0, iret)
     if (iret /= 0) call error_handler("READING DPRES RECORD.", iret)
     print*,'dpres ',vlev, maxval(dummy),minval(dummy)
     dummy3d(:,:,vlev) = reshape(dummy, (/i_input,j_input/))
   enddo
 endif

 print*,"- CALL FieldScatter FOR INPUT DPRES."
 call ESMF_FieldScatter(dpres_input_grid, dummy3d, rootpet=0, rc=rc)
 if(ESMF_logFoundError(rcToCheck=rc,msg=ESMF_LOGERR_PASSTHRU,line=__LINE__,file=__FILE__)) &
    call error_handler("IN FieldScatter", rc)

 if (localpet == 0) then
   print*,"- READ DZDT."
   vname = "dzdt"
   vlevtyp = "mid layer"
   do vlev = 1, lev_input
     call nemsio_readrecv(gfile, vname, vlevtyp, vlev, dummy, 0, iret)
     if (iret /= 0) call error_handler("READING DZDT RECORD.", iret)
     print*,'dzdt ',vlev, maxval(dummy),minval(dummy)
     dummy3d(:,:,vlev) = reshape(dummy, (/i_input,j_input/))
   enddo
 endif

 print*,"- CALL FieldScatter FOR INPUT DZDT."
 call ESMF_FieldScatter(dzdt_input_grid, dummy3d, rootpet=0, rc=rc)
 if(ESMF_logFoundError(rcToCheck=rc,msg=ESMF_LOGERR_PASSTHRU,line=__LINE__,file=__FILE__)) &
    call error_handler("IN FieldScatter", rc)

 if (localpet == 0) then
   print*,"- READ HGT."
   vname = "hgt"
   vlevtyp = "sfc"
   vlev = 1
   call nemsio_readrecv(gfile, vname, vlevtyp, vlev, dummy, 0, iret)
   if (iret /= 0) call error_handler("READING HGT RECORD.", iret)
   print*,'hgt ',vlev, maxval(dummy),minval(dummy)
   dummy2d = reshape(dummy, (/i_input,j_input/))
 endif

 print*,"- CALL FieldScatter FOR TERRAIN."
 call ESMF_FieldScatter(terrain_input_grid, dummy2d, rootpet=0, rc=rc)
 if(ESMF_logFoundError(rcToCheck=rc,msg=ESMF_LOGERR_PASSTHRU,line=__LINE__,file=__FILE__)) &
    call error_handler("IN FieldScatter", rc)

 call nemsio_close(gfile)

 deallocate(dummy, dummy2d, dummy3d)

!---------------------------------------------------------------------------
! Convert from 2-d to 3-d component winds.
!---------------------------------------------------------------------------

 call convert_winds

!---------------------------------------------------------------------------
! Compute 3-d pressure.  Mid-layer and surface pressure are computed
! from delta p.  The surface pressure in the file is not used.  After
! the model's write component interpolates from the cubed-sphere grid
! to the gaussian grid, the surface pressure is no longer consistent
! with the delta p (per Jun Wang).
!---------------------------------------------------------------------------

 print*,"- COMPUTE 3-D PRESSURE."

 print*,"- CALL FieldGet FOR DELTA PRESSURE."
 nullify(dpresptr)
 call ESMF_FieldGet(dpres_input_grid, &
                    computationalLBound=clb, &
                    computationalUBound=cub, &
                    farrayPtr=dpresptr, rc=rc)
 if(ESMF_logFoundError(rcToCheck=rc,msg=ESMF_LOGERR_PASSTHRU,line=__LINE__,file=__FILE__)) &
    call error_handler("IN FieldGet", rc)

 print*,"- CALL FieldGet FOR 3-D PRESSURE."
 nullify(presptr)
 call ESMF_FieldGet(pres_input_grid, &
                    farrayPtr=presptr, rc=rc)
 if(ESMF_logFoundError(rcToCheck=rc,msg=ESMF_LOGERR_PASSTHRU,line=__LINE__,file=__FILE__)) &
    call error_handler("IN FieldGet", rc)

 print*,"- CALL FieldGet FOR SURFACE PRESSURE."
 nullify(psptr)
 call ESMF_FieldGet(ps_input_grid, &
                    farrayPtr=psptr, rc=rc)
 if(ESMF_logFoundError(rcToCheck=rc,msg=ESMF_LOGERR_PASSTHRU,line=__LINE__,file=__FILE__)) &
    call error_handler("IN FieldGet", rc)

 allocate(pres_interface(levp1_input))

 if (localpet == 0) then
   do k = clb(3), cub(3)
   print*,'dpres is ',cub(1),cub(2),k, dpresptr(cub(1),cub(2),k)
   enddo
 endif

 do i = clb(1), cub(1)
   do j = clb(2), cub(2)
     pres_interface(levp1_input) = vcoord(levp1_input,1,1)
     do k = lev_input, 1, -1
       pres_interface(k) = pres_interface(k+1) + dpresptr(i,j,k)
     enddo
     psptr(i,j) = pres_interface(1)
     do k = 1, lev_input
       presptr(i,j,k) = (pres_interface(k) + pres_interface(k+1)) / 2.0_8
     enddo
   enddo
 enddo

 deallocate(vcoord)

 if (localpet == 0) then
   print*,'psfc is ',clb(1),clb(2),psptr(clb(1),clb(2))
   print*,'pres is ',clb(1),clb(2),presptr(clb(1),clb(2),:)
 endif

 print*,'pres check 1',localpet,maxval(presptr(:,:,1)),minval(presptr(:,:,1))
 print*,'pres check lev',localpet,maxval(presptr(:,:,lev_input)),minval(presptr(:,:,lev_input))

 deallocate(pres_interface)

 call ESMF_FieldDestroy(dpres_input_grid, rc=rc)

 end subroutine read_input_atm_gaussian_nemsio_file

!---------------------------------------------------------------------------
! Read input grid fv3 atmospheric data 'warm' restart files.
!
! Routine reads tiled files in parallel.  Tile 1 is read by 
! localpet 0; tile 2 by localpet 1, etc.  The number of pets
! must be equal to or greater than the number of tiled files.  
! Logic only tested with global input data of six tiles.
!---------------------------------------------------------------------------

 subroutine read_input_atm_restart_file(localpet)

 implicit none

 integer, intent(in)             :: localpet

 character(len=500)              :: tilefile

 integer                         :: i, j, k
 integer                         :: clb(3), cub(3)
 integer                         :: rc, tile, ncid, id_var
 integer                         :: error, id_dim

 real(esmf_kind_r8), allocatable :: ak(:)
 real(esmf_kind_r8), pointer     :: presptr(:,:,:), psptr(:,:)
 real(esmf_kind_r8), pointer     :: dpresptr(:,:,:)
 real(esmf_kind_r8), allocatable :: data_one_tile(:,:)
 real(esmf_kind_r8), allocatable :: data_one_tile_3d(:,:,:)
 real(esmf_kind_r8), allocatable :: pres_interface(:)

!---------------------------------------------------------------------------
! Get number of vertical levels and model top pressure.
!---------------------------------------------------------------------------

 tilefile = trim(data_dir_input_grid) // "/" // trim(atm_core_files_input_grid(7))
 print*,"- READ ATM VERTICAL LEVELS FROM: ", trim(tilefile)
 error=nf90_open(trim(tilefile),nf90_nowrite,ncid)
 call netcdf_err(error, 'opening: '//trim(tilefile) )

 error=nf90_inq_dimid(ncid, 'xaxis_1', id_dim)
 call netcdf_err(error, 'reading xaxis_1 id' )
 error=nf90_inquire_dimension(ncid,id_dim,len=levp1_input)
 call netcdf_err(error, 'reading xaxis_1 value' )

 lev_input = levp1_input - 1

 allocate(ak(levp1_input))

 error=nf90_inq_varid(ncid, 'ak', id_var)
 call netcdf_err(error, 'reading field id' )
 error=nf90_get_var(ncid, id_var, ak)
 call netcdf_err(error, 'reading ak' )

 error = nf90_close(ncid)

!---------------------------------------------------------------------------
! Initialize esmf atmospheric fields.
!---------------------------------------------------------------------------

 call init_atm_esmf_fields

 print*,"- CALL FieldCreate FOR INPUT GRID DELTA PRESSURE."
 dpres_input_grid = ESMF_FieldCreate(input_grid, &
                                   typekind=ESMF_TYPEKIND_R8, &
                                   staggerloc=ESMF_STAGGERLOC_CENTER, &
                                   ungriddedLBound=(/1/), &
                                   ungriddedUBound=(/lev_input/), rc=rc)
 if(ESMF_logFoundError(rcToCheck=rc,msg=ESMF_LOGERR_PASSTHRU,line=__LINE__,file=__FILE__)) &
    call error_handler("IN FieldCreate", rc)

 if (localpet < num_tiles_input_grid) then
   allocate(data_one_tile_3d(i_input,j_input,lev_input))
   allocate(data_one_tile(i_input,j_input))
 else
   allocate(data_one_tile_3d(0,0,0))
   allocate(data_one_tile(0,0))
 endif

 if (localpet < num_tiles_input_grid) then
   tile = localpet+1
   tilefile= trim(data_dir_input_grid) // "/" // trim(atm_core_files_input_grid(tile))
   print*,"- READ ATMOSPHERIC CORE FILE: ", trim(tilefile)
   error=nf90_open(trim(tilefile),nf90_nowrite,ncid)
   call netcdf_err(error, 'opening: '//trim(tilefile) )
 endif

 if (localpet < num_tiles_input_grid) then
   error=nf90_inq_varid(ncid, 'phis', id_var)
   call netcdf_err(error, 'reading field id' )
   error=nf90_get_var(ncid, id_var, data_one_tile)
   call netcdf_err(error, 'reading field' )
   data_one_tile = data_one_tile / 9.806_8  ! geopotential height
 endif

 do tile = 1, num_tiles_input_grid
   print*,"- CALL FieldScatter FOR INPUT GRID TERRAIN for tile ",tile
   call ESMF_FieldScatter(terrain_input_grid, data_one_tile, rootpet=tile-1, tile=tile, rc=rc)
   if(ESMF_logFoundError(rcToCheck=rc,msg=ESMF_LOGERR_PASSTHRU,line=__LINE__,file=__FILE__)) &
      call error_handler("IN FieldScatter", rc)
 enddo

 if (localpet < num_tiles_input_grid) then
!  error=nf90_inq_varid(ncid, 'W', id_var)
!  call netcdf_err(error, 'reading field id' )
!  error=nf90_get_var(ncid, id_var, data_one_tile_3d)
!  call netcdf_err(error, 'reading field' )
!  data_one_tile_3d(:,:,1:lev_input) = data_one_tile_3d(:,:,lev_input:1:-1)

! Using 'w' from restart files has caused problems.  Set to zero.
   data_one_tile_3d = 0.0_8
 endif

 do tile = 1, num_tiles_input_grid
   print*,"- CALL FieldScatter FOR INPUT GRID VERTICAL VELOCITY for tile ",tile
   call ESMF_FieldScatter(dzdt_input_grid, data_one_tile_3d, rootpet=tile-1, tile=tile, rc=rc)
   if(ESMF_logFoundError(rcToCheck=rc,msg=ESMF_LOGERR_PASSTHRU,line=__LINE__,file=__FILE__)) &
      call error_handler("IN FieldScatter", rc)
 enddo

 if (localpet < num_tiles_input_grid) then
   error=nf90_inq_varid(ncid, 'T', id_var)
   call netcdf_err(error, 'reading field id' )
   error=nf90_get_var(ncid, id_var, data_one_tile_3d)
   call netcdf_err(error, 'reading field' )
   data_one_tile_3d(:,:,1:lev_input) = data_one_tile_3d(:,:,lev_input:1:-1)
 endif

 do tile = 1, num_tiles_input_grid
   print*,"- CALL FieldScatter FOR INPUT GRID TEMPERATURE."
   call ESMF_FieldScatter(temp_input_grid, data_one_tile_3d, rootpet=tile-1, tile=tile, rc=rc)
   if(ESMF_logFoundError(rcToCheck=rc,msg=ESMF_LOGERR_PASSTHRU,line=__LINE__,file=__FILE__)) &
      call error_handler("IN FieldScatter", rc)
 enddo

 if (localpet < num_tiles_input_grid) then
   error=nf90_inq_varid(ncid, 'delp', id_var)
   call netcdf_err(error, 'reading field id' )
   error=nf90_get_var(ncid, id_var, data_one_tile_3d)
   call netcdf_err(error, 'reading field' )
   data_one_tile_3d(:,:,1:lev_input) = data_one_tile_3d(:,:,lev_input:1:-1)
 endif

 do tile = 1, num_tiles_input_grid
   print*,"- CALL FieldScatter FOR INPUT DELTA PRESSURE."
   call ESMF_FieldScatter(dpres_input_grid, data_one_tile_3d, rootpet=tile-1, tile=tile, rc=rc)
   if(ESMF_logFoundError(rcToCheck=rc,msg=ESMF_LOGERR_PASSTHRU,line=__LINE__,file=__FILE__)) &
      call error_handler("IN FieldScatter", rc)
 enddo

 if (localpet < num_tiles_input_grid) then
   error=nf90_inq_varid(ncid, 'ua', id_var)
   call netcdf_err(error, 'reading field id' )
   error=nf90_get_var(ncid, id_var, data_one_tile_3d)
   call netcdf_err(error, 'reading field' )
   data_one_tile_3d(:,:,1:lev_input) = data_one_tile_3d(:,:,lev_input:1:-1)
 endif

 do tile = 1, num_tiles_input_grid
   print*,"- CALL FieldScatter FOR INPUT GRID U."
   call ESMF_FieldScatter(u_input_grid, data_one_tile_3d, rootpet=tile-1, tile=tile, rc=rc)
   if(ESMF_logFoundError(rcToCheck=rc,msg=ESMF_LOGERR_PASSTHRU,line=__LINE__,file=__FILE__)) &
      call error_handler("IN FieldScatter", rc)
 enddo

 if (localpet < num_tiles_input_grid) then
   error=nf90_inq_varid(ncid, 'va', id_var)
   call netcdf_err(error, 'reading field id' )
   error=nf90_get_var(ncid, id_var, data_one_tile_3d)
   call netcdf_err(error, 'reading field' )
   data_one_tile_3d(:,:,1:lev_input) = data_one_tile_3d(:,:,lev_input:1:-1)
 endif

 do tile = 1, num_tiles_input_grid
   print*,"- CALL FieldScatter FOR INPUT GRID V."
   call ESMF_FieldScatter(v_input_grid, data_one_tile_3d, rootpet=tile-1, tile=tile, rc=rc)
   if(ESMF_logFoundError(rcToCheck=rc,msg=ESMF_LOGERR_PASSTHRU,line=__LINE__,file=__FILE__)) &
      call error_handler("IN FieldScatter", rc)
 enddo

 if (localpet < num_tiles_input_grid)  error = nf90_close(ncid)

 if (localpet < num_tiles_input_grid) then
   tile = localpet+1
   tilefile= trim(data_dir_input_grid) // "/" // trim(atm_tracer_files_input_grid(tile))
   print*,"- READ ATMOSPHERIC TRACER FILE: ", trim(tilefile)
   error=nf90_open(trim(tilefile),nf90_nowrite,ncid)
   call netcdf_err(error, 'opening: '//trim(tilefile) )
 endif

 do i = 1, num_tracers_input

   if (localpet < num_tiles_input_grid) then
     error=nf90_inq_varid(ncid, tracers_input(i), id_var)
     call netcdf_err(error, 'reading field id' )
     error=nf90_get_var(ncid, id_var, data_one_tile_3d)
     call netcdf_err(error, 'reading field' )
     data_one_tile_3d(:,:,1:lev_input) = data_one_tile_3d(:,:,lev_input:1:-1)
   endif

   do tile = 1, num_tiles_input_grid
     print*,"- CALL FieldScatter FOR INPUT ", trim(tracers_input(i))
     call ESMF_FieldScatter(tracers_input_grid(i), data_one_tile_3d, rootpet=tile-1, tile=tile, rc=rc)
     if(ESMF_logFoundError(rcToCheck=rc,msg=ESMF_LOGERR_PASSTHRU,line=__LINE__,file=__FILE__)) &
        call error_handler("IN FieldScatter", rc)
   enddo

 enddo

 if (localpet < num_tiles_input_grid) error=nf90_close(ncid)

!---------------------------------------------------------------------------
! Convert from 2-d to 3-d cartesian winds.
!---------------------------------------------------------------------------

 call convert_winds

!---------------------------------------------------------------------------
! Compute pressures
!---------------------------------------------------------------------------

 print*,"- CALL FieldGet FOR SURFACE PRESSURE."
 call ESMF_FieldGet(ps_input_grid, &
                    farrayPtr=psptr, rc=rc)
 if(ESMF_logFoundError(rcToCheck=rc,msg=ESMF_LOGERR_PASSTHRU,line=__LINE__,file=__FILE__)) &
    call error_handler("IN FieldGet", rc)

 print*,"- CALL FieldGet FOR PRESSURE."
 call ESMF_FieldGet(pres_input_grid, &
                    computationalLBound=clb, &
                    computationalUBound=cub, &
                    farrayPtr=presptr, rc=rc)
 if(ESMF_logFoundError(rcToCheck=rc,msg=ESMF_LOGERR_PASSTHRU,line=__LINE__,file=__FILE__)) &
    call error_handler("IN FieldGet", rc)

 print*,"- CALL FieldGet FOR DELTA PRESSURE."
 call ESMF_FieldGet(dpres_input_grid, &
                    farrayPtr=dpresptr, rc=rc)
 if(ESMF_logFoundError(rcToCheck=rc,msg=ESMF_LOGERR_PASSTHRU,line=__LINE__,file=__FILE__)) &
    call error_handler("IN FieldGet", rc)

 allocate(pres_interface(levp1_input))

 do i = clb(1), cub(1)
   do j = clb(2), cub(2)
     pres_interface(levp1_input) = ak(1)  ! model top in Pa
     do k = (levp1_input-1), 1, -1
       pres_interface(k) = pres_interface(k+1) + dpresptr(i,j,k)
     enddo
     do k = 1, lev_input
       presptr(i,j,k) = (pres_interface(k) + pres_interface(k+1)) / 2.0_8
     enddo
     psptr(i,j) = pres_interface(1)
   enddo
 enddo

 deallocate(ak)
 deallocate(pres_interface)

 call ESMF_FieldDestroy(dpres_input_grid, rc=rc)

 deallocate(data_one_tile_3d, data_one_tile)

 end subroutine read_input_atm_restart_file

!---------------------------------------------------------------------------
! Read fv3 netcdf gaussian history file.  Each task reads a horizontal
! slice.
!---------------------------------------------------------------------------

 subroutine read_input_atm_gaussian_netcdf_file(localpet)

 use mpi

 implicit none

 integer, intent(in)               :: localpet

 character(len=500)                :: tilefile

 integer                           :: start(3), count(3), iscnt
 integer                           :: error, ncid, num_tracers_file
 integer                           :: id_dim, idim_input, jdim_input
 integer                           :: id_var, rc, nprocs, max_procs
 integer                           :: kdim, remainder, myrank, i, j, k, n
 integer                           :: clb(3), cub(3)
 integer, allocatable              :: kcount(:), startk(:), displ(:)
 integer, allocatable              :: ircnt(:)

 real(esmf_kind_r8), allocatable   :: phalf(:)
 real(esmf_kind_r8), allocatable   :: pres_interface(:)
 real(kind=4), allocatable         :: dummy3d(:,:,:)
 real(kind=4), allocatable         :: dummy3dall(:,:,:)
 real(esmf_kind_r8), allocatable   :: dummy3dflip(:,:,:)
 real(esmf_kind_r8), allocatable   :: dummy(:,:)
 real(esmf_kind_r8), pointer       :: presptr(:,:,:), dpresptr(:,:,:)
 real(esmf_kind_r8), pointer       :: psptr(:,:)

 print*,"- READ INPUT ATMOS DATA FROM GAUSSIAN NETCDF FILE."

 tilefile = trim(data_dir_input_grid) // "/" // trim(atm_files_input_grid(1))
 error=nf90_open(trim(tilefile),nf90_nowrite,ncid)
 call netcdf_err(error, 'opening: '//trim(tilefile) )

 error=nf90_inq_dimid(ncid, 'grid_xt', id_dim)
 call netcdf_err(error, 'reading grid_xt id' )
 error=nf90_inquire_dimension(ncid,id_dim,len=idim_input)
 call netcdf_err(error, 'reading grid_xt value' )

 error=nf90_inq_dimid(ncid, 'grid_yt', id_dim)
 call netcdf_err(error, 'reading grid_yt id' )
 error=nf90_inquire_dimension(ncid,id_dim,len=jdim_input)
 call netcdf_err(error, 'reading grid_yt value' )

 if (idim_input /= i_input .or. jdim_input /= j_input) then
   call error_handler("DIMENSION MISMATCH BETWEEN SFC AND OROG FILES.", 2)
 endif

 error=nf90_inq_dimid(ncid, 'pfull', id_dim)
 call netcdf_err(error, 'reading pfull id' )
 error=nf90_inquire_dimension(ncid,id_dim,len=lev_input)
 call netcdf_err(error, 'reading pfull value' )

 error=nf90_inq_dimid(ncid, 'phalf', id_dim)
 call netcdf_err(error, 'reading phalf id' )
 error=nf90_inquire_dimension(ncid,id_dim,len=levp1_input)
 call netcdf_err(error, 'reading phalf value' )
 allocate(phalf(levp1_input))
 error=nf90_inq_varid(ncid, 'phalf', id_var)
 call netcdf_err(error, 'getting phalf varid' )
 error=nf90_get_var(ncid, id_var, phalf)
 call netcdf_err(error, 'reading phalf varid' )

 error=nf90_get_att(ncid, nf90_global, 'ncnsto', num_tracers_file)
 call netcdf_err(error, 'reading ntracer value' )

 call mpi_comm_size(mpi_comm_world, nprocs, error)
 print*,'- Running with ', nprocs, ' processors'

 call mpi_comm_rank(mpi_comm_world, myrank, error)
 print*,'- myrank/localpet is ',myrank,localpet

 max_procs = nprocs
 if (nprocs > lev_input) then
   max_procs = lev_input
 endif

 kdim = lev_input / max_procs
 remainder = lev_input - (max_procs*kdim)

 allocate(kcount(0:nprocs-1))
 kcount=0
 allocate(startk(0:nprocs-1))
 startk=0
 allocate(displ(0:nprocs-1))
 displ=0
 allocate(ircnt(0:nprocs-1))
 ircnt=0

 do k = 0, max_procs-2
   kcount(k) = kdim
 enddo
 kcount(max_procs-1) = kdim + remainder

 startk(0) = 1
 do k = 1, max_procs-1
   startk(k) = startk(k-1) + kcount(k-1)
 enddo

 ircnt(:) = idim_input * jdim_input * kcount(:)

 displ(0) = 0
 do k = 1, max_procs-1
   displ(k) = displ(k-1) + ircnt(k-1)
 enddo

 iscnt=idim_input*jdim_input*kcount(myrank)

! Account for case if number of tasks exceeds the number of vert levels.

 if (myrank <= max_procs-1) then
   allocate(dummy3d(idim_input,jdim_input,kcount(myrank)))
 else
   allocate(dummy3d(0,0,0))
 endif

 if (myrank == 0) then
  allocate(dummy3dall(idim_input,jdim_input,lev_input))
  dummy3dall = 0.0
  allocate(dummy3dflip(idim_input,jdim_input,lev_input))
  dummy3dflip = 0.0
  allocate(dummy(idim_input,jdim_input))
  dummy = 0.0
 else
  allocate(dummy3dall(0,0,0))
  allocate(dummy3dflip(0,0,0))
  allocate(dummy(0,0))
 endif

!---------------------------------------------------------------------------
! Initialize esmf atmospheric fields.
!---------------------------------------------------------------------------

 call init_atm_esmf_fields

 print*,"- CALL FieldCreate FOR INPUT GRID DELTA PRESSURE."
 dpres_input_grid = ESMF_FieldCreate(input_grid, &
                                   typekind=ESMF_TYPEKIND_R8, &
                                   staggerloc=ESMF_STAGGERLOC_CENTER, &
                                   ungriddedLBound=(/1/), &
                                   ungriddedUBound=(/lev_input/), rc=rc)
 if(ESMF_logFoundError(rcToCheck=rc,msg=ESMF_LOGERR_PASSTHRU,line=__LINE__,file=__FILE__)) &
    call error_handler("IN FieldCreate", rc)

! Temperature 

 if (myrank <= max_procs-1) then
   start = (/1,1,startk(myrank)/)
   count = (/idim_input,jdim_input,kcount(myrank)/)
   error=nf90_inq_varid(ncid, 'tmp', id_var)
   call netcdf_err(error, 'reading tmp field id' )
   error=nf90_get_var(ncid, id_var, dummy3d, start=start, count=count)
   call netcdf_err(error, 'reading tmp field' )
 endif

 call mpi_gatherv(dummy3d, iscnt, mpi_real, &
                  dummy3dall, ircnt, displ, mpi_real, &
                  0, mpi_comm_world, error)
 if (error /= 0) call error_handler("IN mpi_gatherv of temperature", error)

 if (myrank == 0) then
   dummy3dflip(:,:,1:lev_input) = dummy3dall(:,:,lev_input:1:-1)
 endif
   
 print*,"- CALL FieldScatter FOR INPUT GRID TEMPERATURE "
 call ESMF_FieldScatter(temp_input_grid, dummy3dflip, rootpet=0, rc=rc)
 if(ESMF_logFoundError(rcToCheck=rc,msg=ESMF_LOGERR_PASSTHRU,line=__LINE__,file=__FILE__)) &
      call error_handler("IN FieldScatter", rc)

! dpres

 if (myrank <= max_procs-1) then
   error=nf90_inq_varid(ncid, 'dpres', id_var)
   call netcdf_err(error, 'reading dpres field id' )
   error=nf90_get_var(ncid, id_var, dummy3d, start=start, count=count)
   call netcdf_err(error, 'reading dpres field' )
 endif

 call mpi_gatherv(dummy3d, iscnt, mpi_real, &
                  dummy3dall, ircnt, displ, mpi_real, &
                  0, mpi_comm_world, error)
 if (error /= 0) call error_handler("IN mpi_gatherv of dpres", error)

 if (myrank == 0) then
   dummy3dflip(:,:,1:lev_input) = dummy3dall(:,:,lev_input:1:-1)
 endif

 print*,"- CALL FieldScatter FOR INPUT GRID DPRES "
 call ESMF_FieldScatter(dpres_input_grid, dummy3dflip, rootpet=0, rc=rc)
 if(ESMF_logFoundError(rcToCheck=rc,msg=ESMF_LOGERR_PASSTHRU,line=__LINE__,file=__FILE__)) &
      call error_handler("IN FieldScatter", rc)

! ugrd

 if (myrank <= max_procs-1) then
   error=nf90_inq_varid(ncid, 'ugrd', id_var)
   call netcdf_err(error, 'reading ugrd field id' )
   error=nf90_get_var(ncid, id_var, dummy3d, start=start, count=count)
   call netcdf_err(error, 'reading ugrd field' )
 endif

 call mpi_gatherv(dummy3d, iscnt, mpi_real, &
                  dummy3dall, ircnt, displ, mpi_real, &
                  0, mpi_comm_world, error)
 if (error /= 0) call error_handler("IN mpi_gatherv of ugrd", error)

 if (myrank == 0) then
   dummy3dflip(:,:,1:lev_input) = dummy3dall(:,:,lev_input:1:-1)
 endif

 print*,"- CALL FieldScatter FOR INPUT GRID UGRD "
 call ESMF_FieldScatter(u_input_grid, dummy3dflip, rootpet=0, rc=rc)
 if(ESMF_logFoundError(rcToCheck=rc,msg=ESMF_LOGERR_PASSTHRU,line=__LINE__,file=__FILE__)) &
        call error_handler("IN FieldScatter", rc)

! vgrd

 if (myrank <= max_procs-1) then
   error=nf90_inq_varid(ncid, 'vgrd', id_var)
   call netcdf_err(error, 'reading vgrd field id' )
   error=nf90_get_var(ncid, id_var, dummy3d, start=start, count=count)
   call netcdf_err(error, 'reading vgrd field' )
 endif

 call mpi_gatherv(dummy3d, iscnt, mpi_real, &
                  dummy3dall, ircnt, displ, mpi_real, &
                  0, mpi_comm_world, error)
 if (error /= 0) call error_handler("IN mpi_gatherv of vgrd", error)

 if (myrank == 0) then
   dummy3dflip(:,:,1:lev_input) = dummy3dall(:,:,lev_input:1:-1)
 endif

 print*,"- CALL FieldScatter FOR INPUT GRID VGRD "
 call ESMF_FieldScatter(v_input_grid, dummy3dflip, rootpet=0, rc=rc)
 if(ESMF_logFoundError(rcToCheck=rc,msg=ESMF_LOGERR_PASSTHRU,line=__LINE__,file=__FILE__)) &
        call error_handler("IN FieldScatter", rc)

! tracers

 do n = 1, num_tracers_input

   if (myrank <= max_procs-1) then
     error=nf90_inq_varid(ncid, tracers_input(n), id_var)
     call netcdf_err(error, 'reading tracer field id' )
     error=nf90_get_var(ncid, id_var, dummy3d, start=start, count=count)
     call netcdf_err(error, 'reading tracer field' )
   endif

   call mpi_gatherv(dummy3d, iscnt, mpi_real, &
                    dummy3dall, ircnt, displ, mpi_real, &
                    0, mpi_comm_world, error)
   if (error /= 0) call error_handler("IN mpi_gatherv of tracer", error)

   if (myrank == 0) then
     dummy3dflip(:,:,1:lev_input) = dummy3dall(:,:,lev_input:1:-1)
     where(dummy3dflip < 0.0) dummy3dflip = 0.0
   endif

   print*,"- CALL FieldScatter FOR INPUT GRID ", tracers_input(n)
   call ESMF_FieldScatter(tracers_input_grid(n), dummy3dflip, rootpet=0, rc=rc)
   if(ESMF_logFoundError(rcToCheck=rc,msg=ESMF_LOGERR_PASSTHRU,line=__LINE__,file=__FILE__)) &
        call error_handler("IN FieldScatter", rc)

 enddo

! dzdt   set to zero for now.

 if (myrank == 0) then
   dummy3dflip = 0.0
 endif

 print*,"- CALL FieldScatter FOR INPUT GRID DZDT"
 call ESMF_FieldScatter(dzdt_input_grid, dummy3dflip, rootpet=0, rc=rc)
 if(ESMF_logFoundError(rcToCheck=rc,msg=ESMF_LOGERR_PASSTHRU,line=__LINE__,file=__FILE__)) &
      call error_handler("IN FieldScatter", rc)
 
 deallocate(dummy3dflip, dummy3dall, dummy3d)

! terrain 

 if (myrank==0) then
   print*,"- READ TERRAIN."
   error=nf90_inq_varid(ncid, 'hgtsfc', id_var)
   call netcdf_err(error, 'reading hgtsfc field id' )
   error=nf90_get_var(ncid, id_var, dummy)
   call netcdf_err(error, 'reading hgtsfc field' )
 endif

 print*,"- CALL FieldScatter FOR INPUT GRID TERRAIN."
 call ESMF_FieldScatter(terrain_input_grid, dummy, rootpet=0, rc=rc)
 if(ESMF_logFoundError(rcToCheck=rc,msg=ESMF_LOGERR_PASSTHRU,line=__LINE__,file=__FILE__)) &
      call error_handler("IN FieldScatter", rc)

! surface pressure

 if (myrank==0) then
   print*,"- READ SURFACE P."
   error=nf90_inq_varid(ncid, 'pressfc', id_var)
   call netcdf_err(error, 'reading pressfc field id' )
   error=nf90_get_var(ncid, id_var, dummy)
   call netcdf_err(error, 'reading pressfc field' )
 endif

 print*,"- CALL FieldScatter FOR INPUT GRID SURFACE P."
 call ESMF_FieldScatter(ps_input_grid, dummy, rootpet=0, rc=rc)
 if(ESMF_logFoundError(rcToCheck=rc,msg=ESMF_LOGERR_PASSTHRU,line=__LINE__,file=__FILE__)) &
      call error_handler("IN FieldScatter", rc)

 deallocate(kcount, startk, displ, ircnt, dummy)

!---------------------------------------------------------------------------
! Convert from 2-d to 3-d cartesian winds.
!---------------------------------------------------------------------------

 call convert_winds

!---------------------------------------------------------------------------
! Compute pressure.
!---------------------------------------------------------------------------

 print*,"- CALL FieldGet FOR PRESSURE."
 call ESMF_FieldGet(pres_input_grid, &
                    computationalLBound=clb, &
                    computationalUBound=cub, &
                    farrayPtr=presptr, rc=rc)
 if(ESMF_logFoundError(rcToCheck=rc,msg=ESMF_LOGERR_PASSTHRU,line=__LINE__,file=__FILE__)) &
    call error_handler("IN FieldGet", rc)

 print*,"- CALL FieldGet FOR DELTA PRESSURE."
 call ESMF_FieldGet(dpres_input_grid, &
                    farrayPtr=dpresptr, rc=rc)
 if(ESMF_logFoundError(rcToCheck=rc,msg=ESMF_LOGERR_PASSTHRU,line=__LINE__,file=__FILE__)) &
    call error_handler("IN FieldGet", rc)

 print*,"- CALL FieldGet FOR SURFACE PRESSURE."
 call ESMF_FieldGet(ps_input_grid, &
                    farrayPtr=psptr, rc=rc)
 if(ESMF_logFoundError(rcToCheck=rc,msg=ESMF_LOGERR_PASSTHRU,line=__LINE__,file=__FILE__)) &
    call error_handler("IN FieldGet", rc)

 allocate(pres_interface(levp1_input))

!---------------------------------------------------------------------------
! Compute 3-d pressure.
!---------------------------------------------------------------------------

!---------------------------------------------------------------------------
!  When ingesting gaussian netcdf files, the mid-layer
!  surface pressure are computed top down from delta-p
!  The surface pressure in the file is not used.  According
!  to Jun Wang, after the model's write component interpolates from the
!  cubed-sphere grid to the gaussian grid, the surface pressure is
!  no longer consistent with the delta p.
!---------------------------------------------------------------------------

 do i = clb(1), cub(1)
   do j = clb(2), cub(2)
     pres_interface(levp1_input) = phalf(1) * 100.0_8
     do k = lev_input, 1, -1
       pres_interface(k) = pres_interface(k+1) + dpresptr(i,j,k)
     enddo
     psptr(i,j) = pres_interface(1)
     do k = 1, lev_input
       presptr(i,j,k) = (pres_interface(k) + pres_interface(k+1)) / 2.0_8
     enddo
   enddo
 enddo

 deallocate(pres_interface, phalf)

 call ESMF_FieldDestroy(dpres_input_grid, rc=rc)

 end subroutine read_input_atm_gaussian_netcdf_file

!---------------------------------------------------------------------------
! Read input grid fv3 atmospheric tiled history files in netcdf format.
!
! Routine reads tiled files in parallel.  Tile 1 is read by 
! localpet 0; tile 2 by localpet 1, etc.  The number of pets
! must be equal to or greater than the number of tiled files.  
!---------------------------------------------------------------------------

 subroutine read_input_atm_tiled_history_file(localpet)

 use mpi

 implicit none

 integer, intent(in)             :: localpet

 character(len=500)              :: tilefile

 integer                         :: error, ncid, rc, tile
 integer                         :: id_dim, idim_input, jdim_input
 integer                         :: id_var, i, j, k, n
 integer                         :: clb(3), cub(3), num_tracers_file

 real(esmf_kind_r8), allocatable :: data_one_tile(:,:)
 real(esmf_kind_r8), allocatable :: data_one_tile_3d(:,:,:)
 real(esmf_kind_r8), pointer     :: presptr(:,:,:), dpresptr(:,:,:)
 real(esmf_kind_r8), pointer     :: psptr(:,:)
 real(esmf_kind_r8), allocatable :: pres_interface(:), phalf(:)

 print*,"- READ INPUT ATMOS DATA FROM TILED HISTORY FILES."

 tilefile = trim(data_dir_input_grid) // "/" // trim(atm_files_input_grid(1))
 error=nf90_open(trim(tilefile),nf90_nowrite,ncid)
 call netcdf_err(error, 'opening: '//trim(tilefile) )

 error=nf90_inq_dimid(ncid, 'grid_xt', id_dim)
 call netcdf_err(error, 'reading grid_xt id' )
 error=nf90_inquire_dimension(ncid,id_dim,len=idim_input)
 call netcdf_err(error, 'reading grid_xt value' )

 error=nf90_inq_dimid(ncid, 'grid_yt', id_dim)
 call netcdf_err(error, 'reading grid_yt id' )
 error=nf90_inquire_dimension(ncid,id_dim,len=jdim_input)
 call netcdf_err(error, 'reading grid_yt value' )

 if (idim_input /= i_input .or. jdim_input /= j_input) then
   call error_handler("DIMENSION MISMATCH BETWEEN SFC AND OROG FILES.", 2)
 endif

 error=nf90_inq_dimid(ncid, 'pfull', id_dim)
 call netcdf_err(error, 'reading pfull id' )
 error=nf90_inquire_dimension(ncid,id_dim,len=lev_input)
 call netcdf_err(error, 'reading pfull value' )

 error=nf90_inq_dimid(ncid, 'phalf', id_dim)
 call netcdf_err(error, 'reading phalf id' )
 error=nf90_inquire_dimension(ncid,id_dim,len=levp1_input)
 call netcdf_err(error, 'reading phalf value' )
 allocate(phalf(levp1_input))
 error=nf90_inq_varid(ncid, 'phalf', id_var)
 call netcdf_err(error, 'getting phalf varid' )
 error=nf90_get_var(ncid, id_var, phalf)
 call netcdf_err(error, 'reading phalf varid' )

 error=nf90_get_att(ncid, nf90_global, 'ncnsto', num_tracers_file)
 call netcdf_err(error, 'reading ntracer value' )

 error = nf90_close(ncid)

 print*,'- FILE HAS ', num_tracers_file, ' TRACERS.'
 print*,'- WILL PROCESS ', num_tracers_input, ' TRACERS.'

!---------------------------------------------------------------------------
! Initialize esmf atmospheric fields.
!---------------------------------------------------------------------------

 call init_atm_esmf_fields

 print*,"- CALL FieldCreate FOR INPUT GRID DELTA PRESSURE."
 dpres_input_grid = ESMF_FieldCreate(input_grid, &
                                   typekind=ESMF_TYPEKIND_R8, &
                                   staggerloc=ESMF_STAGGERLOC_CENTER, &
                                   ungriddedLBound=(/1/), &
                                   ungriddedUBound=(/lev_input/), rc=rc)
 if(ESMF_logFoundError(rcToCheck=rc,msg=ESMF_LOGERR_PASSTHRU,line=__LINE__,file=__FILE__)) &
    call error_handler("IN FieldCreate", rc)

 if (localpet < num_tiles_input_grid) then
   allocate(data_one_tile(i_input,j_input))
   allocate(data_one_tile_3d(i_input,j_input,lev_input))
 else
   allocate(data_one_tile(0,0))
   allocate(data_one_tile_3d(0,0,0))
 endif

 if (localpet < num_tiles_input_grid) then
   tile = localpet+1
   tilefile= trim(data_dir_input_grid) // "/" // trim(atm_files_input_grid(tile))
   print*,"- READ ATMOSPHERIC DATA FROM: ", trim(tilefile)
   error=nf90_open(trim(tilefile),nf90_nowrite,ncid)
   call netcdf_err(error, 'opening: '//trim(tilefile) )
 endif

 if (localpet < num_tiles_input_grid) then
!  print*,"- READ VERTICAL VELOCITY."
!  error=nf90_inq_varid(ncid, 'dzdt', id_var)
!  call netcdf_err(error, 'reading field id' )
!  error=nf90_get_var(ncid, id_var, data_one_tile_3d)
!  call netcdf_err(error, 'reading field' )
!  data_one_tile_3d(:,:,1:lev_input) = data_one_tile_3d(:,:,lev_input:1:-1)

! Using w from the tiled history files has caused problems.  
! Set to zero.
   data_one_tile_3d = 0.0_8
 endif

 do tile = 1, num_tiles_input_grid
   print*,"- CALL FieldScatter FOR INPUT GRID VERTICAL VELOCITY."
   call ESMF_FieldScatter(dzdt_input_grid, data_one_tile_3d, rootpet=tile-1, tile=tile, rc=rc)
   if(ESMF_logFoundError(rcToCheck=rc,msg=ESMF_LOGERR_PASSTHRU,line=__LINE__,file=__FILE__)) &
      call error_handler("IN FieldScatter", rc)
 enddo

 do n = 1, num_tracers_input

   if (localpet < num_tiles_input_grid) then
     print*,"- READ ", trim(tracers_input(n))
     error=nf90_inq_varid(ncid, tracers_input(n), id_var)
     call netcdf_err(error, 'reading field id' )
     error=nf90_get_var(ncid, id_var, data_one_tile_3d)
     call netcdf_err(error, 'reading field' )
     data_one_tile_3d(:,:,1:lev_input) = data_one_tile_3d(:,:,lev_input:1:-1)
   endif

   do tile = 1, num_tiles_input_grid
     print*,"- CALL FieldScatter FOR INPUT GRID TRACER ", trim(tracers_input(n))
     call ESMF_FieldScatter(tracers_input_grid(n), data_one_tile_3d, rootpet=tile-1, tile=tile, rc=rc)
     if(ESMF_logFoundError(rcToCheck=rc,msg=ESMF_LOGERR_PASSTHRU,line=__LINE__,file=__FILE__)) &
        call error_handler("IN FieldScatter", rc)
   enddo

 enddo

 if (localpet < num_tiles_input_grid) then
   print*,"- READ TEMPERATURE."
   error=nf90_inq_varid(ncid, 'tmp', id_var)
   call netcdf_err(error, 'reading field id' )
   error=nf90_get_var(ncid, id_var, data_one_tile_3d)
   call netcdf_err(error, 'reading field' )
   data_one_tile_3d(:,:,1:lev_input) = data_one_tile_3d(:,:,lev_input:1:-1)
 endif

 do tile = 1, num_tiles_input_grid
   print*,"- CALL FieldScatter FOR INPUT GRID TEMPERATURE."
   call ESMF_FieldScatter(temp_input_grid, data_one_tile_3d, rootpet=tile-1, tile=tile, rc=rc)
   if(ESMF_logFoundError(rcToCheck=rc,msg=ESMF_LOGERR_PASSTHRU,line=__LINE__,file=__FILE__)) &
      call error_handler("IN FieldScatter", rc)
 enddo

 if (localpet < num_tiles_input_grid) then
   print*,"- READ U-WIND."
   error=nf90_inq_varid(ncid, 'ugrd', id_var)
   call netcdf_err(error, 'reading field id' )
   error=nf90_get_var(ncid, id_var, data_one_tile_3d)
   call netcdf_err(error, 'reading field' )
   data_one_tile_3d(:,:,1:lev_input) = data_one_tile_3d(:,:,lev_input:1:-1)
 endif

 do tile = 1, num_tiles_input_grid
   print*,"- CALL FieldScatter FOR INPUT GRID U."
   call ESMF_FieldScatter(u_input_grid, data_one_tile_3d, rootpet=tile-1, tile=tile, rc=rc)
   if(ESMF_logFoundError(rcToCheck=rc,msg=ESMF_LOGERR_PASSTHRU,line=__LINE__,file=__FILE__)) &
      call error_handler("IN FieldScatter", rc)
 enddo

 if (localpet < num_tiles_input_grid) then
   print*,"- READ V-WIND."
   error=nf90_inq_varid(ncid, 'vgrd', id_var)
   call netcdf_err(error, 'reading field id' )
   error=nf90_get_var(ncid, id_var, data_one_tile_3d)
   call netcdf_err(error, 'reading field' )
   data_one_tile_3d(:,:,1:lev_input) = data_one_tile_3d(:,:,lev_input:1:-1)
 endif

 do tile = 1, num_tiles_input_grid
   print*,"- CALL FieldScatter FOR INPUT GRID V."
   call ESMF_FieldScatter(v_input_grid, data_one_tile_3d, rootpet=tile-1, tile=tile, rc=rc)
   if(ESMF_logFoundError(rcToCheck=rc,msg=ESMF_LOGERR_PASSTHRU,line=__LINE__,file=__FILE__)) &
      call error_handler("IN FieldScatter", rc)
 enddo

 if (localpet < num_tiles_input_grid) then
   print*,"- READ SURFACE PRESSURE."
   error=nf90_inq_varid(ncid, 'pressfc', id_var)
   call netcdf_err(error, 'reading field id' )
   error=nf90_get_var(ncid, id_var, data_one_tile)
   call netcdf_err(error, 'reading field' )
 endif

 do tile = 1, num_tiles_input_grid
   print*,"- CALL FieldScatter FOR INPUT GRID SURFACE PRESSURE."
   call ESMF_FieldScatter(ps_input_grid, data_one_tile, rootpet=tile-1, tile=tile, rc=rc)
   if(ESMF_logFoundError(rcToCheck=rc,msg=ESMF_LOGERR_PASSTHRU,line=__LINE__,file=__FILE__)) &
      call error_handler("IN FieldScatter", rc)
 enddo

 if (localpet < num_tiles_input_grid) then
   print*,"- READ TERRAIN."
   error=nf90_inq_varid(ncid, 'hgtsfc', id_var)
   call netcdf_err(error, 'reading field id' )
   error=nf90_get_var(ncid, id_var, data_one_tile)
   call netcdf_err(error, 'reading field' )
 endif

 do tile = 1, num_tiles_input_grid
   print*,"- CALL FieldScatter FOR INPUT GRID TERRAIN."
   call ESMF_FieldScatter(terrain_input_grid, data_one_tile, rootpet=tile-1, tile=tile, rc=rc)
   if(ESMF_logFoundError(rcToCheck=rc,msg=ESMF_LOGERR_PASSTHRU,line=__LINE__,file=__FILE__)) &
      call error_handler("IN FieldScatter", rc)
 enddo

 if (localpet < num_tiles_input_grid) then
   print*,"- READ DELTA PRESSURE."
   error=nf90_inq_varid(ncid, 'dpres', id_var)
   call netcdf_err(error, 'reading field id' )
   error=nf90_get_var(ncid, id_var, data_one_tile_3d)
   call netcdf_err(error, 'reading field' )
   data_one_tile_3d(:,:,1:lev_input) = data_one_tile_3d(:,:,lev_input:1:-1)
 endif

 do tile = 1, num_tiles_input_grid
   print*,"- CALL FieldScatter FOR INPUT DELTA PRESSURE."
   call ESMF_FieldScatter(dpres_input_grid, data_one_tile_3d, rootpet=tile-1, tile=tile, rc=rc)
   if(ESMF_logFoundError(rcToCheck=rc,msg=ESMF_LOGERR_PASSTHRU,line=__LINE__,file=__FILE__)) &
      call error_handler("IN FieldScatter", rc)
 enddo

 if (localpet < num_tiles_input_grid) error = nf90_close(ncid)

 deallocate(data_one_tile_3d, data_one_tile)

!---------------------------------------------------------------------------
! Convert from 2-d to 3-d cartesian winds.
!---------------------------------------------------------------------------

 call convert_winds

!---------------------------------------------------------------------------
! Compute pressure.
!---------------------------------------------------------------------------

 print*,"- CALL FieldGet FOR PRESSURE."
 call ESMF_FieldGet(pres_input_grid, &
                    computationalLBound=clb, &
                    computationalUBound=cub, &
                    farrayPtr=presptr, rc=rc)
 if(ESMF_logFoundError(rcToCheck=rc,msg=ESMF_LOGERR_PASSTHRU,line=__LINE__,file=__FILE__)) &
    call error_handler("IN FieldGet", rc)

 print*,"- CALL FieldGet FOR DELTA PRESSURE."
 call ESMF_FieldGet(dpres_input_grid, &
                    farrayPtr=dpresptr, rc=rc)
 if(ESMF_logFoundError(rcToCheck=rc,msg=ESMF_LOGERR_PASSTHRU,line=__LINE__,file=__FILE__)) &
    call error_handler("IN FieldGet", rc)

 print*,"- CALL FieldGet FOR SURFACE PRESSURE."
 call ESMF_FieldGet(ps_input_grid, &
                    farrayPtr=psptr, rc=rc)
 if(ESMF_logFoundError(rcToCheck=rc,msg=ESMF_LOGERR_PASSTHRU,line=__LINE__,file=__FILE__)) &
    call error_handler("IN FieldGet", rc)

 allocate(pres_interface(levp1_input))

!---------------------------------------------------------------------------
! Compute 3-d pressure.
!---------------------------------------------------------------------------

 do i = clb(1), cub(1)
   do j = clb(2), cub(2)
     pres_interface(1) = psptr(i,j)
     do k = 2, levp1_input
       pres_interface(k) = pres_interface(k-1) - dpresptr(i,j,k-1)
     enddo
     do k = 1, lev_input
       presptr(i,j,k) = (pres_interface(k) + pres_interface(k+1)) / 2.0_8
     enddo
   enddo
 enddo

 deallocate(pres_interface, phalf)

 call ESMF_FieldDestroy(dpres_input_grid, rc=rc)

 end subroutine read_input_atm_tiled_history_file
 
!---------------------------------------------------------------------------
! Read input grid atmospheric fv3gfs grib2 files.
!---------------------------------------------------------------------------

 subroutine read_input_atm_grib2_file(localpet)

 use wgrib2api
 
 use grib2_util, only                   : rh2spfh, convert_omega

 implicit none

 integer, intent(in)                   :: localpet
 
 integer, parameter                    :: ntrac_max=14

 character(len=300)                    :: the_file
 character(len=20)                     :: vlevtyp, vname, lvl_str,lvl_str_space, &
                                          trac_names_grib_1(ntrac_max), &
                                          trac_names_grib_2(ntrac_max), &
                                          trac_names_vmap(ntrac_max), &
                                          tracers_input_grib_1(num_tracers_input), &
                                          tracers_input_grib_2(num_tracers_input), &
                                          tmpstr, & 
                                          method, tracers_input_vmap(num_tracers_input), &
                                          tracers_default(ntrac_max), vname2
 character (len=500)                   :: metadata

 integer                               :: i, j, k, n, lvl_str_space_len
 integer                               :: rc, clb(3), cub(3)
 integer                               :: vlev, iret,varnum

 integer                               :: len_str
 logical                               :: lret

 logical                               :: conv_omega=.false., &
                                          hasspfh=.true., &
                                          isnative=.false.

 real(esmf_kind_r8), allocatable       :: rlevs(:)
 real(esmf_kind_r4), allocatable       :: dummy2d(:,:)
 real(esmf_kind_r8), allocatable       :: dummy3d(:,:,:), dummy2d_8(:,:),&
                                          u_tmp_3d(:,:,:), v_tmp_3d(:,:,:)
 real(esmf_kind_r8), pointer           :: presptr(:,:,:), psptr(:,:),tptr(:,:,:), &
                                          qptr(:,:,:), wptr(:,:,:),  &
                                          uptr(:,:,:), vptr(:,:,:)
 real(esmf_kind_r4)                    :: value
 real(esmf_kind_r8), parameter         :: p0 = 100000.0
 
 
 tracers(:) = "NULL"
 !trac_names_grib = (/":SPFH:",":CLWR:", "O3MR",":CICE:", ":RWMR:",":SNMR:",":GRLE:", &
 !              ":TCDC:", ":NCCICE:",":SPNCR:", ":NCONCD:",":PMTF:",":PMTC:",":TKE:"/)
 trac_names_grib_1 = (/":var0_2", ":var0_2",  ":var0_2",  ":var0_2",  ":var0_2",":var0_2", \
                       ":var0_2", ":var0_2", ":var0_2", ":var0_2", ":var0_2",":var0_2", \
                       ":var0_2", ":var0_2"/)
 trac_names_grib_2 = (/"_1_0:   ", "_1_22:  ",  "_14_192:", "_1_23:  ", "_1_24:  ","_1_25:  ", \
                       "_1_32:  ", "_6_1:   ",  "_6_29:  ", "_1_100: ", "_6_28:  ","_13_193:", \
                       "_13_192:", "_2_2:   "/)
 trac_names_vmap = (/"sphum   ", "liq_wat ", "o3mr    ", "ice_wat ", &
                     "rainwat ", "snowwat ", "graupel ", "cld_amt ", "ice_nc  ", &
                     "rain_nc ", "water_nc", "liq_aero", "ice_aero", &
                     "sgs_tke "/)
 tracers_default = (/"sphum   ", "liq_wat ", "o3mr    ", "ice_wat ", &
                     "rainwat ", "snowwat ", "graupel ", "cld_amt ", "ice_nc  ", &
                     "rain_nc ", "water_nc", "liq_aero", "ice_aero", &
                     "sgs_tke "/)

 the_file = trim(data_dir_input_grid) // "/" // trim(grib2_file_input_grid)

 print*,"- READ ATMOS DATA FROM GRIB2 FILE: ", trim(the_file)
 print*,"- USE INVENTORY FILE ", inv_file

 print*,"- OPEN FILE."
 inquire(file=the_file,exist=lret)
 if (.not.lret) call error_handler("OPENING GRIB2 ATM FILE.", iret)

 print*,"- READ VERTICAL COORDINATE."
 iret = grb2_inq(the_file,inv_file,":var0_2","_0_0:",":10 hybrid level:")
  
 if (iret <= 0) then
   lvl_str = "mb:" 
   lvl_str_space = " mb:"
   lvl_str_space_len = 4
   isnative = .false.
   iret = grb2_inq(the_file,inv_file,":UGRD:",lvl_str_space)
   lev_input=iret
   if (localpet == 0) print*,"- DATA IS ON ", lev_input, " ISOBARIC LEVELS."
 else
   lvl_str = " level:"
   lvl_str_space = " hybrid "
   lvl_str_space_len = 7
   isnative = .true.
   iret = grb2_inq(the_file,inv_file,":UGRD:",lvl_str_space, " level:")
   if (iret < 0) call error_handler("READING VERTICAL LEVEL TYPE.", iret)
   lev_input=iret
 endif

 allocate(slevs(lev_input))
 allocate(rlevs(lev_input))
 levp1_input = lev_input + 1
    
! Get the vertical levels, and search string by sequential reads

 do i = 1,lev_input
   iret=grb2_inq(the_file,inv_file,':UGRD:',trim(lvl_str),sequential=i-1,desc=metadata)
   if (iret.ne.1) call error_handler(" IN SEQUENTIAL FILE READ.", iret)
    
   j = index(metadata,':UGRD:') + len(':UGRD:')
   k = index(metadata,trim(lvl_str_space)) + len(trim(lvl_str_space))-1

   read(metadata(j:k),*) rlevs(i)

   slevs(i) = metadata(j-1:k) 
   if (.not. isnative) rlevs(i) = rlevs(i) * 100.0
   if (localpet==0) print*, "- LEVEL = ", slevs(i)
 enddo

! Jili Dong add sort to re-order isobaric levels.

 call quicksort(rlevs,1,lev_input)

 if (.not. isnative) then
   do i = 1,lev_input
     write(slevs(i),"(F20.10)") rlevs(i)/100.0
     len_str = len_trim(slevs(i))

     do while (slevs(i)(len_str:len_str) .eq. '0')
      slevs(i) = slevs(i)(:len_str-1)
      len_str = len_str - 1
     end do

     if (slevs(i)(len_str:len_str) .eq. '.') then
     slevs(i) = slevs(i)(:len_str-1)
     len_str = len_str - 1
     end if

     slevs(i) = trim(slevs(i))

     slevs(i) = ":"//trim(adjustl(slevs(i)))//" mb:"
     if (localpet==0) print*, "- LEVEL AFTER SORT = ",slevs(i)
   enddo
 endif
 
 if (localpet == 0) print*,"- FIND SPFH OR RH IN FILE"
 iret = grb2_inq(the_file,inv_file,trim(trac_names_grib_1(1)),trac_names_grib_2(1),lvl_str_space)

 if (iret <= 0) then
   iret = grb2_inq(the_file,inv_file, ':var0_2','_1_1:',lvl_str_space)
   if (iret <= 0) call error_handler("READING ATMOSPHERIC WATER VAPOR VARIABLE.", iret)
   hasspfh = .false.
   trac_names_grib_2(1)='_1_1:'
   if (localpet == 0) print*,"- FILE CONTAINS RH."
 else
   if (localpet == 0) print*,"- FILE CONTAINS SPFH."
 endif
 
 if (localpet == 0) print*,"- FIND ICMR, SCLIWC, OR CICE IN FILE"
 iret = grb2_inq(the_file,inv_file,trac_names_grib_1(4),trac_names_grib_2(4),lvl_str_space)

 if (iret <= 0) then
   vname = trac_names_vmap(4)
   print*, "vname = ", vname
   call get_var_cond(vname,this_miss_var_method=method, this_miss_var_value=value, &
                       this_field_var_name=tmpstr,loc=varnum)
   iret = grb2_inq(the_file,inv_file, ':var0_2','_1_84:',lvl_str_space)
   if (iret <= 0) then
     iret = grb2_inq(the_file,inv_file, ':var0_2','_6_0:',lvl_str_space)
     if (iret <= 0 ) then 
       call handle_grib_error(vname, slevs(1),method,value,varnum,rc,var=dummy2d)
     else
       trac_names_grib_2(4) = '_6_0'
       if (localpet == 0) print*,"- FILE CONTAINS CICE."
     endif     
   else
     trac_names_grib_2(4)='_1_84:'
     if (localpet == 0) print*,"- FILE CONTAINS SCLIWC."
   endif
 else
   if (localpet == 0) print*,"- FILE CONTAINS ICMR."
 endif
 
 if (localpet == 0) print*,"- FIND CLWMR or SCLLWC IN FILE"
 iret = grb2_inq(the_file,inv_file,trac_names_grib_1(5),trac_names_grib_2(5),lvl_str_space)

 if (iret <= 0) then
   vname = trac_names_vmap(5)
   print*, "vname = ", vname
   call get_var_cond(vname,this_miss_var_method=method, this_miss_var_value=value, &
                       this_field_var_name=tmpstr,loc=varnum)
   iret = grb2_inq(the_file,inv_file, ':var0_2','_1_83:',lvl_str_space)
   if (iret <= 0) then 
      call handle_grib_error(vname, slevs(1),method,value,varnum,rc,var=dummy2d)
   elseif (iret <=0 .and. rc .ne. 1) then
     call error_handler("READING CLOUD WATER VARIABLE.", iret)
   else
     trac_names_grib_2(4)='_1_83:'
     if (localpet == 0) print*,"- FILE CONTAINS SCLLWC."
   endif
 else
   if (localpet == 0) print*,"- FILE CONTAINS CLWMR."
 endif
   
<<<<<<< HEAD
 print*,"- COUNT NUMBER OF TRACERS TO BE READ IN BASED ON PHYSICS SUITE TABLE"
 do n = 1, num_tracers_input
=======
 do n = 1, num_tracers
>>>>>>> 005f9a0a

   vname = tracers_input(n)

   i = maxloc(merge(1.,0.,trac_names_vmap == vname),dim=1)

   tracers_input_grib_1(n) = trac_names_grib_1(i)
   tracers_input_grib_2(n) = trac_names_grib_2(i)
   tracers_input_vmap(n)=trac_names_vmap(i)
   tracers(n)=tracers_default(i)

 enddo

<<<<<<< HEAD
 if (localpet==0) print*, "- NUMBER OF TRACERS IN FILE = ", num_tracers_input
=======
 if (localpet==0) print*, "- NUMBER OF TRACERS TO BE PROCESSED = ", num_tracers
>>>>>>> 005f9a0a

!---------------------------------------------------------------------------
! Initialize esmf atmospheric fields.
!---------------------------------------------------------------------------

 call init_atm_esmf_fields

 if (localpet == 0) then
   allocate(dummy2d(i_input,j_input))
   allocate(dummy2d_8(i_input,j_input))
   allocate(dummy3d(i_input,j_input,lev_input))
 else
   allocate(dummy2d(0,0))
   allocate(dummy2d_8(0,0))
   allocate(dummy3d(0,0,0))
 endif

!----------------------------------------------------------------------------------
! This program expects field levels from bottom to top. Fields in non-native 
! files read in from top to bottom. We will flip indices later. Fields on 
! native vertical coordinates read from bottom to top so those need no adjustments.
!----------------------------------------------------------------------------------
 
 if (localpet == 0) then
   print*,"- READ TEMPERATURE."
   vname = ":TMP:"   
    do vlev = 1, lev_input
      iret = grb2_inq(the_file,inv_file,vname,slevs(vlev),data2=dummy2d)
      if (iret<=0) then 
        call error_handler("READING IN TEMPERATURE AT LEVEL "//trim(slevs(vlev)),iret)
      endif
      dummy3d(:,:,vlev) = real(dummy2d,esmf_kind_r8)
      print*,'temp check after read ',vlev, dummy3d(1,1,vlev)
    enddo
 endif

 if (localpet == 0) print*,"- CALL FieldScatter FOR INPUT GRID TEMPERATURE."
 call ESMF_FieldScatter(temp_input_grid, dummy3d, rootpet=0, rc=rc)
 if(ESMF_logFoundError(rcToCheck=rc,msg=ESMF_LOGERR_PASSTHRU,line=__LINE__,file=__FILE__)) &
    call error_handler("IN FieldScatter", rc)

 do n = 1, num_tracers_input

   if (localpet == 0) print*,"- READ ", trim(tracers_input_vmap(n))
   vname = tracers_input_vmap(n)
   call get_var_cond(vname,this_miss_var_method=method, this_miss_var_value=value, &
                       this_field_var_name=tmpstr,loc=varnum)
   if (n==1 .and. .not. hasspfh) then 
        print*,"- CALL FieldGather TEMPERATURE." 
        call ESMF_FieldGather(temp_input_grid,dummy3d,rootPet=0, tile=1, rc=rc)
        if(ESMF_logFoundError(rcToCheck=rc,msg=ESMF_LOGERR_PASSTHRU,line=__LINE__,file=__FILE__)) &
        call error_handler("IN FieldGet", rc) 
   endif
   
   if (localpet == 0) then
     vname = trim(tracers_input_grib_1(n))
     vname2 = trim(tracers_input_grib_2(n))
     
     do vlev = 1, lev_input
      iret = grb2_inq(the_file,inv_file,vname,slevs(vlev),vname2,data2=dummy2d)
     
      if (iret <= 0) then
        call handle_grib_error(vname, slevs(vlev),method,value,varnum,iret,var=dummy2d)
        if (iret==1) then ! missing_var_method == skip or no entry
          if (trim(vname2)=="_1_0:" .or. trim(vname2) == "_1_1:" .or.  &
              trim(vname2) == ":14:192:") then
            call error_handler("READING IN "//trim(vname)//" AT LEVEL "//trim(slevs(vlev))&
                      //". SET A FILL VALUE IN THE VARMAP TABLE IF THIS ERROR IS NOT DESIRABLE.",iret)
          endif
        endif
      endif
      
      if (n==1 .and. .not. hasspfh) then 
        call rh2spfh(dummy2d,rlevs(vlev),dummy3d(:,:,vlev))
      endif

       print*,'tracer ',vlev, maxval(dummy2d),minval(dummy2d)
       dummy3d(:,:,vlev) = real(dummy2d,esmf_kind_r8)
     enddo
   endif

   if (localpet == 0) print*,"- CALL FieldScatter FOR INPUT ", trim(tracers_input_vmap(n))
   call ESMF_FieldScatter(tracers_input_grid(n), dummy3d, rootpet=0, rc=rc)
   if(ESMF_logFoundError(rcToCheck=rc,msg=ESMF_LOGERR_PASSTHRU,line=__LINE__,file=__FILE__)) &
      call error_handler("IN FieldScatter", rc)

 enddo
 
call read_winds(the_file,inv_file,u_tmp_3d,v_tmp_3d, localpet)

 if (localpet == 0) print*,"- CALL FieldScatter FOR INPUT U-WIND."
 call ESMF_FieldScatter(u_input_grid, u_tmp_3d, rootpet=0, rc=rc)
 if(ESMF_logFoundError(rcToCheck=rc,msg=ESMF_LOGERR_PASSTHRU,line=__LINE__,file=__FILE__)) &
    call error_handler("IN FieldScatter", rc)

 if (localpet == 0) print*,"- CALL FieldScatter FOR INPUT V-WIND."
 call ESMF_FieldScatter(v_input_grid, v_tmp_3d, rootpet=0, rc=rc)
 if(ESMF_logFoundError(rcToCheck=rc,msg=ESMF_LOGERR_PASSTHRU,line=__LINE__,file=__FILE__)) &
    call error_handler("IN FieldScatter", rc)

 if (localpet == 0) then
   print*,"- READ SURFACE PRESSURE."
   vname = ":var0_2"
   vname2 = "_3_0:"
   vlevtyp = ":surface:"
   iret = grb2_inq(the_file,inv_file,vname,vname2,vlevtyp,data2=dummy2d)
   if (iret <= 0) call error_handler("READING SURFACE PRESSURE RECORD.", iret)
   dummy2d_8 = real(dummy2d,esmf_kind_r8)
 endif

 if (localpet == 0) print*,"- CALL FieldScatter FOR INPUT GRID SURFACE PRESSURE."
 call ESMF_FieldScatter(ps_input_grid, dummy2d_8, rootpet=0, rc=rc)
 if(ESMF_logFoundError(rcToCheck=rc,msg=ESMF_LOGERR_PASSTHRU,line=__LINE__,file=__FILE__)) &
    call error_handler("IN FieldScatter", rc)

 if (localpet == 0) then
   print*,"- READ DZDT."
   vname = "dzdt"
   call get_var_cond(vname,this_miss_var_method=method, this_miss_var_value=value, &
                         loc=varnum)
   vname = ":var0_2"
   vname2 = "_2_9:"
   do vlev = 1, lev_input
     iret = grb2_inq(the_file,inv_file,vname,vname2,slevs(vlev),data2=dummy2d)
     if (iret <= 0 ) then
       print*,"DZDT not available at level ", trim(slevs(vlev)), " so checking for VVEL"
       vname2 = "_2_8:"
       iret = grb2_inq(the_file,inv_file,vname,vname2,slevs(vlev),data2=dummy2d)
       if (iret <= 0) then
        call handle_grib_error(vname, slevs(vlev),method,value,varnum,iret,var=dummy2d)
        if (iret==1) then ! missing_var_method == skip 
          cycle
        endif
       else
        conv_omega = .true.
       endif
       
     endif
     print*,'dzdt ',vlev, maxval(dummy2d),minval(dummy2d)
     dummy3d(:,:,vlev) = dummy2d
   enddo
 endif

 if (localpet == 0) print*,"- CALL FieldScatter FOR INPUT DZDT."
 call ESMF_FieldScatter(dzdt_input_grid, dummy3d, rootpet=0, rc=rc)
 if(ESMF_logFoundError(rcToCheck=rc,msg=ESMF_LOGERR_PASSTHRU,line=__LINE__,file=__FILE__)) &
    call error_handler("IN FieldScatter", rc)

 if (localpet == 0) then
   print*,"- READ TERRAIN."
   vname = ":var0_2"
    vname2 = "_3_5:"
   vlevtyp = ":surface:"
   iret = grb2_inq(the_file,inv_file,vname,vname2,vlevtyp,data2=dummy2d)
   if (iret <= 0) call error_handler("READING TERRAIN HEIGHT RECORD.", iret)
   dummy2d_8 = real(dummy2d,esmf_kind_r8)
 endif

 if (localpet == 0) print*,"- CALL FieldScatter FOR INPUT GRID TERRAIN."
 call ESMF_FieldScatter(terrain_input_grid, dummy2d_8, rootpet=0, rc=rc)
 if(ESMF_logFoundError(rcToCheck=rc,msg=ESMF_LOGERR_PASSTHRU,line=__LINE__,file=__FILE__)) &
    call error_handler("IN FieldScatter", rc)

 deallocate(dummy2d, dummy2d_8)
 
if (.not. isnative) then
  !---------------------------------------------------------------------------
  ! Flip 'z' indices to all 3-d variables.  Data is read in from model
  ! top to surface.  This program expects surface to model top.
  !---------------------------------------------------------------------------
  
   if (localpet == 0) print*,"- CALL FieldGet FOR SURFACE PRESSURE."
   nullify(psptr)
   call ESMF_FieldGet(ps_input_grid, &
              farrayPtr=psptr, rc=rc)
   if(ESMF_logFoundError(rcToCheck=rc,msg=ESMF_LOGERR_PASSTHRU,line=__LINE__,file=__FILE__)) &
      call error_handler("IN FieldGet", rc)
    
   nullify(presptr)
   if (localpet == 0) print*,"- CALL FieldGet FOR 3-D PRESSURE."
   call ESMF_FieldGet(pres_input_grid, &
            computationalLBound=clb, &
            computationalUBound=cub, &
            farrayPtr=presptr, rc=rc)
   if(ESMF_logFoundError(rcToCheck=rc,msg=ESMF_LOGERR_PASSTHRU,line=__LINE__,file=__FILE__)) &
    call error_handler("IN FieldGet", rc)

   nullify(tptr)
   if (localpet == 0) print*,"- CALL FieldGet TEMPERATURE."  
   call ESMF_FieldGet(temp_input_grid, &
            farrayPtr=tptr, rc=rc)
   if(ESMF_logFoundError(rcToCheck=rc,msg=ESMF_LOGERR_PASSTHRU,line=__LINE__,file=__FILE__)) &
    call error_handler("IN FieldGet", rc) 
  
   nullify(uptr)
   if (localpet == 0) print*,"- CALL FieldGet FOR U"
   call ESMF_FieldGet(u_input_grid, &
            farrayPtr=uptr, rc=rc)
   if(ESMF_logFoundError(rcToCheck=rc,msg=ESMF_LOGERR_PASSTHRU,line=__LINE__,file=__FILE__)) &
    call error_handler("IN FieldGet", rc)
  
   nullify(vptr)
   if (localpet == 0) print*,"- CALL FieldGet FOR V"
   call ESMF_FieldGet(v_input_grid, &
            farrayPtr=vptr, rc=rc)
   if(ESMF_logFoundError(rcToCheck=rc,msg=ESMF_LOGERR_PASSTHRU,line=__LINE__,file=__FILE__)) &
    call error_handler("IN FieldGet", rc)
  
   nullify(wptr)
   if (localpet == 0) print*,"- CALL FieldGet FOR W"
   call ESMF_FieldGet(dzdt_input_grid, &
            farrayPtr=wptr, rc=rc)
   if(ESMF_logFoundError(rcToCheck=rc,msg=ESMF_LOGERR_PASSTHRU,line=__LINE__,file=__FILE__)) &
    call error_handler("IN FieldGet", rc)
 
<<<<<<< HEAD
  if (localpet == 0) print*,"- CALL FieldGet FOR TRACERS."
  do n=1,num_tracers_input
=======
    if (localpet == 0) print*,"- CALL FieldGet FOR TRACERS."
    do n=1,num_tracers
>>>>>>> 005f9a0a
    nullify(qptr)
    call ESMF_FieldGet(tracers_input_grid(n), &
            farrayPtr=qptr, rc=rc)
    if(ESMF_logFoundError(rcToCheck=rc,msg=ESMF_LOGERR_PASSTHRU,line=__LINE__,file=__FILE__)) &
      call error_handler("IN FieldGet", rc)
    do i = clb(1),cub(1)
      do j = clb(2),cub(2)
      qptr(i,j,:) = qptr(i,j,lev_input:1:-1)
      end do
    end do
    end do

    do i = clb(1),cub(1)
    do j = clb(2),cub(2)
      presptr(i,j,:) = rlevs(lev_input:1:-1)
      tptr(i,j,:) = tptr(i,j,lev_input:1:-1)
      uptr(i,j,:) = uptr(i,j,lev_input:1:-1)
      vptr(i,j,:) = vptr(i,j,lev_input:1:-1)
      wptr(i,j,:) = wptr(i,j,lev_input:1:-1)
    end do
    end do

   if (localpet == 0) then
     print*,'psfc is ',clb(1),clb(2),psptr(clb(1),clb(2))
     print*,'pres is ',cub(1),cub(2),presptr(cub(1),cub(2),:) 
   
     print*,'pres check 1',localpet,maxval(presptr(clb(1):cub(1),clb(2):cub(2),1)), &
          minval(presptr(clb(1):cub(1),clb(2):cub(2),1))
     print*,'pres check lev',localpet,maxval(presptr(clb(1):cub(1),clb(2):cub(2), &
        lev_input)),minval(presptr(clb(1):cub(1),clb(2):cub(2),lev_input))
   endif
 
else
   ! For native files, read in pressure field directly from file but don't flip levels
   if (localpet == 0) then
    print*,"- READ PRESSURE."
    vname = ":PRES:"
    do vlev = 1, lev_input
      iret = grb2_inq(the_file,inv_file,vname,slevs(vlev),data2=dummy2d)
      if (iret<=0) then
        call error_handler("READING IN PRESSURE AT LEVEL "//trim(slevs(vlev)),iret)
      endif
      dummy3d(:,:,vlev) = real(dummy2d,esmf_kind_r8)
      print*,'pres check after read ',vlev, dummy3d(1,1,vlev)
    enddo
  endif

  if (localpet == 0) print*,"- CALL FieldScatter FOR INPUT GRID PRESSURE."
  call ESMF_FieldScatter(pres_input_grid, dummy3d, rootpet=0, rc=rc)
  if(ESMF_logFoundError(rcToCheck=rc,msg=ESMF_LOGERR_PASSTHRU,line=__LINE__,file=__FILE__)) &
      call error_handler("IN FieldScatter", rc)
 endif
 deallocate(dummy3d) 
 
!---------------------------------------------------------------------------
! Convert from 2-d to 3-d component winds.
!---------------------------------------------------------------------------

 call convert_winds
 
!---------------------------------------------------------------------------
! Convert dpdt to dzdt if needed
!---------------------------------------------------------------------------

 if (conv_omega) then

  if (localpet == 0)  print*,"- CONVERT FROM OMEGA TO DZDT."

  nullify(tptr)
  if (localpet == 0) print*,"- CALL FieldGet TEMPERATURE."  
  call ESMF_FieldGet(temp_input_grid, &
                    farrayPtr=tptr, rc=rc)
  if(ESMF_logFoundError(rcToCheck=rc,msg=ESMF_LOGERR_PASSTHRU,line=__LINE__,file=__FILE__)) &
    call error_handler("IN FieldGet", rc) 
    
  nullify(qptr)
  if (localpet == 0) print*,"- CALL FieldGet SPECIFIC HUMIDITY."  
  call ESMF_FieldGet(tracers_input_grid(1), &
                    computationalLBound=clb, &
                    computationalUBound=cub, &
                    farrayPtr=qptr, rc=rc)
  if(ESMF_logFoundError(rcToCheck=rc,msg=ESMF_LOGERR_PASSTHRU,line=__LINE__,file=__FILE__)) &
    call error_handler("IN FieldGet", rc)
    
  nullify(wptr)
  if (localpet == 0) print*,"- CALL FieldGet DZDT." 
  call ESMF_FieldGet(dzdt_input_grid, &
                    computationalLBound=clb, &
                    computationalUBound=cub, &
                    farrayPtr=wptr, rc=rc)
  if(ESMF_logFoundError(rcToCheck=rc,msg=ESMF_LOGERR_PASSTHRU,line=__LINE__,file=__FILE__)) &
    call error_handler("IN FieldGet", rc)
  
  nullify(presptr)
  call ESMF_FieldGet(pres_input_grid, &
                    farrayPtr=presptr, rc=rc)
  if(ESMF_logFoundError(rcToCheck=rc,msg=ESMF_LOGERR_PASSTHRU,line=__LINE__,file=__FILE__)) &
    call error_handler("IN FieldGet", rc)
    
  call convert_omega(wptr,presptr,tptr,qptr,clb,cub)
  
 endif
 
 end subroutine read_input_atm_grib2_file

!---------------------------------------------------------------------------
! Read input grid surface data from a spectral gfs gaussian sfcio file.
! Prior to July 19, 2017.
!---------------------------------------------------------------------------

 subroutine read_input_sfc_gfs_sfcio_file(localpet)
 
 use sfcio_module

 implicit none

 integer, intent(in)                   :: localpet

 character(len=300)                    :: the_file

 integer(sfcio_intkind)                :: iret
 integer                               :: rc

 real(esmf_kind_r8), allocatable       :: dummy2d(:,:)
 real(esmf_kind_r8), allocatable       :: dummy3d(:,:,:)

 type(sfcio_head)                      :: sfchead
 type(sfcio_dbta)                      :: sfcdata

 the_file = trim(data_dir_input_grid) // "/" // trim(sfc_files_input_grid(1))

 print*,"- READ SURFACE DATA IN SFCIO FORMAT."
 print*,"- OPEN AND READ: ",trim(the_file)
 call sfcio_sropen(23, trim(the_file), iret)
 if (iret /= 0) then
   rc=iret
   call error_handler("OPENING FILE", rc)
 endif

 call sfcio_srhead(23, sfchead, iret)
 if (iret /= 0) then
   rc=iret
   call error_handler("READING HEADER", rc)
 endif

 if (localpet == 0) then
   call sfcio_aldbta(sfchead, sfcdata, iret)
   if (iret /= 0) then
     rc=iret
     call error_handler("ALLOCATING DATA.", rc)
   endif
   call sfcio_srdbta(23, sfchead, sfcdata, iret)
   if (iret /= 0) then
     rc=iret
     call error_handler("READING DATA.", rc)
   endif
   allocate(dummy2d(i_input,j_input))
   allocate(dummy3d(i_input,j_input,lsoil_input))
 else
   allocate(dummy2d(0,0))
   allocate(dummy3d(0,0,0))
 endif

 if (localpet == 0) dummy2d = sfcdata%slmsk

 print*,"- CALL FieldScatter FOR INPUT LANDSEA MASK."
 call ESMF_FieldScatter(landsea_mask_input_grid, dummy2d, rootpet=0, rc=rc)
 if(ESMF_logFoundError(rcToCheck=rc,msg=ESMF_LOGERR_PASSTHRU,line=__LINE__,file=__FILE__)) &
    call error_handler("IN FieldScatter", rc)

 if (localpet == 0) dummy2d = sfcdata%zorl

 print*,"- CALL FieldScatter FOR INPUT Z0."
 call ESMF_FieldScatter(z0_input_grid, dummy2d, rootpet=0, rc=rc)
 if(ESMF_logFoundError(rcToCheck=rc,msg=ESMF_LOGERR_PASSTHRU,line=__LINE__,file=__FILE__)) &
    call error_handler("IN FieldScatter", rc)

 if (localpet == 0) dummy2d = nint(sfcdata%vtype)

 print*,"- CALL FieldScatter FOR INPUT VEG TYPE."
 call ESMF_FieldScatter(veg_type_input_grid, dummy2d, rootpet=0, rc=rc)
 if(ESMF_logFoundError(rcToCheck=rc,msg=ESMF_LOGERR_PASSTHRU,line=__LINE__,file=__FILE__)) &
    call error_handler("IN FieldScatter", rc)

! Prior to July, 2017, gfs used zobler soil types.  '13' indicates permanent land ice.
 veg_type_landice_input = 13

 if (localpet == 0) dummy2d = sfcdata%canopy

 print*,"- CALL FieldScatter FOR INPUT CANOPY MC."
 call ESMF_FieldScatter(canopy_mc_input_grid, dummy2d, rootpet=0, rc=rc)
 if(ESMF_logFoundError(rcToCheck=rc,msg=ESMF_LOGERR_PASSTHRU,line=__LINE__,file=__FILE__)) &
    call error_handler("IN FieldScatter", rc)

 if (localpet == 0) dummy2d = sfcdata%fice

 print*,"- CALL FieldScatter FOR INPUT ICE FRACTION."
 call ESMF_FieldScatter(seaice_fract_input_grid, dummy2d, rootpet=0, rc=rc)
 if(ESMF_logFoundError(rcToCheck=rc,msg=ESMF_LOGERR_PASSTHRU,line=__LINE__,file=__FILE__)) &
    call error_handler("IN FieldScatter", rc)

 if (localpet == 0) dummy2d = sfcdata%hice

 print*,"- CALL FieldScatter FOR INPUT ICE DEPTH."
 call ESMF_FieldScatter(seaice_depth_input_grid, dummy2d, rootpet=0, rc=rc)
 if(ESMF_logFoundError(rcToCheck=rc,msg=ESMF_LOGERR_PASSTHRU,line=__LINE__,file=__FILE__)) &
    call error_handler("IN FieldScatter", rc)

 if (localpet == 0) dummy2d = sfcdata%tisfc

 print*,"- CALL FieldScatter FOR INPUT ICE SKIN TEMP."
 call ESMF_FieldScatter(seaice_skin_temp_input_grid, dummy2d, rootpet=0, rc=rc)
 if(ESMF_logFoundError(rcToCheck=rc,msg=ESMF_LOGERR_PASSTHRU,line=__LINE__,file=__FILE__)) &
    call error_handler("IN FieldScatter", rc)

 if (localpet == 0) dummy2d = sfcdata%snwdph ! mm (expected by program)

 print*,"- CALL FieldScatter FOR INPUT SNOW DEPTH."
 call ESMF_FieldScatter(snow_depth_input_grid, dummy2d, rootpet=0, rc=rc)
 if(ESMF_logFoundError(rcToCheck=rc,msg=ESMF_LOGERR_PASSTHRU,line=__LINE__,file=__FILE__)) &
    call error_handler("IN FieldScatter", rc)

 if (localpet == 0) dummy2d = sfcdata%sheleg

 print*,"- CALL FieldScatter FOR INPUT SNOW LIQUID EQUIV."
 call ESMF_FieldScatter(snow_liq_equiv_input_grid, dummy2d, rootpet=0, rc=rc)
 if(ESMF_logFoundError(rcToCheck=rc,msg=ESMF_LOGERR_PASSTHRU,line=__LINE__,file=__FILE__)) &
    call error_handler("IN FieldScatter", rc)

 if (localpet == 0) dummy2d = sfcdata%t2m

 print*,"- CALL FieldScatter FOR INPUT T2M."
 call ESMF_FieldScatter(t2m_input_grid, dummy2d, rootpet=0, rc=rc)
 if(ESMF_logFoundError(rcToCheck=rc,msg=ESMF_LOGERR_PASSTHRU,line=__LINE__,file=__FILE__)) &
    call error_handler("IN FieldScatter", rc)

 if (localpet == 0) dummy2d = sfcdata%q2m

 print*,"- CALL FieldScatter FOR INPUT Q2M."
 call ESMF_FieldScatter(q2m_input_grid, dummy2d, rootpet=0, rc=rc)
 if(ESMF_logFoundError(rcToCheck=rc,msg=ESMF_LOGERR_PASSTHRU,line=__LINE__,file=__FILE__)) &
    call error_handler("IN FieldScatter", rc)

 if (localpet == 0) dummy2d = sfcdata%tprcp

 print*,"- CALL FieldScatter FOR INPUT TPRCP."
 call ESMF_FieldScatter(tprcp_input_grid, dummy2d, rootpet=0, rc=rc)
 if(ESMF_logFoundError(rcToCheck=rc,msg=ESMF_LOGERR_PASSTHRU,line=__LINE__,file=__FILE__)) &
    call error_handler("IN FieldScatter", rc)

 if (localpet == 0) dummy2d = sfcdata%f10m

 print*,"- CALL FieldScatter FOR INPUT F10M."
 call ESMF_FieldScatter(f10m_input_grid, dummy2d, rootpet=0, rc=rc)
 if(ESMF_logFoundError(rcToCheck=rc,msg=ESMF_LOGERR_PASSTHRU,line=__LINE__,file=__FILE__)) &
    call error_handler("IN FieldScatter", rc)

 if (localpet == 0) dummy2d = sfcdata%uustar

 print*,"- CALL FieldScatter FOR INPUT USTAR."
 call ESMF_FieldScatter(ustar_input_grid, dummy2d, rootpet=0, rc=rc)
 if(ESMF_logFoundError(rcToCheck=rc,msg=ESMF_LOGERR_PASSTHRU,line=__LINE__,file=__FILE__)) &
    call error_handler("IN FieldScatter", rc)

 if (localpet == 0) dummy2d = sfcdata%ffmm

 print*,"- CALL FieldScatter FOR INPUT FFMM."
 call ESMF_FieldScatter(ffmm_input_grid, dummy2d, rootpet=0, rc=rc)
 if(ESMF_logFoundError(rcToCheck=rc,msg=ESMF_LOGERR_PASSTHRU,line=__LINE__,file=__FILE__)) &
    call error_handler("IN FieldScatter", rc)

 if (localpet == 0) dummy2d = sfcdata%srflag

 print*,"- CALL FieldScatter FOR INPUT SRFLAG."
 call ESMF_FieldScatter(srflag_input_grid, dummy2d, rootpet=0, rc=rc)
 if(ESMF_logFoundError(rcToCheck=rc,msg=ESMF_LOGERR_PASSTHRU,line=__LINE__,file=__FILE__)) &
    call error_handler("IN FieldScatter", rc)

 if (localpet == 0) dummy2d = sfcdata%tsea

 print*,"- CALL FieldScatter FOR INPUT SKIN TEMP."
 call ESMF_FieldScatter(skin_temp_input_grid, dummy2d, rootpet=0, rc=rc)
 if(ESMF_logFoundError(rcToCheck=rc,msg=ESMF_LOGERR_PASSTHRU,line=__LINE__,file=__FILE__)) &
    call error_handler("IN FieldScatter", rc)

 if (localpet == 0) dummy2d = nint(sfcdata%stype)

 print*,"- CALL FieldScatter FOR INPUT SOIL TYPE."
 call ESMF_FieldScatter(soil_type_input_grid, dummy2d, rootpet=0, rc=rc)
 if(ESMF_logFoundError(rcToCheck=rc,msg=ESMF_LOGERR_PASSTHRU,line=__LINE__,file=__FILE__)) &
    call error_handler("IN FieldScatter", rc)

 if (localpet == 0) dummy2d = sfcdata%orog

 print*,"- CALL FieldScatter FOR INPUT TERRAIN."
 call ESMF_FieldScatter(terrain_input_grid, dummy2d, rootpet=0, rc=rc)
 if(ESMF_logFoundError(rcToCheck=rc,msg=ESMF_LOGERR_PASSTHRU,line=__LINE__,file=__FILE__)) &
    call error_handler("IN FieldScatter", rc)

 if (localpet == 0) dummy3d = sfcdata%slc

 print*,"- CALL FieldScatter FOR INPUT LIQUID SOIL MOISTURE."
 call ESMF_FieldScatter(soilm_liq_input_grid, dummy3d, rootpet=0, rc=rc)
 if(ESMF_logFoundError(rcToCheck=rc,msg=ESMF_LOGERR_PASSTHRU,line=__LINE__,file=__FILE__)) &
    call error_handler("IN FieldScatter", rc)

 if (localpet == 0) dummy3d = sfcdata%smc

 print*,"- CALL FieldScatter FOR INPUT TOTAL SOIL MOISTURE."
 call ESMF_FieldScatter(soilm_tot_input_grid, dummy3d, rootpet=0, rc=rc)
 if(ESMF_logFoundError(rcToCheck=rc,msg=ESMF_LOGERR_PASSTHRU,line=__LINE__,file=__FILE__)) &
    call error_handler("IN FieldScatter", rc)

 if (localpet == 0) dummy3d = sfcdata%stc

 print*,"- CALL FieldScatter FOR INPUT SOIL TEMPERATURE."
 call ESMF_FieldScatter(soil_temp_input_grid, dummy3d, rootpet=0, rc=rc)
 if(ESMF_logFoundError(rcToCheck=rc,msg=ESMF_LOGERR_PASSTHRU,line=__LINE__,file=__FILE__)) &
    call error_handler("IN FieldScatter", rc)

 deallocate(dummy2d, dummy3d)
 call sfcio_axdbta(sfcdata, iret)

 call sfcio_sclose(23, iret)

 end subroutine read_input_sfc_gfs_sfcio_file

!---------------------------------------------------------------------------
! Read input grid surface data from a spectral gfs gaussian nemsio file.
! Format used by gfs starting July 19, 2017.
!---------------------------------------------------------------------------

 subroutine read_input_sfc_gfs_gaussian_nemsio_file(localpet)
 
 implicit none

 integer, intent(in)                   :: localpet

 character(len=300)                    :: the_file

 integer                               :: rc

 real(nemsio_realkind), allocatable    :: dummy(:)
 real(esmf_kind_r8), allocatable       :: dummy2d(:,:)
 real(esmf_kind_r8), allocatable       :: dummy3d(:,:,:)

 type(nemsio_gfile)                    :: gfile

 the_file = trim(data_dir_input_grid) // "/" // trim(sfc_files_input_grid(1))

 if (localpet == 0) then
   allocate(dummy3d(i_input,j_input,lsoil_input))
   allocate(dummy2d(i_input,j_input))
   allocate(dummy(i_input*j_input))
   print*,"- OPEN FILE ", trim(the_file)
   call nemsio_open(gfile, the_file, "read", iret=rc)
   if (rc /= 0) call error_handler("OPENING FILE.", rc)
 else
   allocate(dummy3d(0,0,0))
   allocate(dummy2d(0,0))
   allocate(dummy(0))
 endif

 if (localpet == 0) then
   print*,"- READ TERRAIN."
   call nemsio_readrecv(gfile, "orog", "sfc", 1, dummy, 0, iret=rc)
   if (rc /= 0) call error_handler("READING TERRAIN.", rc)
   dummy2d = reshape(dummy, (/i_input,j_input/))
   print*,'orog ',maxval(dummy2d),minval(dummy2d)
 endif

 print*,"- CALL FieldScatter FOR INPUT TERRAIN."
 call ESMF_FieldScatter(terrain_input_grid, dummy2d, rootpet=0, rc=rc)
 if(ESMF_logFoundError(rcToCheck=rc,msg=ESMF_LOGERR_PASSTHRU,line=__LINE__,file=__FILE__)) &
    call error_handler("IN FieldScatter", rc)

 if (localpet == 0) then
   print*,"- READ LANDSEA MASK."
   call nemsio_readrecv(gfile, "land", "sfc", 1, dummy, 0, iret=rc)
   if (rc /= 0) call error_handler("READING LANDSEA MASK.", rc)
   dummy2d = reshape(dummy, (/i_input,j_input/))
   print*,'landmask ',maxval(dummy2d),minval(dummy2d)
 endif

 print*,"- CALL FieldScatter FOR INPUT LANDSEA MASK."
 call ESMF_FieldScatter(landsea_mask_input_grid, dummy2d, rootpet=0, rc=rc)
 if(ESMF_logFoundError(rcToCheck=rc,msg=ESMF_LOGERR_PASSTHRU,line=__LINE__,file=__FILE__)) &
    call error_handler("IN FieldScatter", rc)
 
 if (localpet == 0) then
   print*,"- READ SEAICE FRACTION."
   call nemsio_readrecv(gfile, "icec", "sfc", 1, dummy, 0, iret=rc)
   if (rc /= 0) call error_handler("READING SEAICE FRACTION.", rc)
   dummy2d = reshape(dummy, (/i_input,j_input/))
   print*,'icec ',maxval(dummy2d),minval(dummy2d)
 endif

 print*,"- CALL FieldScatter FOR INPUT GRID SEAICE FRACTION."
 call ESMF_FieldScatter(seaice_fract_input_grid, dummy2d, rootpet=0, rc=rc)
 if(ESMF_logFoundError(rcToCheck=rc,msg=ESMF_LOGERR_PASSTHRU,line=__LINE__,file=__FILE__)) &
    call error_handler("IN FieldScatter", rc)

 if (localpet == 0) then
   print*,"- READ SEAICE DEPTH."
   call nemsio_readrecv(gfile, "icetk", "sfc", 1, dummy, 0, iret=rc)
   if (rc /= 0) call error_handler("READING SEAICE DEPTH.", rc)
   dummy2d = reshape(dummy, (/i_input,j_input/))
   print*,'icetk ',maxval(dummy2d),minval(dummy2d)
 endif

 print*,"- CALL FieldScatter FOR INPUT GRID SEAICE DEPTH."
 call ESMF_FieldScatter(seaice_depth_input_grid, dummy2d, rootpet=0, rc=rc)
 if(ESMF_logFoundError(rcToCheck=rc,msg=ESMF_LOGERR_PASSTHRU,line=__LINE__,file=__FILE__)) &
    call error_handler("IN FieldScatter", rc)

 if (localpet == 0) then
   print*,"- READ SEAICE SKIN TEMPERATURE."
   call nemsio_readrecv(gfile, "tisfc", "sfc", 1, dummy, 0, iret=rc)
   if (rc /= 0) call error_handler("READING SEAICE SKIN TEMP.", rc)
   dummy2d = reshape(dummy, (/i_input,j_input/))
   print*,'ti ',maxval(dummy2d),minval(dummy2d)
 endif

 print*,"- CALL FieldScatter FOR INPUT GRID SEAICE SKIN TEMPERATURE."
 call ESMF_FieldScatter(seaice_skin_temp_input_grid, dummy2d, rootpet=0, rc=rc)
 if(ESMF_logFoundError(rcToCheck=rc,msg=ESMF_LOGERR_PASSTHRU,line=__LINE__,file=__FILE__)) &
    call error_handler("IN FieldScatter", rc)

 if (localpet == 0) then
   print*,"- READ SNOW LIQUID EQUIVALENT."
   call nemsio_readrecv(gfile, "weasd", "sfc", 1, dummy, 0, iret=rc)
   if (rc /= 0) call error_handler("READING SNOW LIQUID EQUIVALENT.", rc)
   dummy2d = reshape(dummy, (/i_input,j_input/))
   print*,'weasd ',maxval(dummy2d),minval(dummy2d)
 endif

 print*,"- CALL FieldScatter FOR INPUT GRID SNOW LIQUID EQUIVALENT."
 call ESMF_FieldScatter(snow_liq_equiv_input_grid, dummy2d, rootpet=0, rc=rc)
 if(ESMF_logFoundError(rcToCheck=rc,msg=ESMF_LOGERR_PASSTHRU,line=__LINE__,file=__FILE__)) &
    call error_handler("IN FieldScatter", rc)

 if (localpet == 0) then
   print*,"- READ SNOW DEPTH."
   call nemsio_readrecv(gfile, "snod", "sfc", 1, dummy, 0, iret=rc)
   if (rc /= 0) call error_handler("READING SNOW DEPTH.", rc)
   dummy2d = reshape(dummy, (/i_input,j_input/))
   print*,'snod ',maxval(dummy2d),minval(dummy2d)
 endif

 print*,"- CALL FieldScatter FOR INPUT GRID SNOW DEPTH."
 call ESMF_FieldScatter(snow_depth_input_grid, dummy2d, rootpet=0, rc=rc)
 if(ESMF_logFoundError(rcToCheck=rc,msg=ESMF_LOGERR_PASSTHRU,line=__LINE__,file=__FILE__)) &
    call error_handler("IN FieldScatter", rc)

 if (localpet == 0) then
   print*,"- READ VEG TYPE."
   call nemsio_readrecv(gfile, "vtype", "sfc", 1, dummy, 0, iret=rc)
   if (rc /= 0) call error_handler("READING VEG TYPE", rc)
   dummy2d = reshape(dummy, (/i_input,j_input/))
   print*,'vtype ',maxval(dummy2d),minval(dummy2d)
 endif

 print*,"- CALL FieldScatter FOR INPUT GRID VEG TYPE."
 call ESMF_FieldScatter(veg_type_input_grid, dummy2d, rootpet=0, rc=rc)
 if(ESMF_logFoundError(rcToCheck=rc,msg=ESMF_LOGERR_PASSTHRU,line=__LINE__,file=__FILE__)) &
    call error_handler("IN FieldScatter", rc)

 if (localpet == 0) then
   print*,"- READ SOIL TYPE."
   call nemsio_readrecv(gfile, "sotyp", "sfc", 1, dummy, 0, iret=rc)
   if (rc /= 0) call error_handler("READING SOIL TYPE.", rc)
   dummy2d = reshape(dummy, (/i_input,j_input/))
   print*,'sotype ',maxval(dummy2d),minval(dummy2d)
 endif

 print*,"- CALL FieldScatter FOR INPUT GRID SOIL TYPE."
 call ESMF_FieldScatter(soil_type_input_grid, dummy2d, rootpet=0, rc=rc)
 if(ESMF_logFoundError(rcToCheck=rc,msg=ESMF_LOGERR_PASSTHRU,line=__LINE__,file=__FILE__)) &
    call error_handler("IN FieldScatter", rc)

 if (localpet == 0) then
   print*,"- READ T2M."
   call nemsio_readrecv(gfile, "tmp", "2 m above gnd", 1, dummy, 0, iret=rc)
   if (rc /= 0) call error_handler("READING T2M.", rc)
   dummy2d = reshape(dummy, (/i_input,j_input/))
   print*,'t2m ',maxval(dummy2d),minval(dummy2d)
 endif

 print*,"- CALL FieldScatter FOR INPUT GRID T2M."
 call ESMF_FieldScatter(t2m_input_grid, dummy2d, rootpet=0, rc=rc)
 if(ESMF_logFoundError(rcToCheck=rc,msg=ESMF_LOGERR_PASSTHRU,line=__LINE__,file=__FILE__)) &
    call error_handler("IN FieldScatter", rc)

 if (localpet == 0) then
   print*,"- READ Q2M."
   call nemsio_readrecv(gfile, "spfh", "2 m above gnd", 1, dummy, 0, iret=rc)
   if (rc /= 0) call error_handler("READING Q2M.", rc)
   dummy2d = reshape(dummy, (/i_input,j_input/))
   print*,'q2m ',maxval(dummy2d),minval(dummy2d)
 endif

 print*,"- CALL FieldScatter FOR INPUT GRID Q2M."
 call ESMF_FieldScatter(q2m_input_grid, dummy2d, rootpet=0, rc=rc)
 if(ESMF_logFoundError(rcToCheck=rc,msg=ESMF_LOGERR_PASSTHRU,line=__LINE__,file=__FILE__)) &
    call error_handler("IN FieldScatter", rc)

 if (localpet == 0) then
   print*,"- READ TPRCP."
   call nemsio_readrecv(gfile, "tprcp", "sfc", 1, dummy, 0, iret=rc)
   if (rc /= 0) call error_handler("READING TPRCP.", rc)
   dummy2d = reshape(dummy, (/i_input,j_input/))
   print*,'tprcp ',maxval(dummy2d),minval(dummy2d)
 endif

 print*,"- CALL FieldScatter FOR INPUT GRID TPRCP."
 call ESMF_FieldScatter(tprcp_input_grid, dummy2d, rootpet=0, rc=rc)
 if(ESMF_logFoundError(rcToCheck=rc,msg=ESMF_LOGERR_PASSTHRU,line=__LINE__,file=__FILE__)) &
    call error_handler("IN FieldScatter", rc)

 if (localpet == 0) then
   print*,"- READ FFMM."
   call nemsio_readrecv(gfile, "ffmm", "sfc", 1, dummy, 0, iret=rc)
   if (rc /= 0) call error_handler("READING FFMM.", rc)
   dummy2d = reshape(dummy, (/i_input,j_input/))
   print*,'ffmm ',maxval(dummy2d),minval(dummy2d)
 endif

 print*,"- CALL FieldScatter FOR INPUT GRID FFMM"
 call ESMF_FieldScatter(ffmm_input_grid, dummy2d, rootpet=0, rc=rc)
 if(ESMF_logFoundError(rcToCheck=rc,msg=ESMF_LOGERR_PASSTHRU,line=__LINE__,file=__FILE__)) &
    call error_handler("IN FieldScatter", rc)

 if (localpet == 0) then
   print*,"- READ USTAR."
   call nemsio_readrecv(gfile, "fricv", "sfc", 1, dummy, 0, iret=rc)
   if (rc /= 0) call error_handler("READING USTAR.", rc)
   dummy2d = reshape(dummy, (/i_input,j_input/))
   print*,'fricv ',maxval(dummy2d),minval(dummy2d)
 endif

 print*,"- CALL FieldScatter FOR INPUT GRID USTAR"
 call ESMF_FieldScatter(ustar_input_grid, dummy2d, rootpet=0, rc=rc)
 if(ESMF_logFoundError(rcToCheck=rc,msg=ESMF_LOGERR_PASSTHRU,line=__LINE__,file=__FILE__)) &
    call error_handler("IN FieldScatter", rc)

 if (localpet == 0) dummy2d = 0.0
 print*,"- CALL FieldScatter FOR INPUT GRID SRFLAG"
 call ESMF_FieldScatter(srflag_input_grid, dummy2d, rootpet=0, rc=rc)
 if(ESMF_logFoundError(rcToCheck=rc,msg=ESMF_LOGERR_PASSTHRU,line=__LINE__,file=__FILE__)) &
    call error_handler("IN FieldScatter", rc)

 if (localpet == 0) then
   print*,"- READ SKIN TEMPERATURE."
   call nemsio_readrecv(gfile, "tmp", "sfc", 1, dummy, 0, iret=rc)
   if (rc /= 0) call error_handler("READING SKIN TEMPERATURE.", rc)
   dummy2d = reshape(dummy, (/i_input,j_input/))
   print*,'tmp ',maxval(dummy2d),minval(dummy2d)
 endif

 print*,"- CALL FieldScatter FOR INPUT GRID SKIN TEMPERATURE"
 call ESMF_FieldScatter(skin_temp_input_grid, dummy2d, rootpet=0, rc=rc)
 if(ESMF_logFoundError(rcToCheck=rc,msg=ESMF_LOGERR_PASSTHRU,line=__LINE__,file=__FILE__)) &
    call error_handler("IN FieldScatter", rc)

 if (localpet == 0) then
   print*,"- READ F10M."
   call nemsio_readrecv(gfile, "f10m", "10 m above gnd", 1, dummy, 0, iret=rc)
   if (rc /= 0) call error_handler("READING F10M.", rc)
   dummy2d = reshape(dummy, (/i_input,j_input/))
   print*,'f10m ',maxval(dummy2d),minval(dummy2d)
 endif

 print*,"- CALL FieldScatter FOR INPUT GRID F10M."
 call ESMF_FieldScatter(f10m_input_grid, dummy2d, rootpet=0, rc=rc)
 if(ESMF_logFoundError(rcToCheck=rc,msg=ESMF_LOGERR_PASSTHRU,line=__LINE__,file=__FILE__)) &
    call error_handler("IN FieldScatter", rc)

 if (localpet == 0) then
   print*,"- READ CANOPY MOISTURE CONTENT."
   call nemsio_readrecv(gfile, "cnwat", "sfc", 1, dummy, 0, iret=rc)
   if (rc /= 0) call error_handler("READING CANOPY MOISTURE CONTENT.", rc)
   dummy2d = reshape(dummy, (/i_input,j_input/))
   print*,'cnwat ',maxval(dummy2d),minval(dummy2d)
 endif

 print*,"- CALL FieldScatter FOR INPUT GRID CANOPY MOISTURE CONTENT."
 call ESMF_FieldScatter(canopy_mc_input_grid, dummy2d, rootpet=0, rc=rc)
 if(ESMF_logFoundError(rcToCheck=rc,msg=ESMF_LOGERR_PASSTHRU,line=__LINE__,file=__FILE__)) &
    call error_handler("IN FieldScatter", rc)

 if (localpet == 0) then
   print*,"- READ Z0."
   call nemsio_readrecv(gfile, "sfcr", "sfc", 1, dummy, 0, iret=rc)
   if (rc /= 0) call error_handler("READING Z0.", rc)
   dummy2d = reshape(dummy, (/i_input,j_input/))
   print*,'sfcr ',maxval(dummy2d),minval(dummy2d)
 endif

 print*,"- CALL FieldScatter FOR INPUT GRID Z0."
 call ESMF_FieldScatter(z0_input_grid, dummy2d, rootpet=0, rc=rc)
 if(ESMF_logFoundError(rcToCheck=rc,msg=ESMF_LOGERR_PASSTHRU,line=__LINE__,file=__FILE__)) &
    call error_handler("IN FieldScatter", rc)

 deallocate(dummy2d)

 if (localpet == 0) then
   print*,"- READ LIQUID SOIL MOISTURE."
   call nemsio_readrecv(gfile, "slc", "soil layer", 1, dummy, 0, iret=rc)
   if (rc /= 0) call error_handler("READING LAYER 1 LIQUID SOIL MOIST.", rc)
   dummy3d(:,:,1) = reshape(dummy, (/i_input,j_input/))
   call nemsio_readrecv(gfile, "slc", "soil layer", 2, dummy, 0, iret=rc)
   if (rc /= 0) call error_handler("READING LAYER 2 LIQUID SOIL MOIST.", rc)
   dummy3d(:,:,2) = reshape(dummy, (/i_input,j_input/))
   call nemsio_readrecv(gfile, "slc", "soil layer", 3, dummy, 0, iret=rc)
   if (rc /= 0) call error_handler("READING LAYER 3 LIQUID SOIL MOIST.", rc)
   dummy3d(:,:,3) = reshape(dummy, (/i_input,j_input/))
   call nemsio_readrecv(gfile, "slc", "soil layer", 4, dummy, 0, iret=rc)
   if (rc /= 0) call error_handler("READING LAYER 4 LIQUID SOIL MOIST.", rc)
   dummy3d(:,:,4) = reshape(dummy, (/i_input,j_input/))
   print*,'slc ',maxval(dummy3d),minval(dummy3d)
 endif

 print*,"- CALL FieldScatter FOR INPUT LIQUID SOIL MOISTURE."
 call ESMF_FieldScatter(soilm_liq_input_grid, dummy3d, rootpet=0, rc=rc)
 if(ESMF_logFoundError(rcToCheck=rc,msg=ESMF_LOGERR_PASSTHRU,line=__LINE__,file=__FILE__)) &
    call error_handler("IN FieldScatter", rc)
 
 if (localpet == 0) then
   print*,"- READ TOTAL SOIL MOISTURE."
   call nemsio_readrecv(gfile, "smc", "soil layer", 1, dummy, 0, iret=rc)
   if (rc /= 0) call error_handler("READING LAYER 1 TOTAL SOIL MOIST.", rc)
   dummy3d(:,:,1) = reshape(dummy, (/i_input,j_input/))
   call nemsio_readrecv(gfile, "smc", "soil layer", 2, dummy, 0, iret=rc)
   if (rc /= 0) call error_handler("READING LAYER 2 TOTAL SOIL MOIST.", rc)
   dummy3d(:,:,2) = reshape(dummy, (/i_input,j_input/))
   call nemsio_readrecv(gfile, "smc", "soil layer", 3, dummy, 0, iret=rc)
   if (rc /= 0) call error_handler("READING LAYER 3 TOTAL SOIL MOIST.", rc)
   dummy3d(:,:,3) = reshape(dummy, (/i_input,j_input/))
   call nemsio_readrecv(gfile, "smc", "soil layer", 4, dummy, 0, iret=rc)
   if (rc /= 0) call error_handler("READING LAYER 4 TOTAL SOIL MOIST.", rc)
   dummy3d(:,:,4) = reshape(dummy, (/i_input,j_input/))
   print*,'smc ',maxval(dummy3d),minval(dummy3d)
 endif

 print*,"- CALL FieldScatter FOR INPUT TOTAL SOIL MOISTURE."
 call ESMF_FieldScatter(soilm_tot_input_grid, dummy3d, rootpet=0, rc=rc)
 if(ESMF_logFoundError(rcToCheck=rc,msg=ESMF_LOGERR_PASSTHRU,line=__LINE__,file=__FILE__)) &
    call error_handler("IN FieldScatter", rc)

 if (localpet == 0) then
   print*,"- READ SOIL TEMPERATURE."
   call nemsio_readrecv(gfile, "stc", "soil layer", 1, dummy, 0, iret=rc)
   if (rc /= 0) call error_handler("READING LAYER 1 SOIL TEMP.", rc)
   dummy3d(:,:,1) = reshape(dummy, (/i_input,j_input/))
   call nemsio_readrecv(gfile, "stc", "soil layer", 2, dummy, 0, iret=rc)
   if (rc /= 0) call error_handler("READING LAYER 2 SOIL TEMP.", rc)
   dummy3d(:,:,2) = reshape(dummy, (/i_input,j_input/))
   call nemsio_readrecv(gfile, "stc", "soil layer", 3, dummy, 0, iret=rc)
   if (rc /= 0) call error_handler("READING LAYER 3 SOIL TEMP.", rc)
   dummy3d(:,:,3) = reshape(dummy, (/i_input,j_input/))
   call nemsio_readrecv(gfile, "stc", "soil layer", 4, dummy, 0, iret=rc)
   if (rc /= 0) call error_handler("READING LAYER 4 SOIL TEMP.", rc)
   dummy3d(:,:,4) = reshape(dummy, (/i_input,j_input/))
   print*,'stc ',maxval(dummy3d),minval(dummy3d)
 endif

 print*,"- CALL FieldScatter FOR INPUT SOIL TEMPERATURE."
 call ESMF_FieldScatter(soil_temp_input_grid, dummy3d, rootpet=0, rc=rc)
 if(ESMF_logFoundError(rcToCheck=rc,msg=ESMF_LOGERR_PASSTHRU,line=__LINE__,file=__FILE__)) &
    call error_handler("IN FieldScatter", rc)

 deallocate(dummy3d, dummy)

 if (localpet == 0) call nemsio_close(gfile)

 end subroutine read_input_sfc_gfs_gaussian_nemsio_file

!---------------------------------------------------------------------------
! Read input grid surface data from an fv3 gaussian nemsio file.
!---------------------------------------------------------------------------

 subroutine read_input_sfc_gaussian_nemsio_file(localpet)

 implicit none

 integer, intent(in)                   :: localpet

 character(len=250)                    :: the_file

 integer                               :: rc

 real(nemsio_realkind), allocatable    :: dummy(:)
 real(esmf_kind_r8), allocatable       :: dummy2d(:,:)
 real(esmf_kind_r8), allocatable       :: dummy3d(:,:,:)

 type(nemsio_gfile)                    :: gfile

 the_file = trim(data_dir_input_grid) // "/" // trim(sfc_files_input_grid(1))

 if (localpet == 0) then
   allocate(dummy3d(i_input,j_input,lsoil_input))
   allocate(dummy2d(i_input,j_input))
   allocate(dummy(i_input*j_input))
   print*,"- OPEN FILE ", trim(the_file)
   call nemsio_open(gfile, the_file, "read", iret=rc)
   if (rc /= 0) call error_handler("OPENING FILE.", rc)
 else
   allocate(dummy3d(0,0,0))
   allocate(dummy2d(0,0))
   allocate(dummy(0))
 endif

 if (localpet == 0) then
   print*,"- READ TERRAIN."
   call nemsio_readrecv(gfile, "orog", "sfc", 1, dummy, 0, iret=rc)
   if (rc /= 0) call error_handler("READING TERRAIN.", rc)
   dummy2d = reshape(dummy, (/i_input,j_input/))
   print*,'orog ',maxval(dummy2d),minval(dummy2d)
 endif

 print*,"- CALL FieldScatter FOR INPUT TERRAIN."
 call ESMF_FieldScatter(terrain_input_grid, dummy2d, rootpet=0, rc=rc)
 if(ESMF_logFoundError(rcToCheck=rc,msg=ESMF_LOGERR_PASSTHRU,line=__LINE__,file=__FILE__)) &
    call error_handler("IN FieldScatter", rc)

 if (localpet == 0) then
   print*,"- READ LANDSEA MASK."
   call nemsio_readrecv(gfile, "land", "sfc", 1, dummy, 0, iret=rc)
   if (rc /= 0) call error_handler("READING LANDSEA MASK.", rc)
   dummy2d = reshape(dummy, (/i_input,j_input/))
   print*,'landmask ',maxval(dummy2d),minval(dummy2d)
 endif

 print*,"- CALL FieldScatter FOR INPUT LANDSEA MASK."
 call ESMF_FieldScatter(landsea_mask_input_grid, dummy2d, rootpet=0, rc=rc)
 if(ESMF_logFoundError(rcToCheck=rc,msg=ESMF_LOGERR_PASSTHRU,line=__LINE__,file=__FILE__)) &
    call error_handler("IN FieldScatter", rc)
 
 if (localpet == 0) then
   print*,"- READ SEAICE FRACTION."
   call nemsio_readrecv(gfile, "icec", "sfc", 1, dummy, 0, iret=rc)
   if (rc /= 0) call error_handler("READING SEAICE FRACTION.", rc)
   dummy2d = reshape(dummy, (/i_input,j_input/))
   print*,'icec ',maxval(dummy2d),minval(dummy2d)
 endif

 print*,"- CALL FieldScatter FOR INPUT GRID SEAICE FRACTION."
 call ESMF_FieldScatter(seaice_fract_input_grid, dummy2d, rootpet=0, rc=rc)
 if(ESMF_logFoundError(rcToCheck=rc,msg=ESMF_LOGERR_PASSTHRU,line=__LINE__,file=__FILE__)) &
    call error_handler("IN FieldScatter", rc)

 if (localpet == 0) then
   print*,"- READ SEAICE DEPTH."
   call nemsio_readrecv(gfile, "icetk", "sfc", 1, dummy, 0, iret=rc)
   if (rc /= 0) call error_handler("READING SEAICE DEPTH.", rc)
   dummy2d = reshape(dummy, (/i_input,j_input/))
   print*,'icetk ',maxval(dummy2d),minval(dummy2d)
 endif

 print*,"- CALL FieldScatter FOR INPUT GRID SEAICE DEPTH."
 call ESMF_FieldScatter(seaice_depth_input_grid, dummy2d, rootpet=0, rc=rc)
 if(ESMF_logFoundError(rcToCheck=rc,msg=ESMF_LOGERR_PASSTHRU,line=__LINE__,file=__FILE__)) &
    call error_handler("IN FieldScatter", rc)

 if (localpet == 0) then
   print*,"- READ SEAICE SKIN TEMPERATURE."
   call nemsio_readrecv(gfile, "ti", "sfc", 1, dummy, 0, iret=rc)
   if (rc /= 0) call error_handler("READING SEAICE SKIN TEMP.", rc)
   dummy2d = reshape(dummy, (/i_input,j_input/))
   print*,'ti ',maxval(dummy2d),minval(dummy2d)
 endif

 print*,"- CALL FieldScatter FOR INPUT GRID SEAICE SKIN TEMPERATURE."
 call ESMF_FieldScatter(seaice_skin_temp_input_grid, dummy2d, rootpet=0, rc=rc)
 if(ESMF_logFoundError(rcToCheck=rc,msg=ESMF_LOGERR_PASSTHRU,line=__LINE__,file=__FILE__)) &
    call error_handler("IN FieldScatter", rc)

 if (localpet == 0) then
   print*,"- READ SNOW LIQUID EQUIVALENT."
   call nemsio_readrecv(gfile, "weasd", "sfc", 1, dummy, 0, iret=rc)
   if (rc /= 0) call error_handler("READING SNOW LIQUID EQUIVALENT.", rc)
   dummy2d = reshape(dummy, (/i_input,j_input/))
   print*,'weasd ',maxval(dummy2d),minval(dummy2d)
 endif

 print*,"- CALL FieldScatter FOR INPUT GRID SNOW LIQUID EQUIVALENT."
 call ESMF_FieldScatter(snow_liq_equiv_input_grid, dummy2d, rootpet=0, rc=rc)
 if(ESMF_logFoundError(rcToCheck=rc,msg=ESMF_LOGERR_PASSTHRU,line=__LINE__,file=__FILE__)) &
    call error_handler("IN FieldScatter", rc)

 if (localpet == 0) then
   print*,"- READ SNOW DEPTH."
   call nemsio_readrecv(gfile, "snod", "sfc", 1, dummy, 0, iret=rc)
   if (rc /= 0) call error_handler("READING SNOW DEPTH.", rc)
   dummy2d = reshape(dummy, (/i_input,j_input/)) * 1000.0_8
   print*,'snod ',maxval(dummy2d),minval(dummy2d)
 endif

 print*,"- CALL FieldScatter FOR INPUT GRID SNOW DEPTH."
 call ESMF_FieldScatter(snow_depth_input_grid, dummy2d, rootpet=0, rc=rc)
 if(ESMF_logFoundError(rcToCheck=rc,msg=ESMF_LOGERR_PASSTHRU,line=__LINE__,file=__FILE__)) &
    call error_handler("IN FieldScatter", rc)

 if (localpet == 0) then
   print*,"- READ VEG TYPE."
   call nemsio_readrecv(gfile, "vtype", "sfc", 1, dummy, 0, iret=rc)
   if (rc /= 0) call error_handler("READING VEG TYPE", rc)
   dummy2d = reshape(dummy, (/i_input,j_input/))
   print*,'vtype ',maxval(dummy2d),minval(dummy2d)
 endif

 print*,"- CALL FieldScatter FOR INPUT GRID VEG TYPE."
 call ESMF_FieldScatter(veg_type_input_grid, dummy2d, rootpet=0, rc=rc)
 if(ESMF_logFoundError(rcToCheck=rc,msg=ESMF_LOGERR_PASSTHRU,line=__LINE__,file=__FILE__)) &
    call error_handler("IN FieldScatter", rc)

 if (localpet == 0) then
   print*,"- READ SOIL TYPE."
   call nemsio_readrecv(gfile, "sotyp", "sfc", 1, dummy, 0, iret=rc)
   if (rc /= 0) call error_handler("READING SOIL TYPE.", rc)
   dummy2d = reshape(dummy, (/i_input,j_input/))
   print*,'sotype ',maxval(dummy2d),minval(dummy2d)
 endif

 print*,"- CALL FieldScatter FOR INPUT GRID SOIL TYPE."
 call ESMF_FieldScatter(soil_type_input_grid, dummy2d, rootpet=0, rc=rc)
 if(ESMF_logFoundError(rcToCheck=rc,msg=ESMF_LOGERR_PASSTHRU,line=__LINE__,file=__FILE__)) &
    call error_handler("IN FieldScatter", rc)

 if (localpet == 0) then
   print*,"- READ T2M."
   call nemsio_readrecv(gfile, "tmp", "2 m above gnd", 1, dummy, 0, iret=rc)
   if (rc /= 0) call error_handler("READING T2M.", rc)
   dummy2d = reshape(dummy, (/i_input,j_input/))
   print*,'t2m ',maxval(dummy2d),minval(dummy2d)
 endif

 print*,"- CALL FieldScatter FOR INPUT GRID T2M."
 call ESMF_FieldScatter(t2m_input_grid, dummy2d, rootpet=0, rc=rc)
 if(ESMF_logFoundError(rcToCheck=rc,msg=ESMF_LOGERR_PASSTHRU,line=__LINE__,file=__FILE__)) &
    call error_handler("IN FieldScatter", rc)

 if (localpet == 0) then
   print*,"- READ Q2M."
   call nemsio_readrecv(gfile, "spfh", "2 m above gnd", 1, dummy, 0, iret=rc)
   if (rc /= 0) call error_handler("READING Q2M.", rc)
   dummy2d = reshape(dummy, (/i_input,j_input/))
   print*,'q2m ',maxval(dummy2d),minval(dummy2d)
 endif

 print*,"- CALL FieldScatter FOR INPUT GRID Q2M."
 call ESMF_FieldScatter(q2m_input_grid, dummy2d, rootpet=0, rc=rc)
 if(ESMF_logFoundError(rcToCheck=rc,msg=ESMF_LOGERR_PASSTHRU,line=__LINE__,file=__FILE__)) &
    call error_handler("IN FieldScatter", rc)

 if (localpet == 0) then
   print*,"- READ TPRCP."
   call nemsio_readrecv(gfile, "tprcp", "sfc", 1, dummy, 0, iret=rc)
   if (rc /= 0) call error_handler("READING TPRCP.", rc)
   dummy2d = reshape(dummy, (/i_input,j_input/))
   print*,'tprcp ',maxval(dummy2d),minval(dummy2d)
 endif

 print*,"- CALL FieldScatter FOR INPUT GRID TPRCP."
 call ESMF_FieldScatter(tprcp_input_grid, dummy2d, rootpet=0, rc=rc)
 if(ESMF_logFoundError(rcToCheck=rc,msg=ESMF_LOGERR_PASSTHRU,line=__LINE__,file=__FILE__)) &
    call error_handler("IN FieldScatter", rc)

 if (localpet == 0) then
   print*,"- READ FFMM."
   call nemsio_readrecv(gfile, "ffmm", "sfc", 1, dummy, 0, iret=rc)
   if (rc /= 0) call error_handler("READING FFMM.", rc)
   dummy2d = reshape(dummy, (/i_input,j_input/))
   print*,'ffmm ',maxval(dummy2d),minval(dummy2d)
 endif

 print*,"- CALL FieldScatter FOR INPUT GRID FFMM"
 call ESMF_FieldScatter(ffmm_input_grid, dummy2d, rootpet=0, rc=rc)
 if(ESMF_logFoundError(rcToCheck=rc,msg=ESMF_LOGERR_PASSTHRU,line=__LINE__,file=__FILE__)) &
    call error_handler("IN FieldScatter", rc)

 if (localpet == 0) then
   print*,"- READ USTAR."
   call nemsio_readrecv(gfile, "fricv", "sfc", 1, dummy, 0, iret=rc)
   if (rc /= 0) call error_handler("READING USTAR.", rc)
   dummy2d = reshape(dummy, (/i_input,j_input/))
   print*,'fricv ',maxval(dummy2d),minval(dummy2d)
 endif

 print*,"- CALL FieldScatter FOR INPUT GRID USTAR"
 call ESMF_FieldScatter(ustar_input_grid, dummy2d, rootpet=0, rc=rc)
 if(ESMF_logFoundError(rcToCheck=rc,msg=ESMF_LOGERR_PASSTHRU,line=__LINE__,file=__FILE__)) &
    call error_handler("IN FieldScatter", rc)

 if (localpet == 0) dummy2d = 0.0
 print*,"- CALL FieldScatter FOR INPUT GRID SRFLAG"
 call ESMF_FieldScatter(srflag_input_grid, dummy2d, rootpet=0, rc=rc)
 if(ESMF_logFoundError(rcToCheck=rc,msg=ESMF_LOGERR_PASSTHRU,line=__LINE__,file=__FILE__)) &
    call error_handler("IN FieldScatter", rc)

 if (localpet == 0) then
   print*,"- READ SKIN TEMPERATURE."
   call nemsio_readrecv(gfile, "tmp", "sfc", 1, dummy, 0, iret=rc)
   if (rc /= 0) call error_handler("READING SKIN TEMPERATURE.", rc)
   dummy2d = reshape(dummy, (/i_input,j_input/))
   print*,'tmp ',maxval(dummy2d),minval(dummy2d)
 endif

 print*,"- CALL FieldScatter FOR INPUT GRID SKIN TEMPERATURE"
 call ESMF_FieldScatter(skin_temp_input_grid, dummy2d, rootpet=0, rc=rc)
 if(ESMF_logFoundError(rcToCheck=rc,msg=ESMF_LOGERR_PASSTHRU,line=__LINE__,file=__FILE__)) &
    call error_handler("IN FieldScatter", rc)

 if (localpet == 0) then
   print*,"- READ F10M."
   call nemsio_readrecv(gfile, "f10m", "10 m above gnd", 1, dummy, 0, iret=rc)
   if (rc /= 0) call error_handler("READING F10M.", rc)
   dummy2d = reshape(dummy, (/i_input,j_input/))
   print*,'f10m ',maxval(dummy2d),minval(dummy2d)
 endif

 print*,"- CALL FieldScatter FOR INPUT GRID F10M."
 call ESMF_FieldScatter(f10m_input_grid, dummy2d, rootpet=0, rc=rc)
 if(ESMF_logFoundError(rcToCheck=rc,msg=ESMF_LOGERR_PASSTHRU,line=__LINE__,file=__FILE__)) &
    call error_handler("IN FieldScatter", rc)

 if (localpet == 0) then
   print*,"- READ CANOPY MOISTURE CONTENT."
   call nemsio_readrecv(gfile, "cnwat", "sfc", 1, dummy, 0, iret=rc)
   if (rc /= 0) call error_handler("READING CANOPY MOISTURE CONTENT.", rc)
   dummy2d = reshape(dummy, (/i_input,j_input/))
   print*,'cnwat ',maxval(dummy2d),minval(dummy2d)
 endif

 print*,"- CALL FieldScatter FOR INPUT GRID CANOPY MOISTURE CONTENT."
 call ESMF_FieldScatter(canopy_mc_input_grid, dummy2d, rootpet=0, rc=rc)
 if(ESMF_logFoundError(rcToCheck=rc,msg=ESMF_LOGERR_PASSTHRU,line=__LINE__,file=__FILE__)) &
    call error_handler("IN FieldScatter", rc)

 if (localpet == 0) then
   print*,"- READ Z0."
   call nemsio_readrecv(gfile, "sfcr", "sfc", 1, dummy, 0, iret=rc)
   if (rc /= 0) call error_handler("READING Z0.", rc)
   dummy2d = reshape(dummy, (/i_input,j_input/)) * 100.0_8 ! convert to cm
   print*,'sfcr ',maxval(dummy2d),minval(dummy2d)
 endif

 print*,"- CALL FieldScatter FOR INPUT GRID Z0."
 call ESMF_FieldScatter(z0_input_grid, dummy2d, rootpet=0, rc=rc)
 if(ESMF_logFoundError(rcToCheck=rc,msg=ESMF_LOGERR_PASSTHRU,line=__LINE__,file=__FILE__)) &
    call error_handler("IN FieldScatter", rc)

 deallocate(dummy2d)

 if (localpet == 0) then
   print*,"- READ LIQUID SOIL MOISTURE."
   call nemsio_readrecv(gfile, "soill", "0-10 cm down", 1, dummy, 0, iret=rc)
   if (rc /= 0) call error_handler("READING LAYER 1 LIQUID SOIL MOIST.", rc)
   dummy3d(:,:,1) = reshape(dummy, (/i_input,j_input/))
   call nemsio_readrecv(gfile, "soill", "10-40 cm down", 1, dummy, 0, iret=rc)
   if (rc /= 0) call error_handler("READING LAYER 2 LIQUID SOIL MOIST.", rc)
   dummy3d(:,:,2) = reshape(dummy, (/i_input,j_input/))
   call nemsio_readrecv(gfile, "soill", "40-100 cm down", 1, dummy, 0, iret=rc)
   if (rc /= 0) call error_handler("READING LAYER 3 LIQUID SOIL MOIST.", rc)
   dummy3d(:,:,3) = reshape(dummy, (/i_input,j_input/))
   call nemsio_readrecv(gfile, "soill", "100-200 cm down", 1, dummy, 0, iret=rc)
   if (rc /= 0) call error_handler("READING LAYER 4 LIQUID SOIL MOIST.", rc)
   dummy3d(:,:,4) = reshape(dummy, (/i_input,j_input/))
   print*,'soill ',maxval(dummy3d),minval(dummy3d)
 endif

 print*,"- CALL FieldScatter FOR INPUT LIQUID SOIL MOISTURE."
 call ESMF_FieldScatter(soilm_liq_input_grid, dummy3d, rootpet=0, rc=rc)
 if(ESMF_logFoundError(rcToCheck=rc,msg=ESMF_LOGERR_PASSTHRU,line=__LINE__,file=__FILE__)) &
    call error_handler("IN FieldScatter", rc)
 
 if (localpet == 0) then
   print*,"- READ TOTAL SOIL MOISTURE."
   call nemsio_readrecv(gfile, "soilw", "0-10 cm down", 1, dummy, 0, iret=rc)
   if (rc /= 0) call error_handler("READING LAYER 1 TOTAL SOIL MOIST.", rc)
   dummy3d(:,:,1) = reshape(dummy, (/i_input,j_input/))
   call nemsio_readrecv(gfile, "soilw", "10-40 cm down", 1, dummy, 0, iret=rc)
   if (rc /= 0) call error_handler("READING LAYER 2 TOTAL SOIL MOIST.", rc)
   dummy3d(:,:,2) = reshape(dummy, (/i_input,j_input/))
   call nemsio_readrecv(gfile, "soilw", "40-100 cm down", 1, dummy, 0, iret=rc)
   if (rc /= 0) call error_handler("READING LAYER 3 TOTAL SOIL MOIST.", rc)
   dummy3d(:,:,3) = reshape(dummy, (/i_input,j_input/))
   call nemsio_readrecv(gfile, "soilw", "100-200 cm down", 1, dummy, 0, iret=rc)
   if (rc /= 0) call error_handler("READING LAYER 4 TOTAL SOIL MOIST.", rc)
   dummy3d(:,:,4) = reshape(dummy, (/i_input,j_input/))
   print*,'soilm ',maxval(dummy3d),minval(dummy3d)
 endif

 print*,"- CALL FieldScatter FOR INPUT TOTAL SOIL MOISTURE."
 call ESMF_FieldScatter(soilm_tot_input_grid, dummy3d, rootpet=0, rc=rc)
 if(ESMF_logFoundError(rcToCheck=rc,msg=ESMF_LOGERR_PASSTHRU,line=__LINE__,file=__FILE__)) &
    call error_handler("IN FieldScatter", rc)

 if (localpet == 0) then
   print*,"- READ SOIL TEMPERATURE."
   call nemsio_readrecv(gfile, "tmp", "0-10 cm down", 1, dummy, 0, iret=rc)
   if (rc /= 0) call error_handler("READING LAYER 1 SOIL TEMP.", rc)
   dummy3d(:,:,1) = reshape(dummy, (/i_input,j_input/))
   call nemsio_readrecv(gfile, "tmp", "10-40 cm down", 1, dummy, 0, iret=rc)
   if (rc /= 0) call error_handler("READING LAYER 2 SOIL TEMP.", rc)
   dummy3d(:,:,2) = reshape(dummy, (/i_input,j_input/))
   call nemsio_readrecv(gfile, "tmp", "40-100 cm down", 1, dummy, 0, iret=rc)
   if (rc /= 0) call error_handler("READING LAYER 3 SOIL TEMP.", rc)
   dummy3d(:,:,3) = reshape(dummy, (/i_input,j_input/))
   call nemsio_readrecv(gfile, "tmp", "100-200 cm down", 1, dummy, 0, iret=rc)
   if (rc /= 0) call error_handler("READING LAYER 4 SOIL TEMP.", rc)
   dummy3d(:,:,4) = reshape(dummy, (/i_input,j_input/))
   print*,'soilt ',maxval(dummy3d),minval(dummy3d)
 endif

 print*,"- CALL FieldScatter FOR INPUT SOIL TEMPERATURE."
 call ESMF_FieldScatter(soil_temp_input_grid, dummy3d, rootpet=0, rc=rc)
 if(ESMF_logFoundError(rcToCheck=rc,msg=ESMF_LOGERR_PASSTHRU,line=__LINE__,file=__FILE__)) &
    call error_handler("IN FieldScatter", rc)

 deallocate(dummy3d, dummy)

 if (localpet == 0) call nemsio_close(gfile)

 end subroutine read_input_sfc_gaussian_nemsio_file

!---------------------------------------------------------------------------
! Read input grid surface data tiled warm 'restart' files.
!---------------------------------------------------------------------------

 subroutine read_input_sfc_restart_file(localpet)

 implicit none

 integer, intent(in)             :: localpet

 character(len=500)              :: tilefile

 integer                         :: error, rc
 integer                         :: id_dim, idim_input, jdim_input
 integer                         :: ncid, tile, id_var

 real(esmf_kind_r8), allocatable :: data_one_tile(:,:)
 real(esmf_kind_r8), allocatable :: data_one_tile_3d(:,:,:)

!---------------------------------------------------------------------------
! Get i/j dimensions and number of soil layers from first surface file.
! Do dimensions match those from the orography file?
!---------------------------------------------------------------------------

 tilefile = trim(data_dir_input_grid) // "/" // trim(sfc_files_input_grid(1))
 print*,"- READ GRID DIMENSIONS FROM: ", trim(tilefile)
 error=nf90_open(trim(tilefile),nf90_nowrite,ncid)
 call netcdf_err(error, 'opening: '//trim(tilefile) )

 error=nf90_inq_dimid(ncid, 'xaxis_1', id_dim)
 call netcdf_err(error, 'reading xaxis_1 id' )
 error=nf90_inquire_dimension(ncid,id_dim,len=idim_input)
 call netcdf_err(error, 'reading xaxis_1 value' )

 error=nf90_inq_dimid(ncid, 'yaxis_1', id_dim)
 call netcdf_err(error, 'reading yaxis_1 id' )
 error=nf90_inquire_dimension(ncid,id_dim,len=jdim_input)
 call netcdf_err(error, 'reading yaxis_1 value' )

 if (idim_input /= i_input .or. jdim_input /= j_input) then
   call error_handler("DIMENSION MISMATCH BETWEEN SFC AND OROG FILES.", 1)
 endif

 error = nf90_close(ncid)

 if (localpet == 0) then
   allocate(data_one_tile(idim_input,jdim_input))
   allocate(data_one_tile_3d(idim_input,jdim_input,lsoil_input))
 else
   allocate(data_one_tile(0,0))
   allocate(data_one_tile_3d(0,0,0))
 endif

 TERRAIN_LOOP: do tile = 1, num_tiles_input_grid

   if (localpet == 0) then
     tilefile = trim(orog_dir_input_grid) // trim(orog_files_input_grid(tile))
     print*,'- OPEN OROGRAPHY FILE: ', trim(tilefile)
     error=nf90_open(tilefile,nf90_nowrite,ncid)
     call netcdf_err(error, 'OPENING OROGRAPHY FILE' )
     error=nf90_inq_varid(ncid, 'orog_raw', id_var)
     call netcdf_err(error, 'READING OROG RECORD ID' )
     error=nf90_get_var(ncid, id_var, data_one_tile)
     call netcdf_err(error, 'READING OROG RECORD' )
     print*,'terrain check ',tile, maxval(data_one_tile)
     error=nf90_close(ncid)
   endif

   print*,"- CALL FieldScatter FOR INPUT TERRAIN."
   call ESMF_FieldScatter(terrain_input_grid, data_one_tile, rootpet=0, tile=tile, rc=rc)
   if(ESMF_logFoundError(rcToCheck=rc,msg=ESMF_LOGERR_PASSTHRU,line=__LINE__,file=__FILE__)) &
     call error_handler("IN FieldScatter", rc)

 enddo TERRAIN_LOOP

 TILE_LOOP : do tile = 1, num_tiles_input_grid

! liquid soil moisture

  if (localpet == 0) then
    call read_fv3_grid_data_netcdf('slc', tile, idim_input, jdim_input, &
                                   lsoil_input, sfcdata_3d=data_one_tile_3d)
  endif

  print*,"- CALL FieldScatter FOR INPUT LIQUID SOIL MOISTURE."
  call ESMF_FieldScatter(soilm_liq_input_grid, data_one_tile_3d, rootpet=0, tile=tile, rc=rc)
  if(ESMF_logFoundError(rcToCheck=rc,msg=ESMF_LOGERR_PASSTHRU,line=__LINE__,file=__FILE__)) &
     call error_handler("IN FieldScatter", rc)

  if (localpet == 0) then
    call read_fv3_grid_data_netcdf('smc', tile, idim_input, jdim_input, &
                                   lsoil_input, sfcdata_3d=data_one_tile_3d)
  endif

  print*,"- CALL FieldScatter FOR INPUT TOTAL SOIL MOISTURE."
  call ESMF_FieldScatter(soilm_tot_input_grid, data_one_tile_3d, rootpet=0, tile=tile, rc=rc)
  if(ESMF_logFoundError(rcToCheck=rc,msg=ESMF_LOGERR_PASSTHRU,line=__LINE__,file=__FILE__)) &
     call error_handler("IN FieldScatter", rc)

  if (localpet == 0) then
    call read_fv3_grid_data_netcdf('stc', tile, idim_input, jdim_input, &
                                   lsoil_input, sfcdata_3d=data_one_tile_3d)
  endif

  print*,"- CALL FieldScatter FOR INPUT SOIL TEMPERATURE."
  call ESMF_FieldScatter(soil_temp_input_grid, data_one_tile_3d, rootpet=0, tile=tile, rc=rc)
  if(ESMF_logFoundError(rcToCheck=rc,msg=ESMF_LOGERR_PASSTHRU,line=__LINE__,file=__FILE__)) &
     call error_handler("IN FieldScatter", rc)

! land mask

  if (localpet == 0) then
    call read_fv3_grid_data_netcdf('slmsk', tile, idim_input, jdim_input, &
                                   lsoil_input, sfcdata=data_one_tile)
  endif

  print*,"- CALL FieldScatter FOR INPUT LANDSEA MASK."
  call ESMF_FieldScatter(landsea_mask_input_grid, data_one_tile, rootpet=0, tile=tile, rc=rc)
  if(ESMF_logFoundError(rcToCheck=rc,msg=ESMF_LOGERR_PASSTHRU,line=__LINE__,file=__FILE__)) &
     call error_handler("IN FieldScatter", rc)

! sea ice fraction

  if (localpet == 0) then
    call read_fv3_grid_data_netcdf('fice', tile, idim_input, jdim_input, &
                                   lsoil_input, sfcdata=data_one_tile)
  endif

  print*,"- CALL FieldScatter FOR INPUT GRID SEAICE FRACTION."
  call ESMF_FieldScatter(seaice_fract_input_grid, data_one_tile, rootpet=0, tile=tile, rc=rc)
  if(ESMF_logFoundError(rcToCheck=rc,msg=ESMF_LOGERR_PASSTHRU,line=__LINE__,file=__FILE__)) &
     call error_handler("IN FieldScatter", rc)

! sea ice depth

  if (localpet == 0) then
    call read_fv3_grid_data_netcdf('hice', tile, idim_input, jdim_input, &
                                   lsoil_input, sfcdata=data_one_tile)
  endif

  print*,"- CALL FieldScatter FOR INPUT GRID SEAICE DEPTH."
  call ESMF_FieldScatter(seaice_depth_input_grid, data_one_tile, rootpet=0, tile=tile, rc=rc)
  if(ESMF_logFoundError(rcToCheck=rc,msg=ESMF_LOGERR_PASSTHRU,line=__LINE__,file=__FILE__)) &
     call error_handler("IN FieldScatter", rc)

! sea ice skin temperature

  if (localpet == 0) then
    call read_fv3_grid_data_netcdf('tisfc', tile, idim_input, jdim_input, &
                                   lsoil_input, sfcdata=data_one_tile)
  endif

  print*,"- CALL FieldScatter FOR INPUT GRID SEAICE SKIN TEMPERATURE."
  call ESMF_FieldScatter(seaice_skin_temp_input_grid, data_one_tile, rootpet=0, tile=tile, rc=rc)
  if(ESMF_logFoundError(rcToCheck=rc,msg=ESMF_LOGERR_PASSTHRU,line=__LINE__,file=__FILE__)) &
     call error_handler("IN FieldScatter", rc)

! liquid equivalent snow depth

  if (localpet == 0) then
    call read_fv3_grid_data_netcdf('sheleg', tile, idim_input, jdim_input, &
                                   lsoil_input, sfcdata=data_one_tile)
  endif

  print*,"- CALL FieldScatter FOR INPUT GRID SNOW LIQUID EQUIVALENT."
  call ESMF_FieldScatter(snow_liq_equiv_input_grid, data_one_tile, rootpet=0, tile=tile, rc=rc)
  if(ESMF_logFoundError(rcToCheck=rc,msg=ESMF_LOGERR_PASSTHRU,line=__LINE__,file=__FILE__)) &
     call error_handler("IN FieldScatter", rc)

! physical snow depth

  if (localpet == 0) then
    call read_fv3_grid_data_netcdf('snwdph', tile, idim_input, jdim_input, &
                                   lsoil_input, sfcdata=data_one_tile)
    data_one_tile = data_one_tile
  endif

  print*,"- CALL FieldScatter FOR INPUT GRID SNOW DEPTH."
  call ESMF_FieldScatter(snow_depth_input_grid, data_one_tile, rootpet=0, tile=tile, rc=rc)
  if(ESMF_logFoundError(rcToCheck=rc,msg=ESMF_LOGERR_PASSTHRU,line=__LINE__,file=__FILE__)) &
     call error_handler("IN FieldScatter", rc)

! Vegetation type

  if (localpet == 0) then
    call read_fv3_grid_data_netcdf('vtype', tile, idim_input, jdim_input, &
                                   lsoil_input, sfcdata=data_one_tile)
  endif

  print*,"- CALL FieldScatter FOR INPUT GRID VEG TYPE."
  call ESMF_FieldScatter(veg_type_input_grid, data_one_tile, rootpet=0, tile=tile, rc=rc)
  if(ESMF_logFoundError(rcToCheck=rc,msg=ESMF_LOGERR_PASSTHRU,line=__LINE__,file=__FILE__)) &
     call error_handler("IN FieldScatter", rc)

! Soil type

  if (localpet == 0) then
    call read_fv3_grid_data_netcdf('stype', tile, idim_input, jdim_input, &
                                   lsoil_input, sfcdata=data_one_tile)
  endif

  print*,"- CALL FieldScatter FOR INPUT GRID SOIL TYPE."
  call ESMF_FieldScatter(soil_type_input_grid, data_one_tile, rootpet=0, tile=tile, rc=rc)
  if(ESMF_logFoundError(rcToCheck=rc,msg=ESMF_LOGERR_PASSTHRU,line=__LINE__,file=__FILE__)) &
     call error_handler("IN FieldScatter", rc)

! Two-meter temperature

  if (localpet == 0) then
    call read_fv3_grid_data_netcdf('t2m', tile, idim_input, jdim_input, &
                                   lsoil_input, sfcdata=data_one_tile)
  endif

  print*,"- CALL FieldScatter FOR INPUT GRID T2M."
  call ESMF_FieldScatter(t2m_input_grid, data_one_tile, rootpet=0, tile=tile, rc=rc)
  if(ESMF_logFoundError(rcToCheck=rc,msg=ESMF_LOGERR_PASSTHRU,line=__LINE__,file=__FILE__)) &
     call error_handler("IN FieldScatter", rc)

! Two-meter q

  if (localpet == 0) then
    call read_fv3_grid_data_netcdf('q2m', tile, idim_input, jdim_input, &
                                   lsoil_input, sfcdata=data_one_tile)
  endif

  print*,"- CALL FieldScatter FOR INPUT GRID Q2M."
  call ESMF_FieldScatter(q2m_input_grid, data_one_tile, rootpet=0, tile=tile, rc=rc)
  if(ESMF_logFoundError(rcToCheck=rc,msg=ESMF_LOGERR_PASSTHRU,line=__LINE__,file=__FILE__)) &
     call error_handler("IN FieldScatter", rc)

  if (localpet == 0) then
    call read_fv3_grid_data_netcdf('tprcp', tile, idim_input, jdim_input, &
                                   lsoil_input, sfcdata=data_one_tile)
  endif

  print*,"- CALL FieldScatter FOR INPUT GRID TPRCP."
  call ESMF_FieldScatter(tprcp_input_grid, data_one_tile, rootpet=0, tile=tile, rc=rc)
  if(ESMF_logFoundError(rcToCheck=rc,msg=ESMF_LOGERR_PASSTHRU,line=__LINE__,file=__FILE__)) &
     call error_handler("IN FieldScatter", rc)

  if (localpet == 0) then
    call read_fv3_grid_data_netcdf('f10m', tile, idim_input, jdim_input, &
                                   lsoil_input, sfcdata=data_one_tile)
  endif

  print*,"- CALL FieldScatter FOR INPUT GRID F10M"
  call ESMF_FieldScatter(f10m_input_grid, data_one_tile, rootpet=0, tile=tile, rc=rc)
  if(ESMF_logFoundError(rcToCheck=rc,msg=ESMF_LOGERR_PASSTHRU,line=__LINE__,file=__FILE__)) &
     call error_handler("IN FieldScatter", rc)

  if (localpet == 0) then
    call read_fv3_grid_data_netcdf('ffmm', tile, idim_input, jdim_input, &
                                   lsoil_input, sfcdata=data_one_tile)
  endif

  print*,"- CALL FieldScatter FOR INPUT GRID FFMM"
  call ESMF_FieldScatter(ffmm_input_grid, data_one_tile, rootpet=0, tile=tile, rc=rc)
  if(ESMF_logFoundError(rcToCheck=rc,msg=ESMF_LOGERR_PASSTHRU,line=__LINE__,file=__FILE__)) &
     call error_handler("IN FieldScatter", rc)

  if (localpet == 0) then
    call read_fv3_grid_data_netcdf('uustar', tile, idim_input, jdim_input, &
                                   lsoil_input, sfcdata=data_one_tile)
  endif

  print*,"- CALL FieldScatter FOR INPUT GRID USTAR"
  call ESMF_FieldScatter(ustar_input_grid, data_one_tile, rootpet=0, tile=tile, rc=rc)
  if(ESMF_logFoundError(rcToCheck=rc,msg=ESMF_LOGERR_PASSTHRU,line=__LINE__,file=__FILE__)) &
     call error_handler("IN FieldScatter", rc)

  if (localpet == 0) then
    call read_fv3_grid_data_netcdf('srflag', tile, idim_input, jdim_input, &
                                   lsoil_input, sfcdata=data_one_tile)
  endif

  print*,"- CALL FieldScatter FOR INPUT GRID SRFLAG"
  call ESMF_FieldScatter(srflag_input_grid, data_one_tile, rootpet=0, tile=tile, rc=rc)
  if(ESMF_logFoundError(rcToCheck=rc,msg=ESMF_LOGERR_PASSTHRU,line=__LINE__,file=__FILE__)) &
     call error_handler("IN FieldScatter", rc)

  if (localpet == 0) then
    call read_fv3_grid_data_netcdf('tsea', tile, idim_input, jdim_input, &
                                   lsoil_input, sfcdata=data_one_tile)
  endif

  print*,"- CALL FieldScatter FOR INPUT GRID SKIN TEMPERATURE"
  call ESMF_FieldScatter(skin_temp_input_grid, data_one_tile, rootpet=0, tile=tile, rc=rc)
  if(ESMF_logFoundError(rcToCheck=rc,msg=ESMF_LOGERR_PASSTHRU,line=__LINE__,file=__FILE__)) &
     call error_handler("IN FieldScatter", rc)

  if (localpet == 0) then
    call read_fv3_grid_data_netcdf('canopy', tile, idim_input, jdim_input, &
                                   lsoil_input, sfcdata=data_one_tile)
  endif

  print*,"- CALL FieldScatter FOR INPUT GRID CANOPY MOISTURE CONTENT."
  call ESMF_FieldScatter(canopy_mc_input_grid, data_one_tile, rootpet=0, tile=tile, rc=rc)
  if(ESMF_logFoundError(rcToCheck=rc,msg=ESMF_LOGERR_PASSTHRU,line=__LINE__,file=__FILE__)) &
     call error_handler("IN FieldScatter", rc)

  if (localpet == 0) then
    call read_fv3_grid_data_netcdf('zorl', tile, idim_input, jdim_input, &
                                   lsoil_input, sfcdata=data_one_tile)
  endif

  print*,"- CALL FieldScatter FOR INPUT GRID Z0."
  call ESMF_FieldScatter(z0_input_grid, data_one_tile, rootpet=0, tile=tile, rc=rc)
  if(ESMF_logFoundError(rcToCheck=rc,msg=ESMF_LOGERR_PASSTHRU,line=__LINE__,file=__FILE__)) &
     call error_handler("IN FieldScatter", rc)

 enddo TILE_LOOP

 deallocate(data_one_tile, data_one_tile_3d)

 end subroutine read_input_sfc_restart_file

!---------------------------------------------------------------------------
! Read input grid surface data from tiled 'history' files (netcdf) or 
! gaussian netcdf files.
!---------------------------------------------------------------------------

 subroutine read_input_sfc_netcdf_file(localpet)

 implicit none

 integer, intent(in)             :: localpet

 character(len=500)              :: tilefile

 integer                         :: error, id_var
 integer                         :: id_dim, idim_input, jdim_input
 integer                         :: ncid, rc, tile

 real(esmf_kind_r8), allocatable :: data_one_tile(:,:)
 real(esmf_kind_r8), allocatable :: data_one_tile_3d(:,:,:)

!---------------------------------------------------------------------------
! Get i/j dimensions and number of soil layers from first surface file.
! Do dimensions match those from the orography file?
!---------------------------------------------------------------------------

 tilefile = trim(data_dir_input_grid) // "/" // trim(sfc_files_input_grid(1))
 print*,"- READ GRID DIMENSIONS FROM: ", trim(tilefile)
 error=nf90_open(trim(tilefile),nf90_nowrite,ncid)
 call netcdf_err(error, 'opening: '//trim(tilefile) )

 error=nf90_inq_dimid(ncid, 'grid_xt', id_dim)
 call netcdf_err(error, 'reading grid_xt id' )
 error=nf90_inquire_dimension(ncid,id_dim,len=idim_input)
 call netcdf_err(error, 'reading grid_xt value' )

 error=nf90_inq_dimid(ncid, 'grid_yt', id_dim)
 call netcdf_err(error, 'reading grid_yt id' )
 error=nf90_inquire_dimension(ncid,id_dim,len=jdim_input)
 call netcdf_err(error, 'reading grid_yt value' )

 if (idim_input /= i_input .or. jdim_input /= j_input) then
   call error_handler("DIMENSION MISMATCH BETWEEN SFC AND OROG FILES.", 3)
 endif

 error = nf90_close(ncid)

 if (localpet == 0) then
   allocate(data_one_tile(idim_input,jdim_input))
   allocate(data_one_tile_3d(idim_input,jdim_input,lsoil_input))
 else
   allocate(data_one_tile(0,0))
   allocate(data_one_tile_3d(0,0,0))
 endif

 TERRAIN_LOOP: do tile = 1, num_tiles_input_grid

   if (trim(input_type) == "gaussian_netcdf") then
    if (localpet == 0) then
      call read_fv3_grid_data_netcdf('orog', tile, idim_input, jdim_input, &
                                   lsoil_input, sfcdata=data_one_tile)
    endif

  else
   
   if (localpet == 0) then
     tilefile = trim(orog_dir_input_grid) // trim(orog_files_input_grid(tile))
     print*,'- OPEN OROGRAPHY FILE: ', trim(tilefile)
     error=nf90_open(tilefile,nf90_nowrite,ncid)
     call netcdf_err(error, 'OPENING OROGRAPHY FILE.' )
     error=nf90_inq_varid(ncid, 'orog_raw', id_var)
     call netcdf_err(error, 'READING OROGRAPHY RECORD ID.' )
     error=nf90_get_var(ncid, id_var, data_one_tile)
     call netcdf_err(error, 'READING OROGRAPHY RECORD.' )
     print*,'terrain check history ',tile, maxval(data_one_tile)
     error=nf90_close(ncid)
   endif

   endif

   print*,"- CALL FieldScatter FOR INPUT TERRAIN."
   call ESMF_FieldScatter(terrain_input_grid, data_one_tile, rootpet=0, tile=tile, rc=rc)
   if(ESMF_logFoundError(rcToCheck=rc,msg=ESMF_LOGERR_PASSTHRU,line=__LINE__,file=__FILE__)) &
     call error_handler("IN FieldScatter", rc)

 enddo TERRAIN_LOOP

 TILE_LOOP : do tile = 1, num_tiles_input_grid

! liquid soil moisture

  if (localpet == 0) then
    call read_fv3_grid_data_netcdf('soill1', tile, idim_input, jdim_input, &
                                   lsoil_input, sfcdata=data_one_tile)
    data_one_tile_3d(:,:,1) = data_one_tile
    call read_fv3_grid_data_netcdf('soill2', tile, idim_input, jdim_input, &
                                   lsoil_input, sfcdata=data_one_tile)
    data_one_tile_3d(:,:,2) = data_one_tile
    call read_fv3_grid_data_netcdf('soill3', tile, idim_input, jdim_input, &
                                   lsoil_input, sfcdata=data_one_tile)
    data_one_tile_3d(:,:,3) = data_one_tile
    call read_fv3_grid_data_netcdf('soill4', tile, idim_input, jdim_input, &
                                   lsoil_input, sfcdata=data_one_tile)
    data_one_tile_3d(:,:,4) = data_one_tile
  endif

  print*,"- CALL FieldScatter FOR INPUT LIQUID SOIL MOISTURE."
  call ESMF_FieldScatter(soilm_liq_input_grid, data_one_tile_3d, rootpet=0, tile=tile, rc=rc)
  if(ESMF_logFoundError(rcToCheck=rc,msg=ESMF_LOGERR_PASSTHRU,line=__LINE__,file=__FILE__)) &
     call error_handler("IN FieldScatter", rc)

! total soil moisture

  if (localpet == 0) then
    call read_fv3_grid_data_netcdf('soilw1', tile, idim_input, jdim_input, &
                                   lsoil_input, sfcdata=data_one_tile)
    data_one_tile_3d(:,:,1) = data_one_tile
    call read_fv3_grid_data_netcdf('soilw2', tile, idim_input, jdim_input, &
                                   lsoil_input, sfcdata=data_one_tile)
    data_one_tile_3d(:,:,2) = data_one_tile
    call read_fv3_grid_data_netcdf('soilw3', tile, idim_input, jdim_input, &
                                   lsoil_input, sfcdata=data_one_tile)
    data_one_tile_3d(:,:,3) = data_one_tile
    call read_fv3_grid_data_netcdf('soilw4', tile, idim_input, jdim_input, &
                                   lsoil_input, sfcdata=data_one_tile)
    data_one_tile_3d(:,:,4) = data_one_tile
  endif

  print*,"- CALL FieldScatter FOR INPUT TOTAL SOIL MOISTURE."
  call ESMF_FieldScatter(soilm_tot_input_grid, data_one_tile_3d, rootpet=0, tile=tile, rc=rc)
  if(ESMF_logFoundError(rcToCheck=rc,msg=ESMF_LOGERR_PASSTHRU,line=__LINE__,file=__FILE__)) &
     call error_handler("IN FieldScatter", rc)

! soil tempeature (ice temp at land ice points)

  if (localpet == 0) then
    call read_fv3_grid_data_netcdf('soilt1', tile, idim_input, jdim_input, &
                                   lsoil_input, sfcdata=data_one_tile)
    data_one_tile_3d(:,:,1) = data_one_tile
    call read_fv3_grid_data_netcdf('soilt2', tile, idim_input, jdim_input, &
                                   lsoil_input, sfcdata=data_one_tile)
    data_one_tile_3d(:,:,2) = data_one_tile
    call read_fv3_grid_data_netcdf('soilt3', tile, idim_input, jdim_input, &
                                   lsoil_input, sfcdata=data_one_tile)
    data_one_tile_3d(:,:,3) = data_one_tile
    call read_fv3_grid_data_netcdf('soilt4', tile, idim_input, jdim_input, &
                                   lsoil_input, sfcdata=data_one_tile)
    data_one_tile_3d(:,:,4) = data_one_tile
  endif

  print*,"- CALL FieldScatter FOR INPUT SOIL TEMPERATURE."
  call ESMF_FieldScatter(soil_temp_input_grid, data_one_tile_3d, rootpet=0, tile=tile, rc=rc)
  if(ESMF_logFoundError(rcToCheck=rc,msg=ESMF_LOGERR_PASSTHRU,line=__LINE__,file=__FILE__)) &
     call error_handler("IN FieldScatter", rc)

! land mask

  if (localpet == 0) then
    call read_fv3_grid_data_netcdf('land', tile, idim_input, jdim_input, &
                                   lsoil_input, sfcdata=data_one_tile)
  endif

  print*,"- CALL FieldScatter FOR INPUT LANDSEA MASK."
  call ESMF_FieldScatter(landsea_mask_input_grid, data_one_tile, rootpet=0, tile=tile, rc=rc)
  if(ESMF_logFoundError(rcToCheck=rc,msg=ESMF_LOGERR_PASSTHRU,line=__LINE__,file=__FILE__)) &
     call error_handler("IN FieldScatter", rc)

! sea ice fraction

  if (localpet == 0) then
    call read_fv3_grid_data_netcdf('icec', tile, idim_input, jdim_input, &
                                   lsoil_input, sfcdata=data_one_tile)
  endif

  print*,"- CALL FieldScatter FOR INPUT GRID SEAICE FRACTION."
  call ESMF_FieldScatter(seaice_fract_input_grid, data_one_tile, rootpet=0, tile=tile, rc=rc)
  if(ESMF_logFoundError(rcToCheck=rc,msg=ESMF_LOGERR_PASSTHRU,line=__LINE__,file=__FILE__)) &
     call error_handler("IN FieldScatter", rc)

! sea ice depth

  if (localpet == 0) then
    call read_fv3_grid_data_netcdf('icetk', tile, idim_input, jdim_input, &
                                   lsoil_input, sfcdata=data_one_tile)
  endif

  print*,"- CALL FieldScatter FOR INPUT GRID SEAICE DEPTH."
  call ESMF_FieldScatter(seaice_depth_input_grid, data_one_tile, rootpet=0, tile=tile, rc=rc)
  if(ESMF_logFoundError(rcToCheck=rc,msg=ESMF_LOGERR_PASSTHRU,line=__LINE__,file=__FILE__)) &
     call error_handler("IN FieldScatter", rc)

! sea ice skin temperature

  if (localpet == 0) then
    call read_fv3_grid_data_netcdf('tisfc', tile, idim_input, jdim_input, &
                                   lsoil_input, sfcdata=data_one_tile)
  endif

  print*,"- CALL FieldScatter FOR INPUT GRID SEAICE SKIN TEMPERATURE."
  call ESMF_FieldScatter(seaice_skin_temp_input_grid, data_one_tile, rootpet=0, tile=tile, rc=rc)
  if(ESMF_logFoundError(rcToCheck=rc,msg=ESMF_LOGERR_PASSTHRU,line=__LINE__,file=__FILE__)) &
     call error_handler("IN FieldScatter", rc)

! liquid equivalent snow depth

  if (localpet == 0) then
    call read_fv3_grid_data_netcdf('weasd', tile, idim_input, jdim_input, &
                                   lsoil_input, sfcdata=data_one_tile)
  endif

  print*,"- CALL FieldScatter FOR INPUT GRID SNOW LIQUID EQUIVALENT."
  call ESMF_FieldScatter(snow_liq_equiv_input_grid, data_one_tile, rootpet=0, tile=tile, rc=rc)
  if(ESMF_logFoundError(rcToCheck=rc,msg=ESMF_LOGERR_PASSTHRU,line=__LINE__,file=__FILE__)) &
     call error_handler("IN FieldScatter", rc)

! physical snow depth

  if (localpet == 0) then
    call read_fv3_grid_data_netcdf('snod', tile, idim_input, jdim_input, &
                                   lsoil_input, sfcdata=data_one_tile)
    data_one_tile = data_one_tile * 1000.0  ! convert from meters to mm.
  endif

  print*,"- CALL FieldScatter FOR INPUT GRID SNOW DEPTH."
  call ESMF_FieldScatter(snow_depth_input_grid, data_one_tile, rootpet=0, tile=tile, rc=rc)
  if(ESMF_logFoundError(rcToCheck=rc,msg=ESMF_LOGERR_PASSTHRU,line=__LINE__,file=__FILE__)) &
     call error_handler("IN FieldScatter", rc)

! Vegetation type

  if (localpet == 0) then
    call read_fv3_grid_data_netcdf('vtype', tile, idim_input, jdim_input, &
                                   lsoil_input, sfcdata=data_one_tile)
  endif

  print*,"- CALL FieldScatter FOR INPUT GRID VEG TYPE."
  call ESMF_FieldScatter(veg_type_input_grid, data_one_tile, rootpet=0, tile=tile, rc=rc)
  if(ESMF_logFoundError(rcToCheck=rc,msg=ESMF_LOGERR_PASSTHRU,line=__LINE__,file=__FILE__)) &
     call error_handler("IN FieldScatter", rc)

! Soil type

  if (localpet == 0) then
    call read_fv3_grid_data_netcdf('sotyp', tile, idim_input, jdim_input, &
                                   lsoil_input, sfcdata=data_one_tile)
  endif

  print*,"- CALL FieldScatter FOR INPUT GRID SOIL TYPE."
  call ESMF_FieldScatter(soil_type_input_grid, data_one_tile, rootpet=0, tile=tile, rc=rc)
  if(ESMF_logFoundError(rcToCheck=rc,msg=ESMF_LOGERR_PASSTHRU,line=__LINE__,file=__FILE__)) &
     call error_handler("IN FieldScatter", rc)

! Two-meter temperature

  if (localpet == 0) then
    call read_fv3_grid_data_netcdf('tmp2m', tile, idim_input, jdim_input, &
                                   lsoil_input, sfcdata=data_one_tile)
  endif

  print*,"- CALL FieldScatter FOR INPUT GRID T2M."
  call ESMF_FieldScatter(t2m_input_grid, data_one_tile, rootpet=0, tile=tile, rc=rc)
  if(ESMF_logFoundError(rcToCheck=rc,msg=ESMF_LOGERR_PASSTHRU,line=__LINE__,file=__FILE__)) &
     call error_handler("IN FieldScatter", rc)

! Two-meter q

  if (localpet == 0) then
    call read_fv3_grid_data_netcdf('spfh2m', tile, idim_input, jdim_input, &
                                   lsoil_input, sfcdata=data_one_tile)
  endif

  print*,"- CALL FieldScatter FOR INPUT GRID Q2M."
  call ESMF_FieldScatter(q2m_input_grid, data_one_tile, rootpet=0, tile=tile, rc=rc)
  if(ESMF_logFoundError(rcToCheck=rc,msg=ESMF_LOGERR_PASSTHRU,line=__LINE__,file=__FILE__)) &
     call error_handler("IN FieldScatter", rc)

  if (localpet == 0) then
    call read_fv3_grid_data_netcdf('tprcp', tile, idim_input, jdim_input, &
                                   lsoil_input, sfcdata=data_one_tile)
  endif

  print*,"- CALL FieldScatter FOR INPUT GRID TPRCP."
  call ESMF_FieldScatter(tprcp_input_grid, data_one_tile, rootpet=0, tile=tile, rc=rc)
  if(ESMF_logFoundError(rcToCheck=rc,msg=ESMF_LOGERR_PASSTHRU,line=__LINE__,file=__FILE__)) &
     call error_handler("IN FieldScatter", rc)

  if (localpet == 0) then
    call read_fv3_grid_data_netcdf('f10m', tile, idim_input, jdim_input, &
                                   lsoil_input, sfcdata=data_one_tile)
  endif

  print*,"- CALL FieldScatter FOR INPUT GRID F10M"
  call ESMF_FieldScatter(f10m_input_grid, data_one_tile, rootpet=0, tile=tile, rc=rc)
  if(ESMF_logFoundError(rcToCheck=rc,msg=ESMF_LOGERR_PASSTHRU,line=__LINE__,file=__FILE__)) &
     call error_handler("IN FieldScatter", rc)

  if (localpet == 0) then
    call read_fv3_grid_data_netcdf('ffmm', tile, idim_input, jdim_input, &
                                   lsoil_input, sfcdata=data_one_tile)
  endif

  print*,"- CALL FieldScatter FOR INPUT GRID FFMM"
  call ESMF_FieldScatter(ffmm_input_grid, data_one_tile, rootpet=0, tile=tile, rc=rc)
  if(ESMF_logFoundError(rcToCheck=rc,msg=ESMF_LOGERR_PASSTHRU,line=__LINE__,file=__FILE__)) &
     call error_handler("IN FieldScatter", rc)

  if (localpet == 0) then
    call read_fv3_grid_data_netcdf('fricv', tile, idim_input, jdim_input, &
                                   lsoil_input, sfcdata=data_one_tile)
  endif

  print*,"- CALL FieldScatter FOR INPUT GRID USTAR"
  call ESMF_FieldScatter(ustar_input_grid, data_one_tile, rootpet=0, tile=tile, rc=rc)
  if(ESMF_logFoundError(rcToCheck=rc,msg=ESMF_LOGERR_PASSTHRU,line=__LINE__,file=__FILE__)) &
     call error_handler("IN FieldScatter", rc)

  if (localpet == 0) then
!   call read_fv3_grid_data_netcdf('srflag', tile, idim_input, jdim_input, &
!                                  lsoil_input, sfcdata=data_one_tile)
    data_one_tile = 0.0
  endif

  print*,"- CALL FieldScatter FOR INPUT GRID SRFLAG"
  call ESMF_FieldScatter(srflag_input_grid, data_one_tile, rootpet=0, tile=tile, rc=rc)
  if(ESMF_logFoundError(rcToCheck=rc,msg=ESMF_LOGERR_PASSTHRU,line=__LINE__,file=__FILE__)) &
     call error_handler("IN FieldScatter", rc)

  if (localpet == 0) then
    call read_fv3_grid_data_netcdf('tmpsfc', tile, idim_input, jdim_input, &
                                   lsoil_input, sfcdata=data_one_tile)
  endif

  print*,"- CALL FieldScatter FOR INPUT GRID SKIN TEMPERATURE"
  call ESMF_FieldScatter(skin_temp_input_grid, data_one_tile, rootpet=0, tile=tile, rc=rc)
  if(ESMF_logFoundError(rcToCheck=rc,msg=ESMF_LOGERR_PASSTHRU,line=__LINE__,file=__FILE__)) &
     call error_handler("IN FieldScatter", rc)

  if (localpet == 0) then
    call read_fv3_grid_data_netcdf('cnwat', tile, idim_input, jdim_input, &
                                   lsoil_input, sfcdata=data_one_tile)
  endif

  print*,"- CALL FieldScatter FOR INPUT GRID CANOPY MOISTURE CONTENT."
  call ESMF_FieldScatter(canopy_mc_input_grid, data_one_tile, rootpet=0, tile=tile, rc=rc)
  if(ESMF_logFoundError(rcToCheck=rc,msg=ESMF_LOGERR_PASSTHRU,line=__LINE__,file=__FILE__)) &
     call error_handler("IN FieldScatter", rc)

  if (localpet == 0) then
    call read_fv3_grid_data_netcdf('sfcr', tile, idim_input, jdim_input, &
                                   lsoil_input, sfcdata=data_one_tile)
  endif

  print*,"- CALL FieldScatter FOR INPUT GRID Z0."
  call ESMF_FieldScatter(z0_input_grid, data_one_tile, rootpet=0, tile=tile, rc=rc)
  if(ESMF_logFoundError(rcToCheck=rc,msg=ESMF_LOGERR_PASSTHRU,line=__LINE__,file=__FILE__)) &
     call error_handler("IN FieldScatter", rc)

 enddo TILE_LOOP

 deallocate(data_one_tile, data_one_tile_3d)

 end subroutine read_input_sfc_netcdf_file

!---------------------------------------------------------------------------
! Read surface data from an fv3gfs grib2 file.
!---------------------------------------------------------------------------

 subroutine read_input_sfc_grib2_file(localpet)

   use wgrib2api
   use grib2_util, only    : to_upper
   use program_setup, only : vgtyp_from_climo, sotyp_from_climo
   use model_grid, only    : input_grid_type
   use search_util


   implicit none

   integer, intent(in)                   :: localpet

   character(len=250)                    :: the_file
   character(len=250)                    :: geo_file
   character(len=20)                     :: vname, vname_file,slev

   character(len=50)                      :: method

   integer                               :: rc, varnum, iret, i, j,k
   integer                               :: ncid2d, varid, varsize
   integer, parameter                    :: icet_default = 265.0

   logical                               :: exist, rap_latlon

   real(esmf_kind_r4)                    :: value

   real(esmf_kind_r4), allocatable       :: dummy2d(:,:),tsk_save(:,:),icec_save(:,:)
   real(esmf_kind_r4), allocatable       :: dummy1d(:)
   real(esmf_kind_r8), allocatable       :: dummy2d_8(:,:),dummy2d_82(:,:)
   real(esmf_kind_r8), allocatable       :: dummy3d(:,:,:), dummy3d_stype(:,:,:)
   integer(esmf_kind_i4), allocatable    :: slmsk_save(:,:)
   integer(esmf_kind_i8), allocatable    :: dummy2d_i(:,:)
   
    
   rap_latlon = trim(to_upper(external_model))=="RAP" .and. trim(input_grid_type) == "rotated_latlon"

   the_file = trim(data_dir_input_grid) // "/" // trim(grib2_file_input_grid)
   geo_file = trim(geogrid_file_input_grid)
   
   
   print*,"- READ SFC DATA FROM GRIB2 FILE: ", trim(the_file)
   inquire(file=the_file,exist=exist)
   if (.not.exist) then
     iret = 1
     call error_handler("OPENING GRIB2 FILE.", iret)
   end if

   lsoil_input = grb2_inq(the_file, inv_file, ':TSOIL:',' below ground:')
   print*, "- FILE HAS ", lsoil_input, " SOIL LEVELS"
   if (lsoil_input <= 0) call error_handler("COUNTING SOIL LEVELS.", rc)
   
 !We need to recreate the soil fields if we have something other than 4 levels
   if (lsoil_input /= 4) then
   
     call ESMF_FieldDestroy(soil_temp_input_grid, rc=rc)
     call ESMF_FieldDestroy(soilm_tot_input_grid, rc=rc)
     call ESMF_FieldDestroy(soilm_liq_input_grid, rc=rc)
     
     print*,"- CALL FieldCreate FOR INPUT SOIL TEMPERATURE."
     soil_temp_input_grid = ESMF_FieldCreate(input_grid, &
                                       typekind=ESMF_TYPEKIND_R8, &
                                       staggerloc=ESMF_STAGGERLOC_CENTER, &
                                       ungriddedLBound=(/1/), &
                                       ungriddedUBound=(/lsoil_input/), rc=rc)
     if(ESMF_logFoundError(rcToCheck=rc,msg=ESMF_LOGERR_PASSTHRU,line=__LINE__,file=__FILE__)) &
        call error_handler("IN FieldCreate", rc)

     print*,"- CALL FieldCreate FOR INPUT TOTAL SOIL MOISTURE."
     soilm_tot_input_grid = ESMF_FieldCreate(input_grid, &
                                       typekind=ESMF_TYPEKIND_R8, &
                                       staggerloc=ESMF_STAGGERLOC_CENTER, &
                                       ungriddedLBound=(/1/), &
                                       ungriddedUBound=(/lsoil_input/), rc=rc)
     if(ESMF_logFoundError(rcToCheck=rc,msg=ESMF_LOGERR_PASSTHRU,line=__LINE__,file=__FILE__)) &
        call error_handler("IN FieldCreate", rc)

     print*,"- CALL FieldCreate FOR INPUT LIQUID SOIL MOISTURE."
     soilm_liq_input_grid = ESMF_FieldCreate(input_grid, &
                                       typekind=ESMF_TYPEKIND_R8, &
                                       staggerloc=ESMF_STAGGERLOC_CENTER, &
                                       ungriddedLBound=(/1/), &
                                       ungriddedUBound=(/lsoil_input/), rc=rc)
     if(ESMF_logFoundError(rcToCheck=rc,msg=ESMF_LOGERR_PASSTHRU,line=__LINE__,file=__FILE__)) &
        call error_handler("IN FieldCreate", rc)
   
   endif

 if (localpet == 0) then
   allocate(dummy2d(i_input,j_input))
   allocate(slmsk_save(i_input,j_input))
   allocate(dummy2d_i(i_input,j_input))
   allocate(tsk_save(i_input,j_input))
   allocate(icec_save(i_input,j_input))
   allocate(dummy2d_8(i_input,j_input))
   allocate(dummy2d_82(i_input,j_input))
   allocate(dummy3d(i_input,j_input,lsoil_input))
   allocate(dummy3d_stype(i_input,j_input,16))
   allocate(dummy1d(16))
 else
   allocate(dummy3d(0,0,0))
   allocate(dummy2d_8(0,0))
   allocate(dummy2d_82(0,0))
   allocate(dummy2d(0,0))

 endif
 
 !!!!!!!!!!!!!!!!!!!!!!!!!!!!!!!!!!!!!!!!!!!!!!!!!!!!!!!!!!!!!!!!!!!!!!!!!!!!!!!!!!!!!!!
 ! These variables are always in grib files, or are required, so no need to check for them 
 ! in the varmap table. If they can't be found in the input file, then stop the program.
 !!!!!!!!!!!!!!!!!!!!!!!!!!!!!!!!!!!!!!!!!!!!!!!!!!!!!!!!!!!!!!!!!!!!!!!!!!!!!!!!!!!!!!!

 if (localpet == 0) then
   print*,"- READ TERRAIN."
   rc = grb2_inq(the_file, inv_file, ':HGT:',':surface:', data2=dummy2d)
   if (rc /= 1) call error_handler("READING TERRAIN.", rc)
   print*,'orog ',maxval(dummy2d),minval(dummy2d)
 endif

 print*,"- CALL FieldScatter FOR INPUT TERRAIN."
 call ESMF_FieldScatter(terrain_input_grid, real(dummy2d,esmf_kind_r8),rootpet=0, rc=rc)
 if(ESMF_logFoundError(rcToCheck=rc,msg=ESMF_LOGERR_PASSTHRU,line=__LINE__,file=__FILE__))&
    call error_handler("IN FieldScatter", rc)
    
if (localpet == 0) then
   print*,"- READ SEAICE FRACTION."
   rc = grb2_inq(the_file, inv_file, ':ICEC:',':surface:', data2=dummy2d)
   if (rc /= 1) call error_handler("READING SEAICE FRACTION.", rc)
   !dummy2d = dummy2d(i_input:1:-1,j_input:1:-1)
   print*,'icec ',maxval(dummy2d),minval(dummy2d)
   icec_save = dummy2d
 endif

 print*,"- CALL FieldScatter FOR INPUT GRID SEAICE FRACTION."
 call ESMF_FieldScatter(seaice_fract_input_grid,real(dummy2d,esmf_kind_r8),rootpet=0, rc=rc)
 if(ESMF_logFoundError(rcToCheck=rc,msg=ESMF_LOGERR_PASSTHRU,line=__LINE__,file=__FILE__))&
    call error_handler("IN FieldScatter", rc)

!----------------------------------------------------------------------------------
! GFS v14 and v15.2 grib data has two land masks.  LANDN is created by
! nearest neighbor interpolation.  LAND is created by bilinear interpolation.
! LANDN matches the bitmap.  So use it first.  For other GFS versions or other models,
! use LAND. Mask in grib file is '1' (land), '0' (not land).  Add sea/lake ice category
! '2' based on ice concentration.
!----------------------------------------------------------------------------------

 if (localpet == 0) then
   print*,"- READ LANDSEA MASK."
   rc = grb2_inq(the_file, inv_file, ':LANDN:',':surface:', data2=dummy2d)

   if (rc /= 1) then 
     rc = grb2_inq(the_file, inv_file, ':LAND:',':surface:', data2=dummy2d)
     if (rc /= 1) call error_handler("READING LANDSEA MASK.", rc)
   endif

   do j = 1, j_input
     do i = 1, i_input
       if(dummy2d(i,j) < 0.5_esmf_kind_r4) dummy2d(i,j)=0.0_esmf_kind_r4
       if(icec_save(i,j) > 0.15_esmf_kind_r4) then 
         !if (dummy2d(i,j) == 0.0_esmf_kind_r4) print*, "CONVERTING WATER TO SEA/LAKE ICE AT ", i, j
         dummy2d(i,j) = 2.0_esmf_kind_r4
       endif
     enddo
   enddo

   slmsk_save = nint(dummy2d)
  
   deallocate(icec_save)
 endif

 print*,"- CALL FieldScatter FOR INPUT LANDSEA MASK."
 call ESMF_FieldScatter(landsea_mask_input_grid,real(dummy2d,esmf_kind_r8),rootpet=0, rc=rc)
 if(ESMF_logFoundError(rcToCheck=rc,msg=ESMF_LOGERR_PASSTHRU,line=__LINE__,file=__FILE__))&
    call error_handler("IN FieldScatter", rc)

 if (localpet == 0) then
   print*,"- READ SEAICE SKIN TEMPERATURE."
   rc = grb2_inq(the_file, inv_file, ':TMP:',':surface:', data2=dummy2d)
   if (rc /= 1) call error_handler("READING SEAICE SKIN TEMP.", rc)
   print*,'ti ',maxval(dummy2d),minval(dummy2d)
 endif

 print*,"- CALL FieldScatter FOR INPUT GRID SEAICE SKIN TEMPERATURE."
 call ESMF_FieldScatter(seaice_skin_temp_input_grid,real(dummy2d,esmf_kind_r8),rootpet=0, rc=rc)
 if(ESMF_logFoundError(rcToCheck=rc,msg=ESMF_LOGERR_PASSTHRU,line=__LINE__,file=__FILE__))&
    call error_handler("IN FieldScatter", rc)

!----------------------------------------------------------------------------------
! Read snow fields.  Zero out at non-land points and undefined points (points
! removed using the bitmap).  Program expects depth and liquid equivalent
! in mm.
!----------------------------------------------------------------------------------

 if (localpet == 0) then
   print*,"- READ SNOW LIQUID EQUIVALENT."
   rc = grb2_inq(the_file, inv_file, ':WEASD:',':surface:',':anl:',data2=dummy2d)
   if (rc /= 1) then 
     rc = grb2_inq(the_file, inv_file, ':WEASD:',':surface:','hour fcst:',data2=dummy2d)
     if (rc /= 1) call error_handler("READING SNOW LIQUID EQUIVALENT.", rc)
   endif
   do j = 1, j_input
     do i = 1, i_input
       if(slmsk_save(i,j) == 0) dummy2d(i,j) = 0.0_esmf_kind_r4
       if(dummy2d(i,j) == grb2_UNDEFINED) dummy2d(i,j) = 0.0_esmf_kind_r4
     enddo
   enddo
  print*,'weasd ',maxval(dummy2d),minval(dummy2d)
 endif

 print*,"- CALL FieldScatter FOR INPUT GRID SNOW LIQUID EQUIVALENT."
 call ESMF_FieldScatter(snow_liq_equiv_input_grid,real(dummy2d,esmf_kind_r8),rootpet=0, rc=rc)
 if(ESMF_logFoundError(rcToCheck=rc,msg=ESMF_LOGERR_PASSTHRU,line=__LINE__,file=__FILE__))&
    call error_handler("IN FieldScatter", rc)

 if (localpet == 0) then
   print*,"- READ SNOW DEPTH."
   rc = grb2_inq(the_file, inv_file, ':SNOD:',':surface:', data2=dummy2d)
   if (rc /= 1) call error_handler("READING SNOW DEPTH.", rc)
   where(dummy2d == grb2_UNDEFINED) dummy2d = 0.0_esmf_kind_r4
   dummy2d = dummy2d*1000.0 ! Grib2 files have snow depth in (m), fv3 expects it in mm
   where(slmsk_save == 0) dummy2d = 0.0_esmf_kind_r4
  print*,'snod ',maxval(dummy2d),minval(dummy2d)
 endif

 print*,"- CALL FieldScatter FOR INPUT GRID SNOW DEPTH."
 call ESMF_FieldScatter(snow_depth_input_grid,real(dummy2d,esmf_kind_r8),rootpet=0, rc=rc)
 if(ESMF_logFoundError(rcToCheck=rc,msg=ESMF_LOGERR_PASSTHRU,line=__LINE__,file=__FILE__))&
    call error_handler("IN FieldScatter", rc)
    
 if (localpet == 0) then
   print*,"- READ T2M."
   rc = grb2_inq(the_file, inv_file, ':TMP:',':2 m above ground:',data2=dummy2d)
   if (rc <= 0) call error_handler("READING T2M.", rc)

   print*,'t2m ',maxval(dummy2d),minval(dummy2d)
 endif

 print*,"- CALL FieldScatter FOR INPUT GRID T2M."
 call ESMF_FieldScatter(t2m_input_grid,real(dummy2d,esmf_kind_r8), rootpet=0,rc=rc)
 if(ESMF_logFoundError(rcToCheck=rc,msg=ESMF_LOGERR_PASSTHRU,line=__LINE__,file=__FILE__))&
    call error_handler("IN FieldScatter", rc)

 if (localpet == 0) then
   print*,"- READ Q2M."
   rc = grb2_inq(the_file, inv_file, ':SPFH:',':2 m above ground:',data2=dummy2d)
   if (rc <=0) call error_handler("READING Q2M.", rc)
   print*,'q2m ',maxval(dummy2d),minval(dummy2d)
 endif

 print*,"- CALL FieldScatter FOR INPUT GRID Q2M."
 call ESMF_FieldScatter(q2m_input_grid,real(dummy2d,esmf_kind_r8), rootpet=0,rc=rc)
 if(ESMF_logFoundError(rcToCheck=rc,msg=ESMF_LOGERR_PASSTHRU,line=__LINE__,file=__FILE__))&
    call error_handler("IN FieldScatter", rc)
    
 if (localpet == 0) then
   print*,"- READ SKIN TEMPERATURE."
   rc = grb2_inq(the_file, inv_file, ':TMP:',':surface:', data2=dummy2d)
   if (rc <= 0 ) call error_handler("READING SKIN TEMPERATURE.", rc)
   tsk_save(:,:) = dummy2d
   dummy2d_8 = real(dummy2d,esmf_kind_r8)
   do j = 1, j_input
     do i = 1, i_input
       if(slmsk_save(i,j) == 0 .and. dummy2d(i,j) < 271.2) then
!        print*,'too cool SST ',i,j,dummy2d(i,j)
         dummy2d(i,j) = 271.2
       endif
       if(slmsk_save(i,j) == 0 .and. dummy2d(i,j) > 310.) then
!        print*,'too hot SST ',i,j,dummy2d(i,j)
         dummy2d(i,j) = 310.0
       endif
     enddo
   enddo
 endif

 print*,"- CALL FieldScatter FOR INPUT GRID SKIN TEMPERATURE"
 call ESMF_FieldScatter(skin_temp_input_grid,real(dummy2d,esmf_kind_r8),rootpet=0, rc=rc)
 if(ESMF_logFoundError(rcToCheck=rc,msg=ESMF_LOGERR_PASSTHRU,line=__LINE__,file=__FILE__))&
    call error_handler("IN FieldScatter", rc)
    
 if (localpet == 0) dummy2d = 0.0
 
 print*,"- CALL FieldScatter FOR INPUT GRID SRFLAG"
 call ESMF_FieldScatter(srflag_input_grid,real(dummy2d,esmf_kind_r8), rootpet=0,rc=rc)
 if(ESMF_logFoundError(rcToCheck=rc,msg=ESMF_LOGERR_PASSTHRU,line=__LINE__,file=__FILE__))&
    call error_handler("IN FieldScatter", rc)

 if (localpet == 0) then
   print*,"- READ SOIL TYPE."
   slev=":surface:" 
   vname=":SOTYP:"                                     
   rc = grb2_inq(the_file, inv_file, vname,slev, data2=dummy2d)
   !failed => rc = 0
   if (rc <= 0 .and. (trim(to_upper(external_model))=="HRRR" .or. rap_latlon) .and. geo_file .ne. "NULL")  then
     ! Some HRRR and RAP files don't have dominant soil type in the output, but the geogrid files
     ! do, so this gives users the option to provide the geogrid file and use input soil
     ! type 
     print*, "OPEN GEOGRID FILE ", trim(geo_file)
     rc = nf90_open(geo_file,NF90_NOWRITE,ncid2d)
     call netcdf_err(rc,"READING GEOGRID FILE")

     print*, "INQURE ABOUT DIM IDS"
     rc = nf90_inq_dimid(ncid2d,"west_east",varid)
     call netcdf_err(rc,"READING west_east DIMENSION FROM GEOGRID FILE")
     
     rc = nf90_inquire_dimension(ncid2d,varid,len=varsize)
     call netcdf_err(rc,"READING west_east DIMENSION SIZE")
     if (varsize .ne. i_input) call error_handler ("GEOGRID FILE GRID SIZE DIFFERS FROM INPUT DATA.", -1)
        
     print*, "INQUIRE ABOUT SOIL TYPE FROM GEOGRID FILE"
     rc = nf90_inq_varid(ncid2d,"SCT_DOM",varid)
     call netcdf_err(rc,"FINDING SCT_DOM IN GEOGRID FILE")
     
     print*, "READ SOIL TYPE FROM GEOGRID FILE "
     rc = nf90_get_var(ncid2d,varid,dummy2d)
     call netcdf_err(rc,"READING SCT_DOM FROM FILE")
       
     print*, "INQUIRE ABOUT SOIL TYPE FRACTIONS FROM GEOGRID FILE"
     rc = nf90_inq_varid(ncid2d,"SOILCTOP",varid)
     call netcdf_err(rc,"FINDING SOILCTOP IN GEOGRID FILE")
     
     print*, "READ SOIL TYPE FRACTIONS FROM GEOGRID FILE "
     rc = nf90_get_var(ncid2d,varid,dummy3d_stype)
     call netcdf_err(rc,"READING SCT_DOM FROM FILE")

     print*, "CLOSE GEOGRID FILE "
     iret = nf90_close(ncid2d)
   
     
     ! There's an issue with the geogrid file containing soil type water at land points. 
     ! This correction replaces the soil type at these points with the soil type with
     ! the next highest fractional coverage.
     do j = 1, j_input
       do i = 1, i_input
         if(dummy2d(i,j) == 14.0_esmf_kind_r4 .and. slmsk_save(i,j) == 1) then
           dummy1d(:) = dummy3d_stype(i,j,:)
           dummy1d(14) = 0.0_esmf_kind_r4
           dummy2d(i,j) = real(MAXLOC(dummy1d, 1),esmf_kind_r4)
         endif
       enddo
     enddo
   endif
   
   if ((rc <= 0 .and. trim(to_upper(external_model)) /= "HRRR" .and. .not. rap_latlon) & 
     .or. (rc < 0 .and. (trim(to_upper(external_model)) == "HRRR" .or. rap_latlon))) then
     if (.not. sotyp_from_climo) then
       call error_handler("COULD NOT FIND SOIL TYPE IN FILE. PLEASE SET SOTYP_FROM_CLIMO=.TRUE. . EXITING", rc)
     else
       vname = "sotyp"
       call get_var_cond(vname,this_miss_var_method=method, this_miss_var_value=value, &
                           loc=varnum)  
       call handle_grib_error(vname, slev ,method,value,varnum,rc, var= dummy2d)
       if (rc == 1) then ! missing_var_method == skip or no entry in varmap table
          print*, "WARNING: "//trim(vname)//" NOT AVAILABLE IN FILE. WILL NOT "//&
                     "SCALE SOIL MOISTURE FOR DIFFERENCES IN SOIL TYPE. "
          dummy2d(:,:) = -99999.0_esmf_kind_r4
       endif
     endif
   endif
   
   ! In the event that the soil type on the input grid still contains mismatches between 
   ! soil type and landmask, this correction is a last-ditch effort to replace these points
   ! with soil type from a nearby land point.
   if (.not. sotyp_from_climo) then
     do j = 1, j_input
     do i = 1, i_input
       if(dummy2d(i,j) == 14.0_esmf_kind_r4 .and. slmsk_save(i,j) == 1) dummy2d(i,j) = -99999.9   
     enddo
     enddo
   
     dummy2d_8 = real(dummy2d,esmf_kind_r8)
     dummy2d_i(:,:) = 0
     where(slmsk_save == 1) dummy2d_i = 1
   
     call search(dummy2d_8,dummy2d_i,i_input,j_input,1,230)
   else
      dummy2d_8=real(dummy2d,esmf_kind_r8)
   endif
   
   print*,'sotype ',maxval(dummy2d_8),minval(dummy2d_8)
   deallocate(dummy2d_i)
   deallocate(dummy3d_stype)
 endif
  

 print*,"- CALL FieldScatter FOR INPUT GRID SOIL TYPE."
 call ESMF_FieldScatter(soil_type_input_grid,dummy2d_8, rootpet=0, rc=rc)
 if(ESMF_logFoundError(rcToCheck=rc,msg=ESMF_LOGERR_PASSTHRU,line=__LINE__,file=__FILE__))&
    call error_handler("IN FieldScatter", rc)

 !!!!!!!!!!!!!!!!!!!!!!!!!!!!!!!!!!!!!!!!!!!!!!!!!!!!!!!!!!!!!!!!!!!!!!!!!!!!!!!!!!!!!!!     
 ! Begin variables whose presence in grib2 files varies, but no climatological
 ! data is available, so we have to account for values in the varmap table
 !!!!!!!!!!!!!!!!!!!!!!!!!!!!!!!!!!!!!!!!!!!!!!!!!!!!!!!!!!!!!!!!!!!!!!!!!!!!!!!!!!!!!!!
 
 if (.not. vgfrc_from_climo) then  
   if (localpet == 0) then
     print*,"- READ VEG FRACTION."
     vname="vfrac"
     slev=":surface:" 
     call get_var_cond(vname,this_miss_var_method=method, this_miss_var_value=value, &
               loc=varnum)                 
     !! Changing these for GSD internal runs using new HRRR files
     vname=":VEG:"
     rc= grb2_inq(the_file, inv_file, vname,slev, data2=dummy2d)
     
     if (rc > 1) then
       rc= grb2_inq(the_file, inv_file, vname,slev,'n=1105:', data2=dummy2d)
       if (rc <= 0) then
         rc= grb2_inq(the_file, inv_file, vname,slev,'n=1101:', data2=dummy2d)
         if (rc <= 0) then
           rc= grb2_inq(the_file, inv_file, vname,slev,'n=1151:', data2=dummy2d)
           if (rc <= 0) call error_handler("COULD NOT DETERMINE VEGETATION FRACTION IN FILE.  &
             RECORD NUMBERS MAY HAVE CHANGED. PLEASE SET VGFRC_FROM_CLIMO=.TRUE. EXITING", rc)
         endif
       endif
     elseif (rc <= 0) then 
       call error_handler("COULD NOT FIND VEGETATION FRACTION IN FILE.  &
           PLEASE SET VGFRC_FROM_CLIMO=.TRUE. EXITING", rc)
     endif
     if(maxval(dummy2d) > 2.0) dummy2d = dummy2d / 100.0_esmf_kind_r4
      print*,'vfrac ',maxval(dummy2d),minval(dummy2d)   
   endif

 
   print*,"- CALL FieldScatter FOR INPUT GRID VEG GREENNESS."
   call ESMF_FieldScatter(veg_greenness_input_grid,real(dummy2d,esmf_kind_r8), rootpet=0, rc=rc)
   if(ESMF_logFoundError(rcToCheck=rc,msg=ESMF_LOGERR_PASSTHRU,line=__LINE__,file=__FILE__)) &
      call error_handler("IN FieldScatter", rc)
  endif

  if (.not. minmax_vgfrc_from_climo) then
   if (localpet == 0) then
     print*,"- READ MIN VEG FRACTION."
     vname="vfrac_min"
     slev=":surface:"
     call get_var_cond(vname,this_miss_var_method=method,this_miss_var_value=value, &
               loc=varnum)
     vname=":VEG:"
     rc= grb2_inq(the_file, inv_file, vname,slev,'n=1106:',data2=dummy2d)

     if (rc <= 0) then
       rc= grb2_inq(the_file, inv_file, vname,slev,'n=1102:',data2=dummy2d)
       if (rc <= 0) then
         rc= grb2_inq(the_file, inv_file, vname,slev,'n=1152:',data2=dummy2d)
         if (rc<=0) call error_handler("COULD NOT FIND MIN VEGETATION FRACTION IN FILE. &
           PLEASE SET MINMAX_VGFRC_FROM_CLIMO=.TRUE. . EXITING",rc)
       endif
     endif
     if(maxval(dummy2d) > 2.0) dummy2d = dummy2d / 100.0_esmf_kind_r4
     print*,'vfrac min',maxval(dummy2d),minval(dummy2d)

     endif

   print*,"- CALL FieldScatter FOR INPUT GRID MIN VEG GREENNESS."
   call ESMF_FieldScatter(min_veg_greenness_input_grid,real(dummy2d,esmf_kind_r8), rootpet=0, rc=rc)
   if(ESMF_logFoundError(rcToCheck=rc,msg=ESMF_LOGERR_PASSTHRU,line=__LINE__,file=__FILE__))&
      call error_handler("IN FieldScatter", rc)
   
   if (localpet == 0) then
     print*,"- READ MAX VEG FRACTION."
     vname="vfrac_max"
     slev=":surface:"
     call get_var_cond(vname,this_miss_var_method=method,this_miss_var_value=value, &
               loc=varnum)

     vname=":VEG:"
     rc= grb2_inq(the_file, inv_file, vname,slev,'n=1107:',data2=dummy2d)
     if (rc <=0) then
       rc= grb2_inq(the_file, inv_file, vname,slev,'n=1103:',data2=dummy2d)
       if (rc <=0) then
         rc= grb2_inq(the_file, inv_file, vname,slev,'n=1153:',data2=dummy2d)
         if (rc <= 0) call error_handler("COULD NOT FIND MAX VEGETATION FRACTION IN FILE. &
            PLEASE SET MINMAX_VGFRC_FROM_CLIMO=.TRUE. . EXITING",rc)
       endif
     endif
     if(maxval(dummy2d) > 2.0) dummy2d = dummy2d / 100.0_esmf_kind_r4
     print*,'vfrac max',maxval(dummy2d),minval(dummy2d)

   endif !localpet==0

   print*,"- CALL FieldScatter FOR INPUT GRID MAX VEG GREENNESS."
   call ESMF_FieldScatter(max_veg_greenness_input_grid,real(dummy2d,esmf_kind_r8),rootpet=0, rc=rc)
   if(ESMF_logFoundError(rcToCheck=rc,msg=ESMF_LOGERR_PASSTHRU,line=__LINE__,file=__FILE__))&
      call error_handler("IN FieldScatter", rc)
 endif !minmax_vgfrc_from_climo
 
 if (.not. lai_from_climo) then
   if (localpet == 0) then
     print*,"- READ LAI."
     vname="lai"
     slev=":surface:"
     call get_var_cond(vname,this_miss_var_method=method,this_miss_var_value=value, &
               loc=varnum)
     vname=":var0_7_198:"
     rc= grb2_inq(the_file, inv_file, vname,slev,':n=1108:',data2=dummy2d)
     if (rc <=0) then
       rc= grb2_inq(the_file, inv_file, vname,slev,':n=1104:',data2=dummy2d)
       if (rc <=0) then
         rc= grb2_inq(the_file, inv_file, vname,slev,':n=1154:',data2=dummy2d)
         if (rc <= 0) call error_handler("COULD NOT FIND LAI IN FILE. &
            PLEASE SET LAI_FROM_CLIMO=.TRUE. . EXITING",rc)
       endif
     endif
      print*,'lai',maxval(dummy2d),minval(dummy2d)
   endif !localpet==0

   print*,"- CALL FieldScatter FOR INPUT GRID LAI."
   call ESMF_FieldScatter(lai_input_grid,real(dummy2d,esmf_kind_r8),rootpet=0, rc=rc)
   if(ESMF_logFoundError(rcToCheck=rc,msg=ESMF_LOGERR_PASSTHRU,line=__LINE__,file=__FILE__))&
      call error_handler("IN FieldScatter", rc)

 endif
 if (localpet == 0) then
   print*,"- READ SEAICE DEPTH."
   vname="hice"
   slev=":surface:" 
   call get_var_cond(vname,this_miss_var_method=method,this_miss_var_value=value, &
                         loc=varnum)                 
   vname=":ICETK:"
   rc= grb2_inq(the_file, inv_file, vname,slev, data2=dummy2d)
   if (rc <= 0) then
      call handle_grib_error(vname, slev ,method,value,varnum,rc, var= dummy2d)
      if (rc==1) then ! missing_var_method == skip or no entry in varmap table
        print*, "WARNING: "//trim(vname)//" NOT AVAILABLE IN FILE. THIS FIELD WILL BE"//&
                   " REPLACED WITH CLIMO. SET A FILL "// &
                      "VALUE IN THE VARMAP TABLE IF THIS IS NOT DESIRABLE."
        dummy2d(:,:) = 0.0_esmf_kind_r4
      endif
    endif
   dummy2d_8= real(dummy2d,esmf_kind_r8)
   print*,'hice ',maxval(dummy2d),minval(dummy2d)

 endif

 print*,"- CALL FieldScatter FOR INPUT GRID SEAICE DEPTH."
 call ESMF_FieldScatter(seaice_depth_input_grid,dummy2d_8, rootpet=0, rc=rc)
 if(ESMF_logFoundError(rcToCheck=rc,msg=ESMF_LOGERR_PASSTHRU,line=__LINE__,file=__FILE__))&
    call error_handler("IN FieldScatter", rc)
    
 if (localpet == 0) then
   print*,"- READ TPRCP."
   vname="tprcp"
   slev=":surface:" 
   call get_var_cond(vname,this_miss_var_method=method,this_miss_var_value=value, &
                         loc=varnum)  
    vname=":TPRCP:"              
   rc= grb2_inq(the_file, inv_file, vname,slev, data2=dummy2d)
   if (rc <= 0) then
      call handle_grib_error(vname, slev ,method,value,varnum,rc, var= dummy2d)
      if (rc==1) then ! missing_var_method == skip or no entry in varmap table
        print*, "WARNING: "//trim(vname)//" NOT AVAILABLE IN FILE. THIS FIELD WILL NOT"//&
                   " BE WRITTEN TO THE INPUT FILE. SET A FILL "// &
                      "VALUE IN THE VARMAP TABLE IF THIS IS NOT DESIRABLE."
        dummy2d(:,:) = 0.0_esmf_kind_r4
      endif
    endif
   dummy2d_8= real(dummy2d,esmf_kind_r8)
   print*,'tprcp ',maxval(dummy2d),minval(dummy2d)
 endif

 print*,"- CALL FieldScatter FOR INPUT GRID TPRCP."
 call ESMF_FieldScatter(tprcp_input_grid,dummy2d_8, rootpet=0, rc=rc)
 if(ESMF_logFoundError(rcToCheck=rc,msg=ESMF_LOGERR_PASSTHRU,line=__LINE__,file=__FILE__))&
    call error_handler("IN FieldScatter", rc)
 
 if (localpet == 0) then
   print*,"- READ FFMM."
   vname="ffmm"
   slev=":surface:" 
   call get_var_cond(vname,this_miss_var_method=method,this_miss_var_value=value, &
                         loc=varnum)  
    vname=":FFMM:"               
    rc= grb2_inq(the_file, inv_file, vname,slev, data2=dummy2d)
    if (rc <= 0) then
      call handle_grib_error(vname, slev ,method,value,varnum,rc, var= dummy2d)
      if (rc==1) then ! missing_var_method == skip or no entry in varmap table
        print*, "WARNING: "//trim(vname)//" NOT AVAILABLE IN FILE. THIS FIELD WILL NOT"//&
                   " BE WRITTEN TO THE INPUT FILE. SET A FILL "// &
                      "VALUE IN THE VARMAP TABLE IF THIS IS NOT DESIRABLE."
        dummy2d(:,:) = 0.0_esmf_kind_r4
      endif
    endif
   dummy2d_8= real(dummy2d,esmf_kind_r8)
   print*,'ffmm ',maxval(dummy2d),minval(dummy2d)
 endif

 print*,"- CALL FieldScatter FOR INPUT GRID FFMM"
 call ESMF_FieldScatter(ffmm_input_grid,dummy2d_8, rootpet=0, rc=rc)
 if(ESMF_logFoundError(rcToCheck=rc,msg=ESMF_LOGERR_PASSTHRU,line=__LINE__,file=__FILE__))&
    call error_handler("IN FieldScatter", rc)
    
 if (localpet == 0) then
   print*,"- READ USTAR."
   vname="fricv"
   slev=":surface:" 
   call get_var_cond(vname,this_miss_var_method=method,this_miss_var_value=value, &
                         loc=varnum)  
    vname=":FRICV:"              
    rc= grb2_inq(the_file, inv_file, vname,slev, data2=dummy2d)
    if (rc <= 0) then
      call handle_grib_error(vname, slev ,method,value,varnum,rc, var= dummy2d)
      if (rc==1) then ! missing_var_method == skip or no entry in varmap table
        print*, "WARNING: "//trim(vname)//" NOT AVAILABLE IN FILE. THIS FIELD WILL "//&
                   "REPLACED WITH CLIMO. SET A FILL "// &
                      "VALUE IN THE VARMAP TABLE IF THIS IS NOT DESIRABLE."
        dummy2d(:,:) = 0.0_esmf_kind_r4
      endif
    endif
   dummy2d_8= real(dummy2d,esmf_kind_r8)
   print*,'fricv ',maxval(dummy2d),minval(dummy2d)
 endif

 print*,"- CALL FieldScatter FOR INPUT GRID USTAR"
 call ESMF_FieldScatter(ustar_input_grid,dummy2d_8, rootpet=0, rc=rc)
 if(ESMF_logFoundError(rcToCheck=rc,msg=ESMF_LOGERR_PASSTHRU,line=__LINE__,file=__FILE__))&
    call error_handler("IN FieldScatter", rc)

 if (localpet == 0) then
   print*,"- READ F10M."
   vname="f10m"
   slev=":10 m above ground:" 
   call get_var_cond(vname,this_miss_var_method=method,this_miss_var_value=value, &
                         loc=varnum)  
    vname=":F10M:"               
    rc= grb2_inq(the_file, inv_file, vname,slev, data2=dummy2d)
    if (rc <= 0) then
      call handle_grib_error(vname, slev ,method,value,varnum,rc, var= dummy2d)
      if (rc==1) then ! missing_var_method == skip or no entry in varmap table
        print*, "WARNING: "//trim(vname)//" NOT AVAILABLE IN FILE. THIS FIELD WILL NOT"//&
                   " BE WRITTEN TO THE INPUT FILE. SET A FILL "// &
                      "VALUE IN THE VARMAP TABLE IF THIS IS NOT DESIRABLE."
        dummy2d(:,:) = 0.0_esmf_kind_r4
      endif
    endif
   dummy2d_8= real(dummy2d,esmf_kind_r8)
   print*,'f10m ',maxval(dummy2d),minval(dummy2d)
 endif

 print*,"- CALL FieldScatter FOR INPUT GRID F10M."
 call ESMF_FieldScatter(f10m_input_grid,dummy2d_8, rootpet=0, rc=rc)
 if(ESMF_logFoundError(rcToCheck=rc,msg=ESMF_LOGERR_PASSTHRU,line=__LINE__,file=__FILE__))&
    call error_handler("IN FieldScatter", rc)

 if (localpet == 0) then
   print*,"- READ CANOPY MOISTURE CONTENT."
   vname="cnwat"
   slev=":surface:" 
   call get_var_cond(vname,this_miss_var_method=method,this_miss_var_value=value, &
                         loc=varnum)  
    vname=":CNWAT:"              
    rc= grb2_inq(the_file, inv_file, vname,slev, data2=dummy2d)
    if (rc <= 0) then
      call handle_grib_error(vname, slev ,method,value,varnum,rc, var= dummy2d)
      if (rc==1) then ! missing_var_method == skip or no entry in varmap table
        print*, "WARNING: "//trim(vname)//" NOT AVAILABLE IN FILE. THIS FIELD WILL"//&
                   " REPLACED WITH CLIMO. SET A FILL "// &
                      "VALUE IN THE VARMAP TABLE IF THIS IS NOT DESIRABLE."
        dummy2d(:,:) = 0.0_esmf_kind_r4
      endif
    endif
   dummy2d_8= real(dummy2d,esmf_kind_r8)
   print*,'cnwat ',maxval(dummy2d),minval(dummy2d)
 endif

 print*,"- CALL FieldScatter FOR INPUT GRID CANOPY MOISTURE CONTENT."
 call ESMF_FieldScatter(canopy_mc_input_grid,dummy2d_8, rootpet=0, rc=rc)
 if(ESMF_logFoundError(rcToCheck=rc,msg=ESMF_LOGERR_PASSTHRU,line=__LINE__,file=__FILE__))&
    call error_handler("IN FieldScatter", rc)

 if (localpet == 0) then
   print*,"- READ Z0."
   vname="sfcr"
   slev=":surface:" 
   call get_var_cond(vname,this_miss_var_method=method,this_miss_var_value=value, &
                         loc=varnum)  
    vname=":SFCR:"               
    rc= grb2_inq(the_file, inv_file, vname,slev, data2=dummy2d)
    if (rc <= 0) then
      call handle_grib_error(vname, slev ,method,value,varnum,rc, var= dummy2d)
      if (rc==1) then ! missing_var_method == skip or no entry in varmap table
        print*, "WARNING: "//trim(vname)//" NOT AVAILABLE IN FILE. THIS FIELD WILL BE"//&
                   " REPLACED WITH CLIMO. SET A FILL "// &
                      "VALUE IN THE VARMAP TABLE IF THIS IS NOT DESIRABLE."
        dummy2d(:,:) = 0.0_esmf_kind_r4
      endif
    else
      ! Grib files have z0 (m), but fv3 expects z0(cm)
      dummy2d(:,:) = dummy2d(:,:)*10.0
    endif
   dummy2d_8= real(dummy2d,esmf_kind_r8)
   print*,'sfcr ',maxval(dummy2d),minval(dummy2d)
   
 endif

 print*,"- CALL FieldScatter FOR INPUT GRID Z0."
 call ESMF_FieldScatter(z0_input_grid,dummy2d_8, rootpet=0, rc=rc)
 if(ESMF_logFoundError(rcToCheck=rc,msg=ESMF_LOGERR_PASSTHRU,line=__LINE__,file=__FILE__))&
    call error_handler("IN FieldScatter", rc)
    
 
 if (localpet == 0) then
   print*,"- READ LIQUID SOIL MOISTURE."
   vname = "soill"
   vname_file = ":SOILL:"
   call read_grib_soil(the_file,inv_file,vname,vname_file,dummy3d,rc) !!! NEEDTO HANDLE 
                                                                      !!! SOIL LEVELS
   print*,'soill ',maxval(dummy3d),minval(dummy3d)
 endif

 print*,"- CALL FieldScatter FOR INPUT LIQUID SOIL MOISTURE."
 call ESMF_FieldScatter(soilm_liq_input_grid, dummy3d, rootpet=0, rc=rc)
 if(ESMF_logFoundError(rcToCheck=rc,msg=ESMF_LOGERR_PASSTHRU,line=__LINE__,file=__FILE__))&
    call error_handler("IN FieldScatter", rc)
 
 if (localpet == 0) then
   print*,"- READ TOTAL SOIL MOISTURE."
   vname = "soilw"
   !vname_file = "var2_2_1_7_0_192"  !Some files don't recognize this as soilw,so use
   vname_file = "var2_2_1_"         ! the var number instead
   call read_grib_soil(the_file,inv_file,vname,vname_file,dummy3d,rc)
   print*,'soilm ',maxval(dummy3d),minval(dummy3d)
 endif
 
 print*,"- CALL FieldScatter FOR INPUT TOTAL SOIL MOISTURE."
 call ESMF_FieldScatter(soilm_tot_input_grid, dummy3d, rootpet=0, rc=rc)
 if(ESMF_logFoundError(rcToCheck=rc,msg=ESMF_LOGERR_PASSTHRU,line=__LINE__,file=__FILE__))&
    call error_handler("IN FieldScatter", rc)
    
!----------------------------------------------------------------------------------------
! Vegetation type is not available in some files.  However, it is needed to identify
! permanent land ice points.  At land ice, the total soil moisture is a flag value of
! '1'. Use this flag as a temporary solution.
!----------------------------------------------------------------------------------------

 print*, "- CALL FieldGather for INPUT SOIL TYPE."
 call ESMF_FieldGather(soil_type_input_grid, dummy2d_82, rootPet=0, tile=1, rc=rc)
 if(ESMF_logFoundError(rcToCheck=rc,msg=ESMF_LOGERR_PASSTHRU,line=__LINE__,file=__FILE__)) &
   call error_handler("IN FieldGather", rc)
 if (localpet == 0) then
   print*,"- READ VEG TYPE."
   vname="vtype"
   slev=":surface:" 
   call get_var_cond(vname,this_miss_var_method=method, this_miss_var_value=value, &
                         loc=varnum)
   !Note: sometimes the grib files don't have this one named. Searching for this string
   !      ensures that the data is found when it exists
                 
   vname="var2_2"   
   rc= grb2_inq(the_file, inv_file, vname,"_0_198:",slev,' hour fcst:', data2=dummy2d)
   if (rc <= 0) then
     rc= grb2_inq(the_file, inv_file, vname,"_0_198:",slev,':anl:', data2=dummy2d)
     if (rc <= 0) then
       if (.not. vgtyp_from_climo) then
         call error_handler("COULD NOT FIND VEGETATION TYPE IN FILE. PLEASE SET VGTYP_FROM_CLIMO=.TRUE. . EXITING", rc)
       else
      do j = 1, j_input
        do i = 1, i_input
          dummy2d(i,j) = 0.0_esmf_kind_r4
          if(slmsk_save(i,j) == 1 .and. dummy3d(i,j,1) > 0.99) &
          dummy2d(i,j) = real(veg_type_landice_input,esmf_kind_r4)
      enddo
      enddo    
       endif ! replace_vgtyp
     endif !not find :anl:
   endif !not find hour fcst:
   
   if (trim(external_model) .ne. "GFS") then
   do j = 1, j_input
     do i = 1,i_input
     if (dummy2d(i,j) == 15.0_esmf_kind_r4 .and. slmsk_save(i,j) == 1) then
       if (dummy3d(i,j,1) < 0.6) then 
       dummy2d(i,j) = real(veg_type_landice_input,esmf_kind_r4)
       elseif (dummy3d(i,j,1) > 0.99) then
          slmsk_save(i,j) = 0
        dummy2d(i,j) = 0.0_esmf_kind_r4
        dummy2d_82(i,j) = 0.0_esmf_kind_r8
       endif
     elseif (dummy2d(i,j) == 17.0_esmf_kind_r4 .and. slmsk_save(i,j)==0) then
       dummy2d(i,j) = 0.0_esmf_kind_r4
     endif
     enddo
   enddo
   endif     
   dummy2d_8= real(dummy2d,esmf_kind_r8)
   print*,'vgtyp ',maxval(dummy2d),minval(dummy2d)
 endif !localpet
 deallocate(dummy2d)
 print*,"- CALL FieldScatter FOR INPUT VEG TYPE."
 call ESMF_FieldScatter(veg_type_input_grid, dummy2d_8, rootpet=0, rc=rc)
 if(ESMF_logFoundError(rcToCheck=rc,msg=ESMF_LOGERR_PASSTHRU,line=__LINE__,file=__FILE__))&
    call error_handler("IN FieldScatter", rc)

 print*,"- CALL FieldScatter FOR INPUT VEG TYPE."
 call ESMF_FieldScatter(soil_type_input_grid, dummy2d_82, rootpet=0, rc=rc)
 if(ESMF_logFoundError(rcToCheck=rc,msg=ESMF_LOGERR_PASSTHRU,line=__LINE__,file=__FILE__))&
    call error_handler("IN FieldScatter", rc)
    
 print*,"- CALL FieldScatter FOR INPUT LANDSEA MASK."
 call ESMF_FieldScatter(landsea_mask_input_grid,real(slmsk_save,esmf_kind_r8),rootpet=0, rc=rc)
 if(ESMF_logFoundError(rcToCheck=rc,msg=ESMF_LOGERR_PASSTHRU,line=__LINE__,file=__FILE__))&
    call error_handler("IN FieldScatter", rc)

!---------------------------------------------------------------------------------
! At open water (slmsk==0), the soil temperature array is not used and set
! to the filler value of SST.  At lake/sea ice points (slmsk=2), the soil 
! temperature array holds ice column temperature.  This field is not available
! in the grib data, so set to a default value.
!---------------------------------------------------------------------------------

 if (localpet == 0) then
   print*,"- READ SOIL TEMPERATURE."
   vname = "soilt"
   vname_file = ":TSOIL:"
   call read_grib_soil(the_file,inv_file,vname,vname_file,dummy3d,rc)
   do k=1,lsoil_input
     do j = 1, j_input
       do i = 1, i_input
         if (slmsk_save(i,j) == 0_esmf_kind_i4 ) dummy3d(i,j,k) = tsk_save(i,j)
         if (slmsk_save(i,j) == 2_esmf_kind_i4 ) dummy3d(i,j,k) = icet_default
       enddo
     enddo
   enddo
   print*,'soilt ',maxval(dummy3d),minval(dummy3d)

   deallocate(tsk_save, slmsk_save)
 endif

 print*,"- CALL FieldScatter FOR INPUT SOIL TEMPERATURE."
 call ESMF_FieldScatter(soil_temp_input_grid, dummy3d, rootpet=0, rc=rc)
 if(ESMF_logFoundError(rcToCheck=rc,msg=ESMF_LOGERR_PASSTHRU,line=__LINE__,file=__FILE__))&
    call error_handler("IN FieldScatter", rc)

 deallocate(dummy3d)
 deallocate(dummy2d_8)
 
 end subroutine read_input_sfc_grib2_file
   
!---------------------------------------------------------------------------
! Read nst data from these netcdf formatted fv3 files: tiled history,
! tiled warm restart, and gaussian history.
!---------------------------------------------------------------------------

 subroutine read_input_nst_netcdf_file(localpet)

 implicit none

 integer, intent(in)             :: localpet

 character(len=10)               :: field

 integer                         :: rc, tile

 real(esmf_kind_r8), allocatable :: data_one_tile(:,:)

 if (localpet == 0) then
   allocate(data_one_tile(i_input,j_input))
 else
   allocate(data_one_tile(0,0))
 endif

 TILE_LOOP : do tile = 1, num_tiles_input_grid

! c_d

  if (localpet == 0) then
    if (trim(input_type) == "restart") then
      field='c_d'
    else
      field='cd'
    endif
    call read_fv3_grid_data_netcdf(trim(field), tile, i_input, j_input, &
                                   lsoil_input, sfcdata=data_one_tile)
  endif

  print*,"- CALL FieldScatter FOR INPUT C_D"
  call ESMF_FieldScatter(c_d_input_grid, data_one_tile, rootpet=0, tile=tile, rc=rc)
  if(ESMF_logFoundError(rcToCheck=rc,msg=ESMF_LOGERR_PASSTHRU,line=__LINE__,file=__FILE__)) &
     call error_handler("IN FieldScatter", rc)

! c_0

  if (localpet == 0) then
    if (trim(input_type) == "restart") then
      field='c_0'
    else
      field='c0'
    endif
    call read_fv3_grid_data_netcdf(trim(field), tile, i_input, j_input, &
                                   lsoil_input, sfcdata=data_one_tile)
  endif

  print*,"- CALL FieldScatter FOR INPUT C_0"
  call ESMF_FieldScatter(c_0_input_grid, data_one_tile, rootpet=0, tile=tile, rc=rc)
  if(ESMF_logFoundError(rcToCheck=rc,msg=ESMF_LOGERR_PASSTHRU,line=__LINE__,file=__FILE__)) &
     call error_handler("IN FieldScatter", rc)

! d_conv

  if (localpet == 0) then
    if (trim(input_type) == "restart") then
      field='d_conv'
    else
      field='dconv'
    endif
    call read_fv3_grid_data_netcdf(trim(field), tile, i_input, j_input, &
                                   lsoil_input, sfcdata=data_one_tile)
  endif

  print*,"- CALL FieldScatter FOR INPUT D_CONV."
  call ESMF_FieldScatter(d_conv_input_grid, data_one_tile, rootpet=0, tile=tile, rc=rc)
  if(ESMF_logFoundError(rcToCheck=rc,msg=ESMF_LOGERR_PASSTHRU,line=__LINE__,file=__FILE__)) &
     call error_handler("IN FieldScatter", rc)

! dt_cool

  if (localpet == 0) then
    if (trim(input_type) == "restart") then
      field='dt_cool'
    else
      field='dtcool'
    endif
    call read_fv3_grid_data_netcdf(trim(field), tile, i_input, j_input, &
                                   lsoil_input, sfcdata=data_one_tile)
  endif

  print*,"- CALL FieldScatter FOR INPUT DT_COOL."
  call ESMF_FieldScatter(dt_cool_input_grid, data_one_tile, rootpet=0, tile=tile, rc=rc)
  if(ESMF_logFoundError(rcToCheck=rc,msg=ESMF_LOGERR_PASSTHRU,line=__LINE__,file=__FILE__)) &
     call error_handler("IN FieldScatter", rc)

! ifd - xu li said initialize to '1'.

  if (localpet == 0) then
    data_one_tile = 1.0
  endif

  print*,"- CALL FieldScatter FOR INPUT IFD."
  call ESMF_FieldScatter(ifd_input_grid, data_one_tile, rootpet=0, tile=tile, rc=rc)
  if(ESMF_logFoundError(rcToCheck=rc,msg=ESMF_LOGERR_PASSTHRU,line=__LINE__,file=__FILE__)) &
     call error_handler("IN FieldScatter", rc)

! qrain

  if (localpet == 0) then
    call read_fv3_grid_data_netcdf('qrain', tile, i_input, j_input, &
                                   lsoil_input, sfcdata=data_one_tile)
  endif

  print*,"- CALL FieldScatter FOR INPUT QRAIN."
  call ESMF_FieldScatter(qrain_input_grid, data_one_tile, rootpet=0, tile=tile, rc=rc)
  if(ESMF_logFoundError(rcToCheck=rc,msg=ESMF_LOGERR_PASSTHRU,line=__LINE__,file=__FILE__)) &
     call error_handler("IN FieldScatter", rc)

! tref

  if (localpet == 0) then
    call read_fv3_grid_data_netcdf('tref', tile, i_input, j_input, &
                                   lsoil_input, sfcdata=data_one_tile)
  endif

  print*,"- CALL FieldScatter FOR INPUT TREF"
  call ESMF_FieldScatter(tref_input_grid, data_one_tile, rootpet=0, tile=tile, rc=rc)
  if(ESMF_logFoundError(rcToCheck=rc,msg=ESMF_LOGERR_PASSTHRU,line=__LINE__,file=__FILE__)) &
     call error_handler("IN FieldScatter", rc)

! w_d

  if (localpet == 0) then
    if (trim(input_type) == "restart") then
      field='w_d'
    else
      field='wd'
    endif
    call read_fv3_grid_data_netcdf(trim(field), tile, i_input, j_input, &
                                   lsoil_input, sfcdata=data_one_tile)
  endif

  print*,"- CALL FieldScatter FOR INPUT W_D"
  call ESMF_FieldScatter(w_d_input_grid, data_one_tile, rootpet=0, tile=tile, rc=rc)
  if(ESMF_logFoundError(rcToCheck=rc,msg=ESMF_LOGERR_PASSTHRU,line=__LINE__,file=__FILE__)) &
     call error_handler("IN FieldScatter", rc)

! w_0

  if (localpet == 0) then
    if (trim(input_type) == "restart") then
      field='w_0'
    else
      field='w0'
    endif
    call read_fv3_grid_data_netcdf(trim(field), tile, i_input, j_input, &
                                   lsoil_input, sfcdata=data_one_tile)
  endif

  print*,"- CALL FieldScatter FOR INPUT W_0"
  call ESMF_FieldScatter(w_0_input_grid, data_one_tile, rootpet=0, tile=tile, rc=rc)
  if(ESMF_logFoundError(rcToCheck=rc,msg=ESMF_LOGERR_PASSTHRU,line=__LINE__,file=__FILE__)) &
     call error_handler("IN FieldScatter", rc)

! xs

  if (localpet == 0) then
    call read_fv3_grid_data_netcdf('xs', tile, i_input, j_input, &
                                   lsoil_input, sfcdata=data_one_tile)
  endif

  print*,"- CALL FieldScatter FOR INPUT XS"
  call ESMF_FieldScatter(xs_input_grid, data_one_tile, rootpet=0, tile=tile, rc=rc)
  if(ESMF_logFoundError(rcToCheck=rc,msg=ESMF_LOGERR_PASSTHRU,line=__LINE__,file=__FILE__)) &
     call error_handler("IN FieldScatter", rc)

! xt

  if (localpet == 0) then
    call read_fv3_grid_data_netcdf('xt', tile, i_input, j_input, &
                                   lsoil_input, sfcdata=data_one_tile)
  endif

  print*,"- CALL FieldScatter FOR INPUT XT"
  call ESMF_FieldScatter(xt_input_grid, data_one_tile, rootpet=0, tile=tile, rc=rc)
  if(ESMF_logFoundError(rcToCheck=rc,msg=ESMF_LOGERR_PASSTHRU,line=__LINE__,file=__FILE__)) &
     call error_handler("IN FieldScatter", rc)

! xu

  if (localpet == 0) then
    call read_fv3_grid_data_netcdf('xu', tile, i_input, j_input, &
                                   lsoil_input, sfcdata=data_one_tile)
  endif

  print*,"- CALL FieldScatter FOR INPUT XU"
  call ESMF_FieldScatter(xu_input_grid, data_one_tile, rootpet=0, tile=tile, rc=rc)
  if(ESMF_logFoundError(rcToCheck=rc,msg=ESMF_LOGERR_PASSTHRU,line=__LINE__,file=__FILE__)) &
     call error_handler("IN FieldScatter", rc)

! xv

  if (localpet == 0) then
    call read_fv3_grid_data_netcdf('xv', tile, i_input, j_input, &
                                   lsoil_input, sfcdata=data_one_tile)
  endif

  print*,"- CALL FieldScatter FOR INPUT XV"
  call ESMF_FieldScatter(xv_input_grid, data_one_tile, rootpet=0, tile=tile, rc=rc)
  if(ESMF_logFoundError(rcToCheck=rc,msg=ESMF_LOGERR_PASSTHRU,line=__LINE__,file=__FILE__)) &
     call error_handler("IN FieldScatter", rc)

! xz

  if (localpet == 0) then
    call read_fv3_grid_data_netcdf('xz', tile, i_input, j_input, &
                                   lsoil_input, sfcdata=data_one_tile)
  endif

  print*,"- CALL FieldScatter FOR INPUT XZ"
  call ESMF_FieldScatter(xz_input_grid, data_one_tile, rootpet=0, tile=tile, rc=rc)
  if(ESMF_logFoundError(rcToCheck=rc,msg=ESMF_LOGERR_PASSTHRU,line=__LINE__,file=__FILE__)) &
     call error_handler("IN FieldScatter", rc)

! xtts

  if (localpet == 0) then
    call read_fv3_grid_data_netcdf('xtts', tile, i_input, j_input, &
                                   lsoil_input, sfcdata=data_one_tile)
  endif

  print*,"- CALL FieldScatter FOR INPUT XTTS"
  call ESMF_FieldScatter(xtts_input_grid, data_one_tile, rootpet=0, tile=tile, rc=rc)
  if(ESMF_logFoundError(rcToCheck=rc,msg=ESMF_LOGERR_PASSTHRU,line=__LINE__,file=__FILE__)) &
     call error_handler("IN FieldScatter", rc)

! xzts

  if (localpet == 0) then
    call read_fv3_grid_data_netcdf('xzts', tile, i_input, j_input, &
                                   lsoil_input, sfcdata=data_one_tile)
  endif

  print*,"- CALL FieldScatter FOR INPUT XZTS"
  call ESMF_FieldScatter(xzts_input_grid, data_one_tile, rootpet=0, tile=tile, rc=rc)
  if(ESMF_logFoundError(rcToCheck=rc,msg=ESMF_LOGERR_PASSTHRU,line=__LINE__,file=__FILE__)) &
     call error_handler("IN FieldScatter", rc)

! z_c

  if (localpet == 0) then
    if (trim(input_type) == "restart") then
      field='z_c'
    else
      field='zc'
    endif
    call read_fv3_grid_data_netcdf(trim(field), tile, i_input, j_input, &
                                   lsoil_input, sfcdata=data_one_tile)
  endif

  print*,"- CALL FieldScatter FOR INPUT Z_C"
  call ESMF_FieldScatter(z_c_input_grid, data_one_tile, rootpet=0, tile=tile, rc=rc)
  if(ESMF_logFoundError(rcToCheck=rc,msg=ESMF_LOGERR_PASSTHRU,line=__LINE__,file=__FILE__)) &
     call error_handler("IN FieldScatter", rc)

! zm - Not used yet. Xu li said set to '0'.

  if (localpet == 0) then
    data_one_tile = 0.0
  endif

  print*,"- CALL FieldScatter FOR INPUT ZM"
  call ESMF_FieldScatter(zm_input_grid, data_one_tile, rootpet=0, tile=tile, rc=rc)
  if(ESMF_logFoundError(rcToCheck=rc,msg=ESMF_LOGERR_PASSTHRU,line=__LINE__,file=__FILE__)) &
     call error_handler("IN FieldScatter", rc)

 enddo TILE_LOOP

 deallocate(data_one_tile)

 end subroutine read_input_nst_netcdf_file

!--------------------------------------------------------------------------
! Read input grid nst data from fv3 gaussian nemsio history file or
! spectral GFS nemsio file.  The spectral GFS nst data is in a separate
! file from the surface data.  The fv3 surface and nst data are in a
! single file.
!--------------------------------------------------------------------------

 subroutine read_input_nst_nemsio_file(localpet)

 implicit none

 integer, intent(in)                    :: localpet

 character(len=300)                     :: the_file

 integer                                :: rc

 real(nemsio_realkind), allocatable     :: dummy(:)
 real(esmf_kind_r8), allocatable        :: dummy2d(:,:)

 type(nemsio_gfile)                     :: gfile

 if (trim(input_type) == "gfs_gaussian_nemsio") then ! spectral gfs nemsio in
                                                     ! separate file.
   the_file = trim(data_dir_input_grid) // "/" // trim(nst_files_input_grid)
 else
   the_file = trim(data_dir_input_grid) // "/" // trim(sfc_files_input_grid(1))
 endif

 print*,"- READ NST DATA FROM: ", trim(the_file)

 if (localpet == 0) then
   allocate(dummy(i_input*j_input))
   allocate(dummy2d(i_input,j_input))
   call nemsio_open(gfile, the_file, "read", iret=rc)
 else
   allocate(dummy(0))
   allocate(dummy2d(0,0))
 endif

 if (localpet == 0) then
   print*,"- READ TREF"
   call nemsio_readrecv(gfile, "tref", "sfc", 1, dummy, 0, iret=rc)
   if (rc /= 0) call error_handler("READING TREF.", rc)
   dummy2d = reshape(dummy, (/i_input,j_input/))
   print*,'tref ',maxval(dummy2d),minval(dummy2d)
 endif

 print*,"- CALL FieldScatter FOR INPUT TREF."
 call ESMF_FieldScatter(tref_input_grid, dummy2d, rootpet=0, rc=rc)
 if(ESMF_logFoundError(rcToCheck=rc,msg=ESMF_LOGERR_PASSTHRU,line=__LINE__,file=__FILE__)) &
    call error_handler("IN FieldScatter", rc)

 if (localpet == 0) then
   print*,"- READ CD"
   call nemsio_readrecv(gfile, "cd", "sfc", 1, dummy, 0, iret=rc)
   if (rc /= 0) call error_handler("READING CD.", rc)
   dummy2d = reshape(dummy, (/i_input,j_input/))
   print*,'cd ',maxval(dummy2d),minval(dummy2d)
 endif

 print*,"- CALL FieldScatter FOR INPUT C_D."
 call ESMF_FieldScatter(c_d_input_grid, dummy2d, rootpet=0, rc=rc)
 if(ESMF_logFoundError(rcToCheck=rc,msg=ESMF_LOGERR_PASSTHRU,line=__LINE__,file=__FILE__)) &
    call error_handler("IN FieldScatter", rc)

 if (localpet == 0) then
   print*,"- READ C0"
   call nemsio_readrecv(gfile, "c0", "sfc", 1, dummy, 0, iret=rc)
   if (rc /= 0) call error_handler("READING C0.", rc)
   dummy2d = reshape(dummy, (/i_input,j_input/))
   print*,'c0 ',maxval(dummy2d),minval(dummy2d)
 endif

 print*,"- CALL FieldScatter FOR INPUT C_0."
 call ESMF_FieldScatter(c_0_input_grid, dummy2d, rootpet=0, rc=rc)
 if(ESMF_logFoundError(rcToCheck=rc,msg=ESMF_LOGERR_PASSTHRU,line=__LINE__,file=__FILE__)) &
    call error_handler("IN FieldScatter", rc)

 if (localpet == 0) then
   print*,"- READ DCONV"
   call nemsio_readrecv(gfile, "dconv", "sfc", 1, dummy, 0, iret=rc)
   if (rc /= 0) call error_handler("READING DCONV.", rc)
   dummy2d = reshape(dummy, (/i_input,j_input/))
   print*,'dconv ',maxval(dummy2d),minval(dummy2d)
 endif

 print*,"- CALL FieldScatter FOR INPUT D_CONV."
 call ESMF_FieldScatter(d_conv_input_grid, dummy2d, rootpet=0, rc=rc)
 if(ESMF_logFoundError(rcToCheck=rc,msg=ESMF_LOGERR_PASSTHRU,line=__LINE__,file=__FILE__)) &
    call error_handler("IN FieldScatter", rc)

 if (localpet == 0) then
   print*,"- READ DTCOOL"
   call nemsio_readrecv(gfile, "dtcool", "sfc", 1, dummy, 0, iret=rc)
   if (rc /= 0) call error_handler("READING DTCOOL.", rc)
   dummy2d = reshape(dummy, (/i_input,j_input/))
   print*,'dtcool ',maxval(dummy2d),minval(dummy2d)
 endif

 print*,"- CALL FieldScatter FOR INPUT DT_COOL."
 call ESMF_FieldScatter(dt_cool_input_grid, dummy2d, rootpet=0, rc=rc)
 if(ESMF_logFoundError(rcToCheck=rc,msg=ESMF_LOGERR_PASSTHRU,line=__LINE__,file=__FILE__)) &
    call error_handler("IN FieldScatter", rc)

 if (localpet == 0) then
   dummy2d = 1.0  ! IFD not in file.  Set to '1' per Xu Li.
 endif

 print*,"- CALL FieldScatter FOR INPUT IFD."
 call ESMF_FieldScatter(ifd_input_grid, dummy2d, rootpet=0, rc=rc)
 if(ESMF_logFoundError(rcToCheck=rc,msg=ESMF_LOGERR_PASSTHRU,line=__LINE__,file=__FILE__)) &
    call error_handler("IN FieldScatter", rc)

 if (localpet == 0) then
   print*,"- READ QRAIN"
   call nemsio_readrecv(gfile, "qrain", "sfc", 1, dummy, 0, iret=rc)
   if (rc /= 0) call error_handler("READING QRAIN.", rc)
   dummy2d = reshape(dummy, (/i_input,j_input/))
   print*,'qrain ',maxval(dummy2d),minval(dummy2d)
 endif

 print*,"- CALL FieldScatter FOR INPUT QRAIN."
 call ESMF_FieldScatter(qrain_input_grid, dummy2d, rootpet=0, rc=rc)
 if(ESMF_logFoundError(rcToCheck=rc,msg=ESMF_LOGERR_PASSTHRU,line=__LINE__,file=__FILE__)) &
    call error_handler("IN FieldScatter", rc)

 if (localpet == 0) then
   print*,"- READ WD"
   call nemsio_readrecv(gfile, "wd", "sfc", 1, dummy, 0, iret=rc)
   if (rc /= 0) call error_handler("READING WD.", rc)
   dummy2d = reshape(dummy, (/i_input,j_input/))
   print*,'wd ',maxval(dummy2d),minval(dummy2d)
 endif

 print*,"- CALL FieldScatter FOR INPUT WD."
 call ESMF_FieldScatter(w_d_input_grid, dummy2d, rootpet=0, rc=rc)
 if(ESMF_logFoundError(rcToCheck=rc,msg=ESMF_LOGERR_PASSTHRU,line=__LINE__,file=__FILE__)) &
    call error_handler("IN FieldScatter", rc)

 if (localpet == 0) then
   print*,"- READ W0"
   call nemsio_readrecv(gfile, "w0", "sfc", 1, dummy, 0, iret=rc)
   if (rc /= 0) call error_handler("READING W0.", rc)
   dummy2d = reshape(dummy, (/i_input,j_input/))
   print*,'w0 ',maxval(dummy2d),minval(dummy2d)
 endif

 print*,"- CALL FieldScatter FOR INPUT W0."
 call ESMF_FieldScatter(w_0_input_grid, dummy2d, rootpet=0, rc=rc)
 if(ESMF_logFoundError(rcToCheck=rc,msg=ESMF_LOGERR_PASSTHRU,line=__LINE__,file=__FILE__)) &
    call error_handler("IN FieldScatter", rc)

 if (localpet == 0) then
   print*,"- READ XS"
   call nemsio_readrecv(gfile, "xs", "sfc", 1, dummy, 0, iret=rc)
   if (rc /= 0) call error_handler("READING XS.", rc)
   dummy2d = reshape(dummy, (/i_input,j_input/))
   print*,'xs ',maxval(dummy2d),minval(dummy2d)
 endif

 print*,"- CALL FieldScatter FOR INPUT XS."
 call ESMF_FieldScatter(xs_input_grid, dummy2d, rootpet=0, rc=rc)
 if(ESMF_logFoundError(rcToCheck=rc,msg=ESMF_LOGERR_PASSTHRU,line=__LINE__,file=__FILE__)) &
    call error_handler("IN FieldScatter", rc)

 if (localpet == 0) then
   print*,"- READ XT"
   call nemsio_readrecv(gfile, "xt", "sfc", 1, dummy, 0, iret=rc)
   if (rc /= 0) call error_handler("READING XT.", rc)
   dummy2d = reshape(dummy, (/i_input,j_input/))
   print*,'xt ',maxval(dummy2d),minval(dummy2d)
 endif

 print*,"- CALL FieldScatter FOR INPUT XT."
 call ESMF_FieldScatter(xt_input_grid, dummy2d, rootpet=0, rc=rc)
 if(ESMF_logFoundError(rcToCheck=rc,msg=ESMF_LOGERR_PASSTHRU,line=__LINE__,file=__FILE__)) &
    call error_handler("IN FieldScatter", rc)

 if (localpet == 0) then
   print*,"- READ XU"
   call nemsio_readrecv(gfile, "xu", "sfc", 1, dummy, 0, iret=rc)
   if (rc /= 0) call error_handler("READING XU.", rc)
   dummy2d = reshape(dummy, (/i_input,j_input/))
   print*,'xu ',maxval(dummy2d),minval(dummy2d)
 endif

 print*,"- CALL FieldScatter FOR INPUT XU."
 call ESMF_FieldScatter(xu_input_grid, dummy2d, rootpet=0, rc=rc)
 if(ESMF_logFoundError(rcToCheck=rc,msg=ESMF_LOGERR_PASSTHRU,line=__LINE__,file=__FILE__)) &
    call error_handler("IN FieldScatter", rc)

 if (localpet == 0) then
   print*,"- READ XV"
   call nemsio_readrecv(gfile, "xv", "sfc", 1, dummy, 0, iret=rc)
   if (rc /= 0) call error_handler("READING XV.", rc)
   dummy2d = reshape(dummy, (/i_input,j_input/))
   print*,'xv ',maxval(dummy2d),minval(dummy2d)
 endif

 print*,"- CALL FieldScatter FOR INPUT XV."
 call ESMF_FieldScatter(xv_input_grid, dummy2d, rootpet=0, rc=rc)
 if(ESMF_logFoundError(rcToCheck=rc,msg=ESMF_LOGERR_PASSTHRU,line=__LINE__,file=__FILE__)) &
    call error_handler("IN FieldScatter", rc)

 if (localpet == 0) then
   print*,"- READ XZ"
   call nemsio_readrecv(gfile, "xz", "sfc", 1, dummy, 0, iret=rc)
   if (rc /= 0) call error_handler("READING XZ.", rc)
   dummy2d = reshape(dummy, (/i_input,j_input/))
   print*,'xz ',maxval(dummy2d),minval(dummy2d)
 endif

 print*,"- CALL FieldScatter FOR INPUT XZ."
 call ESMF_FieldScatter(xz_input_grid, dummy2d, rootpet=0, rc=rc)
 if(ESMF_logFoundError(rcToCheck=rc,msg=ESMF_LOGERR_PASSTHRU,line=__LINE__,file=__FILE__)) &
    call error_handler("IN FieldScatter", rc)

 if (localpet == 0) then
   print*,"- READ XTTS"
   call nemsio_readrecv(gfile, "xtts", "sfc", 1, dummy, 0, iret=rc)
   if (rc /= 0) call error_handler("READING XTTS.", rc)
   dummy2d = reshape(dummy, (/i_input,j_input/))
   print*,'xtts ',maxval(dummy2d),minval(dummy2d)
 endif

 print*,"- CALL FieldScatter FOR INPUT XTTS."
 call ESMF_FieldScatter(xtts_input_grid, dummy2d, rootpet=0, rc=rc)
 if(ESMF_logFoundError(rcToCheck=rc,msg=ESMF_LOGERR_PASSTHRU,line=__LINE__,file=__FILE__)) &
    call error_handler("IN FieldScatter", rc)

 if (localpet == 0) then
   print*,"- READ XZTS"
   call nemsio_readrecv(gfile, "xzts", "sfc", 1, dummy, 0, iret=rc)
   if (rc /= 0) call error_handler("READING XZTS.", rc)
   dummy2d = reshape(dummy, (/i_input,j_input/))
   print*,'xzts ',maxval(dummy2d),minval(dummy2d)
 endif

 print*,"- CALL FieldScatter FOR INPUT XZTS."
 call ESMF_FieldScatter(xzts_input_grid, dummy2d, rootpet=0, rc=rc)
 if(ESMF_logFoundError(rcToCheck=rc,msg=ESMF_LOGERR_PASSTHRU,line=__LINE__,file=__FILE__)) &
    call error_handler("IN FieldScatter", rc)

 if (localpet == 0) then
   print*,"- READ ZC"
   call nemsio_readrecv(gfile, "zc", "sfc", 1, dummy, 0, iret=rc)
   if (rc /= 0) call error_handler("READING ZC.", rc)
   dummy2d = reshape(dummy, (/i_input,j_input/))
   print*,'zc ',maxval(dummy2d),minval(dummy2d)
 endif

 print*,"- CALL FieldScatter FOR INPUT Z_C."
 call ESMF_FieldScatter(z_c_input_grid, dummy2d, rootpet=0, rc=rc)
 if(ESMF_logFoundError(rcToCheck=rc,msg=ESMF_LOGERR_PASSTHRU,line=__LINE__,file=__FILE__)) &
    call error_handler("IN FieldScatter", rc)

 if (localpet == 0) then
   dummy2d = 0.0 ! zm not used yet. Set to zero per Xu Li.
 endif

 print*,"- CALL FieldScatter FOR INPUT ZM."
 call ESMF_FieldScatter(zm_input_grid, dummy2d, rootpet=0, rc=rc)
 if(ESMF_logFoundError(rcToCheck=rc,msg=ESMF_LOGERR_PASSTHRU,line=__LINE__,file=__FILE__)) &
    call error_handler("IN FieldScatter", rc)

 deallocate(dummy, dummy2d)

 if (localpet == 0) call nemsio_close(gfile)

 end subroutine read_input_nst_nemsio_file

 SUBROUTINE READ_FV3_GRID_DATA_NETCDF(FIELD,TILE_NUM,IMO,JMO,LMO, &
                                      SFCDATA, SFCDATA_3D)

 IMPLICIT NONE

 CHARACTER(LEN=*),INTENT(IN)      :: FIELD

 INTEGER, INTENT(IN)   :: IMO, JMO, LMO, TILE_NUM

 REAL(ESMF_KIND_R8), INTENT(OUT), OPTIONAL     :: SFCDATA(IMO,JMO)
 REAL(ESMF_KIND_R8), INTENT(OUT), OPTIONAL     :: SFCDATA_3D(IMO,JMO,LMO)

 CHARACTER(LEN=256)    :: TILEFILE

 INTEGER               :: ERROR, NCID, ID_VAR

 TILEFILE = TRIM(DATA_DIR_INPUT_GRID) // "/" // TRIM(SFC_FILES_INPUT_GRID(TILE_NUM))

 PRINT*,'WILL READ ',TRIM(FIELD), ' FROM: ', TRIM(TILEFILE)

 ERROR=NF90_OPEN(TRIM(TILEFILE),NF90_NOWRITE,NCID)
 CALL NETCDF_ERR(ERROR, 'OPENING: '//TRIM(TILEFILE) )

 ERROR=NF90_INQ_VARID(NCID, FIELD, ID_VAR)
 CALL NETCDF_ERR(ERROR, 'READING FIELD ID' )

 IF (PRESENT(SFCDATA_3D)) THEN
   ERROR=NF90_GET_VAR(NCID, ID_VAR, SFCDATA_3D)
   CALL NETCDF_ERR(ERROR, 'READING FIELD' )
 ELSE
   ERROR=NF90_GET_VAR(NCID, ID_VAR, SFCDATA)
   CALL NETCDF_ERR(ERROR, 'READING FIELD' )
 ENDIF

 ERROR = NF90_CLOSE(NCID)

 END SUBROUTINE READ_FV3_GRID_DATA_NETCDF
 
 !---------------------------------------------------------------------------
! Read winds from a grib2 file
!---------------------------------------------------------------------------

 subroutine read_winds(file,inv,u,v,localpet)

 use wgrib2api
 use netcdf
 use program_setup, only      : get_var_cond, fix_dir_input_grid
 use model_grid, only         : input_grid_type
 implicit none

 character(len=250), intent(in)          :: file
 character(len=10), intent(in)            :: inv
 integer, intent(in)                     :: localpet
 real(esmf_kind_r8), intent(inout), allocatable :: u(:,:,:),v(:,:,:)

 real(esmf_kind_r4), dimension(i_input,j_input)  :: alpha
 real(esmf_kind_r8), dimension(i_input,j_input)  :: lon, lat
 real(esmf_kind_r4), allocatable                 :: u_tmp(:,:),v_tmp(:,:)
 real(esmf_kind_r4), dimension(i_input,j_input)  :: ws,wd
 real(esmf_kind_r4)                      :: value_u, value_v,lov,latin1,latin2
 real(esmf_kind_r8)                      :: d2r

 integer                                 :: varnum_u, varnum_v, vlev, & !ncid, id_var, &
                                            error, iret, i,istr

 character(len=20)                       :: vname
 character(len=50)                       :: method_u, method_v
 character(len=250)                      :: file_coord, cmdline_msg
 character(len=10000)                    :: temp_msg

 d2r=acos(-1.0_esmf_kind_r8) / 180.0_esmf_kind_r8
 if (localpet==0) then
   allocate(u(i_input,j_input,lev_input))
   allocate(v(i_input,j_input,lev_input))
 else
   allocate(u(0,0,0))
   allocate(v(0,0,0))
 endif

 file_coord = trim(fix_dir_input_grid)//"/latlon_grid3.32769.nc"
 
 vname = "u"
 call get_var_cond(vname,this_miss_var_method=method_u, this_miss_var_value=value_u, &
                       loc=varnum_u)
 vname = "v"
 call get_var_cond(vname,this_miss_var_method=method_v, this_miss_var_value=value_v, &
                       loc=varnum_v)

 if (trim(input_grid_type)=="rotated_latlon") then
   print*,"- CALL FieldGather FOR INPUT GRID LONGITUDE"
   call ESMF_FieldGather(longitude_input_grid, lon, rootPet=0, tile=1, rc=error)
   if(ESMF_logFoundError(rcToCheck=error,msg=ESMF_LOGERR_PASSTHRU,line=__LINE__,file=__FILE__)) &
        call error_handler("IN FieldGather", error)
   print*,"- CALL FieldGather FOR INPUT GRID LATITUDE"
   call ESMF_FieldGather(latitude_input_grid, lat, rootPet=0, tile=1, rc=error)
   if(ESMF_logFoundError(rcToCheck=error,msg=ESMF_LOGERR_PASSTHRU,line=__LINE__,file=__FILE__)) &
        call error_handler("IN FieldGather", error)

   if (localpet==0) then
     print*,"- CALCULATE ROTATION ANGLE FOR ROTATED_LATLON INPUT GRID"
     error = grb2_inq(file, inv,grid_desc=temp_msg)
     !1:0:grid_template=32769:winds(grid):
     !   I am not an Arakawa E-grid.
     !   I am rotated but have no rotation angle.
     !   I am staggered. What am I?
     !   (953 x 834) units 1e-06 input WE:SN output WE:SN res 56
     !   lat0 -10.590603 lat-center 54.000000 dlat 121.813000
     !   lon0 220.914154 lon-center 254.000000 dlon 121.813000 #points=794802

      istr = index(temp_msg, "lat-center ") + len("lat_center ")
      read(temp_msg(istr:istr+9),"(F8.5)") latin1
      istr = index(temp_msg, "lon-center ") + len("lon-center ")
      read(temp_msg(istr:istr+10),"(F9.6)") lov

      print*, "- CALL CALCALPHA_ROTLATLON with center lat,lon = ",latin1,lov
      call calcalpha_rotlatlon(lat,lon,latin1,lov,alpha)
      print*, " alpha min/max = ",MINVAL(alpha),MAXVAL(alpha)
   endif
 elseif (trim(input_grid_type) == "lambert") then
   !# NG this has been edited to correctly calculate gridrot for Lambert grids
   !  Previously was incorrectly using polar-stereographic formation
   print*,"- CALL FieldGather FOR INPUT GRID LONGITUDE"
   call ESMF_FieldGather(longitude_input_grid, lon, rootPet=0, tile=1, rc=error)
   if(ESMF_logFoundError(rcToCheck=error,msg=ESMF_LOGERR_PASSTHRU,line=__LINE__,file=__FILE__)) &
        call error_handler("IN FieldGather", error)

   if (localpet==0) then
     error = grb2_inq(file, inv,grid_desc=temp_msg)
     !1:0:grid_template=30:winds(grid):
     !   Lambert Conformal: (1799 x 1059) input WE:SN output WE:SN res 8
     !   Lat1 21.138123 Lon1 237.280472 LoV 262.500000
     !   LatD 38.500000 Latin1 38.500000 Latin2 38.500000
     !   LatSP 0.000000 LonSP 0.000000
     !   North Pole (1799 x 1059) Dx 3000.000000 m Dy 3000.000000 m mode 8

   istr = index(temp_msg, "LoV ") + len("LoV ")
   read(temp_msg(istr:istr+10),"(F9.6)") lov
   istr = index(temp_msg, "Latin1 ") + len("Latin1 ")
   read(temp_msg(istr:istr+9),"(F8.5)") latin1
   istr = index(temp_msg, "Latin2 ") + len("Latin2 ")
   read(temp_msg(istr:istr+9),"(F8.5)") latin2

     print*, "- CALL GRIDROT for LC grid with lov,latin1/2 = ",lov,latin1,latin2
     call gridrot(lov,latin1,latin2,lon,alpha)
     print*, " alpha min/max = ",MINVAL(alpha),MAXVAL(alpha)
   endif
 endif

 if (localpet==0) then
   do vlev = 1, lev_input

     vname = ":UGRD:"
     iret = grb2_inq(file,inv,vname,slevs(vlev),data2=u_tmp)
     if (iret <= 0) then
        call handle_grib_error(vname, slevs(vlev),method_u,value_u,varnum_u,iret,var=u_tmp)
        if (iret==1) then ! missing_var_method == skip
          call error_handler("READING IN U AT LEVEL "//trim(slevs(vlev))//". SET A FILL "// &
                        "VALUE IN THE VARMAP TABLE IF THIS ERROR IS NOT DESIRABLE.",iret)
        endif
     endif

     vname = ":VGRD:"
     iret = grb2_inq(file,inv,vname,slevs(vlev),data2=v_tmp)
     if (iret <= 0) then
        call handle_grib_error(vname, slevs(vlev),method_v,value_v,varnum_v,iret,var=v_tmp)
        if (iret==1) then ! missing_var_method == skip
          call error_handler("READING IN V AT LEVEL "//trim(slevs(vlev))//". SET A FILL "// &
                          "VALUE IN THE VARMAP TABLE IF THIS ERROR IS NOT DESIRABLE.",iret)
        endif
      endif

      if (trim(input_grid_type) == "latlon") then
        if (external_model == 'UKMET') then
          u(:,:,vlev) = u_tmp
          v(:,:,vlev) = (v_tmp(:,2:jp1_input) + v_tmp(:,1:j_input))/2
        else
          u(:,:,vlev) = u_tmp
          v(:,:,vlev) = v_tmp
        endif
      else if (trim(input_grid_type) == "rotated_latlon") then
        ws = sqrt(u_tmp**2 + v_tmp**2)
        wd = atan2(-u_tmp,-v_tmp) / d2r ! calculate grid-relative wind direction
        wd = wd + alpha + 180.0 ! Rotate from grid- to earth-relative direction
        wd = 270.0 - wd ! Convert from meteorological (true N) to mathematical direction
        u(:,:,vlev) = -ws*cos(wd*d2r)
        v(:,:,vlev) = -ws*sin(wd*d2r)
      else
        u(:,:,vlev) = real(u_tmp * cos(alpha) + v_tmp * sin(alpha),esmf_kind_r8)
        v(:,:,vlev) = real(v_tmp * cos(alpha) - u_tmp * sin(alpha),esmf_kind_r8)
      endif

      print*, 'max, min U ', minval(u(:,:,vlev)), maxval(u(:,:,vlev))
      print*, 'max, min V ', minval(v(:,:,vlev)), maxval(v(:,:,vlev))
    enddo
 endif

end subroutine read_winds

!---------------------------------------------------------------------------
! Convert from 2-d to 3-d winds.
!---------------------------------------------------------------------------

 subroutine convert_winds

 implicit none

 integer                         :: clb(4), cub(4)
 integer                         :: i, j, k, rc

 real(esmf_kind_r8)              :: latrad, lonrad
 real(esmf_kind_r8), pointer     :: windptr(:,:,:,:)
 real(esmf_kind_r8), pointer     :: uptr(:,:,:)
 real(esmf_kind_r8), pointer     :: vptr(:,:,:)
 real(esmf_kind_r8), pointer     :: latptr(:,:)
 real(esmf_kind_r8), pointer     :: lonptr(:,:)

 print*,"- CALL FieldGet FOR 3-D WIND."
 call ESMF_FieldGet(wind_input_grid, &
                    computationalLBound=clb, &
                    computationalUBound=cub, &
                    farrayPtr=windptr, rc=rc)
 if(ESMF_logFoundError(rcToCheck=rc,msg=ESMF_LOGERR_PASSTHRU,line=__LINE__,file=__FILE__)) &
    call error_handler("IN FieldGet", rc)

 print*,"- CALL FieldGet FOR U."
 call ESMF_FieldGet(u_input_grid, &
                    farrayPtr=uptr, rc=rc)
 if(ESMF_logFoundError(rcToCheck=rc,msg=ESMF_LOGERR_PASSTHRU,line=__LINE__,file=__FILE__)) &
    call error_handler("IN FieldGet", rc)

 print*,"- CALL FieldGet FOR V."
 call ESMF_FieldGet(v_input_grid, &
                    farrayPtr=vptr, rc=rc)
 if(ESMF_logFoundError(rcToCheck=rc,msg=ESMF_LOGERR_PASSTHRU,line=__LINE__,file=__FILE__)) &
    call error_handler("IN FieldGet", rc)

 print*,"- CALL FieldGet FOR LATITUDE."
 call ESMF_FieldGet(latitude_input_grid, &
                    farrayPtr=latptr, rc=rc)
 if(ESMF_logFoundError(rcToCheck=rc,msg=ESMF_LOGERR_PASSTHRU,line=__LINE__,file=__FILE__)) &
    call error_handler("IN FieldGet", rc)

 print*,"- CALL FieldGet FOR LONGITUDE."
 call ESMF_FieldGet(longitude_input_grid, &
                    farrayPtr=lonptr, rc=rc)
 if(ESMF_logFoundError(rcToCheck=rc,msg=ESMF_LOGERR_PASSTHRU,line=__LINE__,file=__FILE__)) &
    call error_handler("IN FieldGet", rc)

 do i = clb(1), cub(1)
   do j = clb(2), cub(2)
     latrad = latptr(i,j) * acos(-1.) / 180.0
     lonrad = lonptr(i,j) * acos(-1.) / 180.0
     do k = clb(3), cub(3)
       windptr(i,j,k,1) = uptr(i,j,k) * cos(lonrad) - vptr(i,j,k) * sin(latrad) * sin(lonrad)
       windptr(i,j,k,2) = uptr(i,j,k) * sin(lonrad) + vptr(i,j,k) * sin(latrad) * cos(lonrad)
       windptr(i,j,k,3) = vptr(i,j,k) * cos(latrad)
     enddo
   enddo
 enddo

 call ESMF_FieldDestroy(u_input_grid, rc=rc)
 call ESMF_FieldDestroy(v_input_grid, rc=rc)

 end subroutine convert_winds
 
!---------------------------------------------------------------------------
! Compute grid rotation angle for non-latlon grids
!---------------------------------------------------------------------------

!# NG The original gridrot subroutine was specific to polar stereographic grids.
! We need to compute it for Lambert Conformal grids. So we need lat1,lat2
! Note this follows the ncl_ncarg source code
! ncl_ncarg-6.6.2/ni/src/ncl/GetGrids.c
subroutine gridrot(lov,latin1,latin2,lon,rot)

  use model_grid, only                : i_input,j_input
  implicit none


  real(esmf_kind_r4), intent(in)      :: lov,latin1,latin2
  real(esmf_kind_r4), intent(inout)   :: rot(i_input,j_input)
  real(esmf_kind_r8), intent(in)      :: lon(i_input,j_input)

  real(esmf_kind_r4)                  :: trot(i_input,j_input), tlon(i_input,j_input)
  real(esmf_kind_r4)                  :: dtor = 3.14159265359/180.0_esmf_kind_r4
  real(esmf_kind_r4)                  :: an
  !trot_tmp = real(lon,esmf_kind_r4)-lov
  !trot = trot_tmp
  !where(trot_tmp > 180.0) trot = trot-360.0_esmf_kind_r4
  !where(trot_tmp < -180.0) trot = trot-360.0_esmf_kind_r4

  if ( (latin1 - latin2) .lt. 0.000001 ) then
        an = sin(latin1*dtor)
  else
        an = log( cos(latin1*dtor) / cos(latin2*dtor) ) / &
             log( tan(dtor*(90.0-latin1)/2.) / tan(dtor*(90.0-latin2)/2.))
  end if

  tlon = mod(lon - lov + 180. + 3600., 360.) - 180.
  trot = an * tlon

  rot = trot * dtor

end subroutine gridrot

! Subroutine calcalpha_rotlatlon calculates rotation angle
! specific to rotated latlon grids, needed to convert to
! earth-relative winds
subroutine calcalpha_rotlatlon(latgrid,longrid,cenlat,cenlon,alpha)

  use model_grid, only                : i_input,j_input
  implicit none

  real(esmf_kind_r8), intent(in)      :: latgrid(i_input,j_input), &
                                         longrid(i_input,j_input)
  real(esmf_kind_r4), intent(in)      :: cenlat, cenlon
  real(esmf_kind_r4), intent(out)     :: alpha(i_input,j_input)

  ! Variables local to subroutine
  real(esmf_kind_r8)             :: D2R,lon0_r,lat0_r,sphi0,cphi0
  real(esmf_kind_r8), DIMENSION(i_input,j_input) :: tlat,tlon,tph,sinalpha

  D2R = acos(-1.0_esmf_kind_r8) /  180.0_esmf_kind_r8
  if (cenlon .lt. 0) then
      lon0_r = (cenlon + 360.0)*D2R
  else
      lon0_r = cenlon*D2R
  end if
  lat0_r=cenlat*D2R
  sphi0=sin(lat0_r)
  cphi0=cos(lat0_r)

  ! deal with input lat/lon
  tlat = latgrid * D2R
  tlon = longrid * D2R

  ! Calculate alpha (rotation angle)
  tlon = -tlon + lon0_r
  tph  = asin(cphi0*sin(tlat) - sphi0*cos(tlat)*cos(tlon))
  sinalpha = sphi0 * sin(tlon) / cos(tph)
  alpha = -asin(sinalpha)/D2R
  ! returns alpha in degrees
end subroutine calcalpha_rotlatlon
 
subroutine handle_grib_error(vname,lev,method,value,varnum, iret,var,var8,var3d)

  use, intrinsic :: ieee_arithmetic

  implicit none
  
  real(esmf_kind_r4), intent(in)    :: value
  real(esmf_kind_r4), intent(inout), optional :: var(:,:)
  real(esmf_kind_r8), intent(inout), optional :: var8(:,:)
  real(esmf_kind_r8), intent(inout), optional  :: var3d(:,:,:)
  
  character(len=20), intent(in)     :: vname, lev, method
  
  integer, intent(in)               :: varnum 
  integer, intent(inout)            :: iret
  
  iret = 0
  if (varnum == 9999) then
    print*, "WARNING: ", trim(vname), " NOT FOUND AT LEVEL ", lev, " IN EXTERNAL FILE ", &
            "AND NO ENTRY EXISTS IN VARMAP TABLE. VARIABLE WILL NOT BE USED."
    iret = 1

    return
  endif

  if (trim(method) == "skip" ) then
    print*, "WARNING: SKIPPING ", trim(vname), " IN FILE"
    read_from_input(varnum) = .false.
    iret = 1
  elseif (trim(method) == "set_to_fill") then
    print*, "WARNING: ,", trim(vname), " NOT AVILABLE AT LEVEL ", trim(lev), &
           ". SETTING EQUAL TO FILL VALUE OF ", value
    if(present(var)) var(:,:) = value
    if(present(var8)) var8(:,:) = value
    if(present(var3d)) var3d(:,:,:) = value
  elseif (trim(method) == "set_to_NaN") then
    print*, "WARNING: ,", trim(vname), " NOT AVILABLE AT LEVEL ", trim(lev), &
           ". SETTING EQUAL TO NaNs"
    if(present(var)) var(:,:) = ieee_value(var,IEEE_QUIET_NAN)
    if(present(var8)) var8(:,:) = ieee_value(var8,IEEE_QUIET_NAN)
    if(present(var3d)) var3d(:,:,:) = ieee_value(var3d,IEEE_QUIET_NAN)
  elseif (trim(method) == "stop") then
    call error_handler("READING "//trim(vname)// " at level "//lev//". TO MAKE THIS NON- &
                        FATAL, CHANGE STOP TO SKIP FOR THIS VARIABLE IN YOUR VARMAP &
                        FILE.", iret)
  else
    call error_handler("ERROR USING MISSING_VAR_METHOD. PLEASE SET VALUES IN" // &
                       " VARMAP TABLE TO ONE OF: set_to_fill, set_to_NaN,"// &
                       " , skip, or stop.", 1)
  endif

end subroutine handle_grib_error

subroutine read_grib_soil(the_file,inv_file,vname,vname_file,dummy3d,rc)
  
  use wgrib2api
  implicit none
  
  character(len=*), intent(in)            :: the_file, inv_file
  character(len=20), intent(in)           :: vname,vname_file
  
  integer, intent(out)                    :: rc
  
  real(esmf_kind_r8), intent(inout)       :: dummy3d(:,:,:)
  
  real(esmf_kind_r4), allocatable         :: dummy2d(:,:)
  real(esmf_kind_r4)                      :: value
  integer                                 :: varnum,i
  character(len=50)                       :: slevs(lsoil_input)
  character(len=50)                       :: method

  allocate(dummy2d(i_input,j_input))

  if(lsoil_input == 4) then
    slevs = (/character(24)::':0-0.1 m below ground:', ':0.1-0.4 m below ground:', &
                             ':0.4-1 m below ground:', ':1-2 m below ground:'/)
  elseif(lsoil_input == 9) then
    slevs = (/character(26)::':0-0 m below ground',':0.01-0.01 m below ground:',':0.04-0.04 m below ground:', &
        ':0.1-0.1 m below ground:',':0.3-0.3 m below ground:',':0.6-0.6 m below ground:', &
        ':1-1 m below ground:',':1.6-1.6 m below ground:',':3-3 m below ground:'/)
  else
    rc = -1
    call error_handler("reading soil levels. File must have 4 or 9 soil levels.", rc)
  endif
 
  call get_var_cond(vname,this_miss_var_method=method,this_miss_var_value=value, &
                         loc=varnum)
  do i = 1,lsoil_input
    if (vname_file=="var2_2_1_") then
      rc = grb2_inq(the_file,inv_file,vname_file,"_0_192:",slevs(i),data2=dummy2d)
    else
      rc = grb2_inq(the_file,inv_file,vname_file,slevs(i),data2=dummy2d)
    endif
    if (rc <= 0) then
      call handle_grib_error(vname_file, slevs(i),method,value,varnum,rc,var=dummy2d)
      if (rc==1 .and. trim(vname) /= "soill") then 
        ! missing_var_method == skip or no entry in varmap table
        call error_handler("READING IN "//trim(vname)//". SET A FILL "// &
                      "VALUE IN THE VARMAP TABLE IF THIS ERROR IS NOT DESIRABLE.",rc)
      elseif (rc==1) then
        dummy3d(:,:,:) = 0.0_esmf_kind_r8
        exit
      endif
    endif

    dummy3d(:,:,i) = real(dummy2d,esmf_kind_r8)
  end do    

 deallocate(dummy2d)

 end subroutine read_grib_soil

 subroutine cleanup_input_atm_data

 implicit none

 integer                         :: rc, n

 print*,'- DESTROY ATMOSPHERIC INPUT DATA.'

 call ESMF_FieldDestroy(terrain_input_grid, rc=rc)
 call ESMF_FieldDestroy(pres_input_grid, rc=rc)
 call ESMF_FieldDestroy(dzdt_input_grid, rc=rc)
 call ESMF_FieldDestroy(temp_input_grid, rc=rc)
 call ESMF_FieldDestroy(wind_input_grid, rc=rc)
 call ESMF_FieldDestroy(ps_input_grid, rc=rc)

 do n = 1, num_tracers_input
   call ESMF_FieldDestroy(tracers_input_grid(n), rc=rc)
 enddo
 deallocate(tracers_input_grid)

 end subroutine cleanup_input_atm_data

 subroutine cleanup_input_nst_data

 implicit none

 integer                         :: rc

 print*,'- DESTROY NST INPUT DATA.'

 call ESMF_FieldDestroy(landsea_mask_input_grid, rc=rc)
 call ESMF_FieldDestroy(c_d_input_grid, rc=rc)
 call ESMF_FieldDestroy(c_0_input_grid, rc=rc)
 call ESMF_FieldDestroy(d_conv_input_grid, rc=rc)
 call ESMF_FieldDestroy(dt_cool_input_grid, rc=rc)
 call ESMF_FieldDestroy(ifd_input_grid, rc=rc)
 call ESMF_FieldDestroy(qrain_input_grid, rc=rc)
 call ESMF_FieldDestroy(tref_input_grid, rc=rc)
 call ESMF_FieldDestroy(w_d_input_grid, rc=rc)
 call ESMF_FieldDestroy(w_0_input_grid, rc=rc)
 call ESMF_FieldDestroy(xs_input_grid, rc=rc)
 call ESMF_FieldDestroy(xt_input_grid, rc=rc)
 call ESMF_FieldDestroy(xu_input_grid, rc=rc)
 call ESMF_FieldDestroy(xv_input_grid, rc=rc)
 call ESMF_FieldDestroy(xz_input_grid, rc=rc)
 call ESMF_FieldDestroy(xtts_input_grid, rc=rc)
 call ESMF_FieldDestroy(xzts_input_grid, rc=rc)
 call ESMF_FieldDestroy(z_c_input_grid, rc=rc)
 call ESMF_FieldDestroy(zm_input_grid, rc=rc)

 end subroutine cleanup_input_nst_data

 subroutine cleanup_input_sfc_data

 implicit none

 integer                         :: rc

 print*,"- CALL FieldDestroy FOR INPUT GRID FIELDS."

 call ESMF_FieldDestroy(canopy_mc_input_grid, rc=rc)
 call ESMF_FieldDestroy(f10m_input_grid, rc=rc)
 call ESMF_FieldDestroy(ffmm_input_grid, rc=rc)
 if (.not. convert_nst) then
   call ESMF_FieldDestroy(landsea_mask_input_grid, rc=rc)
 endif
 call ESMF_FieldDestroy(q2m_input_grid, rc=rc)
 call ESMF_FieldDestroy(seaice_depth_input_grid, rc=rc)
 call ESMF_FieldDestroy(seaice_fract_input_grid, rc=rc)
 call ESMF_FieldDestroy(seaice_skin_temp_input_grid, rc=rc)
 call ESMF_FieldDestroy(skin_temp_input_grid, rc=rc)
 call ESMF_FieldDestroy(snow_depth_input_grid, rc=rc)
 call ESMF_FieldDestroy(snow_liq_equiv_input_grid, rc=rc)
 call ESMF_FieldDestroy(soil_temp_input_grid, rc=rc)
 call ESMF_FieldDestroy(soil_type_input_grid, rc=rc)
 call ESMF_FieldDestroy(soilm_liq_input_grid, rc=rc)
 call ESMF_FieldDestroy(soilm_tot_input_grid, rc=rc)
 call ESMF_FieldDestroy(srflag_input_grid, rc=rc)
 call ESMF_FieldDestroy(t2m_input_grid, rc=rc)
 call ESMF_FieldDestroy(tprcp_input_grid, rc=rc)
 call ESMF_FieldDestroy(ustar_input_grid, rc=rc)
 call ESMF_FieldDestroy(veg_type_input_grid, rc=rc)
 call ESMF_FieldDestroy(z0_input_grid, rc=rc)
 call ESMF_FieldDestroy(terrain_input_grid, rc=rc)
 if (.not. vgfrc_from_climo) then
   call ESMF_FieldDestroy(veg_greenness_input_grid, rc=rc)
 endif
 if (.not. minmax_vgfrc_from_climo) then
   call ESMF_FieldDestroy(min_veg_greenness_input_grid, rc=rc)
   call ESMF_FieldDestroy(max_veg_greenness_input_grid, rc=rc)
 endif
 if (.not. lai_from_climo) then
   call ESMF_FieldDestroy(lai_input_grid, rc=rc)
 endif

 end subroutine cleanup_input_sfc_data

! Jili Dong add sort subroutine 
! quicksort.f -*-f90-*-
! Author: t-nissie
! License: GPLv3
! Gist: https://gist.github.com/t-nissie/479f0f16966925fa29ea
!!
recursive subroutine quicksort(a, first, last)
  implicit none
  real*8  a(*), x, t
  integer first, last
  integer i, j

  x = a( (first+last) / 2 )
  i = first
  j = last
  do
     do while (a(i) < x)
        i=i+1
     end do
     do while (x < a(j))
        j=j-1
     end do
     if (i >= j) exit
     t = a(i);  a(i) = a(j);  a(j) = t
     i=i+1
     j=j-1
  end do
  if (first < i-1) call quicksort(a, first, i-1)
  if (j+1 < last)  call quicksort(a, j+1, last)
end subroutine quicksort

 end module input_data<|MERGE_RESOLUTION|>--- conflicted
+++ resolved
@@ -2644,12 +2644,8 @@
    if (localpet == 0) print*,"- FILE CONTAINS CLWMR."
  endif
    
-<<<<<<< HEAD
  print*,"- COUNT NUMBER OF TRACERS TO BE READ IN BASED ON PHYSICS SUITE TABLE"
  do n = 1, num_tracers_input
-=======
- do n = 1, num_tracers
->>>>>>> 005f9a0a
 
    vname = tracers_input(n)
 
@@ -2662,11 +2658,9 @@
 
  enddo
 
-<<<<<<< HEAD
- if (localpet==0) print*, "- NUMBER OF TRACERS IN FILE = ", num_tracers_input
-=======
- if (localpet==0) print*, "- NUMBER OF TRACERS TO BE PROCESSED = ", num_tracers
->>>>>>> 005f9a0a
+ if (localpet==0) then
+    print*, "- NUMBER OF TRACERS IN THE INPUT FILE = ", num_tracers_input
+ endif
 
 !---------------------------------------------------------------------------
 ! Initialize esmf atmospheric fields.
@@ -2882,13 +2876,8 @@
    if(ESMF_logFoundError(rcToCheck=rc,msg=ESMF_LOGERR_PASSTHRU,line=__LINE__,file=__FILE__)) &
     call error_handler("IN FieldGet", rc)
  
-<<<<<<< HEAD
   if (localpet == 0) print*,"- CALL FieldGet FOR TRACERS."
   do n=1,num_tracers_input
-=======
-    if (localpet == 0) print*,"- CALL FieldGet FOR TRACERS."
-    do n=1,num_tracers
->>>>>>> 005f9a0a
     nullify(qptr)
     call ESMF_FieldGet(tracers_input_grid(n), &
             farrayPtr=qptr, rc=rc)
