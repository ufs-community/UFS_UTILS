 module input_data

!--------------------------------------------------------------------------
! Module input_data
!
! Abstract: Read atmospheric, surface and nst data on the input grid.
!    Supported formats include fv3 tiled 'restart' files, fv3 tiled 
!    'history' files, fv3 gaussian history files, spectral gfs
!    gaussian nemsio files, and spectral gfs sigio/sfcio files.
!
! Public Subroutines:
! -----------------
! read_input_atm_data         Driver routine to read atmospheric data
! cleanup_input_atm_data      Free up memory associated with atm data
! read_input_sfc_data         Driver routine to read surface data
! cleanup_input_sfc_data      Free up memory associated with sfc data
! read_input_nst_data         Driver routine to read nst data
! cleanup_input_nst_data      Free up memory associated with nst data
!
! Public variables:
! -----------------
! Defined below.  "input" indicates field associated with the input grid.
!
!--------------------------------------------------------------------------

 use esmf
 use netcdf
 use nemsio_module

 use program_setup, only          : data_dir_input_grid, &
                                    nst_files_input_grid, &
                                    sfc_files_input_grid, &
                                    atm_files_input_grid, &
                                    grib2_file_input_grid, &
                                    geogrid_file_input_grid, &
                                    atm_core_files_input_grid, &
                                    atm_tracer_files_input_grid, &
                                    convert_nst, &
                                    orog_dir_input_grid, &
                                    orog_files_input_grid, &
                                    tracers_input, num_tracers, &
                                    input_type, num_tracers_input, &
                                    input_type, external_model, &
                                    get_var_cond, read_from_input, tracers

 use model_grid, only             : input_grid,        &
                                    i_input, j_input,  &
                                    ip1_input, jp1_input,  &
                                    num_tiles_input_grid, &
                                    latitude_input_grid, &
                                    longitude_input_grid, &
                                    inv_file

 implicit none

 private

! Fields associated with the atmospheric model.

 type(esmf_field), public              :: dzdt_input_grid       ! vert velocity
 type(esmf_field)                      :: dpres_input_grid      ! pressure thickness
 type(esmf_field), public              :: pres_input_grid       ! 3-d pressure
 type(esmf_field), public              :: ps_input_grid         ! surface pressure
 type(esmf_field), public              :: terrain_input_grid    ! terrain height
 type(esmf_field), public              :: temp_input_grid       ! temperature
 type(esmf_field)                      :: u_input_grid          ! u/v wind at grid
 type(esmf_field)                      :: v_input_grid          ! box center
 type(esmf_field), public              :: wind_input_grid       ! 3-component wind
 type(esmf_field), allocatable, public :: tracers_input_grid(:) ! tracers

 integer, public                 :: lev_input      ! # of atmospheric layers
 integer, public                 :: levp1_input    ! # of atmos layer interfaces

! Fields associated with the land-surface model.

 integer, public                 :: veg_type_landice_input = 15 ! NOAH land ice option
                                                                ! defined at this veg type.
                                                                ! Default is igbp.

 type(esmf_field), public        :: canopy_mc_input_grid    ! canopy moist content
 type(esmf_field), public        :: f10m_input_grid         ! log((z0+10)*1/z0)
 type(esmf_field), public        :: ffmm_input_grid         ! log((z0+z1)*1/z0)
                                                            ! See sfc_diff.f for details.
 type(esmf_field), public        :: landsea_mask_input_grid ! land sea mask;
                                                            ! 0-water, 1-land, 2-ice
 type(esmf_field), public        :: q2m_input_grid          ! 2-m spec hum
 type(esmf_field), public        :: seaice_depth_input_grid ! sea ice depth
 type(esmf_field), public        :: seaice_fract_input_grid ! sea ice fraction
 type(esmf_field), public        :: seaice_skin_temp_input_grid  ! sea ice skin temp
 type(esmf_field), public        :: skin_temp_input_grid    ! skin temp/sst
 type(esmf_field), public        :: snow_depth_input_grid   ! snow dpeth
 type(esmf_field), public        :: snow_liq_equiv_input_grid ! snow liq equiv depth
 type(esmf_field), public        :: soil_temp_input_grid    ! 3-d soil temp
 type(esmf_field), public        :: soil_type_input_grid    ! soil type
 type(esmf_field), public        :: soilm_liq_input_grid    ! 3-d liquid soil moisture
 type(esmf_field), public        :: soilm_tot_input_grid    ! 3-d total soil moisture
 type(esmf_field), public        :: srflag_input_grid       ! snow/rain flag
 type(esmf_field), public        :: t2m_input_grid          ! 2-m temperature
 type(esmf_field), public        :: tprcp_input_grid        ! precip
 type(esmf_field), public        :: ustar_input_grid        ! fric velocity
 type(esmf_field), public        :: veg_type_input_grid     ! vegetation type
 type(esmf_field), public        :: z0_input_grid           ! roughness length

 integer, parameter, public      :: lsoil_input=4  ! # of soil layers,
                                                   ! # hardwire for now

 integer, public                 :: P_QC, P_QNC,P_QI,  &  ! Use for keeping track of tracer
                                    P_QNI, P_QR, P_QNR, & ! locations in tracer fields for
                                    P_QNWFA, P_QV         ! use in creating concentrations
 
 character(len=50), allocatable         :: slevs(:)                            

! Fields associated with the nst model.

 type(esmf_field), public        :: c_d_input_grid
 type(esmf_field), public        :: c_0_input_grid
 type(esmf_field), public        :: d_conv_input_grid
 type(esmf_field), public        :: dt_cool_input_grid
 type(esmf_field), public        :: ifd_input_grid
 type(esmf_field), public        :: qrain_input_grid
 type(esmf_field), public        :: tref_input_grid  ! reference temperature
 type(esmf_field), public        :: w_d_input_grid
 type(esmf_field), public        :: w_0_input_grid
 type(esmf_field), public        :: xs_input_grid
 type(esmf_field), public        :: xt_input_grid
 type(esmf_field), public        :: xu_input_grid
 type(esmf_field), public        :: xv_input_grid
 type(esmf_field), public        :: xz_input_grid
 type(esmf_field), public        :: xtts_input_grid
 type(esmf_field), public        :: xzts_input_grid
 type(esmf_field), public        :: z_c_input_grid
 type(esmf_field), public        :: zm_input_grid

 public :: read_input_atm_data
 public :: cleanup_input_atm_data
 public :: read_input_sfc_data
 public :: cleanup_input_sfc_data
 public :: read_input_nst_data
 public :: cleanup_input_nst_data
 
 contains

!---------------------------------------------------------------------------
! Read input grid atmospheric data driver
!---------------------------------------------------------------------------

 subroutine read_input_atm_data(localpet)

 implicit none

 integer, intent(in)             :: localpet

 if (trim(input_type) == "restart") then
   call read_input_atm_restart_file(localpet)
 elseif (trim(input_type) == "history") then
   call read_input_atm_history_file(localpet)
 elseif (trim(input_type) == "gaussian") then  ! fv3gfs gaussian nemsio
   call read_input_atm_gaussian_file(localpet)
 elseif (trim(input_type) == "gfs_gaussian") then ! spectral gfs gaussian 
                                                  ! nemsio.
   call read_input_atm_gfs_gaussian_file(localpet)
 elseif (trim(input_type) == "gfs_spectral") then ! spectral gfs sigio format.
   call read_input_atm_gfs_spectral_file(localpet)
 elseif (trim(input_type) == "grib2") then
   call read_input_atm_grib2_file(localpet)
 endif

 end subroutine read_input_atm_data

!---------------------------------------------------------------------------
! Read input grid nst data driver
!---------------------------------------------------------------------------

 subroutine read_input_nst_data(localpet)

 implicit none

 integer, intent(in)             :: localpet

 integer                         :: rc

 print*,"- READ INPUT GRID NST DATA."

 print*,"- CALL FieldCreate FOR INPUT GRID C_D."
 c_d_input_grid = ESMF_FieldCreate(input_grid, &
                                   typekind=ESMF_TYPEKIND_R8, &
                                   staggerloc=ESMF_STAGGERLOC_CENTER, rc=rc)
 if(ESMF_logFoundError(rcToCheck=rc,msg=ESMF_LOGERR_PASSTHRU,line=__line__,file=__file__)) &
   call error_handler("IN FieldCreate", rc)

 print*,"- CALL FieldCreate FOR INPUT GRID C_0."
 c_0_input_grid = ESMF_FieldCreate(input_grid, &
                                   typekind=ESMF_TYPEKIND_R8, &
                                   staggerloc=ESMF_STAGGERLOC_CENTER, rc=rc)
 if(ESMF_logFoundError(rcToCheck=rc,msg=ESMF_LOGERR_PASSTHRU,line=__line__,file=__file__)) &
   call error_handler("IN FieldCreate", rc)

 print*,"- CALL FieldCreate FOR INPUT GRID D_CONV."
 d_conv_input_grid = ESMF_FieldCreate(input_grid, &
                                   typekind=ESMF_TYPEKIND_R8, &
                                   staggerloc=ESMF_STAGGERLOC_CENTER, rc=rc)
 if(ESMF_logFoundError(rcToCheck=rc,msg=ESMF_LOGERR_PASSTHRU,line=__line__,file=__file__)) &
   call error_handler("IN FieldCreate", rc)

 print*,"- CALL FieldCreate FOR INPUT GRID DT_COOL."
 dt_cool_input_grid = ESMF_FieldCreate(input_grid, &
                                   typekind=ESMF_TYPEKIND_R8, &
                                   staggerloc=ESMF_STAGGERLOC_CENTER, rc=rc)
 if(ESMF_logFoundError(rcToCheck=rc,msg=ESMF_LOGERR_PASSTHRU,line=__line__,file=__file__)) &
   call error_handler("IN FieldCreate", rc)

 print*,"- CALL FieldCreate FOR INPUT GRID IFD."
 ifd_input_grid = ESMF_FieldCreate(input_grid, &
                                   typekind=ESMF_TYPEKIND_R8, &
                                   staggerloc=ESMF_STAGGERLOC_CENTER, rc=rc)
 if(ESMF_logFoundError(rcToCheck=rc,msg=ESMF_LOGERR_PASSTHRU,line=__line__,file=__file__)) &
   call error_handler("IN FieldCreate", rc)

 print*,"- CALL FieldCreate FOR INPUT GRID QRAIN."
 qrain_input_grid = ESMF_FieldCreate(input_grid, &
                                   typekind=ESMF_TYPEKIND_R8, &
                                   staggerloc=ESMF_STAGGERLOC_CENTER, rc=rc)
 if(ESMF_logFoundError(rcToCheck=rc,msg=ESMF_LOGERR_PASSTHRU,line=__line__,file=__file__)) &
   call error_handler("IN FieldCreate", rc)

 print*,"- CALL FieldCreate FOR INPUT GRID TREF."
 tref_input_grid = ESMF_FieldCreate(input_grid, &
                                   typekind=ESMF_TYPEKIND_R8, &
                                   staggerloc=ESMF_STAGGERLOC_CENTER, rc=rc)
 if(ESMF_logFoundError(rcToCheck=rc,msg=ESMF_LOGERR_PASSTHRU,line=__line__,file=__file__)) &
   call error_handler("IN FieldCreate", rc)

 print*,"- CALL FieldCreate FOR INPUT GRID W_D."
 w_d_input_grid = ESMF_FieldCreate(input_grid, &
                                   typekind=ESMF_TYPEKIND_R8, &
                                   staggerloc=ESMF_STAGGERLOC_CENTER, rc=rc)
 if(ESMF_logFoundError(rcToCheck=rc,msg=ESMF_LOGERR_PASSTHRU,line=__line__,file=__file__)) &
   call error_handler("IN FieldCreate", rc)

 print*,"- CALL FieldCreate FOR INPUT GRID W_0."
 w_0_input_grid = ESMF_FieldCreate(input_grid, &
                                   typekind=ESMF_TYPEKIND_R8, &
                                   staggerloc=ESMF_STAGGERLOC_CENTER, rc=rc)
 if(ESMF_logFoundError(rcToCheck=rc,msg=ESMF_LOGERR_PASSTHRU,line=__line__,file=__file__)) &
   call error_handler("IN FieldCreate", rc)

 print*,"- CALL FieldCreate FOR INPUT GRID XS."
 xs_input_grid = ESMF_FieldCreate(input_grid, &
                                   typekind=ESMF_TYPEKIND_R8, &
                                   staggerloc=ESMF_STAGGERLOC_CENTER, rc=rc)
 if(ESMF_logFoundError(rcToCheck=rc,msg=ESMF_LOGERR_PASSTHRU,line=__line__,file=__file__)) &
   call error_handler("IN FieldCreate", rc)

 print*,"- CALL FieldCreate FOR INPUT GRID XT."
 xt_input_grid = ESMF_FieldCreate(input_grid, &
                                   typekind=ESMF_TYPEKIND_R8, &
                                   staggerloc=ESMF_STAGGERLOC_CENTER, rc=rc)
 if(ESMF_logFoundError(rcToCheck=rc,msg=ESMF_LOGERR_PASSTHRU,line=__line__,file=__file__)) &
   call error_handler("IN FieldCreate", rc)

 print*,"- CALL FieldCreate FOR INPUT GRID XU."
 xu_input_grid = ESMF_FieldCreate(input_grid, &
                                   typekind=ESMF_TYPEKIND_R8, &
                                   staggerloc=ESMF_STAGGERLOC_CENTER, rc=rc)
 if(ESMF_logFoundError(rcToCheck=rc,msg=ESMF_LOGERR_PASSTHRU,line=__line__,file=__file__)) &
   call error_handler("IN FieldCreate", rc)

 print*,"- CALL FieldCreate FOR INPUT GRID XV."
 xv_input_grid = ESMF_FieldCreate(input_grid, &
                                   typekind=ESMF_TYPEKIND_R8, &
                                   staggerloc=ESMF_STAGGERLOC_CENTER, rc=rc)
 if(ESMF_logFoundError(rcToCheck=rc,msg=ESMF_LOGERR_PASSTHRU,line=__line__,file=__file__)) &
   call error_handler("IN FieldCreate", rc)

 print*,"- CALL FieldCreate FOR INPUT GRID XZ."
 xz_input_grid = ESMF_FieldCreate(input_grid, &
                                   typekind=ESMF_TYPEKIND_R8, &
                                   staggerloc=ESMF_STAGGERLOC_CENTER, rc=rc)
 if(ESMF_logFoundError(rcToCheck=rc,msg=ESMF_LOGERR_PASSTHRU,line=__line__,file=__file__)) &
   call error_handler("IN FieldCreate", rc)

 print*,"- CALL FieldCreate FOR INPUT GRID XTTS."
 xtts_input_grid = ESMF_FieldCreate(input_grid, &
                                   typekind=ESMF_TYPEKIND_R8, &
                                   staggerloc=ESMF_STAGGERLOC_CENTER, rc=rc)
 if(ESMF_logFoundError(rcToCheck=rc,msg=ESMF_LOGERR_PASSTHRU,line=__line__,file=__file__)) &
   call error_handler("IN FieldCreate", rc)

 print*,"- CALL FieldCreate FOR INPUT GRID XZTS."
 xzts_input_grid = ESMF_FieldCreate(input_grid, &
                                   typekind=ESMF_TYPEKIND_R8, &
                                   staggerloc=ESMF_STAGGERLOC_CENTER, rc=rc)
 if(ESMF_logFoundError(rcToCheck=rc,msg=ESMF_LOGERR_PASSTHRU,line=__line__,file=__file__)) &
   call error_handler("IN FieldCreate", rc)

 print*,"- CALL FieldCreate FOR INPUT GRID Z_C."
 z_c_input_grid = ESMF_FieldCreate(input_grid, &
                                   typekind=ESMF_TYPEKIND_R8, &
                                   staggerloc=ESMF_STAGGERLOC_CENTER, rc=rc)
 if(ESMF_logFoundError(rcToCheck=rc,msg=ESMF_LOGERR_PASSTHRU,line=__line__,file=__file__)) &
   call error_handler("IN FieldCreate", rc)

 print*,"- CALL FieldCreate FOR INPUT GRID ZM."
 zm_input_grid = ESMF_FieldCreate(input_grid, &
                                  typekind=ESMF_TYPEKIND_R8, &
                                  staggerloc=ESMF_STAGGERLOC_CENTER, rc=rc)
 if(ESMF_logFoundError(rcToCheck=rc,msg=ESMF_LOGERR_PASSTHRU,line=__line__,file=__file__)) &
   call error_handler("IN FieldCreate", rc)
 
 if (trim(input_type) == "gaussian" .or. trim(input_type) == "gfs_gaussian") then
   call read_input_nst_gaussian_file(localpet)
 else
   call read_input_nst_tile_file(localpet)
 endif

 end subroutine read_input_nst_data

!---------------------------------------------------------------------------
! Read input grid surface data driver.
!---------------------------------------------------------------------------

 subroutine read_input_sfc_data(localpet)

 implicit none

 integer, intent(in)             :: localpet

 integer                         :: rc

 print*,"- CALL FieldCreate FOR INPUT GRID LANDSEA MASK."
 landsea_mask_input_grid = ESMF_FieldCreate(input_grid, &
                                     typekind=ESMF_TYPEKIND_R8, &
                                     staggerloc=ESMF_STAGGERLOC_CENTER, rc=rc)
 if(ESMF_logFoundError(rcToCheck=rc,msg=ESMF_LOGERR_PASSTHRU,line=__line__,file=__file__)) &
    call error_handler("IN FieldCreate", rc)

 print*,"- CALL FieldCreate FOR INPUT GRID Z0."
 z0_input_grid = ESMF_FieldCreate(input_grid, &
                                     typekind=ESMF_TYPEKIND_R8, &
                                     staggerloc=ESMF_STAGGERLOC_CENTER, rc=rc)
 if(ESMF_logFoundError(rcToCheck=rc,msg=ESMF_LOGERR_PASSTHRU,line=__line__,file=__file__)) &
    call error_handler("IN FieldCreate", rc)

 print*,"- CALL FieldCreate FOR INPUT GRID VEGETATION TYPE."
 veg_type_input_grid = ESMF_FieldCreate(input_grid, &
                                     typekind=ESMF_TYPEKIND_R8, &
                                     staggerloc=ESMF_STAGGERLOC_CENTER, rc=rc)
 if(ESMF_logFoundError(rcToCheck=rc,msg=ESMF_LOGERR_PASSTHRU,line=__line__,file=__file__)) &
    call error_handler("IN FieldCreate", rc)

 print*,"- CALL FieldCreate FOR INPUT GRID CANOPY MOISTURE CONTENT."
 canopy_mc_input_grid = ESMF_FieldCreate(input_grid, &
                                     typekind=ESMF_TYPEKIND_R8, &
                                     staggerloc=ESMF_STAGGERLOC_CENTER, rc=rc)
 if(ESMF_logFoundError(rcToCheck=rc,msg=ESMF_LOGERR_PASSTHRU,line=__line__,file=__file__)) &
    call error_handler("IN FieldCreate", rc)

 print*,"- CALL FieldCreate FOR INPUT GRID SEAICE FRACTION."
 seaice_fract_input_grid = ESMF_FieldCreate(input_grid, &
                                     typekind=ESMF_TYPEKIND_R8, &
                                     staggerloc=ESMF_STAGGERLOC_CENTER, rc=rc)
 if(ESMF_logFoundError(rcToCheck=rc,msg=ESMF_LOGERR_PASSTHRU,line=__line__,file=__file__)) &
    call error_handler("IN FieldCreate", rc)

 print*,"- CALL FieldCreate FOR INPUT GRID SEAICE DEPTH."
 seaice_depth_input_grid = ESMF_FieldCreate(input_grid, &
                                     typekind=ESMF_TYPEKIND_R8, &
                                     staggerloc=ESMF_STAGGERLOC_CENTER, rc=rc)
 if(ESMF_logFoundError(rcToCheck=rc,msg=ESMF_LOGERR_PASSTHRU,line=__line__,file=__file__)) &
    call error_handler("IN FieldCreate", rc)

 print*,"- CALL FieldCreate FOR INPUT GRID SEAICE SKIN TEMPERATURE."
 seaice_skin_temp_input_grid = ESMF_FieldCreate(input_grid, &
                                     typekind=ESMF_TYPEKIND_R8, &
                                     staggerloc=ESMF_STAGGERLOC_CENTER, rc=rc)
 if(ESMF_logFoundError(rcToCheck=rc,msg=ESMF_LOGERR_PASSTHRU,line=__line__,file=__file__)) &
    call error_handler("IN FieldCreate", rc)

 print*,"- CALL FieldCreate FOR INPUT GRID SNOW DEPTH."
 snow_depth_input_grid = ESMF_FieldCreate(input_grid, &
                                     typekind=ESMF_TYPEKIND_R8, &
                                     staggerloc=ESMF_STAGGERLOC_CENTER, rc=rc)
 if(ESMF_logFoundError(rcToCheck=rc,msg=ESMF_LOGERR_PASSTHRU,line=__line__,file=__file__)) &
    call error_handler("IN FieldCreate", rc)

 print*,"- CALL FieldCreate FOR INPUT GRID SNOW LIQUID EQUIVALENT."
 snow_liq_equiv_input_grid = ESMF_FieldCreate(input_grid, &
                                     typekind=ESMF_TYPEKIND_R8, &
                                     staggerloc=ESMF_STAGGERLOC_CENTER, rc=rc)
 if(ESMF_logFoundError(rcToCheck=rc,msg=ESMF_LOGERR_PASSTHRU,line=__line__,file=__file__)) &
    call error_handler("IN FieldCreate", rc)

 print*,"- CALL FieldCreate FOR INPUT GRID T2M."
 t2m_input_grid = ESMF_FieldCreate(input_grid, &
                                   typekind=ESMF_TYPEKIND_R8, &
                                   staggerloc=ESMF_STAGGERLOC_CENTER, rc=rc)
 if(ESMF_logFoundError(rcToCheck=rc,msg=ESMF_LOGERR_PASSTHRU,line=__line__,file=__file__)) &
    call error_handler("IN FieldCreate", rc)

 print*,"- CALL FieldCreate FOR INPUT GRID Q2M."
 q2m_input_grid = ESMF_FieldCreate(input_grid, &
                                   typekind=ESMF_TYPEKIND_R8, &
                                   staggerloc=ESMF_STAGGERLOC_CENTER, rc=rc)
 if(ESMF_logFoundError(rcToCheck=rc,msg=ESMF_LOGERR_PASSTHRU,line=__line__,file=__file__)) &
    call error_handler("IN FieldCreate", rc)

 print*,"- CALL FieldCreate FOR INPUT GRID TPRCP."
 tprcp_input_grid = ESMF_FieldCreate(input_grid, &
                                   typekind=ESMF_TYPEKIND_R8, &
                                   staggerloc=ESMF_STAGGERLOC_CENTER, rc=rc)
 if(ESMF_logFoundError(rcToCheck=rc,msg=ESMF_LOGERR_PASSTHRU,line=__line__,file=__file__)) &
    call error_handler("IN FieldCreate", rc)

 print*,"- CALL FieldCreate FOR INPUT GRID F10M."
 f10m_input_grid = ESMF_FieldCreate(input_grid, &
                                   typekind=ESMF_TYPEKIND_R8, &
                                   staggerloc=ESMF_STAGGERLOC_CENTER, rc=rc)
 if(ESMF_logFoundError(rcToCheck=rc,msg=ESMF_LOGERR_PASSTHRU,line=__line__,file=__file__)) &
    call error_handler("IN FieldCreate", rc)

 print*,"- CALL FieldCreate FOR INPUT GRID USTAR."
 ustar_input_grid = ESMF_FieldCreate(input_grid, &
                                   typekind=ESMF_TYPEKIND_R8, &
                                   staggerloc=ESMF_STAGGERLOC_CENTER, rc=rc)
 if(ESMF_logFoundError(rcToCheck=rc,msg=ESMF_LOGERR_PASSTHRU,line=__line__,file=__file__)) &
    call error_handler("IN FieldCreate", rc)

 print*,"- CALL FieldCreate FOR INPUT GRID FFMM."
 ffmm_input_grid = ESMF_FieldCreate(input_grid, &
                                   typekind=ESMF_TYPEKIND_R8, &
                                   staggerloc=ESMF_STAGGERLOC_CENTER, rc=rc)
 if(ESMF_logFoundError(rcToCheck=rc,msg=ESMF_LOGERR_PASSTHRU,line=__line__,file=__file__)) &
    call error_handler("IN FieldCreate", rc)

 print*,"- CALL FieldCreate FOR INPUT GRID SRFLAG."
 srflag_input_grid = ESMF_FieldCreate(input_grid, &
                                   typekind=ESMF_TYPEKIND_R8, &
                                   staggerloc=ESMF_STAGGERLOC_CENTER, rc=rc)
 if(ESMF_logFoundError(rcToCheck=rc,msg=ESMF_LOGERR_PASSTHRU,line=__line__,file=__file__)) &
    call error_handler("IN FieldCreate", rc)

 print*,"- CALL FieldCreate FOR INPUT SKIN TEMPERATURE."
 skin_temp_input_grid = ESMF_FieldCreate(input_grid, &
                                   typekind=ESMF_TYPEKIND_R8, &
                                   staggerloc=ESMF_STAGGERLOC_CENTER, rc=rc)
 if(ESMF_logFoundError(rcToCheck=rc,msg=ESMF_LOGERR_PASSTHRU,line=__line__,file=__file__)) &
    call error_handler("IN FieldCreate", rc)

 print*,"- CALL FieldCreate FOR INPUT SOIL TYPE."
 soil_type_input_grid = ESMF_FieldCreate(input_grid, &
                                   typekind=ESMF_TYPEKIND_R8, &
                                   staggerloc=ESMF_STAGGERLOC_CENTER, rc=rc)
 if(ESMF_logFoundError(rcToCheck=rc,msg=ESMF_LOGERR_PASSTHRU,line=__line__,file=__file__)) &
    call error_handler("IN FieldCreate", rc)

 print*,"- CALL FieldCreate FOR INPUT TERRAIN."
 terrain_input_grid = ESMF_FieldCreate(input_grid, &
                                   typekind=ESMF_TYPEKIND_R8, &
                                   staggerloc=ESMF_STAGGERLOC_CENTER, rc=rc)
 if(ESMF_logFoundError(rcToCheck=rc,msg=ESMF_LOGERR_PASSTHRU,line=__line__,file=__file__)) &
    call error_handler("IN FieldCreate", rc)

 print*,"- CALL FieldCreate FOR INPUT SOIL TEMPERATURE."
 soil_temp_input_grid = ESMF_FieldCreate(input_grid, &
                                   typekind=ESMF_TYPEKIND_R8, &
                                   staggerloc=ESMF_STAGGERLOC_CENTER, &
                                   ungriddedLBound=(/1/), &
                                   ungriddedUBound=(/lsoil_input/), rc=rc)
 if(ESMF_logFoundError(rcToCheck=rc,msg=ESMF_LOGERR_PASSTHRU,line=__line__,file=__file__)) &
    call error_handler("IN FieldCreate", rc)

 print*,"- CALL FieldCreate FOR INPUT TOTAL SOIL MOISTURE."
 soilm_tot_input_grid = ESMF_FieldCreate(input_grid, &
                                   typekind=ESMF_TYPEKIND_R8, &
                                   staggerloc=ESMF_STAGGERLOC_CENTER, &
                                   ungriddedLBound=(/1/), &
                                   ungriddedUBound=(/lsoil_input/), rc=rc)
 if(ESMF_logFoundError(rcToCheck=rc,msg=ESMF_LOGERR_PASSTHRU,line=__line__,file=__file__)) &
    call error_handler("IN FieldCreate", rc)

 print*,"- CALL FieldCreate FOR INPUT LIQUID SOIL MOISTURE."
 soilm_liq_input_grid = ESMF_FieldCreate(input_grid, &
                                   typekind=ESMF_TYPEKIND_R8, &
                                   staggerloc=ESMF_STAGGERLOC_CENTER, &
                                   ungriddedLBound=(/1/), &
                                   ungriddedUBound=(/lsoil_input/), rc=rc)
 if(ESMF_logFoundError(rcToCheck=rc,msg=ESMF_LOGERR_PASSTHRU,line=__line__,file=__file__)) &
    call error_handler("IN FieldCreate", rc)

 if (trim(input_type) == "restart") then
   call read_input_sfc_restart_file(localpet)
 elseif (trim(input_type) == "history") then
   call read_input_sfc_history_file(localpet)
 elseif (trim(input_type) == "gaussian") then
   call read_input_sfc_gaussian_file(localpet)
 elseif (trim(input_type) == "gfs_gaussian") then
   call read_input_sfc_gfs_gaussian_file(localpet)
 elseif (trim(input_type) == "gfs_spectral") then
   call read_input_sfc_gfs_sfcio_file(localpet)
 endif

 end subroutine read_input_sfc_data

!---------------------------------------------------------------------------
! Read input atmospheric data from spectral gfs (old sigio format).
! Used prior to July 19, 2017.
!---------------------------------------------------------------------------

 subroutine read_input_atm_gfs_spectral_file(localpet)

 use sigio_module

 implicit none

 integer, intent(in)                   :: localpet

 character(len=300)                    :: the_file

 integer(sigio_intkind)                :: iret
 integer                               :: rc, i, j, k
 integer                               :: clb(3), cub(3)

 real(esmf_kind_r8)                    :: ak, bk
 real(esmf_kind_r8), allocatable       :: dummy2d(:,:)
 real(esmf_kind_r8), allocatable       :: dummy3d(:,:,:)
 real(esmf_kind_r8), allocatable       :: dummy3d2(:,:,:)
 real(esmf_kind_r8), pointer           :: pptr(:,:,:), psptr(:,:)
 real(esmf_kind_r8), allocatable       :: pi(:,:,:)

 type(sigio_head)                      :: sighead
 type(sigio_dbta)                      :: sigdata

 the_file = trim(data_dir_input_grid) // "/" // trim(atm_files_input_grid(1))

 print*,"- ATMOSPHERIC DATA IN SIGIO FORMAT."
 print*,"- OPEN AND READ: ", trim(the_file)

 call sigio_sropen(21, trim(the_file), iret)
 if (iret /= 0) then
   rc = iret
   call error_handler("OPENING SPECTRAL GFS SIGIO FILE.", rc)
 endif
 call sigio_srhead(21, sighead, iret)
 if (iret /= 0) then
   rc = iret
   call error_handler("READING SPECTRAL GFS SIGIO FILE.", rc)
 endif

 lev_input = sighead%levs
 levp1_input = lev_input + 1

 if (num_tracers /= sighead%ntrac) then
   call error_handler("WRONG NUMBER OF TRACERS EXPECTED.", 99)
 endif

 if (sighead%idvt == 0 .or. sighead%idvt == 21) then
   if (trim(tracers_input(1)) /= 'spfh'  .or.  &
       trim(tracers_input(2)) /= 'o3mr'   .or.  &
       trim(tracers_input(3)) /= 'clwmr') then 
     call error_handler("TRACERS SELECTED DO NOT MATCH FILE CONTENTS.", 99)
   endif
 else
   print*,'- UNRECOGNIZED IDVT: ', sighead%idvt
   call error_handler("UNRECOGNIZED IDVT", 99)
 endif

 print*,"- CALL FieldCreate FOR INPUT GRID SURFACE PRESSURE."
 ps_input_grid = ESMF_FieldCreate(input_grid, &
                                  typekind=ESMF_TYPEKIND_R8, &
                                  staggerloc=ESMF_STAGGERLOC_CENTER, rc=rc)
 if(ESMF_logFoundError(rcToCheck=rc,msg=ESMF_LOGERR_PASSTHRU,line=__line__,file=__file__)) &
    call error_handler("IN FieldCreate", rc)

 print*,"- CALL FieldCreate FOR INPUT GRID TERRAIN."
 terrain_input_grid = ESMF_FieldCreate(input_grid, &
                                   typekind=ESMF_TYPEKIND_R8, &
                                   staggerloc=ESMF_STAGGERLOC_CENTER, rc=rc)
 if(ESMF_logFoundError(rcToCheck=rc,msg=ESMF_LOGERR_PASSTHRU,line=__line__,file=__file__)) &
    call error_handler("IN FieldCreate", rc)

 print*,"- CALL FieldCreate FOR INPUT GRID TEMPERATURE."
 temp_input_grid = ESMF_FieldCreate(input_grid, &
                                   typekind=ESMF_TYPEKIND_R8, &
                                   staggerloc=ESMF_STAGGERLOC_CENTER, &
                                   ungriddedLBound=(/1/), &
                                   ungriddedUBound=(/lev_input/), rc=rc)
 if(ESMF_logFoundError(rcToCheck=rc,msg=ESMF_LOGERR_PASSTHRU,line=__line__,file=__file__)) &
    call error_handler("IN FieldCreate", rc)

 allocate(tracers_input_grid(num_tracers))

 do i = 1, num_tracers
   print*,"- CALL FieldCreate FOR INPUT GRID TRACER ", trim(tracers_input(i))
   tracers_input_grid(i) = ESMF_FieldCreate(input_grid, &
                                   typekind=ESMF_TYPEKIND_R8, &
                                   staggerloc=ESMF_STAGGERLOC_CENTER, &
                                   ungriddedLBound=(/1/), &
                                   ungriddedUBound=(/lev_input/), rc=rc)
   if(ESMF_logFoundError(rcToCheck=rc,msg=ESMF_LOGERR_PASSTHRU,line=__line__,file=__file__)) &
     call error_handler("IN FieldCreate", rc)
 enddo

 print*,"- CALL FieldCreate FOR INPUT GRID DZDT."
 dzdt_input_grid = ESMF_FieldCreate(input_grid, &
                                   typekind=ESMF_TYPEKIND_R8, &
                                   staggerloc=ESMF_STAGGERLOC_CENTER, &
                                   ungriddedLBound=(/1/), &
                                   ungriddedUBound=(/lev_input/), rc=rc)
 if(ESMF_logFoundError(rcToCheck=rc,msg=ESMF_LOGERR_PASSTHRU,line=__line__,file=__file__)) &
    call error_handler("IN FieldCreate", rc)

 print*,"- CALL FieldCreate FOR INPUT GRID U."
 u_input_grid = ESMF_FieldCreate(input_grid, &
                                 typekind=ESMF_TYPEKIND_R8, &
                                 staggerloc=ESMF_STAGGERLOC_CENTER, &
                                 ungriddedLBound=(/1/), &
                                 ungriddedUBound=(/lev_input/), rc=rc)
 if(ESMF_logFoundError(rcToCheck=rc,msg=ESMF_LOGERR_PASSTHRU,line=__line__,file=__file__)) &
    call error_handler("IN FieldCreate", rc)

 print*,"- CALL FieldCreate FOR INPUT GRID V."
 v_input_grid = ESMF_FieldCreate(input_grid, &
                                 typekind=ESMF_TYPEKIND_R8, &
                                 staggerloc=ESMF_STAGGERLOC_CENTER, &
                                 ungriddedLBound=(/1/), &
                                 ungriddedUBound=(/lev_input/), rc=rc)
 if(ESMF_logFoundError(rcToCheck=rc,msg=ESMF_LOGERR_PASSTHRU,line=__line__,file=__file__)) &
    call error_handler("IN FieldCreate", rc)

 if (localpet == 0) then
   allocate(dummy2d(i_input,j_input))
   allocate(dummy3d(i_input,j_input,lev_input))
   allocate(dummy3d2(i_input,j_input,lev_input))
 else
   allocate(dummy2d(0,0))
   allocate(dummy3d(0,0,0))
   allocate(dummy3d2(0,0,0))
 endif

 if (localpet == 0) then
   call sigio_aldbta(sighead, sigdata, iret)
   if (iret /= 0) then
     rc = iret
     call error_handler("ALLOCATING SIGDATA.", rc)
   endif
   call sigio_srdbta(21, sighead, sigdata, iret)
   if (iret /= 0) then
     rc = iret
     call error_handler("READING SIGDATA.", rc)
   endif
   call sptez(0,sighead%jcap,4,i_input, j_input, sigdata%ps, dummy2d, 1)
   dummy2d = exp(dummy2d) * 1000.0
   print*,'surface pres ',maxval(dummy2d),minval(dummy2d)
 endif

 print*,"- CALL FieldScatter FOR SURFACE PRESSURE."
 call ESMF_FieldScatter(ps_input_grid, dummy2d, rootpet=0, rc=rc)
 if(ESMF_logFoundError(rcToCheck=rc,msg=ESMF_LOGERR_PASSTHRU,line=__line__,file=__file__)) &
    call error_handler("IN FieldScatter", rc)

 if (localpet == 0) then
   call sptez(0,sighead%jcap,4,i_input, j_input, sigdata%hs, dummy2d, 1)
   print*,'terrain ',maxval(dummy2d),minval(dummy2d)
 endif

 print*,"- CALL FieldScatter FOR TERRAIN."
 call ESMF_FieldScatter(terrain_input_grid, dummy2d, rootpet=0, rc=rc)
 if(ESMF_logFoundError(rcToCheck=rc,msg=ESMF_LOGERR_PASSTHRU,line=__line__,file=__file__)) &
    call error_handler("IN FieldScatter", rc)

 do k = 1, num_tracers

   if (localpet == 0) then
     call sptezm(0,sighead%jcap,4,i_input, j_input, lev_input, sigdata%q(:,:,k), dummy3d, 1)
     print*,trim(tracers_input(k)),maxval(dummy3d),minval(dummy3d)
   endif

   print*,"- CALL FieldScatter FOR INPUT ", trim(tracers_input(k))
   call ESMF_FieldScatter(tracers_input_grid(k), dummy3d, rootpet=0, rc=rc)
   if(ESMF_logFoundError(rcToCheck=rc,msg=ESMF_LOGERR_PASSTHRU,line=__line__,file=__file__)) &
      call error_handler("IN FieldScatter", rc)

 enddo

 if (localpet == 0) then
   call sptezm(0,sighead%jcap,4,i_input, j_input, lev_input, sigdata%t, dummy3d, 1)
   print*,'temp ',maxval(dummy3d),minval(dummy3d)
 endif

 print*,"- CALL FieldScatter FOR INPUT GRID TEMPERATURE."
 call ESMF_FieldScatter(temp_input_grid, dummy3d, rootpet=0, rc=rc)
 if(ESMF_logFoundError(rcToCheck=rc,msg=ESMF_LOGERR_PASSTHRU,line=__line__,file=__file__)) &
     call error_handler("IN FieldScatter", rc)

!---------------------------------------------------------------------------
! The spectral gfs files have omega, not vertical velocity.  Set to
! zero for now.  Convert from omega to vv in the future?
!---------------------------------------------------------------------------

 if (localpet == 0) then
   print*,"- NO VERTICAL VELOCITY RECORD.  SET TO ZERO."
   dummy3d = 0.0
 endif

 print*,"- CALL FieldScatter FOR INPUT DZDT."
 call ESMF_FieldScatter(dzdt_input_grid, dummy3d, rootpet=0, rc=rc)
 if(ESMF_logFoundError(rcToCheck=rc,msg=ESMF_LOGERR_PASSTHRU,line=__line__,file=__file__)) &
    call error_handler("IN FieldScatter", rc)

 if (localpet == 0) then
   call sptezmv(0, sighead%jcap, 4, i_input, j_input, lev_input, sigdata%d, sigdata%z, dummy3d, dummy3d2, 1)
   print*,'u ',maxval(dummy3d),minval(dummy3d)
   print*,'v ',maxval(dummy3d2),minval(dummy3d2)
 endif

 print*,"- CALL FieldScatter FOR INPUT U-WIND."
 call ESMF_FieldScatter(u_input_grid, dummy3d, rootpet=0, rc=rc)
 if(ESMF_logFoundError(rcToCheck=rc,msg=ESMF_LOGERR_PASSTHRU,line=__line__,file=__file__)) &
    call error_handler("IN FieldScatter", rc)

 print*,"- CALL FieldScatter FOR INPUT V-WIND."
 call ESMF_FieldScatter(v_input_grid, dummy3d2, rootpet=0, rc=rc)
 if(ESMF_logFoundError(rcToCheck=rc,msg=ESMF_LOGERR_PASSTHRU,line=__line__,file=__file__)) &
    call error_handler("IN FieldScatter", rc)

 deallocate(dummy2d, dummy3d, dummy3d2)

 if (localpet == 0) call sigio_axdbta(sigdata, iret)

 call sigio_sclose(21, iret)

!---------------------------------------------------------------------------
! Convert from 2-d to 3-d component winds.
!---------------------------------------------------------------------------

 call convert_winds

!---------------------------------------------------------------------------
! Compute 3-d pressure from 'ak' and 'bk'.
!---------------------------------------------------------------------------

 print*,"- COMPUTE 3-D PRESSURE."

 print*,"- CALL FieldCreate FOR INPUT GRID PRESSURE."
 pres_input_grid = ESMF_FieldCreate(input_grid, &
                                   typekind=ESMF_TYPEKIND_R8, &
                                   staggerloc=ESMF_STAGGERLOC_CENTER, &
                                   ungriddedLBound=(/1/), &
                                   ungriddedUBound=(/lev_input/), rc=rc)
 if(ESMF_logFoundError(rcToCheck=rc,msg=ESMF_LOGERR_PASSTHRU,line=__line__,file=__file__)) &

 print*,"- CALL FieldGet FOR 3-D PRES."
 nullify(pptr)
 call ESMF_FieldGet(pres_input_grid, &
                    computationalLBound=clb, &
                    computationalUBound=cub, &
                    farrayPtr=pptr, rc=rc)
 if(ESMF_logFoundError(rcToCheck=rc,msg=ESMF_LOGERR_PASSTHRU,line=__line__,file=__file__)) &
    call error_handler("IN FieldGet", rc)

 print*,"- CALL FieldGet FOR SURFACE PRESSURE."
 nullify(psptr)
 call ESMF_FieldGet(ps_input_grid, &
                    farrayPtr=psptr, rc=rc)
 if(ESMF_logFoundError(rcToCheck=rc,msg=ESMF_LOGERR_PASSTHRU,line=__line__,file=__file__)) &
    call error_handler("IN FieldGet", rc)

!---------------------------------------------------------------------------
! First, compute interface pressure.
!---------------------------------------------------------------------------

 allocate(pi(clb(1):cub(1),clb(2):cub(2),1:levp1_input),stat=rc)

 do k=1,levp1_input
   ak = sighead%vcoord(k,1)
   bk = sighead%vcoord(k,2)
   do i= clb(1), cub(1)
     do j= clb(2), cub(2)
       pi(i,j,k) = ak + bk*psptr(i,j)
     enddo
   enddo
 enddo

 if (localpet == 0) then
   print*,'pres int ',psptr(clb(1),clb(2)),pi(clb(1),clb(2),:)
 endif

!---------------------------------------------------------------------------
! Now comput mid-layer pressure from interface pressure.
!---------------------------------------------------------------------------

 do k=1,lev_input
   do i= clb(1), cub(1)
     do j= clb(2), cub(2)
       pptr(i,j,k) = (pi(i,j,k)+pi(i,j,k+1))/2.0_esmf_kind_r8
     enddo
   enddo
 enddo

 deallocate(pi)

 if (localpet == 0) then
   print*,'pres ',psptr(clb(1),clb(2)),pptr(clb(1),clb(2),:)
 endif

 end subroutine read_input_atm_gfs_spectral_file

!---------------------------------------------------------------------------
! Read input atmospheric data from spectral gfs (global gaussian in
! nemsio format. Starting July 19, 2017).  
!---------------------------------------------------------------------------

 subroutine read_input_atm_gfs_gaussian_file(localpet)

 implicit none

 integer, intent(in)                   :: localpet

 character(len=300)                    :: the_file
 character(len=20)                     :: vlevtyp, vname

 integer(nemsio_intkind)               :: vlev, iret
 integer                               :: i, j, k, n, rc
 integer                               :: clb(3), cub(3)

 real(nemsio_realkind), allocatable    :: vcoord(:,:,:)
 real(nemsio_realkind), allocatable    :: dummy(:)
 real(esmf_kind_r8), allocatable       :: dummy2d(:,:)
 real(esmf_kind_r8), allocatable       :: dummy3d(:,:,:)
 real(esmf_kind_r8)                    :: ak, bk
 real(esmf_kind_r8), allocatable       :: pi(:,:,:)
 real(esmf_kind_r8), pointer           :: pptr(:,:,:), psptr(:,:)

 type(nemsio_gfile)                    :: gfile

 the_file = trim(data_dir_input_grid) // "/" // trim(atm_files_input_grid(1))

 print*,"- READ ATMOS DATA FROM SPECTRAL GFS NEMSIO FILE: ", trim(the_file)

 print*,"- OPEN FILE."
 call nemsio_open(gfile, the_file, "read", iret=iret)
 if (iret /= 0) call error_handler("OPENING SPECTRAL GFS NEMSIO ATM FILE.", iret)

 print*,"- READ NUMBER OF VERTICAL LEVELS."
 call nemsio_getfilehead(gfile, iret=iret, dimz=lev_input)
 if (iret /= 0) call error_handler("READING NUMBER OF VERTICAL LEVLES.", iret)

 levp1_input = lev_input + 1

 allocate(vcoord(levp1_input,3,2))

 print*,"- READ VERTICAL COORDINATE INFO."
 call nemsio_getfilehead(gfile, iret=iret, vcoord=vcoord)
 if (iret /= 0) call error_handler("READING VERTICAL COORDINATE INFO.", iret)

 print*,"- CALL FieldCreate FOR INPUT GRID SURFACE PRESSURE."
 ps_input_grid = ESMF_FieldCreate(input_grid, &
                                  typekind=ESMF_TYPEKIND_R8, &
                                  staggerloc=ESMF_STAGGERLOC_CENTER, rc=rc)
 if(ESMF_logFoundError(rcToCheck=rc,msg=ESMF_LOGERR_PASSTHRU,line=__line__,file=__file__)) &
    call error_handler("IN FieldCreate", rc)

 print*,"- CALL FieldCreate FOR INPUT GRID TEMPERATURE."
 temp_input_grid = ESMF_FieldCreate(input_grid, &
                                   typekind=ESMF_TYPEKIND_R8, &
                                   staggerloc=ESMF_STAGGERLOC_CENTER, &
                                   ungriddedLBound=(/1/), &
                                   ungriddedUBound=(/lev_input/), rc=rc)
 if(ESMF_logFoundError(rcToCheck=rc,msg=ESMF_LOGERR_PASSTHRU,line=__line__,file=__file__)) &
    call error_handler("IN FieldCreate", rc)

 allocate(tracers_input_grid(num_tracers))

 do i = 1, num_tracers
   print*,"- CALL FieldCreate FOR INPUT GRID TRACER ", trim(tracers_input(i))
   tracers_input_grid(i) = ESMF_FieldCreate(input_grid, &
                                   typekind=ESMF_TYPEKIND_R8, &
                                   staggerloc=ESMF_STAGGERLOC_CENTER, &
                                   ungriddedLBound=(/1/), &
                                   ungriddedUBound=(/lev_input/), rc=rc)
   if(ESMF_logFoundError(rcToCheck=rc,msg=ESMF_LOGERR_PASSTHRU,line=__line__,file=__file__)) &
     call error_handler("IN FieldCreate", rc)
 enddo

 print*,"- CALL FieldCreate FOR INPUT GRID U."
 u_input_grid = ESMF_FieldCreate(input_grid, &
                                 typekind=ESMF_TYPEKIND_R8, &
                                 staggerloc=ESMF_STAGGERLOC_CENTER, &
                                 ungriddedLBound=(/1/), &
                                 ungriddedUBound=(/lev_input/), rc=rc)
 if(ESMF_logFoundError(rcToCheck=rc,msg=ESMF_LOGERR_PASSTHRU,line=__line__,file=__file__)) &
    call error_handler("IN FieldCreate", rc)

 print*,"- CALL FieldCreate FOR INPUT GRID V."
 v_input_grid = ESMF_FieldCreate(input_grid, &
                                 typekind=ESMF_TYPEKIND_R8, &
                                 staggerloc=ESMF_STAGGERLOC_CENTER, &
                                 ungriddedLBound=(/1/), &
                                 ungriddedUBound=(/lev_input/), rc=rc)
 if(ESMF_logFoundError(rcToCheck=rc,msg=ESMF_LOGERR_PASSTHRU,line=__line__,file=__file__)) &
    call error_handler("IN FieldCreate", rc)

 print*,"- CALL FieldCreate FOR INPUT GRID DZDT."
 dzdt_input_grid = ESMF_FieldCreate(input_grid, &
                                   typekind=ESMF_TYPEKIND_R8, &
                                   staggerloc=ESMF_STAGGERLOC_CENTER, &
                                   ungriddedLBound=(/1/), &
                                   ungriddedUBound=(/lev_input/), rc=rc)
 if(ESMF_logFoundError(rcToCheck=rc,msg=ESMF_LOGERR_PASSTHRU,line=__line__,file=__file__)) &
    call error_handler("IN FieldCreate", rc)

 print*,"- CALL FieldCreate FOR INPUT GRID TERRAIN."
 terrain_input_grid = ESMF_FieldCreate(input_grid, &
                                   typekind=ESMF_TYPEKIND_R8, &
                                   staggerloc=ESMF_STAGGERLOC_CENTER, rc=rc)
 if(ESMF_logFoundError(rcToCheck=rc,msg=ESMF_LOGERR_PASSTHRU,line=__line__,file=__file__)) &
    call error_handler("IN FieldCreate", rc)

 if (localpet == 0) then
   allocate(dummy(i_input*j_input))
   allocate(dummy2d(i_input,j_input))
   allocate(dummy3d(i_input,j_input,lev_input))
 else
   allocate(dummy(0))
   allocate(dummy2d(0,0))
   allocate(dummy3d(0,0,0))
 endif

!-----------------------------------------------------------------------
! 3-d fields in gaussian files increment from bottom to model top.
! That is what is expected by this program, so no need to flip indices.
!-----------------------------------------------------------------------

 if (localpet == 0) then
   print*,"- READ TEMPERATURE."
   vname = "tmp"
   vlevtyp = "mid layer"
   do vlev = 1, lev_input
     call nemsio_readrecv(gfile, vname, vlevtyp, vlev, dummy, 0, iret)
     if (iret /= 0) call error_handler("READING TEMPERATURE RECORD.", iret)
     dummy3d(:,:,vlev) = reshape(dummy, (/i_input,j_input/))
!    print*,'temp check after read ',vlev, dummy3d(1,1,vlev)
   enddo
 endif

 print*,"- CALL FieldScatter FOR INPUT GRID TEMPERATURE."
 call ESMF_FieldScatter(temp_input_grid, dummy3d, rootpet=0, rc=rc)
 if(ESMF_logFoundError(rcToCheck=rc,msg=ESMF_LOGERR_PASSTHRU,line=__line__,file=__file__)) &
     call error_handler("IN FieldScatter", rc)

 do n = 1, num_tracers

   if (localpet == 0) then
     print*,"- READ ", trim(tracers_input(n))
     vname = trim(tracers_input(n))
     vlevtyp = "mid layer"
     do vlev = 1, lev_input
       call nemsio_readrecv(gfile, vname, vlevtyp, vlev, dummy, 0, iret)
       if (iret /= 0) call error_handler("READING TRACER RECORD.", iret)
!      print*,'tracer ',vlev, maxval(dummy),minval(dummy)
       dummy3d(:,:,vlev) = reshape(dummy, (/i_input,j_input/))
     enddo
   endif

   print*,"- CALL FieldScatter FOR INPUT ", trim(tracers_input(n))
   call ESMF_FieldScatter(tracers_input_grid(n), dummy3d, rootpet=0, rc=rc)
   if(ESMF_logFoundError(rcToCheck=rc,msg=ESMF_LOGERR_PASSTHRU,line=__line__,file=__file__)) &
      call error_handler("IN FieldScatter", rc)

 enddo

 if (localpet == 0) then
   print*,"- READ U-WINDS."
   vname = "ugrd"
   vlevtyp = "mid layer"
   do vlev = 1, lev_input
     call nemsio_readrecv(gfile, vname, vlevtyp, vlev, dummy, 0, iret)
     if (iret /= 0) call error_handler("READING U-WIND RECORD.", iret)
!    print*,'ugrd ',vlev, maxval(dummy),minval(dummy)
     dummy3d(:,:,vlev) = reshape(dummy, (/i_input,j_input/))
   enddo
 endif

 print*,"- CALL FieldScatter FOR INPUT U-WIND."
 call ESMF_FieldScatter(u_input_grid, dummy3d, rootpet=0, rc=rc)
 if(ESMF_logFoundError(rcToCheck=rc,msg=ESMF_LOGERR_PASSTHRU,line=__line__,file=__file__)) &
    call error_handler("IN FieldScatter", rc)

 if (localpet == 0) then
   print*,"- READ V-WINDS."
   vname = "vgrd"
   vlevtyp = "mid layer"
   do vlev = 1, lev_input
     call nemsio_readrecv(gfile, vname, vlevtyp, vlev, dummy, 0, iret)
     if (iret /= 0) call error_handler("READING V-WIND RECORD.", iret)
!    print*,'vgrd ',vlev, maxval(dummy),minval(dummy)
     dummy3d(:,:,vlev) = reshape(dummy, (/i_input,j_input/))
   enddo
 endif

 print*,"- CALL FieldScatter FOR INPUT V-WIND."
 call ESMF_FieldScatter(v_input_grid, dummy3d, rootpet=0, rc=rc)
 if(ESMF_logFoundError(rcToCheck=rc,msg=ESMF_LOGERR_PASSTHRU,line=__line__,file=__file__)) &
    call error_handler("IN FieldScatter", rc)

!---------------------------------------------------------------------------
! The spectral gfs nemsio files do not have a vertical velocity or
! omega record.  So set to zero for now.
!---------------------------------------------------------------------------

 if (localpet == 0) then
   print*,"- NO VERTICAL VELOCITY RECORD.  SET TO ZERO."
   dummy3d = 0.0
 endif

 print*,"- CALL FieldScatter FOR INPUT DZDT."
 call ESMF_FieldScatter(dzdt_input_grid, dummy3d, rootpet=0, rc=rc)
 if(ESMF_logFoundError(rcToCheck=rc,msg=ESMF_LOGERR_PASSTHRU,line=__line__,file=__file__)) &
    call error_handler("IN FieldScatter", rc)

 if (localpet == 0) then
   print*,"- READ HGT."
   vname = "hgt"
   vlevtyp = "sfc"
   vlev = 1
   call nemsio_readrecv(gfile, vname, vlevtyp, vlev, dummy, 0, iret)
   if (iret /= 0) call error_handler("READING HGT RECORD.", iret)
!  print*,'hgt ',vlev, maxval(dummy),minval(dummy)
   dummy2d = reshape(dummy, (/i_input,j_input/))
 endif

 print*,"- CALL FieldScatter FOR TERRAIN."
 call ESMF_FieldScatter(terrain_input_grid, dummy2d, rootpet=0, rc=rc)
 if(ESMF_logFoundError(rcToCheck=rc,msg=ESMF_LOGERR_PASSTHRU,line=__line__,file=__file__)) &
    call error_handler("IN FieldScatter", rc)

 if (localpet == 0) then
   print*,"- READ PRES."
   vname = "pres"
   vlevtyp = "sfc"
   vlev = 1
   call nemsio_readrecv(gfile, vname, vlevtyp, vlev, dummy, 0, iret)
   if (iret /= 0) call error_handler("READING PRES RECORD.", iret)
!  print*,'pres ',vlev, maxval(dummy),minval(dummy)
   dummy2d = reshape(dummy, (/i_input,j_input/))
 endif

 print*,"- CALL FieldScatter FOR SURFACE PRESSURE."
 call ESMF_FieldScatter(ps_input_grid, dummy2d, rootpet=0, rc=rc)
 if(ESMF_logFoundError(rcToCheck=rc,msg=ESMF_LOGERR_PASSTHRU,line=__line__,file=__file__)) &
    call error_handler("IN FieldScatter", rc)

 call nemsio_close(gfile)

 deallocate(dummy, dummy2d, dummy3d)

!---------------------------------------------------------------------------
! Convert from 2-d to 3-d component winds.
!---------------------------------------------------------------------------

 call convert_winds

!---------------------------------------------------------------------------
! Compute 3-d pressure from 'ak' and 'bk'.
!---------------------------------------------------------------------------

 print*,"- COMPUTE 3-D PRESSURE."

 print*,"- CALL FieldCreate FOR INPUT GRID PRESSURE."
 pres_input_grid = ESMF_FieldCreate(input_grid, &
                                   typekind=ESMF_TYPEKIND_R8, &
                                   staggerloc=ESMF_STAGGERLOC_CENTER, &
                                   ungriddedLBound=(/1/), &
                                   ungriddedUBound=(/lev_input/), rc=rc)
 if(ESMF_logFoundError(rcToCheck=rc,msg=ESMF_LOGERR_PASSTHRU,line=__line__,file=__file__)) &

 print*,"- CALL FieldGet FOR 3-D PRES."
 nullify(pptr)
 call ESMF_FieldGet(pres_input_grid, &
                    computationalLBound=clb, &
                    computationalUBound=cub, &
                    farrayPtr=pptr, rc=rc)
 if(ESMF_logFoundError(rcToCheck=rc,msg=ESMF_LOGERR_PASSTHRU,line=__line__,file=__file__)) &
    call error_handler("IN FieldGet", rc)

 print*,"- CALL FieldGet FOR SURFACE PRESSURE."
 nullify(psptr)
 call ESMF_FieldGet(ps_input_grid, &
                    farrayPtr=psptr, rc=rc)
 if(ESMF_logFoundError(rcToCheck=rc,msg=ESMF_LOGERR_PASSTHRU,line=__line__,file=__file__)) &
    call error_handler("IN FieldGet", rc)

!---------------------------------------------------------------------------
! First, compute interface pressure.
!---------------------------------------------------------------------------

 allocate(pi(clb(1):cub(1),clb(2):cub(2),1:levp1_input))

 do k=1,levp1_input
   ak = vcoord(k,1,1)
   bk = vcoord(k,2,1)
   do i= clb(1), cub(1)
     do j= clb(2), cub(2)
       pi(i,j,k) = ak + bk*psptr(i,j)
     enddo
   enddo
 enddo

 deallocate(vcoord)

!---------------------------------------------------------------------------
! Now comput mid-layer pressure from interface pressure.
!---------------------------------------------------------------------------

 do k=1,lev_input
   do i= clb(1), cub(1)
     do j= clb(2), cub(2)
       pptr(i,j,k) = (pi(i,j,k)+pi(i,j,k+1))/2.0
     enddo
   enddo
 enddo

 deallocate(pi)

 end subroutine read_input_atm_gfs_gaussian_file

!---------------------------------------------------------------------------
! Read input grid atmospheric fv3 gaussian history files (nemsio format).
!---------------------------------------------------------------------------

 subroutine read_input_atm_gaussian_file(localpet)

 implicit none

 integer, intent(in)                   :: localpet

 character(len=300)                    :: the_file
 character(len=20)                     :: vlevtyp, vname

 integer                               :: i, j, k, n
 integer                               :: rc, clb(3), cub(3)
 integer(nemsio_intkind)               :: vlev, iret

 real(nemsio_realkind), allocatable    :: vcoord(:,:,:)
 real(nemsio_realkind), allocatable    :: dummy(:)
 real(esmf_kind_r8), allocatable       :: dummy2d(:,:)
 real(esmf_kind_r8), allocatable       :: dummy3d(:,:,:)
 real(esmf_kind_r8), pointer           :: presptr(:,:,:), psptr(:,:)
 real(esmf_kind_r8), pointer           :: dpresptr(:,:,:)
 real(esmf_kind_r8), allocatable       :: pres_interface(:)

 type(nemsio_gfile)                    :: gfile

 the_file = trim(data_dir_input_grid) // "/" // trim(atm_files_input_grid(1))

 print*,"- READ ATMOS DATA FROM GAUSSIAN NEMSIO FILE: ", trim(the_file)

 print*,"- OPEN FILE."
 call nemsio_open(gfile, the_file, "read", iret=iret)
 if (iret /= 0) call error_handler("OPENING GAUSSIAN NEMSIO ATM FILE.", iret)

 print*,"- READ NUMBER OF VERTICAL LEVELS."
 call nemsio_getfilehead(gfile, iret=iret, dimz=lev_input)
 if (iret /= 0) call error_handler("READING NUMBER OF VERTICAL LEVLES.", iret)

 levp1_input = lev_input + 1

 allocate(vcoord(levp1_input,3,2))

 print*,"- READ VERTICAL COORDINATE INFO."
 call nemsio_getfilehead(gfile, iret=iret, vcoord=vcoord)
 if (iret /= 0) call error_handler("READING VERTICAL COORDINATE INFO.", iret)

 print*,"- CALL FieldCreate FOR INPUT GRID SURFACE PRESSURE."
 ps_input_grid = ESMF_FieldCreate(input_grid, &
                                  typekind=ESMF_TYPEKIND_R8, &
                                  staggerloc=ESMF_STAGGERLOC_CENTER, rc=rc)
 if(ESMF_logFoundError(rcToCheck=rc,msg=ESMF_LOGERR_PASSTHRU,line=__line__,file=__file__)) &
    call error_handler("IN FieldCreate", rc)

 print*,"- CALL FieldCreate FOR INPUT GRID TEMPERATURE."
 temp_input_grid = ESMF_FieldCreate(input_grid, &
                                   typekind=ESMF_TYPEKIND_R8, &
                                   staggerloc=ESMF_STAGGERLOC_CENTER, &
                                   ungriddedLBound=(/1/), &
                                   ungriddedUBound=(/lev_input/), rc=rc)
 if(ESMF_logFoundError(rcToCheck=rc,msg=ESMF_LOGERR_PASSTHRU,line=__line__,file=__file__)) &
    call error_handler("IN FieldCreate", rc)

 allocate(tracers_input_grid(num_tracers))

 do i = 1, num_tracers
   print*,"- CALL FieldCreate FOR INPUT GRID TRACER ", trim(tracers_input(i))
   tracers_input_grid(i) = ESMF_FieldCreate(input_grid, &
                                   typekind=ESMF_TYPEKIND_R8, &
                                   staggerloc=ESMF_STAGGERLOC_CENTER, &
                                   ungriddedLBound=(/1/), &
                                   ungriddedUBound=(/lev_input/), rc=rc)
   if(ESMF_logFoundError(rcToCheck=rc,msg=ESMF_LOGERR_PASSTHRU,line=__line__,file=__file__)) &
     call error_handler("IN FieldCreate", rc)
 enddo

 print*,"- CALL FieldCreate FOR INPUT GRID U."
 u_input_grid = ESMF_FieldCreate(input_grid, &
                                 typekind=ESMF_TYPEKIND_R8, &
                                 staggerloc=ESMF_STAGGERLOC_CENTER, &
                                 ungriddedLBound=(/1/), &
                                 ungriddedUBound=(/lev_input/), rc=rc)
 if(ESMF_logFoundError(rcToCheck=rc,msg=ESMF_LOGERR_PASSTHRU,line=__line__,file=__file__)) &
    call error_handler("IN FieldCreate", rc)

 print*,"- CALL FieldCreate FOR INPUT GRID V."
 v_input_grid = ESMF_FieldCreate(input_grid, &
                                 typekind=ESMF_TYPEKIND_R8, &
                                 staggerloc=ESMF_STAGGERLOC_CENTER, &
                                 ungriddedLBound=(/1/), &
                                 ungriddedUBound=(/lev_input/), rc=rc)
 if(ESMF_logFoundError(rcToCheck=rc,msg=ESMF_LOGERR_PASSTHRU,line=__line__,file=__file__)) &
    call error_handler("IN FieldCreate", rc)

 print*,"- CALL FieldCreate FOR INPUT DPRES."
 dpres_input_grid = ESMF_FieldCreate(input_grid, &
                                 typekind=ESMF_TYPEKIND_R8, &
                                 staggerloc=ESMF_STAGGERLOC_CENTER, &
                                 ungriddedLBound=(/1/), &
                                 ungriddedUBound=(/lev_input/), rc=rc)
 if(ESMF_logFoundError(rcToCheck=rc,msg=ESMF_LOGERR_PASSTHRU,line=__line__,file=__file__)) &
    call error_handler("IN FieldCreate", rc)

 print*,"- CALL FieldCreate FOR INPUT GRID DZDT."
 dzdt_input_grid = ESMF_FieldCreate(input_grid, &
                                   typekind=ESMF_TYPEKIND_R8, &
                                   staggerloc=ESMF_STAGGERLOC_CENTER, &
                                   ungriddedLBound=(/1/), &
                                   ungriddedUBound=(/lev_input/), rc=rc)
 if(ESMF_logFoundError(rcToCheck=rc,msg=ESMF_LOGERR_PASSTHRU,line=__line__,file=__file__)) &
    call error_handler("IN FieldCreate", rc)

 print*,"- CALL FieldCreate FOR INPUT GRID TERRAIN."
 terrain_input_grid = ESMF_FieldCreate(input_grid, &
                                   typekind=ESMF_TYPEKIND_R8, &
                                   staggerloc=ESMF_STAGGERLOC_CENTER, rc=rc)
 if(ESMF_logFoundError(rcToCheck=rc,msg=ESMF_LOGERR_PASSTHRU,line=__line__,file=__file__)) &
    call error_handler("IN FieldCreate", rc)

 if (localpet == 0) then
   allocate(dummy(i_input*j_input))
   allocate(dummy2d(i_input,j_input))
   allocate(dummy3d(i_input,j_input,lev_input))
 else
   allocate(dummy(0))
   allocate(dummy2d(0,0))
   allocate(dummy3d(0,0,0))
 endif

!-----------------------------------------------------------------------
! 3-d fields in gaussian files increment from bottom to model top.
! That is what is expected by this program, so no need to flip indices.
!-----------------------------------------------------------------------

 if (localpet == 0) then
   print*,"- READ TEMPERATURE."
   vname = "tmp"
   vlevtyp = "mid layer"
   do vlev = 1, lev_input
     call nemsio_readrecv(gfile, vname, vlevtyp, vlev, dummy, 0, iret)
     if (iret /= 0) call error_handler("READING TEMPERATURE RECORD.", iret)
     dummy3d(:,:,vlev) = reshape(dummy, (/i_input,j_input/))
     print*,'temp check after read ',vlev, dummy3d(1,1,vlev)
   enddo
 endif

 print*,"- CALL FieldScatter FOR INPUT GRID TEMPERATURE."
 call ESMF_FieldScatter(temp_input_grid, dummy3d, rootpet=0, rc=rc)
 if(ESMF_logFoundError(rcToCheck=rc,msg=ESMF_LOGERR_PASSTHRU,line=__line__,file=__file__)) &
    call error_handler("IN FieldScatter", rc)

 do n = 1, num_tracers

   if (localpet == 0) then
     print*,"- READ ", trim(tracers_input(n))
     vname = trim(tracers_input(n))
     vlevtyp = "mid layer"
     do vlev = 1, lev_input
       call nemsio_readrecv(gfile, vname, vlevtyp, vlev, dummy, 0, iret)
       if (iret /= 0) call error_handler("READING TRACER RECORD.", iret)
       print*,'tracer ',vlev, maxval(dummy),minval(dummy)
       dummy3d(:,:,vlev) = reshape(dummy, (/i_input,j_input/))
     enddo
   endif

   print*,"- CALL FieldScatter FOR INPUT ", trim(tracers_input(n))
   call ESMF_FieldScatter(tracers_input_grid(n), dummy3d, rootpet=0, rc=rc)
   if(ESMF_logFoundError(rcToCheck=rc,msg=ESMF_LOGERR_PASSTHRU,line=__line__,file=__file__)) &
      call error_handler("IN FieldScatter", rc)

 enddo

 if (localpet == 0) then
   print*,"- READ U-WINDS."
   vname = "ugrd"
   vlevtyp = "mid layer"
   do vlev = 1, lev_input
     call nemsio_readrecv(gfile, vname, vlevtyp, vlev, dummy, 0, iret)
     if (iret /= 0) call error_handler("READING U-WIND RECORD.", iret)
     print*,'ugrd ',vlev, maxval(dummy),minval(dummy)
     dummy3d(:,:,vlev) = reshape(dummy, (/i_input,j_input/))
   enddo
 endif

 print*,"- CALL FieldScatter FOR INPUT U-WIND."
 call ESMF_FieldScatter(u_input_grid, dummy3d, rootpet=0, rc=rc)
 if(ESMF_logFoundError(rcToCheck=rc,msg=ESMF_LOGERR_PASSTHRU,line=__line__,file=__file__)) &
    call error_handler("IN FieldScatter", rc)

 if (localpet == 0) then
   print*,"- READ V-WINDS."
   vname = "vgrd"
   vlevtyp = "mid layer"
   do vlev = 1, lev_input
     call nemsio_readrecv(gfile, vname, vlevtyp, vlev, dummy, 0, iret)
     if (iret /= 0) call error_handler("READING V-WIND RECORD.", iret)
     print*,'vgrd ',vlev, maxval(dummy),minval(dummy)
     dummy3d(:,:,vlev) = reshape(dummy, (/i_input,j_input/))
   enddo
 endif

 print*,"- CALL FieldScatter FOR INPUT V-WIND."
 call ESMF_FieldScatter(v_input_grid, dummy3d, rootpet=0, rc=rc)
 if(ESMF_logFoundError(rcToCheck=rc,msg=ESMF_LOGERR_PASSTHRU,line=__line__,file=__file__)) &
    call error_handler("IN FieldScatter", rc)

 if (localpet == 0) then
   print*,"- READ DPRES."
   vname = "dpres"
   vlevtyp = "mid layer"
   do vlev = 1, lev_input
     call nemsio_readrecv(gfile, vname, vlevtyp, vlev, dummy, 0, iret)
     if (iret /= 0) call error_handler("READING DPRES RECORD.", iret)
     print*,'dpres ',vlev, maxval(dummy),minval(dummy)
     dummy3d(:,:,vlev) = reshape(dummy, (/i_input,j_input/))
   enddo
 endif

 print*,"- CALL FieldScatter FOR INPUT DPRES."
 call ESMF_FieldScatter(dpres_input_grid, dummy3d, rootpet=0, rc=rc)
 if(ESMF_logFoundError(rcToCheck=rc,msg=ESMF_LOGERR_PASSTHRU,line=__line__,file=__file__)) &
    call error_handler("IN FieldScatter", rc)

 if (localpet == 0) then
   print*,"- READ DZDT."
   vname = "dzdt"
   vlevtyp = "mid layer"
   do vlev = 1, lev_input
     call nemsio_readrecv(gfile, vname, vlevtyp, vlev, dummy, 0, iret)
     if (iret /= 0) call error_handler("READING DZDT RECORD.", iret)
     print*,'dzdt ',vlev, maxval(dummy),minval(dummy)
     dummy3d(:,:,vlev) = reshape(dummy, (/i_input,j_input/))
   enddo
 endif

 print*,"- CALL FieldScatter FOR INPUT DZDT."
 call ESMF_FieldScatter(dzdt_input_grid, dummy3d, rootpet=0, rc=rc)
 if(ESMF_logFoundError(rcToCheck=rc,msg=ESMF_LOGERR_PASSTHRU,line=__line__,file=__file__)) &
    call error_handler("IN FieldScatter", rc)

 if (localpet == 0) then
   print*,"- READ HGT."
   vname = "hgt"
   vlevtyp = "sfc"
   vlev = 1
   call nemsio_readrecv(gfile, vname, vlevtyp, vlev, dummy, 0, iret)
   if (iret /= 0) call error_handler("READING HGT RECORD.", iret)
   print*,'hgt ',vlev, maxval(dummy),minval(dummy)
   dummy2d = reshape(dummy, (/i_input,j_input/))
 endif

 print*,"- CALL FieldScatter FOR TERRAIN."
 call ESMF_FieldScatter(terrain_input_grid, dummy2d, rootpet=0, rc=rc)
 if(ESMF_logFoundError(rcToCheck=rc,msg=ESMF_LOGERR_PASSTHRU,line=__line__,file=__file__)) &
    call error_handler("IN FieldScatter", rc)

 call nemsio_close(gfile)

 deallocate(dummy, dummy2d, dummy3d)

!---------------------------------------------------------------------------
! Convert from 2-d to 3-d component winds.
!---------------------------------------------------------------------------

 call convert_winds

!---------------------------------------------------------------------------
! Compute 3-d pressure.  Mid-layer and surface pressure are computed
! from delta p.  The surface pressure in the file is not used.  After
! the model's write component interpolates from the cubed-sphere grid
! to the gaussian grid, the surface pressure is no longer consistent
! with the delta p (per Jun Wang).
!---------------------------------------------------------------------------

 print*,"- COMPUTE 3-D PRESSURE."

 print*,"- CALL FieldCreate FOR INPUT GRID PRESSURE."
 pres_input_grid = ESMF_FieldCreate(input_grid, &
                                   typekind=ESMF_TYPEKIND_R8, &
                                   staggerloc=ESMF_STAGGERLOC_CENTER, &
                                   ungriddedLBound=(/1/), &
                                   ungriddedUBound=(/lev_input/), rc=rc)
 if(ESMF_logFoundError(rcToCheck=rc,msg=ESMF_LOGERR_PASSTHRU,line=__line__,file=__file__)) &
    call error_handler("IN FieldCreate", rc)

 print*,"- CALL FieldGet FOR DELTA PRESSURE."
 nullify(dpresptr)
 call ESMF_FieldGet(dpres_input_grid, &
                    computationalLBound=clb, &
                    computationalUBound=cub, &
                    farrayPtr=dpresptr, rc=rc)
 if(ESMF_logFoundError(rcToCheck=rc,msg=ESMF_LOGERR_PASSTHRU,line=__line__,file=__file__)) &
    call error_handler("IN FieldGet", rc)

 print*,"- CALL FieldGet FOR 3-D PRESSURE."
 nullify(presptr)
 call ESMF_FieldGet(pres_input_grid, &
                    farrayPtr=presptr, rc=rc)
 if(ESMF_logFoundError(rcToCheck=rc,msg=ESMF_LOGERR_PASSTHRU,line=__line__,file=__file__)) &
    call error_handler("IN FieldGet", rc)

 print*,"- CALL FieldGet FOR SURFACE PRESSURE."
 nullify(psptr)
 call ESMF_FieldGet(ps_input_grid, &
                    farrayPtr=psptr, rc=rc)
 if(ESMF_logFoundError(rcToCheck=rc,msg=ESMF_LOGERR_PASSTHRU,line=__line__,file=__file__)) &
    call error_handler("IN FieldGet", rc)

 allocate(pres_interface(levp1_input))

 if (localpet == 0) then
   do k = clb(3), cub(3)
   print*,'dpres is ',cub(1),cub(2),k, dpresptr(cub(1),cub(2),k)
   enddo
 endif

 do i = clb(1), cub(1)
   do j = clb(2), cub(2)
     pres_interface(levp1_input) = vcoord(levp1_input,1,1)
     do k = lev_input, 1, -1
       pres_interface(k) = pres_interface(k+1) + dpresptr(i,j,k)
     enddo
     psptr(i,j) = pres_interface(1)
     do k = 1, lev_input
       presptr(i,j,k) = (pres_interface(k) + pres_interface(k+1)) / 2.0_8
     enddo
   enddo
 enddo

 deallocate(vcoord)

 if (localpet == 0) then
   print*,'psfc is ',clb(1),clb(2),psptr(clb(1),clb(2))
   print*,'pres is ',clb(1),clb(2),presptr(clb(1),clb(2),:)
 endif

 print*,'pres check 1',localpet,maxval(presptr(:,:,1)),minval(presptr(:,:,1))
 print*,'pres check lev',localpet,maxval(presptr(:,:,lev_input)),minval(presptr(:,:,lev_input))

 deallocate(pres_interface)

 call ESMF_FieldDestroy(dpres_input_grid, rc=rc)

 end subroutine read_input_atm_gaussian_file

!---------------------------------------------------------------------------
! Read input grid fv3 atmospheric data restart files.
!
! Routine reads tiled files in parallel.  Tile 1 is read by 
! localpet 0; tile 2 by localpet 1, etc.  The number of pets
! must be equal to or greater than the number of tiled files.  
! Logic only tested with global input data of six tiles.
!---------------------------------------------------------------------------

 subroutine read_input_atm_restart_file(localpet)

 implicit none

 integer, intent(in)             :: localpet

 character(len=500)              :: tilefile

 integer                         :: i, j, k
 integer                         :: clb(3), cub(3)
 integer                         :: rc, tile, ncid, id_var
 integer                         :: error, id_dim

 real(esmf_kind_r8), allocatable :: ak(:)
 real(esmf_kind_r8), pointer     :: presptr(:,:,:), psptr(:,:)
 real(esmf_kind_r8), pointer     :: dpresptr(:,:,:)
 real(esmf_kind_r8), allocatable :: data_one_tile(:,:)
 real(esmf_kind_r8), allocatable :: data_one_tile_3d(:,:,:)
 real(esmf_kind_r8), allocatable :: pres_interface(:)

!---------------------------------------------------------------------------
! Get number of vertical levels and model top pressure.
!---------------------------------------------------------------------------

 tilefile = trim(data_dir_input_grid) // "/" // trim(atm_core_files_input_grid(7))
 print*,"- READ ATM VERTICAL LEVELS FROM: ", trim(tilefile)
 error=nf90_open(trim(tilefile),nf90_nowrite,ncid)
 call netcdf_err(error, 'opening: '//trim(tilefile) )

 error=nf90_inq_dimid(ncid, 'xaxis_1', id_dim)
 call netcdf_err(error, 'reading xaxis_1 id' )
 error=nf90_inquire_dimension(ncid,id_dim,len=levp1_input)
 call netcdf_err(error, 'reading xaxis_1 value' )

 lev_input = levp1_input - 1

 allocate(ak(levp1_input))

 error=nf90_inq_varid(ncid, 'ak', id_var)
 call netcdf_err(error, 'reading field id' )
 error=nf90_get_var(ncid, id_var, ak)
 call netcdf_err(error, 'reading ak' )

 error = nf90_close(ncid)

 print*,"- CALL FieldCreate FOR INPUT GRID U."
 u_input_grid = ESMF_FieldCreate(input_grid, &
                                 typekind=ESMF_TYPEKIND_R8, &
                                 staggerloc=ESMF_STAGGERLOC_CENTER, &
                                 ungriddedLBound=(/1/), &
                                 ungriddedUBound=(/lev_input/), rc=rc)
 if(ESMF_logFoundError(rcToCheck=rc,msg=ESMF_LOGERR_PASSTHRU,line=__line__,file=__file__)) &
    call error_handler("IN FieldCreate", rc)

 print*,"- CALL FieldCreate FOR INPUT GRID V."
 v_input_grid = ESMF_FieldCreate(input_grid, &
                                 typekind=ESMF_TYPEKIND_R8, &
                                 staggerloc=ESMF_STAGGERLOC_CENTER, &
                                 ungriddedLBound=(/1/), &
                                 ungriddedUBound=(/lev_input/), rc=rc)
 if(ESMF_logFoundError(rcToCheck=rc,msg=ESMF_LOGERR_PASSTHRU,line=__line__,file=__file__)) &
    call error_handler("IN FieldCreate", rc)

 print*,"- CALL FieldCreate FOR INPUT GRID DZDT."
 dzdt_input_grid = ESMF_FieldCreate(input_grid, &
                                   typekind=ESMF_TYPEKIND_R8, &
                                   staggerloc=ESMF_STAGGERLOC_CENTER, &
                                   ungriddedLBound=(/1/), &
                                   ungriddedUBound=(/lev_input/), rc=rc)
 if(ESMF_logFoundError(rcToCheck=rc,msg=ESMF_LOGERR_PASSTHRU,line=__line__,file=__file__)) &
    call error_handler("IN FieldCreate", rc)

 print*,"- CALL FieldCreate FOR INPUT GRID TEMPERATURE."
 temp_input_grid = ESMF_FieldCreate(input_grid, &
                                   typekind=ESMF_TYPEKIND_R8, &
                                   staggerloc=ESMF_STAGGERLOC_CENTER, &
                                   ungriddedLBound=(/1/), &
                                   ungriddedUBound=(/lev_input/), rc=rc)
 if(ESMF_logFoundError(rcToCheck=rc,msg=ESMF_LOGERR_PASSTHRU,line=__line__,file=__file__)) &
    call error_handler("IN FieldCreate", rc)

 print*,"- CALL FieldCreate FOR INPUT GRID DELTA PRESSURE."
 dpres_input_grid = ESMF_FieldCreate(input_grid, &
                                   typekind=ESMF_TYPEKIND_R8, &
                                   staggerloc=ESMF_STAGGERLOC_CENTER, &
                                   ungriddedLBound=(/1/), &
                                   ungriddedUBound=(/lev_input/), rc=rc)
 if(ESMF_logFoundError(rcToCheck=rc,msg=ESMF_LOGERR_PASSTHRU,line=__line__,file=__file__)) &
    call error_handler("IN FieldCreate", rc)

 print*,"- CALL FieldCreate FOR INPUT GRID TERRAIN."
 terrain_input_grid = ESMF_FieldCreate(input_grid, &
                                   typekind=ESMF_TYPEKIND_R8, &
                                   staggerloc=ESMF_STAGGERLOC_CENTER, rc=rc)
 if(ESMF_logFoundError(rcToCheck=rc,msg=ESMF_LOGERR_PASSTHRU,line=__line__,file=__file__)) &
    call error_handler("IN FieldCreate", rc)

 allocate(tracers_input_grid(num_tracers))

 do i = 1, num_tracers

   print*,"- CALL FieldCreate FOR INPUT GRID TRACER ", trim(tracers_input(i))
   tracers_input_grid(i) = ESMF_FieldCreate(input_grid, &
                                   typekind=ESMF_TYPEKIND_R8, &
                                   staggerloc=ESMF_STAGGERLOC_CENTER, &
                                   ungriddedLBound=(/1/), &
                                   ungriddedUBound=(/lev_input/), rc=rc)
   if(ESMF_logFoundError(rcToCheck=rc,msg=ESMF_LOGERR_PASSTHRU,line=__line__,file=__file__)) &
     call error_handler("IN FieldCreate", rc)

 enddo

 if (localpet < num_tiles_input_grid) then
   allocate(data_one_tile_3d(i_input,j_input,lev_input))
   allocate(data_one_tile(i_input,j_input))
 else
   allocate(data_one_tile_3d(0,0,0))
   allocate(data_one_tile(0,0))
 endif

 if (localpet < num_tiles_input_grid) then
   tile = localpet+1
   tilefile= trim(data_dir_input_grid) // "/" // trim(atm_core_files_input_grid(tile))
   print*,"- READ ATMOSPHERIC CORE FILE: ", trim(tilefile)
   error=nf90_open(trim(tilefile),nf90_nowrite,ncid)
   call netcdf_err(error, 'opening: '//trim(tilefile) )
 endif

 if (localpet < num_tiles_input_grid) then
   error=nf90_inq_varid(ncid, 'phis', id_var)
   call netcdf_err(error, 'reading field id' )
   error=nf90_get_var(ncid, id_var, data_one_tile)
   call netcdf_err(error, 'reading field' )
   data_one_tile = data_one_tile / 9.806_8  ! geopotential height
 endif

 do tile = 1, num_tiles_input_grid
   print*,"- CALL FieldScatter FOR INPUT GRID TERRAIN for tile ",tile
   call ESMF_FieldScatter(terrain_input_grid, data_one_tile, rootpet=tile-1, tile=tile, rc=rc)
   if(ESMF_logFoundError(rcToCheck=rc,msg=ESMF_LOGERR_PASSTHRU,line=__line__,file=__file__)) &
      call error_handler("IN FieldScatter", rc)
 enddo

 if (localpet < num_tiles_input_grid) then
   error=nf90_inq_varid(ncid, 'W', id_var)
   call netcdf_err(error, 'reading field id' )
   error=nf90_get_var(ncid, id_var, data_one_tile_3d)
   call netcdf_err(error, 'reading field' )
   data_one_tile_3d(:,:,1:lev_input) = data_one_tile_3d(:,:,lev_input:1:-1)
 endif

 do tile = 1, num_tiles_input_grid
   print*,"- CALL FieldScatter FOR INPUT GRID VERTICAL VELOCITY for tile ",tile
   call ESMF_FieldScatter(dzdt_input_grid, data_one_tile_3d, rootpet=tile-1, tile=tile, rc=rc)
   if(ESMF_logFoundError(rcToCheck=rc,msg=ESMF_LOGERR_PASSTHRU,line=__line__,file=__file__)) &
      call error_handler("IN FieldScatter", rc)
 enddo

 if (localpet < num_tiles_input_grid) then
   error=nf90_inq_varid(ncid, 'T', id_var)
   call netcdf_err(error, 'reading field id' )
   error=nf90_get_var(ncid, id_var, data_one_tile_3d)
   call netcdf_err(error, 'reading field' )
   data_one_tile_3d(:,:,1:lev_input) = data_one_tile_3d(:,:,lev_input:1:-1)
 endif

 do tile = 1, num_tiles_input_grid
   print*,"- CALL FieldScatter FOR INPUT GRID TEMPERATURE."
   call ESMF_FieldScatter(temp_input_grid, data_one_tile_3d, rootpet=tile-1, tile=tile, rc=rc)
   if(ESMF_logFoundError(rcToCheck=rc,msg=ESMF_LOGERR_PASSTHRU,line=__line__,file=__file__)) &
      call error_handler("IN FieldScatter", rc)
 enddo

 if (localpet < num_tiles_input_grid) then
   error=nf90_inq_varid(ncid, 'delp', id_var)
   call netcdf_err(error, 'reading field id' )
   error=nf90_get_var(ncid, id_var, data_one_tile_3d)
   call netcdf_err(error, 'reading field' )
   data_one_tile_3d(:,:,1:lev_input) = data_one_tile_3d(:,:,lev_input:1:-1)
 endif

 do tile = 1, num_tiles_input_grid
   print*,"- CALL FieldScatter FOR INPUT DELTA PRESSURE."
   call ESMF_FieldScatter(dpres_input_grid, data_one_tile_3d, rootpet=tile-1, tile=tile, rc=rc)
   if(ESMF_logFoundError(rcToCheck=rc,msg=ESMF_LOGERR_PASSTHRU,line=__line__,file=__file__)) &
      call error_handler("IN FieldScatter", rc)
 enddo

 if (localpet < num_tiles_input_grid) then
   error=nf90_inq_varid(ncid, 'ua', id_var)
   call netcdf_err(error, 'reading field id' )
   error=nf90_get_var(ncid, id_var, data_one_tile_3d)
   call netcdf_err(error, 'reading field' )
   data_one_tile_3d(:,:,1:lev_input) = data_one_tile_3d(:,:,lev_input:1:-1)
 endif

 do tile = 1, num_tiles_input_grid
   print*,"- CALL FieldScatter FOR INPUT GRID U."
   call ESMF_FieldScatter(u_input_grid, data_one_tile_3d, rootpet=tile-1, tile=tile, rc=rc)
   if(ESMF_logFoundError(rcToCheck=rc,msg=ESMF_LOGERR_PASSTHRU,line=__line__,file=__file__)) &
      call error_handler("IN FieldScatter", rc)
 enddo

 if (localpet < num_tiles_input_grid) then
   error=nf90_inq_varid(ncid, 'va', id_var)
   call netcdf_err(error, 'reading field id' )
   error=nf90_get_var(ncid, id_var, data_one_tile_3d)
   call netcdf_err(error, 'reading field' )
   data_one_tile_3d(:,:,1:lev_input) = data_one_tile_3d(:,:,lev_input:1:-1)
 endif

 do tile = 1, num_tiles_input_grid
   print*,"- CALL FieldScatter FOR INPUT GRID V."
   call ESMF_FieldScatter(v_input_grid, data_one_tile_3d, rootpet=tile-1, tile=tile, rc=rc)
   if(ESMF_logFoundError(rcToCheck=rc,msg=ESMF_LOGERR_PASSTHRU,line=__line__,file=__file__)) &
      call error_handler("IN FieldScatter", rc)
 enddo

 if (localpet < num_tiles_input_grid)  error = nf90_close(ncid)

 if (localpet < num_tiles_input_grid) then
   tile = localpet+1
   tilefile= trim(data_dir_input_grid) // "/" // trim(atm_tracer_files_input_grid(tile))
   print*,"- READ ATMOSPHERIC TRACER FILE: ", trim(tilefile)
   error=nf90_open(trim(tilefile),nf90_nowrite,ncid)
   call netcdf_err(error, 'opening: '//trim(tilefile) )
 endif

 do i = 1, num_tracers

   if (localpet < num_tiles_input_grid) then
     error=nf90_inq_varid(ncid, tracers_input(i), id_var)
     call netcdf_err(error, 'reading field id' )
     error=nf90_get_var(ncid, id_var, data_one_tile_3d)
     call netcdf_err(error, 'reading field' )
     data_one_tile_3d(:,:,1:lev_input) = data_one_tile_3d(:,:,lev_input:1:-1)
   endif

   do tile = 1, num_tiles_input_grid
     print*,"- CALL FieldScatter FOR INPUT ", trim(tracers_input(i))
     call ESMF_FieldScatter(tracers_input_grid(i), data_one_tile_3d, rootpet=tile-1, tile=tile, rc=rc)
     if(ESMF_logFoundError(rcToCheck=rc,msg=ESMF_LOGERR_PASSTHRU,line=__line__,file=__file__)) &
        call error_handler("IN FieldScatter", rc)
   enddo

 enddo

 if (localpet < num_tiles_input_grid) error=nf90_close(ncid)

!---------------------------------------------------------------------------
! Convert from 2-d to 3-d cartesian winds.
!---------------------------------------------------------------------------

 call convert_winds

!---------------------------------------------------------------------------
! Compute pressures
!---------------------------------------------------------------------------

 print*,"- CALL FieldCreate FOR INPUT GRID SURFACE PRESSURE."
 ps_input_grid = ESMF_FieldCreate(input_grid, &
                                  typekind=ESMF_TYPEKIND_R8, &
                                  staggerloc=ESMF_STAGGERLOC_CENTER, rc=rc)
 if(ESMF_logFoundError(rcToCheck=rc,msg=ESMF_LOGERR_PASSTHRU,line=__line__,file=__file__)) &
    call error_handler("IN FieldCreate", rc)

 print*,"- CALL FieldGet FOR SURFACE PRESSURE."
 call ESMF_FieldGet(ps_input_grid, &
                    farrayPtr=psptr, rc=rc)
 if(ESMF_logFoundError(rcToCheck=rc,msg=ESMF_LOGERR_PASSTHRU,line=__line__,file=__file__)) &
    call error_handler("IN FieldGet", rc)

 print*,"- CALL FieldCreate FOR INPUT GRID PRESSURE."
 pres_input_grid = ESMF_FieldCreate(input_grid, &
                                   typekind=ESMF_TYPEKIND_R8, &
                                   staggerloc=ESMF_STAGGERLOC_CENTER, &
                                   ungriddedLBound=(/1/), &
                                   ungriddedUBound=(/lev_input/), rc=rc)
 if(ESMF_logFoundError(rcToCheck=rc,msg=ESMF_LOGERR_PASSTHRU,line=__line__,file=__file__)) &
    call error_handler("IN FieldCreate", rc)

 print*,"- CALL FieldGet FOR PRESSURE."
 call ESMF_FieldGet(pres_input_grid, &
                    computationalLBound=clb, &
                    computationalUBound=cub, &
                    farrayPtr=presptr, rc=rc)
 if(ESMF_logFoundError(rcToCheck=rc,msg=ESMF_LOGERR_PASSTHRU,line=__line__,file=__file__)) &
    call error_handler("IN FieldGet", rc)

 print*,"- CALL FieldGet FOR DELTA PRESSURE."
 call ESMF_FieldGet(dpres_input_grid, &
                    farrayPtr=dpresptr, rc=rc)
 if(ESMF_logFoundError(rcToCheck=rc,msg=ESMF_LOGERR_PASSTHRU,line=__line__,file=__file__)) &
    call error_handler("IN FieldGet", rc)

 allocate(pres_interface(levp1_input))

 do i = clb(1), cub(1)
   do j = clb(2), cub(2)
     pres_interface(levp1_input) = ak(1)  ! model top in Pa
     do k = (levp1_input-1), 1, -1
       pres_interface(k) = pres_interface(k+1) + dpresptr(i,j,k)
     enddo
     do k = 1, lev_input
       presptr(i,j,k) = (pres_interface(k) + pres_interface(k+1)) / 2.0_8
     enddo
     psptr(i,j) = pres_interface(1)
   enddo
 enddo

 deallocate(ak)
 deallocate(pres_interface)

 call ESMF_FieldDestroy(dpres_input_grid, rc=rc)

 deallocate(data_one_tile_3d, data_one_tile)

 end subroutine read_input_atm_restart_file

!---------------------------------------------------------------------------
! Read input grid fv3 atmospheric history files.
!
! Routine reads tiled files in parallel.  Tile 1 is read by 
! localpet 0; tile 2 by localpet 1, etc.  The number of pets
! must be equal to or greater than the number of tiled files.  
! Logic only tested with global input data of six tiles.
!---------------------------------------------------------------------------

 subroutine read_input_atm_history_file(localpet)

 implicit none

 include 'mpif.h'

 integer, intent(in)             :: localpet

 character(len=500)              :: tilefile

 integer                         :: error, ncid, rc, tile
 integer                         :: id_dim, idim_input, jdim_input
 integer                         :: id_var, i, j, k, n
 integer                         :: clb(3), cub(3), num_tracers_file

 real(esmf_kind_r8), allocatable :: data_one_tile(:,:)
 real(esmf_kind_r8), allocatable :: data_one_tile_3d(:,:,:)
 real(esmf_kind_r8), pointer     :: presptr(:,:,:), dpresptr(:,:,:)
 real(esmf_kind_r8), pointer     :: psptr(:,:)
 real(esmf_kind_r8), allocatable :: pres_interface(:)

 print*,"- READ INPUT ATMOS DATA FROM TILED HISTORY FILES."

 tilefile = trim(data_dir_input_grid) // "/" // trim(atm_files_input_grid(1))
 error=nf90_open(trim(tilefile),nf90_nowrite,ncid)
 call netcdf_err(error, 'opening: '//trim(tilefile) )

 error=nf90_inq_dimid(ncid, 'grid_xt', id_dim)
 call netcdf_err(error, 'reading grid_xt id' )
 error=nf90_inquire_dimension(ncid,id_dim,len=idim_input)
 call netcdf_err(error, 'reading grid_xt value' )

 error=nf90_inq_dimid(ncid, 'grid_yt', id_dim)
 call netcdf_err(error, 'reading grid_yt id' )
 error=nf90_inquire_dimension(ncid,id_dim,len=jdim_input)
 call netcdf_err(error, 'reading grid_yt value' )

 if (idim_input /= i_input .or. jdim_input /= j_input) then
   call error_handler("DIMENSION MISMATCH BETWEEN SFC AND OROG FILES.", 2)
 endif

 error=nf90_inq_dimid(ncid, 'pfull', id_dim)
 call netcdf_err(error, 'reading pfull id' )
 error=nf90_inquire_dimension(ncid,id_dim,len=lev_input)
 call netcdf_err(error, 'reading pfull value' )

 error=nf90_inq_dimid(ncid, 'phalf', id_dim)
 call netcdf_err(error, 'reading phalf id' )
 error=nf90_inquire_dimension(ncid,id_dim,len=levp1_input)
 call netcdf_err(error, 'reading phalf value' )

 error=nf90_get_att(ncid, nf90_global, 'ncnsto', num_tracers_file)
 call netcdf_err(error, 'reading ntracer value' )

 error = nf90_close(ncid)

 print*,'- FILE HAS ', num_tracers_file, ' TRACERS.'
 print*,'- WILL PROCESS ', num_tracers, ' TRACERS.'

 allocate(tracers_input_grid(num_tracers))

 do i = 1, num_tracers

   print*,"- CALL FieldCreate FOR INPUT GRID TRACER ", trim(tracers_input(i))
   tracers_input_grid(i) = ESMF_FieldCreate(input_grid, &
                                   typekind=ESMF_TYPEKIND_R8, &
                                   staggerloc=ESMF_STAGGERLOC_CENTER, &
                                   ungriddedLBound=(/1/), &
                                   ungriddedUBound=(/lev_input/), rc=rc)
   if(ESMF_logFoundError(rcToCheck=rc,msg=ESMF_LOGERR_PASSTHRU,line=__line__,file=__file__)) &
     call error_handler("IN FieldCreate", rc)

 enddo

 print*,"- CALL FieldCreate FOR INPUT GRID DZDT."
 dzdt_input_grid = ESMF_FieldCreate(input_grid, &
                                   typekind=ESMF_TYPEKIND_R8, &
                                   staggerloc=ESMF_STAGGERLOC_CENTER, &
                                   ungriddedLBound=(/1/), &
                                   ungriddedUBound=(/lev_input/), rc=rc)
 if(ESMF_logFoundError(rcToCheck=rc,msg=ESMF_LOGERR_PASSTHRU,line=__line__,file=__file__)) &
    call error_handler("IN FieldCreate", rc)

 print*,"- CALL FieldCreate FOR INPUT GRID DELTA PRESSURE."
 dpres_input_grid = ESMF_FieldCreate(input_grid, &
                                   typekind=ESMF_TYPEKIND_R8, &
                                   staggerloc=ESMF_STAGGERLOC_CENTER, &
                                   ungriddedLBound=(/1/), &
                                   ungriddedUBound=(/lev_input/), rc=rc)
 if(ESMF_logFoundError(rcToCheck=rc,msg=ESMF_LOGERR_PASSTHRU,line=__line__,file=__file__)) &
    call error_handler("IN FieldCreate", rc)

 print*,"- CALL FieldCreate FOR INPUT GRID TEMPERATURE."
 temp_input_grid = ESMF_FieldCreate(input_grid, &
                                   typekind=ESMF_TYPEKIND_R8, &
                                   staggerloc=ESMF_STAGGERLOC_CENTER, &
                                   ungriddedLBound=(/1/), &
                                   ungriddedUBound=(/lev_input/), rc=rc)
 if(ESMF_logFoundError(rcToCheck=rc,msg=ESMF_LOGERR_PASSTHRU,line=__line__,file=__file__)) &
    call error_handler("IN FieldCreate", rc)

 print*,"- CALL FieldCreate FOR INPUT GRID U."
 u_input_grid = ESMF_FieldCreate(input_grid, &
                                 typekind=ESMF_TYPEKIND_R8, &
                                 staggerloc=ESMF_STAGGERLOC_CENTER, &
                                 ungriddedLBound=(/1/), &
                                 ungriddedUBound=(/lev_input/), rc=rc)
 if(ESMF_logFoundError(rcToCheck=rc,msg=ESMF_LOGERR_PASSTHRU,line=__line__,file=__file__)) &
    call error_handler("IN FieldCreate", rc)

 print*,"- CALL FieldCreate FOR INPUT GRID V."
 v_input_grid = ESMF_FieldCreate(input_grid, &
                                 typekind=ESMF_TYPEKIND_R8, &
                                 staggerloc=ESMF_STAGGERLOC_CENTER, &
                                 ungriddedLBound=(/1/), &
                                 ungriddedUBound=(/lev_input/), rc=rc)
 if(ESMF_logFoundError(rcToCheck=rc,msg=ESMF_LOGERR_PASSTHRU,line=__line__,file=__file__)) &
    call error_handler("IN FieldCreate", rc)

 print*,"- CALL FieldCreate FOR INPUT GRID SURFACE PRESSURE."
 ps_input_grid = ESMF_FieldCreate(input_grid, &
                                  typekind=ESMF_TYPEKIND_R8, &
                                  staggerloc=ESMF_STAGGERLOC_CENTER, rc=rc)
 if(ESMF_logFoundError(rcToCheck=rc,msg=ESMF_LOGERR_PASSTHRU,line=__line__,file=__file__)) &
    call error_handler("IN FieldCreate", rc)

 print*,"- CALL FieldCreate FOR INPUT GRID TERRAIN."
 terrain_input_grid = ESMF_FieldCreate(input_grid, &
                                  typekind=ESMF_TYPEKIND_R8, &
                                  staggerloc=ESMF_STAGGERLOC_CENTER, rc=rc)
 if(ESMF_logFoundError(rcToCheck=rc,msg=ESMF_LOGERR_PASSTHRU,line=__line__,file=__file__)) &
    call error_handler("IN FieldCreate", rc)

 if (localpet < num_tiles_input_grid) then
   allocate(data_one_tile(i_input,j_input))
   allocate(data_one_tile_3d(i_input,j_input,lev_input))
 else
   allocate(data_one_tile(0,0))
   allocate(data_one_tile_3d(0,0,0))
 endif

 if (localpet < num_tiles_input_grid) then
   tile = localpet+1
   tilefile= trim(data_dir_input_grid) // "/" // trim(atm_files_input_grid(tile))
   print*,"- READ ATMOSPHERIC DATA FROM: ", trim(tilefile)
   error=nf90_open(trim(tilefile),nf90_nowrite,ncid)
   call netcdf_err(error, 'opening: '//trim(tilefile) )
 endif

 if (localpet < num_tiles_input_grid) then
   print*,"- READ VERTICAL VELOCITY."
   error=nf90_inq_varid(ncid, 'dzdt', id_var)
   call netcdf_err(error, 'reading field id' )
   error=nf90_get_var(ncid, id_var, data_one_tile_3d)
   call netcdf_err(error, 'reading field' )
   data_one_tile_3d(:,:,1:lev_input) = data_one_tile_3d(:,:,lev_input:1:-1)
 endif

 do tile = 1, num_tiles_input_grid
   print*,"- CALL FieldScatter FOR INPUT GRID VERTICAL VELOCITY."
   call ESMF_FieldScatter(dzdt_input_grid, data_one_tile_3d, rootpet=tile-1, tile=tile, rc=rc)
   if(ESMF_logFoundError(rcToCheck=rc,msg=ESMF_LOGERR_PASSTHRU,line=__line__,file=__file__)) &
      call error_handler("IN FieldScatter", rc)
 enddo

 do n = 1, num_tracers

   if (localpet < num_tiles_input_grid) then
     print*,"- READ ", trim(tracers_input(n))
     error=nf90_inq_varid(ncid, tracers_input(n), id_var)
     call netcdf_err(error, 'reading field id' )
     error=nf90_get_var(ncid, id_var, data_one_tile_3d)
     call netcdf_err(error, 'reading field' )
     data_one_tile_3d(:,:,1:lev_input) = data_one_tile_3d(:,:,lev_input:1:-1)
   endif

   do tile = 1, num_tiles_input_grid
     print*,"- CALL FieldScatter FOR INPUT GRID TRACER ", trim(tracers_input(n))
     call ESMF_FieldScatter(tracers_input_grid(n), data_one_tile_3d, rootpet=tile-1, tile=tile, rc=rc)
     if(ESMF_logFoundError(rcToCheck=rc,msg=ESMF_LOGERR_PASSTHRU,line=__line__,file=__file__)) &
        call error_handler("IN FieldScatter", rc)
   enddo

 enddo

 if (localpet < num_tiles_input_grid) then
   print*,"- READ TEMPERATURE."
   error=nf90_inq_varid(ncid, 'tmp', id_var)
   call netcdf_err(error, 'reading field id' )
   error=nf90_get_var(ncid, id_var, data_one_tile_3d)
   call netcdf_err(error, 'reading field' )
   data_one_tile_3d(:,:,1:lev_input) = data_one_tile_3d(:,:,lev_input:1:-1)
 endif

 do tile = 1, num_tiles_input_grid
   print*,"- CALL FieldScatter FOR INPUT GRID TEMPERATURE."
   call ESMF_FieldScatter(temp_input_grid, data_one_tile_3d, rootpet=tile-1, tile=tile, rc=rc)
   if(ESMF_logFoundError(rcToCheck=rc,msg=ESMF_LOGERR_PASSTHRU,line=__line__,file=__file__)) &
      call error_handler("IN FieldScatter", rc)
 enddo

 if (localpet < num_tiles_input_grid) then
   print*,"- READ U-WIND."
   error=nf90_inq_varid(ncid, 'ugrd', id_var)
   call netcdf_err(error, 'reading field id' )
   error=nf90_get_var(ncid, id_var, data_one_tile_3d)
   call netcdf_err(error, 'reading field' )
   data_one_tile_3d(:,:,1:lev_input) = data_one_tile_3d(:,:,lev_input:1:-1)
 endif

 do tile = 1, num_tiles_input_grid
   print*,"- CALL FieldScatter FOR INPUT GRID U."
   call ESMF_FieldScatter(u_input_grid, data_one_tile_3d, rootpet=tile-1, tile=tile, rc=rc)
   if(ESMF_logFoundError(rcToCheck=rc,msg=ESMF_LOGERR_PASSTHRU,line=__line__,file=__file__)) &
      call error_handler("IN FieldScatter", rc)
 enddo

 if (localpet < num_tiles_input_grid) then
   print*,"- READ V-WIND."
   error=nf90_inq_varid(ncid, 'vgrd', id_var)
   call netcdf_err(error, 'reading field id' )
   error=nf90_get_var(ncid, id_var, data_one_tile_3d)
   call netcdf_err(error, 'reading field' )
   data_one_tile_3d(:,:,1:lev_input) = data_one_tile_3d(:,:,lev_input:1:-1)
 endif

 do tile = 1, num_tiles_input_grid
   print*,"- CALL FieldScatter FOR INPUT GRID V."
   call ESMF_FieldScatter(v_input_grid, data_one_tile_3d, rootpet=tile-1, tile=tile, rc=rc)
   if(ESMF_logFoundError(rcToCheck=rc,msg=ESMF_LOGERR_PASSTHRU,line=__line__,file=__file__)) &
      call error_handler("IN FieldScatter", rc)
 enddo

 if (localpet < num_tiles_input_grid) then
   print*,"- READ SURFACE PRESSURE."
   error=nf90_inq_varid(ncid, 'pressfc', id_var)
   call netcdf_err(error, 'reading field id' )
   error=nf90_get_var(ncid, id_var, data_one_tile)
   call netcdf_err(error, 'reading field' )
 endif

 do tile = 1, num_tiles_input_grid
   print*,"- CALL FieldScatter FOR INPUT GRID SURFACE PRESSURE."
   call ESMF_FieldScatter(ps_input_grid, data_one_tile, rootpet=tile-1, tile=tile, rc=rc)
   if(ESMF_logFoundError(rcToCheck=rc,msg=ESMF_LOGERR_PASSTHRU,line=__line__,file=__file__)) &
      call error_handler("IN FieldScatter", rc)
 enddo

 if (localpet < num_tiles_input_grid) then
   print*,"- READ TERRAIN."
   error=nf90_inq_varid(ncid, 'hgtsfc', id_var)
   call netcdf_err(error, 'reading field id' )
   error=nf90_get_var(ncid, id_var, data_one_tile)
   call netcdf_err(error, 'reading field' )
 endif

 do tile = 1, num_tiles_input_grid
   print*,"- CALL FieldScatter FOR INPUT GRID TERRAIN."
   call ESMF_FieldScatter(terrain_input_grid, data_one_tile, rootpet=tile-1, tile=tile, rc=rc)
   if(ESMF_logFoundError(rcToCheck=rc,msg=ESMF_LOGERR_PASSTHRU,line=__line__,file=__file__)) &
      call error_handler("IN FieldScatter", rc)
 enddo

 if (localpet < num_tiles_input_grid) then
   print*,"- READ DELTA PRESSURE."
   error=nf90_inq_varid(ncid, 'dpres', id_var)
   call netcdf_err(error, 'reading field id' )
   error=nf90_get_var(ncid, id_var, data_one_tile_3d)
   call netcdf_err(error, 'reading field' )
   data_one_tile_3d(:,:,1:lev_input) = data_one_tile_3d(:,:,lev_input:1:-1)
 endif

 do tile = 1, num_tiles_input_grid
   print*,"- CALL FieldScatter FOR INPUT DELTA PRESSURE."
   call ESMF_FieldScatter(dpres_input_grid, data_one_tile_3d, rootpet=tile-1, tile=tile, rc=rc)
   if(ESMF_logFoundError(rcToCheck=rc,msg=ESMF_LOGERR_PASSTHRU,line=__line__,file=__file__)) &
      call error_handler("IN FieldScatter", rc)
 enddo

 if (localpet < num_tiles_input_grid) error = nf90_close(ncid)

 deallocate(data_one_tile_3d, data_one_tile)

!---------------------------------------------------------------------------
! Convert from 2-d to 3-d cartesian winds.
!---------------------------------------------------------------------------

 call convert_winds

!---------------------------------------------------------------------------
! Compute pressure.
!---------------------------------------------------------------------------

 print*,"- CALL FieldCreate FOR INPUT GRID PRESSURE."
 pres_input_grid = ESMF_FieldCreate(input_grid, &
                                   typekind=ESMF_TYPEKIND_R8, &
                                   staggerloc=ESMF_STAGGERLOC_CENTER, &
                                   ungriddedLBound=(/1/), &
                                   ungriddedUBound=(/lev_input/), rc=rc)
 if(ESMF_logFoundError(rcToCheck=rc,msg=ESMF_LOGERR_PASSTHRU,line=__line__,file=__file__)) &
    call error_handler("IN FieldCreate", rc)

 print*,"- CALL FieldGet FOR PRESSURE."
 call ESMF_FieldGet(pres_input_grid, &
                    computationalLBound=clb, &
                    computationalUBound=cub, &
                    farrayPtr=presptr, rc=rc)
 if(ESMF_logFoundError(rcToCheck=rc,msg=ESMF_LOGERR_PASSTHRU,line=__line__,file=__file__)) &
    call error_handler("IN FieldGet", rc)

 print*,"- CALL FieldGet FOR DELTA PRESSURE."
 call ESMF_FieldGet(dpres_input_grid, &
                    farrayPtr=dpresptr, rc=rc)
 if(ESMF_logFoundError(rcToCheck=rc,msg=ESMF_LOGERR_PASSTHRU,line=__line__,file=__file__)) &
    call error_handler("IN FieldGet", rc)

 print*,"- CALL FieldGet FOR SURFACE PRESSURE."
 call ESMF_FieldGet(ps_input_grid, &
                    farrayPtr=psptr, rc=rc)
 if(ESMF_logFoundError(rcToCheck=rc,msg=ESMF_LOGERR_PASSTHRU,line=__line__,file=__file__)) &
    call error_handler("IN FieldGet", rc)

 allocate(pres_interface(levp1_input))

 if (localpet == 0) then
   print*,'dpres is ',dpresptr(1,1,:)
 endif

 do i = clb(1), cub(1)
   do j = clb(2), cub(2)
     pres_interface(1) = psptr(i,j)
     do k = 2, levp1_input
       pres_interface(k) = pres_interface(k-1) - dpresptr(i,j,k-1)
     enddo
     do k = 1, lev_input
       presptr(i,j,k) = (pres_interface(k) + pres_interface(k+1)) / 2.0_8
     enddo
   enddo
 enddo

 if (localpet == 0) then
   print*,'pres is ',presptr(1,1,:)
 endif

 deallocate(pres_interface)

 call ESMF_FieldDestroy(dpres_input_grid, rc=rc)

 end subroutine read_input_atm_history_file
 
!---------------------------------------------------------------------------
! Read input grid atmospheric grib2 files.
!---------------------------------------------------------------------------

 subroutine read_input_atm_grib2_file(localpet)

 use wgrib2api
 
 use grib2_util, only                   : read_vcoord, rh2spfh, convert_omega
<<<<<<< HEAD
 use model_grid, only                   : file_is_converted

=======
>>>>>>> 41a35432

 implicit none

 integer, intent(in)                   :: localpet
 
 integer, parameter                    :: ntrac_max=14

 character(len=300)                    :: the_file
 character(len=20)                     :: vlevtyp, vname, lvl_str,lvl_str_space, &
                                          trac_names_grib(ntrac_max), & 
                                          trac_names_vmap(ntrac_max), &
                                          tracers_input_grib(num_tracers), tmpstr, & 
                                          method, tracers_input_vmap(num_tracers), &
                                          tracers_default(ntrac_max), vname2
 character (len=500)                   :: metadata

 integer                               :: i, j, k, n, lvl_str_space_len
 integer                               :: rc, clb(3), cub(3)
 integer                               :: vlev, iret,varnum

 
 
 logical                                :: conv_omega=.false., &
                                           isnative=.false., &
                                           hasspfh=.true.

 real(esmf_kind_r8), allocatable       :: vcoord(:,:)
 real(esmf_kind_r8), allocatable       :: rlevs(:)
 real(esmf_kind_r4), allocatable       :: dummy2d(:,:)
 real(esmf_kind_r8), allocatable       :: dummy3d(:,:,:), dummy2d_8(:,:),&
                                          u_tmp_3d(:,:,:), v_tmp_3d(:,:,:)
 real(esmf_kind_r8), pointer           :: presptr(:,:,:), psptr(:,:),tptr(:,:,:), &
                                          qptr(:,:,:), wptr(:,:,:),  &
                                          uptr(:,:,:), vptr(:,:,:)
                                          
 real(esmf_kind_r4)                     :: value
 real(esmf_kind_r8)                    :: pt
 real(esmf_kind_r8), parameter         :: p0 = 100000.0
 
 
 tracers(:) = "NULL"
 trac_names_grib = (/":SPFH:",":CLWMR:", "O3MR",":CICE:", ":RWMR:",":SNMR:",":GRLE:", &
               ":TCDC:", ":NCCICE:",":SPNCR:", ":NCONCD:",":PMTF:",":PMTC:",":TKE:"/)
 trac_names_vmap = (/"sphum", "liq_wat","o3mr","ice_wat", &
                      "rainwat", "snowwat", "graupel", "cld_amt", "ice_nc", &
                      "rain_nc","water_nc","liq_aero","ice_aero", &
                      "sgs_tke"/)
 tracers_default = (/"sphum", "liq_wat","o3mr","ice_wat", &
                      "rainwat", "snowwat", "graupel", "cld_amt", "ice_nc", &
                      "rain_nc","water_nc","liq_aero","ice_aero", &
                      "sgs_tke"/)

 the_file = trim(data_dir_input_grid) // "/" // trim(grib2_file_input_grid)

 print*,"- READ ATMOS DATA FROM GRIB2 FILE: ", trim(the_file)
 print*,"- USE INVENTORY FILE ", inv_file

 print*,"- OPEN FILE."
 inquire(file=the_file,exist=iret)
 if (iret == 0) call error_handler("OPENING GRIB2 ATM FILE.", iret)

   !print*,"- READ VERTICAL LEVELS."
   iret = grb2_inq(the_file,inv_file,":UGRD:"," hybrid level:")
   !if (iret < 0) call error_handler("COUNTING VERTICAL LEVELS.", iret)
  
    if (iret <= 0) then
      if (localpet == 0) print*,"DATA IS ON ISOBARIC LEVELS, WILL NEED TO CONVERT AFTER READING"
      lvl_str = "mb:" 
      lvl_str_space = " mb:"
      lvl_str_space_len = 4
      isnative = 0
      iret = grb2_inq(the_file,inv_file,":UGRD:",lvl_str_space)
      lev_input=iret
    else
      if (localpet == 0) PRINT*, "DATA IS ON NATIVE SIGMA/HYBRID LEVELS"
      lvl_str = "hybrid level:"
      lvl_str_space = " hybrid level:"
      lvl_str_space_len = 14
      isnative = .true.
      iret = grb2_inq(the_file,inv_file,":UGRD:",lvl_str_space)
      if (iret < 0) call error_handler("READING VERTICAL LEVEL TYPE.", iret)
      lev_input=iret
    endif
 !endif
    print*, "lev_input = ", lev_input
    allocate(slevs(lev_input))
    allocate(rlevs(lev_input))
    levp1_input = lev_input + 1
    
    ! get the vertical levels, and search string by sequential reads

    do i = 1,lev_input
      iret=grb2_inq(the_file,inv_file,':UGRD:',trim(lvl_str),sequential=i-1,desc=metadata)
      if (iret.ne.1) call error_handler(" IN SEQUENTIAL FILE READ.", iret)
    
      j = index(metadata,':UGRD:') + len(':UGRD:')
      k = index(metadata,trim(lvl_str_space)) + len(trim(lvl_str_space))-1

      read(metadata(j:k),*) rlevs(i)

      slevs(i) = metadata(j-1:k)
		
      if (.not. isnative) rlevs(i) = rlevs(i) * 100.0
      if (localpet==0) print*, "LEVEL = ", slevs(i)
	enddo

! Jili Dong add sort to re-order isobaric levels
    call quicksort(rlevs,1,lev_input)

    do i = 1,lev_input
      write(slevs(i),"(I5)") int(rlevs(i)/100.0)
      slevs(i) = ":"//trim(adjustl(slevs(i)))//" mb:"
      if (localpet==0) print*, "level after sort = ",slevs(i)
    enddo
! Jili Dong add sort to re-order isobaric levels


   allocate(vcoord(levp1_input,2))
   if (localpet == 0) print*,"- READ VERTICAL COORDINATE INFO."
   if (localpet == 0) print*, metadata
   call read_vcoord(isnative,rlevs,vcoord,lev_input,levp1_input,pt,metadata,iret)
   if (iret /= 0) call error_handler("READING VERTICAL COORDINATE INFO.", iret)
   
   !if (localpet==0) print*, "VCOORD(:,1) = ", vcoord(:,1)
 
   if (localpet == 0) print*,"- FIND SPFH OR RH IN FILE"
   iret = grb2_inq(the_file,inv_file,':SPFH:',lvl_str_space)

   if (iret <= 0) then
    iret = grb2_inq(the_file,inv_file,':RH:')
    if (iret <= 0) call error_handler("READING ATMOSPHERIC WATER VAPOR VARIABLE.", iret)
    hasspfh = .false.
    trac_names_grib(1)=':RH:'
   endif
   
   if (localpet == 0) print*,"- FIND CICE or CIMIXR"
   iret = grb2_inq(the_file,inv_file,':CICE:',lvl_str_space)

   if (iret <= 0) then
    iret = grb2_inq(the_file,inv_file,':CIMIXR:',lvl_str_space)
    if (iret >= 1) trac_names_grib(4)=':CIMIXR:'
    if (iret <= 0) then
      iret = grb2_inq(the_file,inv_file,':ICMR:',lvl_str_space)
      if (iret >= 1) trac_names_grib(4)=':ICMR:'
    endif
   endif

  print*,"- COUNT NUMBER OF TRACERS TO BE READ IN BASED ON PHYSICS SUITE TABLE"
  !um_tracers = 0
  !tracers_input(:)=""
  do n = 1, num_tracers

   vname = tracers_input(n)

   i = maxloc(merge(1.,0.,trac_names_vmap == vname),dim=1)

   tracers_input_grib(n)=trac_names_grib(i)
   tracers_input_vmap(n)=trac_names_vmap(i)
   tracers(n)=tracers_default(i)

 enddo
 if (localpet==0) print*, "NUMBER OF TRACERS IN FILE = ", num_tracers

 if (localpet == 0) print*,"- CALL FieldCreate FOR INPUT GRID SURFACE PRESSURE."
 ps_input_grid = ESMF_FieldCreate(input_grid, &
                                  typekind=ESMF_TYPEKIND_R8, &
                                  staggerloc=ESMF_STAGGERLOC_CENTER, rc=rc)
 if(ESMF_logFoundError(rcToCheck=rc,msg=ESMF_LOGERR_PASSTHRU,line=__line__,file=__file__)) &
    call error_handler("IN FieldCreate", rc)

 if (localpet == 0) print*,"- CALL FieldCreate FOR INPUT GRID TEMPERATURE."
 temp_input_grid = ESMF_FieldCreate(input_grid, &
                                   typekind=ESMF_TYPEKIND_R8, &
                                   staggerloc=ESMF_STAGGERLOC_CENTER, &
                                   ungriddedLBound=(/1/), &
                                   ungriddedUBound=(/lev_input/), rc=rc)
 if(ESMF_logFoundError(rcToCheck=rc,msg=ESMF_LOGERR_PASSTHRU,line=__line__,file=__file__)) &
    call error_handler("IN FieldCreate", rc)

 allocate(tracers_input_grid(num_tracers))

 do i = 1,num_tracers
   if (localpet == 0) print*,"- CALL FieldCreate FOR INPUT GRID TRACER ", trim(tracers_input(i))

   tracers_input_grid(i) = ESMF_FieldCreate(input_grid, &
                                   typekind=ESMF_TYPEKIND_R8, &
                                   staggerloc=ESMF_STAGGERLOC_CENTER, &
                                   ungriddedLBound=(/1/), &
                                   ungriddedUBound=(/lev_input/), rc=rc)
   if(ESMF_logFoundError(rcToCheck=rc,msg=ESMF_LOGERR_PASSTHRU,line=__line__,file=__file__)) &
     call error_handler("IN FieldCreate", rc)
 enddo

 if (localpet == 0) print*,"- CALL FieldCreate FOR INPUT GRID U."
 u_input_grid = ESMF_FieldCreate(input_grid, &
                                 typekind=ESMF_TYPEKIND_R8, &
                                 staggerloc=ESMF_STAGGERLOC_CENTER, &
                                 ungriddedLBound=(/1/), &
                                 ungriddedUBound=(/lev_input/), rc=rc)
 if(ESMF_logFoundError(rcToCheck=rc,msg=ESMF_LOGERR_PASSTHRU,line=__line__,file=__file__)) &
    call error_handler("IN FieldCreate", rc)

 if (localpet == 0) print*,"- CALL FieldCreate FOR INPUT GRID V."
 v_input_grid = ESMF_FieldCreate(input_grid, &
                                 typekind=ESMF_TYPEKIND_R8, &
                                 staggerloc=ESMF_STAGGERLOC_CENTER, &
                                 ungriddedLBound=(/1/), &
                                 ungriddedUBound=(/lev_input/), rc=rc)
 if(ESMF_logFoundError(rcToCheck=rc,msg=ESMF_LOGERR_PASSTHRU,line=__line__,file=__file__)) &
    call error_handler("IN FieldCreate", rc)
    
 if (localpet == 0) print*,"- CALL FieldCreate FOR INPUT GRID DZDT."
 dzdt_input_grid = ESMF_FieldCreate(input_grid, &
                                   typekind=ESMF_TYPEKIND_R8, &
                                   staggerloc=ESMF_STAGGERLOC_CENTER, &
                                   ungriddedLBound=(/1/), &
                                   ungriddedUBound=(/lev_input/), rc=rc)
 if(ESMF_logFoundError(rcToCheck=rc,msg=ESMF_LOGERR_PASSTHRU,line=__line__,file=__file__)) &
    call error_handler("IN FieldCreate", rc)

 if (localpet == 0) print*,"- CALL FieldCreate FOR INPUT GRID TERRAIN."
 terrain_input_grid = ESMF_FieldCreate(input_grid, &
                                   typekind=ESMF_TYPEKIND_R8, &
                                   staggerloc=ESMF_STAGGERLOC_CENTER, rc=rc)
 if(ESMF_logFoundError(rcToCheck=rc,msg=ESMF_LOGERR_PASSTHRU,line=__line__,file=__file__)) &
    call error_handler("IN FieldCreate", rc)

 if (localpet == 0) then
   allocate(dummy2d(i_input,j_input))
   allocate(dummy2d_8(i_input,j_input))
   allocate(dummy3d(i_input,j_input,lev_input))
 else
   allocate(dummy2d(0,0))
   allocate(dummy2d_8(0,0))
   allocate(dummy3d(0,0,0))
 endif

!-----------------------------------------------------------------------
! 3-d fields in native files increment from bottom to model top.
! That is what is expected by this program, so no need to flip indices.
! Fields in non-native files, though, read in from top to bottom. We will
! flip indices after the data is converted to sigma coordinates.
!-----------------------------------------------------------------------
 
 if (localpet == 0) then
   print*,"- READ TEMPERATURE."
   vname = ":TMP:"   
    do vlev = 1, lev_input
      iret = grb2_inq(the_file,inv_file,vname,slevs(vlev),data2=dummy2d)
      if (iret<=0) then 
        call error_handler("READING IN TEMPERATURE AT LEVEL "//trim(slevs(vlev)),iret)
      endif
      dummy3d(:,:,vlev) = real(dummy2d,esmf_kind_r8)
      print*,'temp check after read ',vlev, dummy3d(1,1,vlev)
    enddo
 endif

 if (localpet == 0) print*,"- CALL FieldScatter FOR INPUT GRID TEMPERATURE."
 call ESMF_FieldScatter(temp_input_grid, dummy3d, rootpet=0, rc=rc)
 if(ESMF_logFoundError(rcToCheck=rc,msg=ESMF_LOGERR_PASSTHRU,line=__line__,file=__file__)) &
    call error_handler("IN FieldScatter", rc)

 do n = 1, num_tracers

   if (localpet == 0) print*,"- READ ", trim(tracers_input_vmap(n))
   vname = tracers_input_vmap(n)
   call get_var_cond(vname,this_miss_var_method=method, this_miss_var_value=value, &
                       this_field_var_name=tmpstr,loc=varnum)
   if (n==1 .and. .not. hasspfh) then 
        print*,"- CALL FieldGather TEMPERATURE." 
        call ESMF_FieldGather(temp_input_grid,dummy3d,rootPet=0, tile=1, rc=rc)
        if(ESMF_logFoundError(rcToCheck=rc,msg=ESMF_LOGERR_PASSTHRU,line=__line__,file=__file__)) &
        call error_handler("IN FieldGet", rc) 
   endif
   if (localpet == 0) then
     vname = trim(tracers_input_grib(n))
     vname2 = "var"
     if (trim(vname) == ":PMTC:") then
       vname = "var0_"
       vname2 = "_13_192"
     elseif (trim(vname) == ":PMTF:") then
       vname = "var0_"
       vname2 = "_13_193"
     endif
     
     do vlev = 1, lev_input
      iret = grb2_inq(the_file,inv_file,vname,slevs(vlev),vname2,data2=dummy2d)
     
      if (iret <= 0) then
        call handle_grib_error(vname, slevs(vlev),method,value,varnum,iret,var=dummy2d)
        if (iret==1) then ! missing_var_method == skip or no entry
          if (trim(vname)==":SPFH:" .or. trim(vname) == ":RH:" .or.  &
              trim(vname) == ":O3MR:") then
            call error_handler("READING IN "//trim(vname)//" AT LEVEL "//trim(slevs(vlev))&
                      //". SET A FILL VALUE IN THE VARMAP TABLE IF THIS ERROR IS NOT DESIRABLE.",iret)
          else
            exit
          endif
        endif
      endif
      
      if (n==1 .and. .not. hasspfh) then 
        call rh2spfh(dummy2d,rlevs(vlev),dummy3d(:,:,vlev))
      endif

       print*,'tracer ',vlev, maxval(dummy2d),minval(dummy2d)
       dummy3d(:,:,vlev) = real(dummy2d,esmf_kind_r8)
     enddo
   endif

   if (localpet == 0) print*,"- CALL FieldScatter FOR INPUT ", trim(tracers_input_grib(n))
   call ESMF_FieldScatter(tracers_input_grid(n), dummy3d, rootpet=0, rc=rc)
   if(ESMF_logFoundError(rcToCheck=rc,msg=ESMF_LOGERR_PASSTHRU,line=__line__,file=__file__)) &
      call error_handler("IN FieldScatter", rc)

 enddo
 
 call read_winds(the_file,inv_file,u_tmp_3d,v_tmp_3d, localpet) 

 if (localpet == 0) print*,"- CALL FieldScatter FOR INPUT U-WIND."
 call ESMF_FieldScatter(u_input_grid, u_tmp_3d, rootpet=0, rc=rc)
 if(ESMF_logFoundError(rcToCheck=rc,msg=ESMF_LOGERR_PASSTHRU,line=__line__,file=__file__)) &
    call error_handler("IN FieldScatter", rc)

 if (localpet == 0) print*,"- CALL FieldScatter FOR INPUT V-WIND."
 call ESMF_FieldScatter(v_input_grid, v_tmp_3d, rootpet=0, rc=rc)
 if(ESMF_logFoundError(rcToCheck=rc,msg=ESMF_LOGERR_PASSTHRU,line=__line__,file=__file__)) &
    call error_handler("IN FieldScatter", rc)
    
if (localpet == 0) then
   print*,"- READ SURFACE PRESSURE."
   vname = ":PRES:"
   vlevtyp = ":surface:"
   iret = grb2_inq(the_file,inv_file,vname,vlevtyp,data2=dummy2d)
   if (iret <= 0) call error_handler("READING SURFACE PRESSURE RECORD.", iret)
   dummy2d_8 = real(dummy2d,esmf_kind_r8)
 endif

 if (localpet == 0) print*,"- CALL FieldScatter FOR INPUT GRID SURFACE PRESSURE."
 call ESMF_FieldScatter(ps_input_grid, dummy2d_8, rootpet=0, rc=rc)
 if(ESMF_logFoundError(rcToCheck=rc,msg=ESMF_LOGERR_PASSTHRU,line=__line__,file=__file__)) &
    call error_handler("IN FieldScatter", rc)

  if (localpet == 0) then
   print*,"- READ DZDT."
   vname = "dzdt"
   call get_var_cond(vname,this_miss_var_method=method, this_miss_var_value=value, &
                         loc=varnum)
   vname = ":DZDT:"
   do vlev = 1, lev_input
     iret = grb2_inq(the_file,inv_file,vname,slevs(vlev),data2=dummy2d)
     if (iret <= 0 ) then
       print*,"DZDT not available at level ", trim(slevs(vlev)), " so checking for VVEL"
       vname = ":VVEL:"
       iret = grb2_inq(the_file,inv_file,vname,slevs(vlev),data2=dummy2d)
       
       
       if (iret <= 0) then
        call handle_grib_error(vname, slevs(vlev),method,value,varnum,iret,var=dummy2d)
        if (iret==1) then ! missing_var_method == skip 
          cycle
        endif
       else
        conv_omega = .true.
       endif
       
     endif
     print*,'dzdt ',vlev, maxval(dummy2d),minval(dummy2d)
     dummy3d(:,:,vlev) = dummy2d
   enddo
 endif

 if (localpet == 0) print*,"- CALL FieldScatter FOR INPUT DZDT."
 call ESMF_FieldScatter(dzdt_input_grid, dummy3d, rootpet=0, rc=rc)
 if(ESMF_logFoundError(rcToCheck=rc,msg=ESMF_LOGERR_PASSTHRU,line=__line__,file=__file__)) &
    call error_handler("IN FieldScatter", rc)

 if (localpet == 0) then
   print*,"- READ TERRAIN."
    vname = ":HGT:"
   vlevtyp = ":surface:"
   iret = grb2_inq(the_file,inv_file,vname,vlevtyp,data2=dummy2d)
   if (iret <= 0) call error_handler("READING TERRAIN HEIGHT RECORD.", iret)
   dummy2d_8 = real(dummy2d,esmf_kind_r8)
 endif

 if (localpet == 0) print*,"- CALL FieldScatter FOR INPUT GRID TERRAIN."
 call ESMF_FieldScatter(terrain_input_grid, dummy2d_8, rootpet=0, rc=rc)
 if(ESMF_logFoundError(rcToCheck=rc,msg=ESMF_LOGERR_PASSTHRU,line=__line__,file=__file__)) &
    call error_handler("IN FieldScatter", rc)
 
  if (localpet == 0) print*,"- CALL FieldCreate FOR INPUT GRID PRESSURE."
 pres_input_grid = ESMF_FieldCreate(input_grid, &
                                   typekind=ESMF_TYPEKIND_R8, &
                                   staggerloc=ESMF_STAGGERLOC_CENTER, &
                                   ungriddedLBound=(/1/), &
                                   ungriddedUBound=(/lev_input/), rc=rc)

 deallocate(dummy2d, dummy3d, dummy2d_8)
 
!---------------------------------------------------------------------------
! Compute 3-d pressure.
!---------------------------------------------------------------------------
 if (localpet == 0) print*,"-CONVERT DATA TO SIGMA LEVELS AND COMPUTE 3D PRESSURE"
 if (.not. isnative) then
    
   if (localpet == 0) print*,"- CALL FieldGet FOR SURFACE PRESSURE."
   nullify(psptr)
   call ESMF_FieldGet(ps_input_grid, &
                      farrayPtr=psptr, rc=rc)
   if(ESMF_logFoundError(rcToCheck=rc,msg=ESMF_LOGERR_PASSTHRU,line=__line__,file=__file__)) &
      call error_handler("IN FieldGet", rc)
      
  nullify(psptr)
  if (localpet == 0) print*,"- CALL FieldGet FOR 3-D PRESSURE."
  call ESMF_FieldGet(pres_input_grid, &
                     computationalLBound=clb, &
                     computationalUBound=cub, &
                    farrayPtr=presptr, rc=rc)
  if(ESMF_logFoundError(rcToCheck=rc,msg=ESMF_LOGERR_PASSTHRU,line=__line__,file=__file__)) &
    call error_handler("IN FieldGet", rc)

 nullify(tptr)
  if (localpet == 0) print*,"- CALL FieldGet TEMPERATURE."  
  call ESMF_FieldGet(temp_input_grid, &
                    farrayPtr=tptr, rc=rc)
  if(ESMF_logFoundError(rcToCheck=rc,msg=ESMF_LOGERR_PASSTHRU,line=__line__,file=__file__)) &
    call error_handler("IN FieldGet", rc) 
  
 nullify(uptr)
  if (localpet == 0) print*,"- CALL FieldGet FOR U"
  call ESMF_FieldGet(u_input_grid, &
                    farrayPtr=uptr, rc=rc)
  if(ESMF_logFoundError(rcToCheck=rc,msg=ESMF_LOGERR_PASSTHRU,line=__line__,file=__file__)) &
    call error_handler("IN FieldGet", rc)
    
  nullify(vptr)
  if (localpet == 0) print*,"- CALL FieldGet FOR V"
  call ESMF_FieldGet(v_input_grid, &
                    farrayPtr=vptr, rc=rc)
  if(ESMF_logFoundError(rcToCheck=rc,msg=ESMF_LOGERR_PASSTHRU,line=__line__,file=__file__)) &
    call error_handler("IN FieldGet", rc)
  
  nullify(wptr)
   if (localpet == 0) print*,"- CALL FieldGet FOR W"
  call ESMF_FieldGet(dzdt_input_grid, &
                    farrayPtr=wptr, rc=rc)
  if(ESMF_logFoundError(rcToCheck=rc,msg=ESMF_LOGERR_PASSTHRU,line=__line__,file=__file__)) &
    call error_handler("IN FieldGet", rc)
 
  if (localpet == 0) print*,"- CALL FieldGet FOR TRACERS."
  do n=1,num_tracers
    nullify(qptr)
    call ESMF_FieldGet(tracers_input_grid(n), &
                    farrayPtr=qptr, rc=rc)
    if(ESMF_logFoundError(rcToCheck=rc,msg=ESMF_LOGERR_PASSTHRU,line=__line__,file=__file__)) &
      call error_handler("IN FieldGet", rc)
    do i = clb(1),cub(1)
      do j = clb(2),cub(2)
        qptr(i,j,:) = qptr(i,j,lev_input:1:-1)
      end do
    end do
  end do
  
  do i = clb(1),cub(1)
    do j = clb(2),cub(2)
      presptr(i,j,:) = rlevs(lev_input:1:-1)
      tptr(i,j,:) = tptr(i,j,lev_input:1:-1)
      uptr(i,j,:) = uptr(i,j,lev_input:1:-1)
      vptr(i,j,:) = vptr(i,j,lev_input:1:-1)
      wptr(i,j,:) = wptr(i,j,lev_input:1:-1)
    end do
  end do

  deallocate(vcoord)

 else
   if (localpet == 0) print*,"- COMPUTE 3-D PRESSURE."

   if (localpet == 0) print*,"- CALL FieldGet FOR 3-D PRESSURE."
   nullify(presptr)
   
   call ESMF_FieldGet(pres_input_grid, &
                      computationalLBound=clb, &
                      computationalUBound=cub, &
                      farrayPtr=presptr, rc=rc)
   if(ESMF_logFoundError(rcToCheck=rc,msg=ESMF_LOGERR_PASSTHRU,line=__line__,file=__file__)) &
      call error_handler("IN FieldGet", rc)

   if (localpet == 0) print*,"- CALL FieldGet FOR SURFACE PRESSURE."
   nullify(psptr)
   call ESMF_FieldGet(ps_input_grid, &
                      farrayPtr=psptr, rc=rc)
   if(ESMF_logFoundError(rcToCheck=rc,msg=ESMF_LOGERR_PASSTHRU,line=__line__,file=__file__)) &
      call error_handler("IN FieldGet", rc)

   do i = clb(1), cub(1)
     do j = clb(2), cub(2)
       
       do k = 1,lev_input
         presptr(i,j,k) = vcoord(k,2)*(psptr(i,j)-pt) + vcoord(k,1)*(p0-pt)+pt
       enddo
       
     enddo
   enddo

  deallocate(vcoord)
 endif
 
 if (localpet == 0) then
   print*,'psfc is ',clb(1),clb(2),psptr(clb(1),clb(2))
   print*,'pres is ',cub(1),cub(2),presptr(cub(1),cub(2),:) 
     
   print*,'pres check 1',localpet,maxval(presptr(clb(1):cub(1),clb(2):cub(2),1)), &
              minval(presptr(clb(1):cub(1),clb(2):cub(2),1))
   print*,'pres check lev',localpet,maxval(presptr(clb(1):cub(1),clb(2):cub(2), &
            lev_input)),minval(presptr(clb(1):cub(1),clb(2):cub(2),lev_input))
 endif
 
!---------------------------------------------------------------------------
! Convert from 2-d to 3-d component winds.
!---------------------------------------------------------------------------
 call convert_winds
 
!---------------------------------------------------------------------------
! Convert dpdt to dzdt if needed
!---------------------------------------------------------------------------
 if (conv_omega) then
  nullify(tptr)
  if (localpet == 0) print*,"- CALL FieldGet TEMPERATURE."  
  call ESMF_FieldGet(temp_input_grid, &
                    farrayPtr=tptr, rc=rc)
  if(ESMF_logFoundError(rcToCheck=rc,msg=ESMF_LOGERR_PASSTHRU,line=__line__,file=__file__)) &
    call error_handler("IN FieldGet", rc) 
    
  nullify(qptr)
  if (localpet == 0) print*,"- CALL FieldGet SPECIFIC HUMIDITY."  
  call ESMF_FieldGet(tracers_input_grid(1), &
                    computationalLBound=clb, &
                    computationalUBound=cub, &
                    farrayPtr=qptr, rc=rc)
  if(ESMF_logFoundError(rcToCheck=rc,msg=ESMF_LOGERR_PASSTHRU,line=__line__,file=__file__)) &
    call error_handler("IN FieldGet", rc)
    
  nullify(wptr)
  if (localpet == 0) print*,"- CALL FieldGet DZDT." 
  call ESMF_FieldGet(dzdt_input_grid, &
                    computationalLBound=clb, &
                    computationalUBound=cub, &
                    farrayPtr=wptr, rc=rc)
  if(ESMF_logFoundError(rcToCheck=rc,msg=ESMF_LOGERR_PASSTHRU,line=__line__,file=__file__)) &
    call error_handler("IN FieldGet", rc)
  
  nullify(presptr)
  call ESMF_FieldGet(pres_input_grid, &
                    farrayPtr=presptr, rc=rc)
  if(ESMF_logFoundError(rcToCheck=rc,msg=ESMF_LOGERR_PASSTHRU,line=__line__,file=__file__)) &
    call error_handler("IN FieldGet", rc)
    
  call convert_omega(wptr,presptr,tptr,qptr,clb,cub)
  
 endif
 
 end subroutine read_input_atm_grib2_file

!---------------------------------------------------------------------------
! Read input grid surface data from a spectral gfs gaussian sfcio file.
! Prior to July 19, 2017.
!---------------------------------------------------------------------------

 subroutine read_input_sfc_gfs_sfcio_file(localpet)
 
 use sfcio_module

 implicit none

 integer, intent(in)                   :: localpet

 character(len=300)                    :: the_file

 integer(sfcio_intkind)                :: iret
 integer                               :: rc

 real(esmf_kind_r8), allocatable       :: dummy2d(:,:)
 real(esmf_kind_r8), allocatable       :: dummy3d(:,:,:)

 type(sfcio_head)                      :: sfchead
 type(sfcio_dbta)                      :: sfcdata

 the_file = trim(data_dir_input_grid) // "/" // trim(sfc_files_input_grid(1))

 print*,"- READ SURFACE DATA IN SFCIO FORMAT."
 print*,"- OPEN AND READ: ",trim(the_file)
 call sfcio_sropen(23, trim(the_file), iret)
 if (iret /= 0) then
   rc=iret
   call error_handler("OPENING FILE", rc)
 endif

 call sfcio_srhead(23, sfchead, iret)
 if (iret /= 0) then
   rc=iret
   call error_handler("READING HEADER", rc)
 endif

 if (localpet == 0) then
   call sfcio_aldbta(sfchead, sfcdata, iret)
   if (iret /= 0) then
     rc=iret
     call error_handler("ALLOCATING DATA.", rc)
   endif
   call sfcio_srdbta(23, sfchead, sfcdata, iret)
   if (iret /= 0) then
     rc=iret
     call error_handler("READING DATA.", rc)
   endif
   allocate(dummy2d(i_input,j_input))
   allocate(dummy3d(i_input,j_input,lsoil_input))
 else
   allocate(dummy2d(0,0))
   allocate(dummy3d(0,0,0))
 endif

 if (localpet == 0) dummy2d = sfcdata%slmsk

 print*,"- CALL FieldScatter FOR INPUT LANDSEA MASK."
 call ESMF_FieldScatter(landsea_mask_input_grid, dummy2d, rootpet=0, rc=rc)
 if(ESMF_logFoundError(rcToCheck=rc,msg=ESMF_LOGERR_PASSTHRU,line=__line__,file=__file__)) &
    call error_handler("IN FieldScatter", rc)

 if (localpet == 0) dummy2d = sfcdata%zorl

 print*,"- CALL FieldScatter FOR INPUT Z0."
 call ESMF_FieldScatter(z0_input_grid, dummy2d, rootpet=0, rc=rc)
 if(ESMF_logFoundError(rcToCheck=rc,msg=ESMF_LOGERR_PASSTHRU,line=__line__,file=__file__)) &
    call error_handler("IN FieldScatter", rc)

 if (localpet == 0) dummy2d = nint(sfcdata%vtype)

 print*,"- CALL FieldScatter FOR INPUT VEG TYPE."
 call ESMF_FieldScatter(veg_type_input_grid, dummy2d, rootpet=0, rc=rc)
 if(ESMF_logFoundError(rcToCheck=rc,msg=ESMF_LOGERR_PASSTHRU,line=__line__,file=__file__)) &
    call error_handler("IN FieldScatter", rc)

! Prior to July, 2017, gfs used zobler soil types.  '13' indicates permanent land ice.
 veg_type_landice_input = 13

 if (localpet == 0) dummy2d = sfcdata%canopy

 print*,"- CALL FieldScatter FOR INPUT CANOPY MC."
 call ESMF_FieldScatter(canopy_mc_input_grid, dummy2d, rootpet=0, rc=rc)
 if(ESMF_logFoundError(rcToCheck=rc,msg=ESMF_LOGERR_PASSTHRU,line=__line__,file=__file__)) &
    call error_handler("IN FieldScatter", rc)

 if (localpet == 0) dummy2d = sfcdata%fice

 print*,"- CALL FieldScatter FOR INPUT ICE FRACTION."
 call ESMF_FieldScatter(seaice_fract_input_grid, dummy2d, rootpet=0, rc=rc)
 if(ESMF_logFoundError(rcToCheck=rc,msg=ESMF_LOGERR_PASSTHRU,line=__line__,file=__file__)) &
    call error_handler("IN FieldScatter", rc)

 if (localpet == 0) dummy2d = sfcdata%hice

 print*,"- CALL FieldScatter FOR INPUT ICE DEPTH."
 call ESMF_FieldScatter(seaice_depth_input_grid, dummy2d, rootpet=0, rc=rc)
 if(ESMF_logFoundError(rcToCheck=rc,msg=ESMF_LOGERR_PASSTHRU,line=__line__,file=__file__)) &
    call error_handler("IN FieldScatter", rc)

 if (localpet == 0) dummy2d = sfcdata%tisfc

 print*,"- CALL FieldScatter FOR INPUT ICE SKIN TEMP."
 call ESMF_FieldScatter(seaice_skin_temp_input_grid, dummy2d, rootpet=0, rc=rc)
 if(ESMF_logFoundError(rcToCheck=rc,msg=ESMF_LOGERR_PASSTHRU,line=__line__,file=__file__)) &
    call error_handler("IN FieldScatter", rc)

 if (localpet == 0) dummy2d = sfcdata%snwdph ! mm (expected by program)

 print*,"- CALL FieldScatter FOR INPUT SNOW DEPTH."
 call ESMF_FieldScatter(snow_depth_input_grid, dummy2d, rootpet=0, rc=rc)
 if(ESMF_logFoundError(rcToCheck=rc,msg=ESMF_LOGERR_PASSTHRU,line=__line__,file=__file__)) &
    call error_handler("IN FieldScatter", rc)

 if (localpet == 0) dummy2d = sfcdata%sheleg

 print*,"- CALL FieldScatter FOR INPUT SNOW LIQUID EQUIV."
 call ESMF_FieldScatter(snow_liq_equiv_input_grid, dummy2d, rootpet=0, rc=rc)
 if(ESMF_logFoundError(rcToCheck=rc,msg=ESMF_LOGERR_PASSTHRU,line=__line__,file=__file__)) &
    call error_handler("IN FieldScatter", rc)

 if (localpet == 0) dummy2d = sfcdata%t2m

 print*,"- CALL FieldScatter FOR INPUT T2M."
 call ESMF_FieldScatter(t2m_input_grid, dummy2d, rootpet=0, rc=rc)
 if(ESMF_logFoundError(rcToCheck=rc,msg=ESMF_LOGERR_PASSTHRU,line=__line__,file=__file__)) &
    call error_handler("IN FieldScatter", rc)

 if (localpet == 0) dummy2d = sfcdata%q2m

 print*,"- CALL FieldScatter FOR INPUT Q2M."
 call ESMF_FieldScatter(q2m_input_grid, dummy2d, rootpet=0, rc=rc)
 if(ESMF_logFoundError(rcToCheck=rc,msg=ESMF_LOGERR_PASSTHRU,line=__line__,file=__file__)) &
    call error_handler("IN FieldScatter", rc)

 if (localpet == 0) dummy2d = sfcdata%tprcp

 print*,"- CALL FieldScatter FOR INPUT TPRCP."
 call ESMF_FieldScatter(tprcp_input_grid, dummy2d, rootpet=0, rc=rc)
 if(ESMF_logFoundError(rcToCheck=rc,msg=ESMF_LOGERR_PASSTHRU,line=__line__,file=__file__)) &
    call error_handler("IN FieldScatter", rc)

 if (localpet == 0) dummy2d = sfcdata%f10m

 print*,"- CALL FieldScatter FOR INPUT F10M."
 call ESMF_FieldScatter(f10m_input_grid, dummy2d, rootpet=0, rc=rc)
 if(ESMF_logFoundError(rcToCheck=rc,msg=ESMF_LOGERR_PASSTHRU,line=__line__,file=__file__)) &
    call error_handler("IN FieldScatter", rc)

 if (localpet == 0) dummy2d = sfcdata%uustar

 print*,"- CALL FieldScatter FOR INPUT USTAR."
 call ESMF_FieldScatter(ustar_input_grid, dummy2d, rootpet=0, rc=rc)
 if(ESMF_logFoundError(rcToCheck=rc,msg=ESMF_LOGERR_PASSTHRU,line=__line__,file=__file__)) &
    call error_handler("IN FieldScatter", rc)

 if (localpet == 0) dummy2d = sfcdata%ffmm

 print*,"- CALL FieldScatter FOR INPUT FFMM."
 call ESMF_FieldScatter(ffmm_input_grid, dummy2d, rootpet=0, rc=rc)
 if(ESMF_logFoundError(rcToCheck=rc,msg=ESMF_LOGERR_PASSTHRU,line=__line__,file=__file__)) &
    call error_handler("IN FieldScatter", rc)

 if (localpet == 0) dummy2d = sfcdata%srflag

 print*,"- CALL FieldScatter FOR INPUT SRFLAG."
 call ESMF_FieldScatter(srflag_input_grid, dummy2d, rootpet=0, rc=rc)
 if(ESMF_logFoundError(rcToCheck=rc,msg=ESMF_LOGERR_PASSTHRU,line=__line__,file=__file__)) &
    call error_handler("IN FieldScatter", rc)

 if (localpet == 0) dummy2d = sfcdata%tsea

 print*,"- CALL FieldScatter FOR INPUT SKIN TEMP."
 call ESMF_FieldScatter(skin_temp_input_grid, dummy2d, rootpet=0, rc=rc)
 if(ESMF_logFoundError(rcToCheck=rc,msg=ESMF_LOGERR_PASSTHRU,line=__line__,file=__file__)) &
    call error_handler("IN FieldScatter", rc)

 if (localpet == 0) dummy2d = nint(sfcdata%stype)

 print*,"- CALL FieldScatter FOR INPUT SOIL TYPE."
 call ESMF_FieldScatter(soil_type_input_grid, dummy2d, rootpet=0, rc=rc)
 if(ESMF_logFoundError(rcToCheck=rc,msg=ESMF_LOGERR_PASSTHRU,line=__line__,file=__file__)) &
    call error_handler("IN FieldScatter", rc)

 if (localpet == 0) dummy2d = sfcdata%orog

 print*,"- CALL FieldScatter FOR INPUT TERRAIN."
 call ESMF_FieldScatter(terrain_input_grid, dummy2d, rootpet=0, rc=rc)
 if(ESMF_logFoundError(rcToCheck=rc,msg=ESMF_LOGERR_PASSTHRU,line=__line__,file=__file__)) &
    call error_handler("IN FieldScatter", rc)

 if (localpet == 0) dummy3d = sfcdata%slc

 print*,"- CALL FieldScatter FOR INPUT LIQUID SOIL MOISTURE."
 call ESMF_FieldScatter(soilm_liq_input_grid, dummy3d, rootpet=0, rc=rc)
 if(ESMF_logFoundError(rcToCheck=rc,msg=ESMF_LOGERR_PASSTHRU,line=__line__,file=__file__)) &
    call error_handler("IN FieldScatter", rc)

 if (localpet == 0) dummy3d = sfcdata%smc

 print*,"- CALL FieldScatter FOR INPUT TOTAL SOIL MOISTURE."
 call ESMF_FieldScatter(soilm_tot_input_grid, dummy3d, rootpet=0, rc=rc)
 if(ESMF_logFoundError(rcToCheck=rc,msg=ESMF_LOGERR_PASSTHRU,line=__line__,file=__file__)) &
    call error_handler("IN FieldScatter", rc)

 if (localpet == 0) dummy3d = sfcdata%stc

 print*,"- CALL FieldScatter FOR INPUT SOIL TEMPERATURE."
 call ESMF_FieldScatter(soil_temp_input_grid, dummy3d, rootpet=0, rc=rc)
 if(ESMF_logFoundError(rcToCheck=rc,msg=ESMF_LOGERR_PASSTHRU,line=__line__,file=__file__)) &
    call error_handler("IN FieldScatter", rc)

 deallocate(dummy2d, dummy3d)
 call sfcio_axdbta(sfcdata, iret)

 call sfcio_sclose(23, iret)

 end subroutine read_input_sfc_gfs_sfcio_file

!---------------------------------------------------------------------------
! Read input grid surface data from a spectral gfs gaussian nemsio file.
! Format used by gfs starting July 19, 2017.
!---------------------------------------------------------------------------

 subroutine read_input_sfc_gfs_gaussian_file(localpet)
 
 implicit none

 integer, intent(in)                   :: localpet

 character(len=300)                    :: the_file

 integer                               :: rc

 real(nemsio_realkind), allocatable    :: dummy(:)
 real(esmf_kind_r8), allocatable       :: dummy2d(:,:)
 real(esmf_kind_r8), allocatable       :: dummy3d(:,:,:)

 type(nemsio_gfile)                    :: gfile

 the_file = trim(data_dir_input_grid) // "/" // trim(sfc_files_input_grid(1))

 if (localpet == 0) then
   allocate(dummy3d(i_input,j_input,lsoil_input))
   allocate(dummy2d(i_input,j_input))
   allocate(dummy(i_input*j_input))
   print*,"- OPEN FILE ", trim(the_file)
   call nemsio_open(gfile, the_file, "read", iret=rc)
   if (rc /= 0) call error_handler("OPENING FILE.", rc)
 else
   allocate(dummy3d(0,0,0))
   allocate(dummy2d(0,0))
   allocate(dummy(0))
 endif

 if (localpet == 0) then
   print*,"- READ TERRAIN."
   call nemsio_readrecv(gfile, "orog", "sfc", 1, dummy, 0, iret=rc)
   if (rc /= 0) call error_handler("READING TERRAIN.", rc)
   dummy2d = reshape(dummy, (/i_input,j_input/))
   print*,'orog ',maxval(dummy2d),minval(dummy2d)
 endif

 print*,"- CALL FieldScatter FOR INPUT TERRAIN."
 call ESMF_FieldScatter(terrain_input_grid, dummy2d, rootpet=0, rc=rc)
 if(ESMF_logFoundError(rcToCheck=rc,msg=ESMF_LOGERR_PASSTHRU,line=__line__,file=__file__)) &
    call error_handler("IN FieldScatter", rc)

 if (localpet == 0) then
   print*,"- READ LANDSEA MASK."
   call nemsio_readrecv(gfile, "land", "sfc", 1, dummy, 0, iret=rc)
   if (rc /= 0) call error_handler("READING LANDSEA MASK.", rc)
   dummy2d = reshape(dummy, (/i_input,j_input/))
   print*,'landmask ',maxval(dummy2d),minval(dummy2d)
 endif

 print*,"- CALL FieldScatter FOR INPUT LANDSEA MASK."
 call ESMF_FieldScatter(landsea_mask_input_grid, dummy2d, rootpet=0, rc=rc)
 if(ESMF_logFoundError(rcToCheck=rc,msg=ESMF_LOGERR_PASSTHRU,line=__line__,file=__file__)) &
    call error_handler("IN FieldScatter", rc)
 
 if (localpet == 0) then
   print*,"- READ SEAICE FRACTION."
   call nemsio_readrecv(gfile, "icec", "sfc", 1, dummy, 0, iret=rc)
   if (rc /= 0) call error_handler("READING SEAICE FRACTION.", rc)
   dummy2d = reshape(dummy, (/i_input,j_input/))
   print*,'icec ',maxval(dummy2d),minval(dummy2d)
 endif

 print*,"- CALL FieldScatter FOR INPUT GRID SEAICE FRACTION."
 call ESMF_FieldScatter(seaice_fract_input_grid, dummy2d, rootpet=0, rc=rc)
 if(ESMF_logFoundError(rcToCheck=rc,msg=ESMF_LOGERR_PASSTHRU,line=__line__,file=__file__)) &
    call error_handler("IN FieldScatter", rc)

 if (localpet == 0) then
   print*,"- READ SEAICE DEPTH."
   call nemsio_readrecv(gfile, "icetk", "sfc", 1, dummy, 0, iret=rc)
   if (rc /= 0) call error_handler("READING SEAICE DEPTH.", rc)
   dummy2d = reshape(dummy, (/i_input,j_input/))
   print*,'icetk ',maxval(dummy2d),minval(dummy2d)
 endif

 print*,"- CALL FieldScatter FOR INPUT GRID SEAICE DEPTH."
 call ESMF_FieldScatter(seaice_depth_input_grid, dummy2d, rootpet=0, rc=rc)
 if(ESMF_logFoundError(rcToCheck=rc,msg=ESMF_LOGERR_PASSTHRU,line=__line__,file=__file__)) &
    call error_handler("IN FieldScatter", rc)

 if (localpet == 0) then
   print*,"- READ SEAICE SKIN TEMPERATURE."
   call nemsio_readrecv(gfile, "tisfc", "sfc", 1, dummy, 0, iret=rc)
   if (rc /= 0) call error_handler("READING SEAICE SKIN TEMP.", rc)
   dummy2d = reshape(dummy, (/i_input,j_input/))
   print*,'ti ',maxval(dummy2d),minval(dummy2d)
 endif

 print*,"- CALL FieldScatter FOR INPUT GRID SEAICE SKIN TEMPERATURE."
 call ESMF_FieldScatter(seaice_skin_temp_input_grid, dummy2d, rootpet=0, rc=rc)
 if(ESMF_logFoundError(rcToCheck=rc,msg=ESMF_LOGERR_PASSTHRU,line=__line__,file=__file__)) &
    call error_handler("IN FieldScatter", rc)

 if (localpet == 0) then
   print*,"- READ SNOW LIQUID EQUIVALENT."
   call nemsio_readrecv(gfile, "weasd", "sfc", 1, dummy, 0, iret=rc)
   if (rc /= 0) call error_handler("READING SNOW LIQUID EQUIVALENT.", rc)
   dummy2d = reshape(dummy, (/i_input,j_input/))
   print*,'weasd ',maxval(dummy2d),minval(dummy2d)
 endif

 print*,"- CALL FieldScatter FOR INPUT GRID SNOW LIQUID EQUIVALENT."
 call ESMF_FieldScatter(snow_liq_equiv_input_grid, dummy2d, rootpet=0, rc=rc)
 if(ESMF_logFoundError(rcToCheck=rc,msg=ESMF_LOGERR_PASSTHRU,line=__line__,file=__file__)) &
    call error_handler("IN FieldScatter", rc)

 if (localpet == 0) then
   print*,"- READ SNOW DEPTH."
   call nemsio_readrecv(gfile, "snod", "sfc", 1, dummy, 0, iret=rc)
   if (rc /= 0) call error_handler("READING SNOW DEPTH.", rc)
   dummy2d = reshape(dummy, (/i_input,j_input/))
   print*,'snod ',maxval(dummy2d),minval(dummy2d)
 endif

 print*,"- CALL FieldScatter FOR INPUT GRID SNOW DEPTH."
 call ESMF_FieldScatter(snow_depth_input_grid, dummy2d, rootpet=0, rc=rc)
 if(ESMF_logFoundError(rcToCheck=rc,msg=ESMF_LOGERR_PASSTHRU,line=__line__,file=__file__)) &
    call error_handler("IN FieldScatter", rc)

 if (localpet == 0) then
   print*,"- READ VEG TYPE."
   call nemsio_readrecv(gfile, "vtype", "sfc", 1, dummy, 0, iret=rc)
   if (rc /= 0) call error_handler("READING VEG TYPE", rc)
   dummy2d = reshape(dummy, (/i_input,j_input/))
   print*,'vtype ',maxval(dummy2d),minval(dummy2d)
 endif

 print*,"- CALL FieldScatter FOR INPUT GRID VEG TYPE."
 call ESMF_FieldScatter(veg_type_input_grid, dummy2d, rootpet=0, rc=rc)
 if(ESMF_logFoundError(rcToCheck=rc,msg=ESMF_LOGERR_PASSTHRU,line=__line__,file=__file__)) &
    call error_handler("IN FieldScatter", rc)

 if (localpet == 0) then
   print*,"- READ SOIL TYPE."
   call nemsio_readrecv(gfile, "sotyp", "sfc", 1, dummy, 0, iret=rc)
   if (rc /= 0) call error_handler("READING SOIL TYPE.", rc)
   dummy2d = reshape(dummy, (/i_input,j_input/))
   print*,'sotype ',maxval(dummy2d),minval(dummy2d)
 endif

 print*,"- CALL FieldScatter FOR INPUT GRID SOIL TYPE."
 call ESMF_FieldScatter(soil_type_input_grid, dummy2d, rootpet=0, rc=rc)
 if(ESMF_logFoundError(rcToCheck=rc,msg=ESMF_LOGERR_PASSTHRU,line=__line__,file=__file__)) &
    call error_handler("IN FieldScatter", rc)

 if (localpet == 0) then
   print*,"- READ T2M."
   call nemsio_readrecv(gfile, "tmp", "2 m above gnd", 1, dummy, 0, iret=rc)
   if (rc /= 0) call error_handler("READING T2M.", rc)
   dummy2d = reshape(dummy, (/i_input,j_input/))
   print*,'t2m ',maxval(dummy2d),minval(dummy2d)
 endif

 print*,"- CALL FieldScatter FOR INPUT GRID T2M."
 call ESMF_FieldScatter(t2m_input_grid, dummy2d, rootpet=0, rc=rc)
 if(ESMF_logFoundError(rcToCheck=rc,msg=ESMF_LOGERR_PASSTHRU,line=__line__,file=__file__)) &
    call error_handler("IN FieldScatter", rc)

 if (localpet == 0) then
   print*,"- READ Q2M."
   call nemsio_readrecv(gfile, "spfh", "2 m above gnd", 1, dummy, 0, iret=rc)
   if (rc /= 0) call error_handler("READING Q2M.", rc)
   dummy2d = reshape(dummy, (/i_input,j_input/))
   print*,'q2m ',maxval(dummy2d),minval(dummy2d)
 endif

 print*,"- CALL FieldScatter FOR INPUT GRID Q2M."
 call ESMF_FieldScatter(q2m_input_grid, dummy2d, rootpet=0, rc=rc)
 if(ESMF_logFoundError(rcToCheck=rc,msg=ESMF_LOGERR_PASSTHRU,line=__line__,file=__file__)) &
    call error_handler("IN FieldScatter", rc)

 if (localpet == 0) then
   print*,"- READ TPRCP."
   call nemsio_readrecv(gfile, "tprcp", "sfc", 1, dummy, 0, iret=rc)
   if (rc /= 0) call error_handler("READING TPRCP.", rc)
   dummy2d = reshape(dummy, (/i_input,j_input/))
   print*,'tprcp ',maxval(dummy2d),minval(dummy2d)
 endif

 print*,"- CALL FieldScatter FOR INPUT GRID TPRCP."
 call ESMF_FieldScatter(tprcp_input_grid, dummy2d, rootpet=0, rc=rc)
 if(ESMF_logFoundError(rcToCheck=rc,msg=ESMF_LOGERR_PASSTHRU,line=__line__,file=__file__)) &
    call error_handler("IN FieldScatter", rc)

 if (localpet == 0) then
   print*,"- READ FFMM."
   call nemsio_readrecv(gfile, "ffmm", "sfc", 1, dummy, 0, iret=rc)
   if (rc /= 0) call error_handler("READING FFMM.", rc)
   dummy2d = reshape(dummy, (/i_input,j_input/))
   print*,'ffmm ',maxval(dummy2d),minval(dummy2d)
 endif

 print*,"- CALL FieldScatter FOR INPUT GRID FFMM"
 call ESMF_FieldScatter(ffmm_input_grid, dummy2d, rootpet=0, rc=rc)
 if(ESMF_logFoundError(rcToCheck=rc,msg=ESMF_LOGERR_PASSTHRU,line=__line__,file=__file__)) &
    call error_handler("IN FieldScatter", rc)

 if (localpet == 0) then
   print*,"- READ USTAR."
   call nemsio_readrecv(gfile, "fricv", "sfc", 1, dummy, 0, iret=rc)
   if (rc /= 0) call error_handler("READING USTAR.", rc)
   dummy2d = reshape(dummy, (/i_input,j_input/))
   print*,'fricv ',maxval(dummy2d),minval(dummy2d)
 endif

 print*,"- CALL FieldScatter FOR INPUT GRID USTAR"
 call ESMF_FieldScatter(ustar_input_grid, dummy2d, rootpet=0, rc=rc)
 if(ESMF_logFoundError(rcToCheck=rc,msg=ESMF_LOGERR_PASSTHRU,line=__line__,file=__file__)) &
    call error_handler("IN FieldScatter", rc)

 if (localpet == 0) dummy2d = 0.0
 print*,"- CALL FieldScatter FOR INPUT GRID SRFLAG"
 call ESMF_FieldScatter(srflag_input_grid, dummy2d, rootpet=0, rc=rc)
 if(ESMF_logFoundError(rcToCheck=rc,msg=ESMF_LOGERR_PASSTHRU,line=__line__,file=__file__)) &
    call error_handler("IN FieldScatter", rc)

 if (localpet == 0) then
   print*,"- READ SKIN TEMPERATURE."
   call nemsio_readrecv(gfile, "tmp", "sfc", 1, dummy, 0, iret=rc)
   if (rc /= 0) call error_handler("READING SKIN TEMPERATURE.", rc)
   dummy2d = reshape(dummy, (/i_input,j_input/))
   print*,'tmp ',maxval(dummy2d),minval(dummy2d)
 endif

 print*,"- CALL FieldScatter FOR INPUT GRID SKIN TEMPERATURE"
 call ESMF_FieldScatter(skin_temp_input_grid, dummy2d, rootpet=0, rc=rc)
 if(ESMF_logFoundError(rcToCheck=rc,msg=ESMF_LOGERR_PASSTHRU,line=__line__,file=__file__)) &
    call error_handler("IN FieldScatter", rc)

 if (localpet == 0) then
   print*,"- READ F10M."
   call nemsio_readrecv(gfile, "f10m", "10 m above gnd", 1, dummy, 0, iret=rc)
   if (rc /= 0) call error_handler("READING F10M.", rc)
   dummy2d = reshape(dummy, (/i_input,j_input/))
   print*,'f10m ',maxval(dummy2d),minval(dummy2d)
 endif

 print*,"- CALL FieldScatter FOR INPUT GRID F10M."
 call ESMF_FieldScatter(f10m_input_grid, dummy2d, rootpet=0, rc=rc)
 if(ESMF_logFoundError(rcToCheck=rc,msg=ESMF_LOGERR_PASSTHRU,line=__line__,file=__file__)) &
    call error_handler("IN FieldScatter", rc)

 if (localpet == 0) then
   print*,"- READ CANOPY MOISTURE CONTENT."
   call nemsio_readrecv(gfile, "cnwat", "sfc", 1, dummy, 0, iret=rc)
   if (rc /= 0) call error_handler("READING CANOPY MOISTURE CONTENT.", rc)
   dummy2d = reshape(dummy, (/i_input,j_input/))
   print*,'cnwat ',maxval(dummy2d),minval(dummy2d)
 endif

 print*,"- CALL FieldScatter FOR INPUT GRID CANOPY MOISTURE CONTENT."
 call ESMF_FieldScatter(canopy_mc_input_grid, dummy2d, rootpet=0, rc=rc)
 if(ESMF_logFoundError(rcToCheck=rc,msg=ESMF_LOGERR_PASSTHRU,line=__line__,file=__file__)) &
    call error_handler("IN FieldScatter", rc)

 if (localpet == 0) then
   print*,"- READ Z0."
   call nemsio_readrecv(gfile, "sfcr", "sfc", 1, dummy, 0, iret=rc)
   if (rc /= 0) call error_handler("READING Z0.", rc)
   dummy2d = reshape(dummy, (/i_input,j_input/))
   print*,'sfcr ',maxval(dummy2d),minval(dummy2d)
 endif

 print*,"- CALL FieldScatter FOR INPUT GRID Z0."
 call ESMF_FieldScatter(z0_input_grid, dummy2d, rootpet=0, rc=rc)
 if(ESMF_logFoundError(rcToCheck=rc,msg=ESMF_LOGERR_PASSTHRU,line=__line__,file=__file__)) &
    call error_handler("IN FieldScatter", rc)

 deallocate(dummy2d)

 if (localpet == 0) then
   print*,"- READ LIQUID SOIL MOISTURE."
   call nemsio_readrecv(gfile, "slc", "soil layer", 1, dummy, 0, iret=rc)
   if (rc /= 0) call error_handler("READING LAYER 1 LIQUID SOIL MOIST.", rc)
   dummy3d(:,:,1) = reshape(dummy, (/i_input,j_input/))
   call nemsio_readrecv(gfile, "slc", "soil layer", 2, dummy, 0, iret=rc)
   if (rc /= 0) call error_handler("READING LAYER 2 LIQUID SOIL MOIST.", rc)
   dummy3d(:,:,2) = reshape(dummy, (/i_input,j_input/))
   call nemsio_readrecv(gfile, "slc", "soil layer", 3, dummy, 0, iret=rc)
   if (rc /= 0) call error_handler("READING LAYER 3 LIQUID SOIL MOIST.", rc)
   dummy3d(:,:,3) = reshape(dummy, (/i_input,j_input/))
   call nemsio_readrecv(gfile, "slc", "soil layer", 4, dummy, 0, iret=rc)
   if (rc /= 0) call error_handler("READING LAYER 4 LIQUID SOIL MOIST.", rc)
   dummy3d(:,:,4) = reshape(dummy, (/i_input,j_input/))
   print*,'slc ',maxval(dummy3d),minval(dummy3d)
 endif

 print*,"- CALL FieldScatter FOR INPUT LIQUID SOIL MOISTURE."
 call ESMF_FieldScatter(soilm_liq_input_grid, dummy3d, rootpet=0, rc=rc)
 if(ESMF_logFoundError(rcToCheck=rc,msg=ESMF_LOGERR_PASSTHRU,line=__line__,file=__file__)) &
    call error_handler("IN FieldScatter", rc)
 
 if (localpet == 0) then
   print*,"- READ TOTAL SOIL MOISTURE."
   call nemsio_readrecv(gfile, "smc", "soil layer", 1, dummy, 0, iret=rc)
   if (rc /= 0) call error_handler("READING LAYER 1 TOTAL SOIL MOIST.", rc)
   dummy3d(:,:,1) = reshape(dummy, (/i_input,j_input/))
   call nemsio_readrecv(gfile, "smc", "soil layer", 2, dummy, 0, iret=rc)
   if (rc /= 0) call error_handler("READING LAYER 2 TOTAL SOIL MOIST.", rc)
   dummy3d(:,:,2) = reshape(dummy, (/i_input,j_input/))
   call nemsio_readrecv(gfile, "smc", "soil layer", 3, dummy, 0, iret=rc)
   if (rc /= 0) call error_handler("READING LAYER 3 TOTAL SOIL MOIST.", rc)
   dummy3d(:,:,3) = reshape(dummy, (/i_input,j_input/))
   call nemsio_readrecv(gfile, "smc", "soil layer", 4, dummy, 0, iret=rc)
   if (rc /= 0) call error_handler("READING LAYER 4 TOTAL SOIL MOIST.", rc)
   dummy3d(:,:,4) = reshape(dummy, (/i_input,j_input/))
   print*,'smc ',maxval(dummy3d),minval(dummy3d)
 endif

 print*,"- CALL FieldScatter FOR INPUT TOTAL SOIL MOISTURE."
 call ESMF_FieldScatter(soilm_tot_input_grid, dummy3d, rootpet=0, rc=rc)
 if(ESMF_logFoundError(rcToCheck=rc,msg=ESMF_LOGERR_PASSTHRU,line=__line__,file=__file__)) &
    call error_handler("IN FieldScatter", rc)

 if (localpet == 0) then
   print*,"- READ SOIL TEMPERATURE."
   call nemsio_readrecv(gfile, "stc", "soil layer", 1, dummy, 0, iret=rc)
   if (rc /= 0) call error_handler("READING LAYER 1 SOIL TEMP.", rc)
   dummy3d(:,:,1) = reshape(dummy, (/i_input,j_input/))
   call nemsio_readrecv(gfile, "stc", "soil layer", 2, dummy, 0, iret=rc)
   if (rc /= 0) call error_handler("READING LAYER 2 SOIL TEMP.", rc)
   dummy3d(:,:,2) = reshape(dummy, (/i_input,j_input/))
   call nemsio_readrecv(gfile, "stc", "soil layer", 3, dummy, 0, iret=rc)
   if (rc /= 0) call error_handler("READING LAYER 3 SOIL TEMP.", rc)
   dummy3d(:,:,3) = reshape(dummy, (/i_input,j_input/))
   call nemsio_readrecv(gfile, "stc", "soil layer", 4, dummy, 0, iret=rc)
   if (rc /= 0) call error_handler("READING LAYER 4 SOIL TEMP.", rc)
   dummy3d(:,:,4) = reshape(dummy, (/i_input,j_input/))
   print*,'stc ',maxval(dummy3d),minval(dummy3d)
 endif

 print*,"- CALL FieldScatter FOR INPUT SOIL TEMPERATURE."
 call ESMF_FieldScatter(soil_temp_input_grid, dummy3d, rootpet=0, rc=rc)
 if(ESMF_logFoundError(rcToCheck=rc,msg=ESMF_LOGERR_PASSTHRU,line=__line__,file=__file__)) &
    call error_handler("IN FieldScatter", rc)

 deallocate(dummy3d, dummy)

 if (localpet == 0) call nemsio_close(gfile)

 end subroutine read_input_sfc_gfs_gaussian_file

!---------------------------------------------------------------------------
! Read input grid surface data from an fv3 gaussian history file.
!---------------------------------------------------------------------------

 subroutine read_input_sfc_gaussian_file(localpet)

 implicit none

 integer, intent(in)                   :: localpet

 character(len=250)                    :: the_file

 integer                               :: rc

 real(nemsio_realkind), allocatable    :: dummy(:)
 real(esmf_kind_r8), allocatable       :: dummy2d(:,:)
 real(esmf_kind_r8), allocatable       :: dummy3d(:,:,:)

 type(nemsio_gfile)                    :: gfile

 the_file = trim(data_dir_input_grid) // "/" // trim(sfc_files_input_grid(1))

 if (localpet == 0) then
   allocate(dummy3d(i_input,j_input,lsoil_input))
   allocate(dummy2d(i_input,j_input))
   allocate(dummy(i_input*j_input))
   print*,"- OPEN FILE ", trim(the_file)
   call nemsio_open(gfile, the_file, "read", iret=rc)
   if (rc /= 0) call error_handler("OPENING FILE.", rc)
 else
   allocate(dummy3d(0,0,0))
   allocate(dummy2d(0,0))
   allocate(dummy(0))
 endif

 if (localpet == 0) then
   print*,"- READ TERRAIN."
   call nemsio_readrecv(gfile, "orog", "sfc", 1, dummy, 0, iret=rc)
   if (rc /= 0) call error_handler("READING TERRAIN.", rc)
   dummy2d = reshape(dummy, (/i_input,j_input/))
   print*,'orog ',maxval(dummy2d),minval(dummy2d)
 endif

 print*,"- CALL FieldScatter FOR INPUT TERRAIN."
 call ESMF_FieldScatter(terrain_input_grid, dummy2d, rootpet=0, rc=rc)
 if(ESMF_logFoundError(rcToCheck=rc,msg=ESMF_LOGERR_PASSTHRU,line=__line__,file=__file__)) &
    call error_handler("IN FieldScatter", rc)

 if (localpet == 0) then
   print*,"- READ LANDSEA MASK."
   call nemsio_readrecv(gfile, "land", "sfc", 1, dummy, 0, iret=rc)
   if (rc /= 0) call error_handler("READING LANDSEA MASK.", rc)
   dummy2d = reshape(dummy, (/i_input,j_input/))
   print*,'landmask ',maxval(dummy2d),minval(dummy2d)
 endif

 print*,"- CALL FieldScatter FOR INPUT LANDSEA MASK."
 call ESMF_FieldScatter(landsea_mask_input_grid, dummy2d, rootpet=0, rc=rc)
 if(ESMF_logFoundError(rcToCheck=rc,msg=ESMF_LOGERR_PASSTHRU,line=__line__,file=__file__)) &
    call error_handler("IN FieldScatter", rc)
 
 if (localpet == 0) then
   print*,"- READ SEAICE FRACTION."
   call nemsio_readrecv(gfile, "icec", "sfc", 1, dummy, 0, iret=rc)
   if (rc /= 0) call error_handler("READING SEAICE FRACTION.", rc)
   dummy2d = reshape(dummy, (/i_input,j_input/))
   print*,'icec ',maxval(dummy2d),minval(dummy2d)
 endif

 print*,"- CALL FieldScatter FOR INPUT GRID SEAICE FRACTION."
 call ESMF_FieldScatter(seaice_fract_input_grid, dummy2d, rootpet=0, rc=rc)
 if(ESMF_logFoundError(rcToCheck=rc,msg=ESMF_LOGERR_PASSTHRU,line=__line__,file=__file__)) &
    call error_handler("IN FieldScatter", rc)

 if (localpet == 0) then
   print*,"- READ SEAICE DEPTH."
   call nemsio_readrecv(gfile, "icetk", "sfc", 1, dummy, 0, iret=rc)
   if (rc /= 0) call error_handler("READING SEAICE DEPTH.", rc)
   dummy2d = reshape(dummy, (/i_input,j_input/))
   print*,'icetk ',maxval(dummy2d),minval(dummy2d)
 endif

 print*,"- CALL FieldScatter FOR INPUT GRID SEAICE DEPTH."
 call ESMF_FieldScatter(seaice_depth_input_grid, dummy2d, rootpet=0, rc=rc)
 if(ESMF_logFoundError(rcToCheck=rc,msg=ESMF_LOGERR_PASSTHRU,line=__line__,file=__file__)) &
    call error_handler("IN FieldScatter", rc)

 if (localpet == 0) then
   print*,"- READ SEAICE SKIN TEMPERATURE."
   call nemsio_readrecv(gfile, "ti", "sfc", 1, dummy, 0, iret=rc)
   if (rc /= 0) call error_handler("READING SEAICE SKIN TEMP.", rc)
   dummy2d = reshape(dummy, (/i_input,j_input/))
   print*,'ti ',maxval(dummy2d),minval(dummy2d)
 endif

 print*,"- CALL FieldScatter FOR INPUT GRID SEAICE SKIN TEMPERATURE."
 call ESMF_FieldScatter(seaice_skin_temp_input_grid, dummy2d, rootpet=0, rc=rc)
 if(ESMF_logFoundError(rcToCheck=rc,msg=ESMF_LOGERR_PASSTHRU,line=__line__,file=__file__)) &
    call error_handler("IN FieldScatter", rc)

 if (localpet == 0) then
   print*,"- READ SNOW LIQUID EQUIVALENT."
   call nemsio_readrecv(gfile, "weasd", "sfc", 1, dummy, 0, iret=rc)
   if (rc /= 0) call error_handler("READING SNOW LIQUID EQUIVALENT.", rc)
   dummy2d = reshape(dummy, (/i_input,j_input/))
   print*,'weasd ',maxval(dummy2d),minval(dummy2d)
 endif

 print*,"- CALL FieldScatter FOR INPUT GRID SNOW LIQUID EQUIVALENT."
 call ESMF_FieldScatter(snow_liq_equiv_input_grid, dummy2d, rootpet=0, rc=rc)
 if(ESMF_logFoundError(rcToCheck=rc,msg=ESMF_LOGERR_PASSTHRU,line=__line__,file=__file__)) &
    call error_handler("IN FieldScatter", rc)

 if (localpet == 0) then
   print*,"- READ SNOW DEPTH."
   call nemsio_readrecv(gfile, "snod", "sfc", 1, dummy, 0, iret=rc)
   if (rc /= 0) call error_handler("READING SNOW DEPTH.", rc)
   dummy2d = reshape(dummy, (/i_input,j_input/)) * 1000.0_8
   print*,'snod ',maxval(dummy2d),minval(dummy2d)
 endif

 print*,"- CALL FieldScatter FOR INPUT GRID SNOW DEPTH."
 call ESMF_FieldScatter(snow_depth_input_grid, dummy2d, rootpet=0, rc=rc)
 if(ESMF_logFoundError(rcToCheck=rc,msg=ESMF_LOGERR_PASSTHRU,line=__line__,file=__file__)) &
    call error_handler("IN FieldScatter", rc)

 if (localpet == 0) then
   print*,"- READ VEG TYPE."
   call nemsio_readrecv(gfile, "vtype", "sfc", 1, dummy, 0, iret=rc)
   if (rc /= 0) call error_handler("READING VEG TYPE", rc)
   dummy2d = reshape(dummy, (/i_input,j_input/))
   print*,'vtype ',maxval(dummy2d),minval(dummy2d)
 endif

 print*,"- CALL FieldScatter FOR INPUT GRID VEG TYPE."
 call ESMF_FieldScatter(veg_type_input_grid, dummy2d, rootpet=0, rc=rc)
 if(ESMF_logFoundError(rcToCheck=rc,msg=ESMF_LOGERR_PASSTHRU,line=__line__,file=__file__)) &
    call error_handler("IN FieldScatter", rc)

 if (localpet == 0) then
   print*,"- READ SOIL TYPE."
   call nemsio_readrecv(gfile, "sotyp", "sfc", 1, dummy, 0, iret=rc)
   if (rc /= 0) call error_handler("READING SOIL TYPE.", rc)
   dummy2d = reshape(dummy, (/i_input,j_input/))
   print*,'sotype ',maxval(dummy2d),minval(dummy2d)
 endif

 print*,"- CALL FieldScatter FOR INPUT GRID SOIL TYPE."
 call ESMF_FieldScatter(soil_type_input_grid, dummy2d, rootpet=0, rc=rc)
 if(ESMF_logFoundError(rcToCheck=rc,msg=ESMF_LOGERR_PASSTHRU,line=__line__,file=__file__)) &
    call error_handler("IN FieldScatter", rc)

 if (localpet == 0) then
   print*,"- READ T2M."
   call nemsio_readrecv(gfile, "tmp", "2 m above gnd", 1, dummy, 0, iret=rc)
   if (rc /= 0) call error_handler("READING T2M.", rc)
   dummy2d = reshape(dummy, (/i_input,j_input/))
   print*,'t2m ',maxval(dummy2d),minval(dummy2d)
 endif

 print*,"- CALL FieldScatter FOR INPUT GRID T2M."
 call ESMF_FieldScatter(t2m_input_grid, dummy2d, rootpet=0, rc=rc)
 if(ESMF_logFoundError(rcToCheck=rc,msg=ESMF_LOGERR_PASSTHRU,line=__line__,file=__file__)) &
    call error_handler("IN FieldScatter", rc)

 if (localpet == 0) then
   print*,"- READ Q2M."
   call nemsio_readrecv(gfile, "spfh", "2 m above gnd", 1, dummy, 0, iret=rc)
   if (rc /= 0) call error_handler("READING Q2M.", rc)
   dummy2d = reshape(dummy, (/i_input,j_input/))
   print*,'q2m ',maxval(dummy2d),minval(dummy2d)
 endif

 print*,"- CALL FieldScatter FOR INPUT GRID Q2M."
 call ESMF_FieldScatter(q2m_input_grid, dummy2d, rootpet=0, rc=rc)
 if(ESMF_logFoundError(rcToCheck=rc,msg=ESMF_LOGERR_PASSTHRU,line=__line__,file=__file__)) &
    call error_handler("IN FieldScatter", rc)

 if (localpet == 0) then
   print*,"- READ TPRCP."
   call nemsio_readrecv(gfile, "tprcp", "sfc", 1, dummy, 0, iret=rc)
   if (rc /= 0) call error_handler("READING TPRCP.", rc)
   dummy2d = reshape(dummy, (/i_input,j_input/))
   print*,'tprcp ',maxval(dummy2d),minval(dummy2d)
 endif

 print*,"- CALL FieldScatter FOR INPUT GRID TPRCP."
 call ESMF_FieldScatter(tprcp_input_grid, dummy2d, rootpet=0, rc=rc)
 if(ESMF_logFoundError(rcToCheck=rc,msg=ESMF_LOGERR_PASSTHRU,line=__line__,file=__file__)) &
    call error_handler("IN FieldScatter", rc)

 if (localpet == 0) then
   print*,"- READ FFMM."
   call nemsio_readrecv(gfile, "ffmm", "sfc", 1, dummy, 0, iret=rc)
   if (rc /= 0) call error_handler("READING FFMM.", rc)
   dummy2d = reshape(dummy, (/i_input,j_input/))
   print*,'ffmm ',maxval(dummy2d),minval(dummy2d)
 endif

 print*,"- CALL FieldScatter FOR INPUT GRID FFMM"
 call ESMF_FieldScatter(ffmm_input_grid, dummy2d, rootpet=0, rc=rc)
 if(ESMF_logFoundError(rcToCheck=rc,msg=ESMF_LOGERR_PASSTHRU,line=__line__,file=__file__)) &
    call error_handler("IN FieldScatter", rc)

 if (localpet == 0) then
   print*,"- READ USTAR."
   call nemsio_readrecv(gfile, "fricv", "sfc", 1, dummy, 0, iret=rc)
   if (rc /= 0) call error_handler("READING USTAR.", rc)
   dummy2d = reshape(dummy, (/i_input,j_input/))
   print*,'fricv ',maxval(dummy2d),minval(dummy2d)
 endif

 print*,"- CALL FieldScatter FOR INPUT GRID USTAR"
 call ESMF_FieldScatter(ustar_input_grid, dummy2d, rootpet=0, rc=rc)
 if(ESMF_logFoundError(rcToCheck=rc,msg=ESMF_LOGERR_PASSTHRU,line=__line__,file=__file__)) &
    call error_handler("IN FieldScatter", rc)

 if (localpet == 0) dummy2d = 0.0
 print*,"- CALL FieldScatter FOR INPUT GRID SRFLAG"
 call ESMF_FieldScatter(srflag_input_grid, dummy2d, rootpet=0, rc=rc)
 if(ESMF_logFoundError(rcToCheck=rc,msg=ESMF_LOGERR_PASSTHRU,line=__line__,file=__file__)) &
    call error_handler("IN FieldScatter", rc)

 if (localpet == 0) then
   print*,"- READ SKIN TEMPERATURE."
   call nemsio_readrecv(gfile, "tmp", "sfc", 1, dummy, 0, iret=rc)
   if (rc /= 0) call error_handler("READING SKIN TEMPERATURE.", rc)
   dummy2d = reshape(dummy, (/i_input,j_input/))
   print*,'tmp ',maxval(dummy2d),minval(dummy2d)
 endif

 print*,"- CALL FieldScatter FOR INPUT GRID SKIN TEMPERATURE"
 call ESMF_FieldScatter(skin_temp_input_grid, dummy2d, rootpet=0, rc=rc)
 if(ESMF_logFoundError(rcToCheck=rc,msg=ESMF_LOGERR_PASSTHRU,line=__line__,file=__file__)) &
    call error_handler("IN FieldScatter", rc)

 if (localpet == 0) then
   print*,"- READ F10M."
   call nemsio_readrecv(gfile, "f10m", "10 m above gnd", 1, dummy, 0, iret=rc)
   if (rc /= 0) call error_handler("READING F10M.", rc)
   dummy2d = reshape(dummy, (/i_input,j_input/))
   print*,'f10m ',maxval(dummy2d),minval(dummy2d)
 endif

 print*,"- CALL FieldScatter FOR INPUT GRID F10M."
 call ESMF_FieldScatter(f10m_input_grid, dummy2d, rootpet=0, rc=rc)
 if(ESMF_logFoundError(rcToCheck=rc,msg=ESMF_LOGERR_PASSTHRU,line=__line__,file=__file__)) &
    call error_handler("IN FieldScatter", rc)

 if (localpet == 0) then
   print*,"- READ CANOPY MOISTURE CONTENT."
   call nemsio_readrecv(gfile, "cnwat", "sfc", 1, dummy, 0, iret=rc)
   if (rc /= 0) call error_handler("READING CANOPY MOISTURE CONTENT.", rc)
   dummy2d = reshape(dummy, (/i_input,j_input/))
   print*,'cnwat ',maxval(dummy2d),minval(dummy2d)
 endif

 print*,"- CALL FieldScatter FOR INPUT GRID CANOPY MOISTURE CONTENT."
 call ESMF_FieldScatter(canopy_mc_input_grid, dummy2d, rootpet=0, rc=rc)
 if(ESMF_logFoundError(rcToCheck=rc,msg=ESMF_LOGERR_PASSTHRU,line=__line__,file=__file__)) &
    call error_handler("IN FieldScatter", rc)

 if (localpet == 0) then
   print*,"- READ Z0."
   call nemsio_readrecv(gfile, "sfcr", "sfc", 1, dummy, 0, iret=rc)
   if (rc /= 0) call error_handler("READING Z0.", rc)
   dummy2d = reshape(dummy, (/i_input,j_input/)) * 100.0_8 ! convert to cm
   print*,'sfcr ',maxval(dummy2d),minval(dummy2d)
 endif

 print*,"- CALL FieldScatter FOR INPUT GRID Z0."
 call ESMF_FieldScatter(z0_input_grid, dummy2d, rootpet=0, rc=rc)
 if(ESMF_logFoundError(rcToCheck=rc,msg=ESMF_LOGERR_PASSTHRU,line=__line__,file=__file__)) &
    call error_handler("IN FieldScatter", rc)

 deallocate(dummy2d)

 if (localpet == 0) then
   print*,"- READ LIQUID SOIL MOISTURE."
   call nemsio_readrecv(gfile, "soill", "0-10 cm down", 1, dummy, 0, iret=rc)
   if (rc /= 0) call error_handler("READING LAYER 1 LIQUID SOIL MOIST.", rc)
   dummy3d(:,:,1) = reshape(dummy, (/i_input,j_input/))
   call nemsio_readrecv(gfile, "soill", "10-40 cm down", 1, dummy, 0, iret=rc)
   if (rc /= 0) call error_handler("READING LAYER 2 LIQUID SOIL MOIST.", rc)
   dummy3d(:,:,2) = reshape(dummy, (/i_input,j_input/))
   call nemsio_readrecv(gfile, "soill", "40-100 cm down", 1, dummy, 0, iret=rc)
   if (rc /= 0) call error_handler("READING LAYER 3 LIQUID SOIL MOIST.", rc)
   dummy3d(:,:,3) = reshape(dummy, (/i_input,j_input/))
   call nemsio_readrecv(gfile, "soill", "100-200 cm down", 1, dummy, 0, iret=rc)
   if (rc /= 0) call error_handler("READING LAYER 4 LIQUID SOIL MOIST.", rc)
   dummy3d(:,:,4) = reshape(dummy, (/i_input,j_input/))
   print*,'soill ',maxval(dummy3d),minval(dummy3d)
 endif

 print*,"- CALL FieldScatter FOR INPUT LIQUID SOIL MOISTURE."
 call ESMF_FieldScatter(soilm_liq_input_grid, dummy3d, rootpet=0, rc=rc)
 if(ESMF_logFoundError(rcToCheck=rc,msg=ESMF_LOGERR_PASSTHRU,line=__line__,file=__file__)) &
    call error_handler("IN FieldScatter", rc)
 
 if (localpet == 0) then
   print*,"- READ TOTAL SOIL MOISTURE."
   call nemsio_readrecv(gfile, "soilw", "0-10 cm down", 1, dummy, 0, iret=rc)
   if (rc /= 0) call error_handler("READING LAYER 1 TOTAL SOIL MOIST.", rc)
   dummy3d(:,:,1) = reshape(dummy, (/i_input,j_input/))
   call nemsio_readrecv(gfile, "soilw", "10-40 cm down", 1, dummy, 0, iret=rc)
   if (rc /= 0) call error_handler("READING LAYER 2 TOTAL SOIL MOIST.", rc)
   dummy3d(:,:,2) = reshape(dummy, (/i_input,j_input/))
   call nemsio_readrecv(gfile, "soilw", "40-100 cm down", 1, dummy, 0, iret=rc)
   if (rc /= 0) call error_handler("READING LAYER 3 TOTAL SOIL MOIST.", rc)
   dummy3d(:,:,3) = reshape(dummy, (/i_input,j_input/))
   call nemsio_readrecv(gfile, "soilw", "100-200 cm down", 1, dummy, 0, iret=rc)
   if (rc /= 0) call error_handler("READING LAYER 4 TOTAL SOIL MOIST.", rc)
   dummy3d(:,:,4) = reshape(dummy, (/i_input,j_input/))
   print*,'soilm ',maxval(dummy3d),minval(dummy3d)
 endif

 print*,"- CALL FieldScatter FOR INPUT TOTAL SOIL MOISTURE."
 call ESMF_FieldScatter(soilm_tot_input_grid, dummy3d, rootpet=0, rc=rc)
 if(ESMF_logFoundError(rcToCheck=rc,msg=ESMF_LOGERR_PASSTHRU,line=__line__,file=__file__)) &
    call error_handler("IN FieldScatter", rc)

 if (localpet == 0) then
   print*,"- READ SOIL TEMPERATURE."
   call nemsio_readrecv(gfile, "tmp", "0-10 cm down", 1, dummy, 0, iret=rc)
   if (rc /= 0) call error_handler("READING LAYER 1 SOIL TEMP.", rc)
   dummy3d(:,:,1) = reshape(dummy, (/i_input,j_input/))
   call nemsio_readrecv(gfile, "tmp", "10-40 cm down", 1, dummy, 0, iret=rc)
   if (rc /= 0) call error_handler("READING LAYER 2 SOIL TEMP.", rc)
   dummy3d(:,:,2) = reshape(dummy, (/i_input,j_input/))
   call nemsio_readrecv(gfile, "tmp", "40-100 cm down", 1, dummy, 0, iret=rc)
   if (rc /= 0) call error_handler("READING LAYER 3 SOIL TEMP.", rc)
   dummy3d(:,:,3) = reshape(dummy, (/i_input,j_input/))
   call nemsio_readrecv(gfile, "tmp", "100-200 cm down", 1, dummy, 0, iret=rc)
   if (rc /= 0) call error_handler("READING LAYER 4 SOIL TEMP.", rc)
   dummy3d(:,:,4) = reshape(dummy, (/i_input,j_input/))
   print*,'soilt ',maxval(dummy3d),minval(dummy3d)
 endif

 print*,"- CALL FieldScatter FOR INPUT SOIL TEMPERATURE."
 call ESMF_FieldScatter(soil_temp_input_grid, dummy3d, rootpet=0, rc=rc)
 if(ESMF_logFoundError(rcToCheck=rc,msg=ESMF_LOGERR_PASSTHRU,line=__line__,file=__file__)) &
    call error_handler("IN FieldScatter", rc)

 deallocate(dummy3d, dummy)

 if (localpet == 0) call nemsio_close(gfile)

 end subroutine read_input_sfc_gaussian_file

!---------------------------------------------------------------------------
! Read input grid surface data tiled 'restart' files.
!---------------------------------------------------------------------------

 subroutine read_input_sfc_restart_file(localpet)

 implicit none

 integer, intent(in)             :: localpet

 character(len=500)              :: tilefile

 integer                         :: error, rc
 integer                         :: id_dim, idim_input, jdim_input
 integer                         :: ncid, tile, id_var

 real(esmf_kind_r8), allocatable :: data_one_tile(:,:)
 real(esmf_kind_r8), allocatable :: data_one_tile_3d(:,:,:)

!---------------------------------------------------------------------------
! Get i/j dimensions and number of soil layers from first surface file.
! Do dimensions match those from the orography file?
!---------------------------------------------------------------------------

 tilefile = trim(data_dir_input_grid) // "/" // trim(sfc_files_input_grid(1))
 print*,"- READ GRID DIMENSIONS FROM: ", trim(tilefile)
 error=nf90_open(trim(tilefile),nf90_nowrite,ncid)
 call netcdf_err(error, 'opening: '//trim(tilefile) )

 error=nf90_inq_dimid(ncid, 'xaxis_1', id_dim)
 call netcdf_err(error, 'reading xaxis_1 id' )
 error=nf90_inquire_dimension(ncid,id_dim,len=idim_input)
 call netcdf_err(error, 'reading xaxis_1 value' )

 error=nf90_inq_dimid(ncid, 'yaxis_1', id_dim)
 call netcdf_err(error, 'reading yaxis_1 id' )
 error=nf90_inquire_dimension(ncid,id_dim,len=jdim_input)
 call netcdf_err(error, 'reading yaxis_1 value' )

 if (idim_input /= i_input .or. jdim_input /= j_input) then
   call error_handler("DIMENSION MISMATCH BETWEEN SFC AND OROG FILES.", 1)
 endif

 error = nf90_close(ncid)

 if (localpet == 0) then
   allocate(data_one_tile(idim_input,jdim_input))
   allocate(data_one_tile_3d(idim_input,jdim_input,lsoil_input))
 else
   allocate(data_one_tile(0,0))
   allocate(data_one_tile_3d(0,0,0))
 endif

 TERRAIN_LOOP: do tile = 1, num_tiles_input_grid

   if (localpet == 0) then
     tilefile = trim(orog_dir_input_grid) // trim(orog_files_input_grid(tile))
     print*,'- OPEN OROGRAPHY FILE: ', trim(tilefile)
     error=nf90_open(tilefile,nf90_nowrite,ncid)
     call netcdf_err(error, 'OPENING OROGRAPHY FILE' )
     error=nf90_inq_varid(ncid, 'orog_raw', id_var)
     call netcdf_err(error, 'READING OROG RECORD ID' )
     error=nf90_get_var(ncid, id_var, data_one_tile)
     call netcdf_err(error, 'READING OROG RECORD' )
     print*,'terrain check ',tile, maxval(data_one_tile)
     error=nf90_close(ncid)
   endif

   print*,"- CALL FieldScatter FOR INPUT TERRAIN."
   call ESMF_FieldScatter(terrain_input_grid, data_one_tile, rootpet=0, tile=tile, rc=rc)
   if(ESMF_logFoundError(rcToCheck=rc,msg=ESMF_LOGERR_PASSTHRU,line=__line__,file=__file__)) &
     call error_handler("IN FieldScatter", rc)

 enddo TERRAIN_LOOP

 TILE_LOOP : do tile = 1, num_tiles_input_grid

! liquid soil moisture

  if (localpet == 0) then
    call read_fv3_grid_data_netcdf('slc', tile, idim_input, jdim_input, &
                                   lsoil_input, sfcdata_3d=data_one_tile_3d)
  endif

  print*,"- CALL FieldScatter FOR INPUT LIQUID SOIL MOISTURE."
  call ESMF_FieldScatter(soilm_liq_input_grid, data_one_tile_3d, rootpet=0, tile=tile, rc=rc)
  if(ESMF_logFoundError(rcToCheck=rc,msg=ESMF_LOGERR_PASSTHRU,line=__line__,file=__file__)) &
     call error_handler("IN FieldScatter", rc)

  if (localpet == 0) then
    call read_fv3_grid_data_netcdf('smc', tile, idim_input, jdim_input, &
                                   lsoil_input, sfcdata_3d=data_one_tile_3d)
  endif

  print*,"- CALL FieldScatter FOR INPUT TOTAL SOIL MOISTURE."
  call ESMF_FieldScatter(soilm_tot_input_grid, data_one_tile_3d, rootpet=0, tile=tile, rc=rc)
  if(ESMF_logFoundError(rcToCheck=rc,msg=ESMF_LOGERR_PASSTHRU,line=__line__,file=__file__)) &
     call error_handler("IN FieldScatter", rc)

  if (localpet == 0) then
    call read_fv3_grid_data_netcdf('stc', tile, idim_input, jdim_input, &
                                   lsoil_input, sfcdata_3d=data_one_tile_3d)
  endif

  print*,"- CALL FieldScatter FOR INPUT SOIL TEMPERATURE."
  call ESMF_FieldScatter(soil_temp_input_grid, data_one_tile_3d, rootpet=0, tile=tile, rc=rc)
  if(ESMF_logFoundError(rcToCheck=rc,msg=ESMF_LOGERR_PASSTHRU,line=__line__,file=__file__)) &
     call error_handler("IN FieldScatter", rc)

! land mask

  if (localpet == 0) then
    call read_fv3_grid_data_netcdf('slmsk', tile, idim_input, jdim_input, &
                                   lsoil_input, sfcdata=data_one_tile)
  endif

  print*,"- CALL FieldScatter FOR INPUT LANDSEA MASK."
  call ESMF_FieldScatter(landsea_mask_input_grid, data_one_tile, rootpet=0, tile=tile, rc=rc)
  if(ESMF_logFoundError(rcToCheck=rc,msg=ESMF_LOGERR_PASSTHRU,line=__line__,file=__file__)) &
     call error_handler("IN FieldScatter", rc)

! sea ice fraction

  if (localpet == 0) then
    call read_fv3_grid_data_netcdf('fice', tile, idim_input, jdim_input, &
                                   lsoil_input, sfcdata=data_one_tile)
  endif

  print*,"- CALL FieldScatter FOR INPUT GRID SEAICE FRACTION."
  call ESMF_FieldScatter(seaice_fract_input_grid, data_one_tile, rootpet=0, tile=tile, rc=rc)
  if(ESMF_logFoundError(rcToCheck=rc,msg=ESMF_LOGERR_PASSTHRU,line=__line__,file=__file__)) &
     call error_handler("IN FieldScatter", rc)

! sea ice depth

  if (localpet == 0) then
    call read_fv3_grid_data_netcdf('hice', tile, idim_input, jdim_input, &
                                   lsoil_input, sfcdata=data_one_tile)
  endif

  print*,"- CALL FieldScatter FOR INPUT GRID SEAICE DEPTH."
  call ESMF_FieldScatter(seaice_depth_input_grid, data_one_tile, rootpet=0, tile=tile, rc=rc)
  if(ESMF_logFoundError(rcToCheck=rc,msg=ESMF_LOGERR_PASSTHRU,line=__line__,file=__file__)) &
     call error_handler("IN FieldScatter", rc)

! sea ice skin temperature

  if (localpet == 0) then
    call read_fv3_grid_data_netcdf('tisfc', tile, idim_input, jdim_input, &
                                   lsoil_input, sfcdata=data_one_tile)
  endif

  print*,"- CALL FieldScatter FOR INPUT GRID SEAICE SKIN TEMPERATURE."
  call ESMF_FieldScatter(seaice_skin_temp_input_grid, data_one_tile, rootpet=0, tile=tile, rc=rc)
  if(ESMF_logFoundError(rcToCheck=rc,msg=ESMF_LOGERR_PASSTHRU,line=__line__,file=__file__)) &
     call error_handler("IN FieldScatter", rc)

! liquid equivalent snow depth

  if (localpet == 0) then
    call read_fv3_grid_data_netcdf('sheleg', tile, idim_input, jdim_input, &
                                   lsoil_input, sfcdata=data_one_tile)
  endif

  print*,"- CALL FieldScatter FOR INPUT GRID SNOW LIQUID EQUIVALENT."
  call ESMF_FieldScatter(snow_liq_equiv_input_grid, data_one_tile, rootpet=0, tile=tile, rc=rc)
  if(ESMF_logFoundError(rcToCheck=rc,msg=ESMF_LOGERR_PASSTHRU,line=__line__,file=__file__)) &
     call error_handler("IN FieldScatter", rc)

! physical snow depth

  if (localpet == 0) then
    call read_fv3_grid_data_netcdf('snwdph', tile, idim_input, jdim_input, &
                                   lsoil_input, sfcdata=data_one_tile)
    data_one_tile = data_one_tile
  endif

  print*,"- CALL FieldScatter FOR INPUT GRID SNOW DEPTH."
  call ESMF_FieldScatter(snow_depth_input_grid, data_one_tile, rootpet=0, tile=tile, rc=rc)
  if(ESMF_logFoundError(rcToCheck=rc,msg=ESMF_LOGERR_PASSTHRU,line=__line__,file=__file__)) &
     call error_handler("IN FieldScatter", rc)

! Vegetation type

  if (localpet == 0) then
    call read_fv3_grid_data_netcdf('vtype', tile, idim_input, jdim_input, &
                                   lsoil_input, sfcdata=data_one_tile)
  endif

  print*,"- CALL FieldScatter FOR INPUT GRID VEG TYPE."
  call ESMF_FieldScatter(veg_type_input_grid, data_one_tile, rootpet=0, tile=tile, rc=rc)
  if(ESMF_logFoundError(rcToCheck=rc,msg=ESMF_LOGERR_PASSTHRU,line=__line__,file=__file__)) &
     call error_handler("IN FieldScatter", rc)

! Soil type

  if (localpet == 0) then
    call read_fv3_grid_data_netcdf('stype', tile, idim_input, jdim_input, &
                                   lsoil_input, sfcdata=data_one_tile)
  endif

  print*,"- CALL FieldScatter FOR INPUT GRID SOIL TYPE."
  call ESMF_FieldScatter(soil_type_input_grid, data_one_tile, rootpet=0, tile=tile, rc=rc)
  if(ESMF_logFoundError(rcToCheck=rc,msg=ESMF_LOGERR_PASSTHRU,line=__line__,file=__file__)) &
     call error_handler("IN FieldScatter", rc)

! Two-meter temperature

  if (localpet == 0) then
    call read_fv3_grid_data_netcdf('t2m', tile, idim_input, jdim_input, &
                                   lsoil_input, sfcdata=data_one_tile)
  endif

  print*,"- CALL FieldScatter FOR INPUT GRID T2M."
  call ESMF_FieldScatter(t2m_input_grid, data_one_tile, rootpet=0, tile=tile, rc=rc)
  if(ESMF_logFoundError(rcToCheck=rc,msg=ESMF_LOGERR_PASSTHRU,line=__line__,file=__file__)) &
     call error_handler("IN FieldScatter", rc)

! Two-meter q

  if (localpet == 0) then
    call read_fv3_grid_data_netcdf('q2m', tile, idim_input, jdim_input, &
                                   lsoil_input, sfcdata=data_one_tile)
  endif

  print*,"- CALL FieldScatter FOR INPUT GRID Q2M."
  call ESMF_FieldScatter(q2m_input_grid, data_one_tile, rootpet=0, tile=tile, rc=rc)
  if(ESMF_logFoundError(rcToCheck=rc,msg=ESMF_LOGERR_PASSTHRU,line=__line__,file=__file__)) &
     call error_handler("IN FieldScatter", rc)

  if (localpet == 0) then
    call read_fv3_grid_data_netcdf('tprcp', tile, idim_input, jdim_input, &
                                   lsoil_input, sfcdata=data_one_tile)
  endif

  print*,"- CALL FieldScatter FOR INPUT GRID TPRCP."
  call ESMF_FieldScatter(tprcp_input_grid, data_one_tile, rootpet=0, tile=tile, rc=rc)
  if(ESMF_logFoundError(rcToCheck=rc,msg=ESMF_LOGERR_PASSTHRU,line=__line__,file=__file__)) &
     call error_handler("IN FieldScatter", rc)

  if (localpet == 0) then
    call read_fv3_grid_data_netcdf('f10m', tile, idim_input, jdim_input, &
                                   lsoil_input, sfcdata=data_one_tile)
  endif

  print*,"- CALL FieldScatter FOR INPUT GRID F10M"
  call ESMF_FieldScatter(f10m_input_grid, data_one_tile, rootpet=0, tile=tile, rc=rc)
  if(ESMF_logFoundError(rcToCheck=rc,msg=ESMF_LOGERR_PASSTHRU,line=__line__,file=__file__)) &
     call error_handler("IN FieldScatter", rc)

  if (localpet == 0) then
    call read_fv3_grid_data_netcdf('ffmm', tile, idim_input, jdim_input, &
                                   lsoil_input, sfcdata=data_one_tile)
  endif

  print*,"- CALL FieldScatter FOR INPUT GRID FFMM"
  call ESMF_FieldScatter(ffmm_input_grid, data_one_tile, rootpet=0, tile=tile, rc=rc)
  if(ESMF_logFoundError(rcToCheck=rc,msg=ESMF_LOGERR_PASSTHRU,line=__line__,file=__file__)) &
     call error_handler("IN FieldScatter", rc)

  if (localpet == 0) then
    call read_fv3_grid_data_netcdf('uustar', tile, idim_input, jdim_input, &
                                   lsoil_input, sfcdata=data_one_tile)
  endif

  print*,"- CALL FieldScatter FOR INPUT GRID USTAR"
  call ESMF_FieldScatter(ustar_input_grid, data_one_tile, rootpet=0, tile=tile, rc=rc)
  if(ESMF_logFoundError(rcToCheck=rc,msg=ESMF_LOGERR_PASSTHRU,line=__line__,file=__file__)) &
     call error_handler("IN FieldScatter", rc)

  if (localpet == 0) then
    call read_fv3_grid_data_netcdf('srflag', tile, idim_input, jdim_input, &
                                   lsoil_input, sfcdata=data_one_tile)
  endif

  print*,"- CALL FieldScatter FOR INPUT GRID SRFLAG"
  call ESMF_FieldScatter(srflag_input_grid, data_one_tile, rootpet=0, tile=tile, rc=rc)
  if(ESMF_logFoundError(rcToCheck=rc,msg=ESMF_LOGERR_PASSTHRU,line=__line__,file=__file__)) &
     call error_handler("IN FieldScatter", rc)

  if (localpet == 0) then
    call read_fv3_grid_data_netcdf('tsea', tile, idim_input, jdim_input, &
                                   lsoil_input, sfcdata=data_one_tile)
  endif

  print*,"- CALL FieldScatter FOR INPUT GRID SKIN TEMPERATURE"
  call ESMF_FieldScatter(skin_temp_input_grid, data_one_tile, rootpet=0, tile=tile, rc=rc)
  if(ESMF_logFoundError(rcToCheck=rc,msg=ESMF_LOGERR_PASSTHRU,line=__line__,file=__file__)) &
     call error_handler("IN FieldScatter", rc)

  if (localpet == 0) then
    call read_fv3_grid_data_netcdf('canopy', tile, idim_input, jdim_input, &
                                   lsoil_input, sfcdata=data_one_tile)
  endif

  print*,"- CALL FieldScatter FOR INPUT GRID CANOPY MOISTURE CONTENT."
  call ESMF_FieldScatter(canopy_mc_input_grid, data_one_tile, rootpet=0, tile=tile, rc=rc)
  if(ESMF_logFoundError(rcToCheck=rc,msg=ESMF_LOGERR_PASSTHRU,line=__line__,file=__file__)) &
     call error_handler("IN FieldScatter", rc)

  if (localpet == 0) then
    call read_fv3_grid_data_netcdf('zorl', tile, idim_input, jdim_input, &
                                   lsoil_input, sfcdata=data_one_tile)
  endif

  print*,"- CALL FieldScatter FOR INPUT GRID Z0."
  call ESMF_FieldScatter(z0_input_grid, data_one_tile, rootpet=0, tile=tile, rc=rc)
  if(ESMF_logFoundError(rcToCheck=rc,msg=ESMF_LOGERR_PASSTHRU,line=__line__,file=__file__)) &
     call error_handler("IN FieldScatter", rc)

 enddo TILE_LOOP

 deallocate(data_one_tile, data_one_tile_3d)

 end subroutine read_input_sfc_restart_file

!---------------------------------------------------------------------------
! Read input grid surface tiled 'history' files.
!---------------------------------------------------------------------------

 subroutine read_input_sfc_history_file(localpet)

 implicit none

 integer, intent(in)             :: localpet

 character(len=500)              :: tilefile

 integer                         :: error, id_var
 integer                         :: id_dim, idim_input, jdim_input
 integer                         :: ncid, rc, tile

 real(esmf_kind_r8), allocatable :: data_one_tile(:,:)
 real(esmf_kind_r8), allocatable :: data_one_tile_3d(:,:,:)

!---------------------------------------------------------------------------
! Get i/j dimensions and number of soil layers from first surface file.
! Do dimensions match those from the orography file?
!---------------------------------------------------------------------------

 tilefile = trim(data_dir_input_grid) // "/" // trim(sfc_files_input_grid(1))
 print*,"- READ GRID DIMENSIONS FROM: ", trim(tilefile)
 error=nf90_open(trim(tilefile),nf90_nowrite,ncid)
 call netcdf_err(error, 'opening: '//trim(tilefile) )

 error=nf90_inq_dimid(ncid, 'grid_xt', id_dim)
 call netcdf_err(error, 'reading grid_xt id' )
 error=nf90_inquire_dimension(ncid,id_dim,len=idim_input)
 call netcdf_err(error, 'reading grid_xt value' )

 error=nf90_inq_dimid(ncid, 'grid_yt', id_dim)
 call netcdf_err(error, 'reading grid_yt id' )
 error=nf90_inquire_dimension(ncid,id_dim,len=jdim_input)
 call netcdf_err(error, 'reading grid_yt value' )

 if (idim_input /= i_input .or. jdim_input /= j_input) then
   call error_handler("DIMENSION MISMATCH BETWEEN SFC AND OROG FILES.", 3)
 endif

 error = nf90_close(ncid)

 if (localpet == 0) then
   allocate(data_one_tile(idim_input,jdim_input))
   allocate(data_one_tile_3d(idim_input,jdim_input,lsoil_input))
 else
   allocate(data_one_tile(0,0))
   allocate(data_one_tile_3d(0,0,0))
 endif

 TERRAIN_LOOP: do tile = 1, num_tiles_input_grid

   if (localpet == 0) then
     tilefile = trim(orog_dir_input_grid) // trim(orog_files_input_grid(tile))
     print*,'- OPEN OROGRAPHY FILE: ', trim(tilefile)
     error=nf90_open(tilefile,nf90_nowrite,ncid)
     call netcdf_err(error, 'OPENING OROGRAPHY FILE.' )
     error=nf90_inq_varid(ncid, 'orog_raw', id_var)
     call netcdf_err(error, 'READING OROGRAPHY RECORD ID.' )
     error=nf90_get_var(ncid, id_var, data_one_tile)
     call netcdf_err(error, 'READING OROGRAPHY RECORD.' )
     print*,'terrain check history ',tile, maxval(data_one_tile)
     error=nf90_close(ncid)
   endif

   print*,"- CALL FieldScatter FOR INPUT TERRAIN."
   call ESMF_FieldScatter(terrain_input_grid, data_one_tile, rootpet=0, tile=tile, rc=rc)
   if(ESMF_logFoundError(rcToCheck=rc,msg=ESMF_LOGERR_PASSTHRU,line=__line__,file=__file__)) &
     call error_handler("IN FieldScatter", rc)

 enddo TERRAIN_LOOP

 TILE_LOOP : do tile = 1, num_tiles_input_grid

! liquid soil moisture

  if (localpet == 0) then
    call read_fv3_grid_data_netcdf('soill1', tile, idim_input, jdim_input, &
                                   lsoil_input, sfcdata=data_one_tile)
    data_one_tile_3d(:,:,1) = data_one_tile
    call read_fv3_grid_data_netcdf('soill2', tile, idim_input, jdim_input, &
                                   lsoil_input, sfcdata=data_one_tile)
    data_one_tile_3d(:,:,2) = data_one_tile
    call read_fv3_grid_data_netcdf('soill3', tile, idim_input, jdim_input, &
                                   lsoil_input, sfcdata=data_one_tile)
    data_one_tile_3d(:,:,3) = data_one_tile
    call read_fv3_grid_data_netcdf('soill4', tile, idim_input, jdim_input, &
                                   lsoil_input, sfcdata=data_one_tile)
    data_one_tile_3d(:,:,4) = data_one_tile
  endif

  print*,"- CALL FieldScatter FOR INPUT LIQUID SOIL MOISTURE."
  call ESMF_FieldScatter(soilm_liq_input_grid, data_one_tile_3d, rootpet=0, tile=tile, rc=rc)
  if(ESMF_logFoundError(rcToCheck=rc,msg=ESMF_LOGERR_PASSTHRU,line=__line__,file=__file__)) &
     call error_handler("IN FieldScatter", rc)

! total soil moisture

  if (localpet == 0) then
    call read_fv3_grid_data_netcdf('soilw1', tile, idim_input, jdim_input, &
                                   lsoil_input, sfcdata=data_one_tile)
    data_one_tile_3d(:,:,1) = data_one_tile
    call read_fv3_grid_data_netcdf('soilw2', tile, idim_input, jdim_input, &
                                   lsoil_input, sfcdata=data_one_tile)
    data_one_tile_3d(:,:,2) = data_one_tile
    call read_fv3_grid_data_netcdf('soilw3', tile, idim_input, jdim_input, &
                                   lsoil_input, sfcdata=data_one_tile)
    data_one_tile_3d(:,:,3) = data_one_tile
    call read_fv3_grid_data_netcdf('soilw4', tile, idim_input, jdim_input, &
                                   lsoil_input, sfcdata=data_one_tile)
    data_one_tile_3d(:,:,4) = data_one_tile
  endif

  print*,"- CALL FieldScatter FOR INPUT TOTAL SOIL MOISTURE."
  call ESMF_FieldScatter(soilm_tot_input_grid, data_one_tile_3d, rootpet=0, tile=tile, rc=rc)
  if(ESMF_logFoundError(rcToCheck=rc,msg=ESMF_LOGERR_PASSTHRU,line=__line__,file=__file__)) &
     call error_handler("IN FieldScatter", rc)

! soil tempeature (ice temp at land ice points)

  if (localpet == 0) then
    call read_fv3_grid_data_netcdf('soilt1', tile, idim_input, jdim_input, &
                                   lsoil_input, sfcdata=data_one_tile)
    data_one_tile_3d(:,:,1) = data_one_tile
    call read_fv3_grid_data_netcdf('soilt2', tile, idim_input, jdim_input, &
                                   lsoil_input, sfcdata=data_one_tile)
    data_one_tile_3d(:,:,2) = data_one_tile
    call read_fv3_grid_data_netcdf('soilt3', tile, idim_input, jdim_input, &
                                   lsoil_input, sfcdata=data_one_tile)
    data_one_tile_3d(:,:,3) = data_one_tile
    call read_fv3_grid_data_netcdf('soilt4', tile, idim_input, jdim_input, &
                                   lsoil_input, sfcdata=data_one_tile)
    data_one_tile_3d(:,:,4) = data_one_tile
  endif

  print*,"- CALL FieldScatter FOR INPUT SOIL TEMPERATURE."
  call ESMF_FieldScatter(soil_temp_input_grid, data_one_tile_3d, rootpet=0, tile=tile, rc=rc)
  if(ESMF_logFoundError(rcToCheck=rc,msg=ESMF_LOGERR_PASSTHRU,line=__line__,file=__file__)) &
     call error_handler("IN FieldScatter", rc)

! land mask

  if (localpet == 0) then
    call read_fv3_grid_data_netcdf('land', tile, idim_input, jdim_input, &
                                   lsoil_input, sfcdata=data_one_tile)
  endif

  print*,"- CALL FieldScatter FOR INPUT LANDSEA MASK."
  call ESMF_FieldScatter(landsea_mask_input_grid, data_one_tile, rootpet=0, tile=tile, rc=rc)
  if(ESMF_logFoundError(rcToCheck=rc,msg=ESMF_LOGERR_PASSTHRU,line=__line__,file=__file__)) &
     call error_handler("IN FieldScatter", rc)

! sea ice fraction

  if (localpet == 0) then
    call read_fv3_grid_data_netcdf('icec', tile, idim_input, jdim_input, &
                                   lsoil_input, sfcdata=data_one_tile)
  endif

  print*,"- CALL FieldScatter FOR INPUT GRID SEAICE FRACTION."
  call ESMF_FieldScatter(seaice_fract_input_grid, data_one_tile, rootpet=0, tile=tile, rc=rc)
  if(ESMF_logFoundError(rcToCheck=rc,msg=ESMF_LOGERR_PASSTHRU,line=__line__,file=__file__)) &
     call error_handler("IN FieldScatter", rc)

! sea ice depth

  if (localpet == 0) then
    call read_fv3_grid_data_netcdf('icetk', tile, idim_input, jdim_input, &
                                   lsoil_input, sfcdata=data_one_tile)
  endif

  print*,"- CALL FieldScatter FOR INPUT GRID SEAICE DEPTH."
  call ESMF_FieldScatter(seaice_depth_input_grid, data_one_tile, rootpet=0, tile=tile, rc=rc)
  if(ESMF_logFoundError(rcToCheck=rc,msg=ESMF_LOGERR_PASSTHRU,line=__line__,file=__file__)) &
     call error_handler("IN FieldScatter", rc)

! sea ice skin temperature

  if (localpet == 0) then
    call read_fv3_grid_data_netcdf('tisfc', tile, idim_input, jdim_input, &
                                   lsoil_input, sfcdata=data_one_tile)
  endif

  print*,"- CALL FieldScatter FOR INPUT GRID SEAICE SKIN TEMPERATURE."
  call ESMF_FieldScatter(seaice_skin_temp_input_grid, data_one_tile, rootpet=0, tile=tile, rc=rc)
  if(ESMF_logFoundError(rcToCheck=rc,msg=ESMF_LOGERR_PASSTHRU,line=__line__,file=__file__)) &
     call error_handler("IN FieldScatter", rc)

! liquid equivalent snow depth

  if (localpet == 0) then
    call read_fv3_grid_data_netcdf('weasd', tile, idim_input, jdim_input, &
                                   lsoil_input, sfcdata=data_one_tile)
  endif

  print*,"- CALL FieldScatter FOR INPUT GRID SNOW LIQUID EQUIVALENT."
  call ESMF_FieldScatter(snow_liq_equiv_input_grid, data_one_tile, rootpet=0, tile=tile, rc=rc)
  if(ESMF_logFoundError(rcToCheck=rc,msg=ESMF_LOGERR_PASSTHRU,line=__line__,file=__file__)) &
     call error_handler("IN FieldScatter", rc)

! physical snow depth

  if (localpet == 0) then
    call read_fv3_grid_data_netcdf('snod', tile, idim_input, jdim_input, &
                                   lsoil_input, sfcdata=data_one_tile)
    data_one_tile = data_one_tile * 1000.0  ! convert from meters to mm.
  endif

  print*,"- CALL FieldScatter FOR INPUT GRID SNOW DEPTH."
  call ESMF_FieldScatter(snow_depth_input_grid, data_one_tile, rootpet=0, tile=tile, rc=rc)
  if(ESMF_logFoundError(rcToCheck=rc,msg=ESMF_LOGERR_PASSTHRU,line=__line__,file=__file__)) &
     call error_handler("IN FieldScatter", rc)

! Vegetation type

  if (localpet == 0) then
    call read_fv3_grid_data_netcdf('vtype', tile, idim_input, jdim_input, &
                                   lsoil_input, sfcdata=data_one_tile)
  endif

  print*,"- CALL FieldScatter FOR INPUT GRID VEG TYPE."
  call ESMF_FieldScatter(veg_type_input_grid, data_one_tile, rootpet=0, tile=tile, rc=rc)
  if(ESMF_logFoundError(rcToCheck=rc,msg=ESMF_LOGERR_PASSTHRU,line=__line__,file=__file__)) &
     call error_handler("IN FieldScatter", rc)

! Soil type

  if (localpet == 0) then
    call read_fv3_grid_data_netcdf('sotyp', tile, idim_input, jdim_input, &
                                   lsoil_input, sfcdata=data_one_tile)
  endif

  print*,"- CALL FieldScatter FOR INPUT GRID SOIL TYPE."
  call ESMF_FieldScatter(soil_type_input_grid, data_one_tile, rootpet=0, tile=tile, rc=rc)
  if(ESMF_logFoundError(rcToCheck=rc,msg=ESMF_LOGERR_PASSTHRU,line=__line__,file=__file__)) &
     call error_handler("IN FieldScatter", rc)

! Two-meter temperature

  if (localpet == 0) then
    call read_fv3_grid_data_netcdf('tmp2m', tile, idim_input, jdim_input, &
                                   lsoil_input, sfcdata=data_one_tile)
  endif

  print*,"- CALL FieldScatter FOR INPUT GRID T2M."
  call ESMF_FieldScatter(t2m_input_grid, data_one_tile, rootpet=0, tile=tile, rc=rc)
  if(ESMF_logFoundError(rcToCheck=rc,msg=ESMF_LOGERR_PASSTHRU,line=__line__,file=__file__)) &
     call error_handler("IN FieldScatter", rc)

! Two-meter q

  if (localpet == 0) then
    call read_fv3_grid_data_netcdf('spfh2m', tile, idim_input, jdim_input, &
                                   lsoil_input, sfcdata=data_one_tile)
  endif

  print*,"- CALL FieldScatter FOR INPUT GRID Q2M."
  call ESMF_FieldScatter(q2m_input_grid, data_one_tile, rootpet=0, tile=tile, rc=rc)
  if(ESMF_logFoundError(rcToCheck=rc,msg=ESMF_LOGERR_PASSTHRU,line=__line__,file=__file__)) &
     call error_handler("IN FieldScatter", rc)

  if (localpet == 0) then
    call read_fv3_grid_data_netcdf('tprcp', tile, idim_input, jdim_input, &
                                   lsoil_input, sfcdata=data_one_tile)
  endif

  print*,"- CALL FieldScatter FOR INPUT GRID TPRCP."
  call ESMF_FieldScatter(tprcp_input_grid, data_one_tile, rootpet=0, tile=tile, rc=rc)
  if(ESMF_logFoundError(rcToCheck=rc,msg=ESMF_LOGERR_PASSTHRU,line=__line__,file=__file__)) &
     call error_handler("IN FieldScatter", rc)

  if (localpet == 0) then
    call read_fv3_grid_data_netcdf('f10m', tile, idim_input, jdim_input, &
                                   lsoil_input, sfcdata=data_one_tile)
  endif

  print*,"- CALL FieldScatter FOR INPUT GRID F10M"
  call ESMF_FieldScatter(f10m_input_grid, data_one_tile, rootpet=0, tile=tile, rc=rc)
  if(ESMF_logFoundError(rcToCheck=rc,msg=ESMF_LOGERR_PASSTHRU,line=__line__,file=__file__)) &
     call error_handler("IN FieldScatter", rc)

  if (localpet == 0) then
    call read_fv3_grid_data_netcdf('ffmm', tile, idim_input, jdim_input, &
                                   lsoil_input, sfcdata=data_one_tile)
  endif

  print*,"- CALL FieldScatter FOR INPUT GRID FFMM"
  call ESMF_FieldScatter(ffmm_input_grid, data_one_tile, rootpet=0, tile=tile, rc=rc)
  if(ESMF_logFoundError(rcToCheck=rc,msg=ESMF_LOGERR_PASSTHRU,line=__line__,file=__file__)) &
     call error_handler("IN FieldScatter", rc)

  if (localpet == 0) then
    call read_fv3_grid_data_netcdf('fricv', tile, idim_input, jdim_input, &
                                   lsoil_input, sfcdata=data_one_tile)
  endif

  print*,"- CALL FieldScatter FOR INPUT GRID USTAR"
  call ESMF_FieldScatter(ustar_input_grid, data_one_tile, rootpet=0, tile=tile, rc=rc)
  if(ESMF_logFoundError(rcToCheck=rc,msg=ESMF_LOGERR_PASSTHRU,line=__line__,file=__file__)) &
     call error_handler("IN FieldScatter", rc)

  if (localpet == 0) then
!   call read_fv3_grid_data_netcdf('srflag', tile, idim_input, jdim_input, &
!                                  lsoil_input, sfcdata=data_one_tile)
    data_one_tile = 0.0
  endif

  print*,"- CALL FieldScatter FOR INPUT GRID SRFLAG"
  call ESMF_FieldScatter(srflag_input_grid, data_one_tile, rootpet=0, tile=tile, rc=rc)
  if(ESMF_logFoundError(rcToCheck=rc,msg=ESMF_LOGERR_PASSTHRU,line=__line__,file=__file__)) &
     call error_handler("IN FieldScatter", rc)

  if (localpet == 0) then
    call read_fv3_grid_data_netcdf('tmpsfc', tile, idim_input, jdim_input, &
                                   lsoil_input, sfcdata=data_one_tile)
  endif

  print*,"- CALL FieldScatter FOR INPUT GRID SKIN TEMPERATURE"
  call ESMF_FieldScatter(skin_temp_input_grid, data_one_tile, rootpet=0, tile=tile, rc=rc)
  if(ESMF_logFoundError(rcToCheck=rc,msg=ESMF_LOGERR_PASSTHRU,line=__line__,file=__file__)) &
     call error_handler("IN FieldScatter", rc)

  if (localpet == 0) then
    call read_fv3_grid_data_netcdf('cnwat', tile, idim_input, jdim_input, &
                                   lsoil_input, sfcdata=data_one_tile)
  endif

  print*,"- CALL FieldScatter FOR INPUT GRID CANOPY MOISTURE CONTENT."
  call ESMF_FieldScatter(canopy_mc_input_grid, data_one_tile, rootpet=0, tile=tile, rc=rc)
  if(ESMF_logFoundError(rcToCheck=rc,msg=ESMF_LOGERR_PASSTHRU,line=__line__,file=__file__)) &
     call error_handler("IN FieldScatter", rc)

  if (localpet == 0) then
    call read_fv3_grid_data_netcdf('sfcr', tile, idim_input, jdim_input, &
                                   lsoil_input, sfcdata=data_one_tile)
  endif

  print*,"- CALL FieldScatter FOR INPUT GRID Z0."
  call ESMF_FieldScatter(z0_input_grid, data_one_tile, rootpet=0, tile=tile, rc=rc)
  if(ESMF_logFoundError(rcToCheck=rc,msg=ESMF_LOGERR_PASSTHRU,line=__line__,file=__file__)) &
     call error_handler("IN FieldScatter", rc)

 enddo TILE_LOOP

 deallocate(data_one_tile, data_one_tile_3d)

 end subroutine read_input_sfc_history_file

!---------------------------------------------------------------------------
! Read nst data from tiled history or restart files.
!---------------------------------------------------------------------------

 subroutine read_input_nst_tile_file(localpet)

 implicit none

 integer, intent(in)             :: localpet

 character(len=10)               :: field

 integer                         :: rc, tile

 real(esmf_kind_r8), allocatable :: data_one_tile(:,:)

 if (localpet == 0) then
   allocate(data_one_tile(i_input,j_input))
 else
   allocate(data_one_tile(0,0))
 endif

 TILE_LOOP : do tile = 1, num_tiles_input_grid

! c_d

  if (localpet == 0) then
    if (trim(input_type) == "restart") then
      field='c_d'
    else
      field='cd'
    endif
    call read_fv3_grid_data_netcdf(trim(field), tile, i_input, j_input, &
                                   lsoil_input, sfcdata=data_one_tile)
  endif

  print*,"- CALL FieldScatter FOR INPUT C_D"
  call ESMF_FieldScatter(c_d_input_grid, data_one_tile, rootpet=0, tile=tile, rc=rc)
  if(ESMF_logFoundError(rcToCheck=rc,msg=ESMF_LOGERR_PASSTHRU,line=__line__,file=__file__)) &
     call error_handler("IN FieldScatter", rc)

! c_0

  if (localpet == 0) then
    if (trim(input_type) == "restart") then
      field='c_0'
    else
      field='c0'
    endif
    call read_fv3_grid_data_netcdf(trim(field), tile, i_input, j_input, &
                                   lsoil_input, sfcdata=data_one_tile)
  endif

  print*,"- CALL FieldScatter FOR INPUT C_0"
  call ESMF_FieldScatter(c_0_input_grid, data_one_tile, rootpet=0, tile=tile, rc=rc)
  if(ESMF_logFoundError(rcToCheck=rc,msg=ESMF_LOGERR_PASSTHRU,line=__line__,file=__file__)) &
     call error_handler("IN FieldScatter", rc)

! d_conv

  if (localpet == 0) then
    if (trim(input_type) == "restart") then
      field='d_conv'
    else
      field='dconv'
    endif
    call read_fv3_grid_data_netcdf(trim(field), tile, i_input, j_input, &
                                   lsoil_input, sfcdata=data_one_tile)
  endif

  print*,"- CALL FieldScatter FOR INPUT D_CONV."
  call ESMF_FieldScatter(d_conv_input_grid, data_one_tile, rootpet=0, tile=tile, rc=rc)
  if(ESMF_logFoundError(rcToCheck=rc,msg=ESMF_LOGERR_PASSTHRU,line=__line__,file=__file__)) &
     call error_handler("IN FieldScatter", rc)

! dt_cool

  if (localpet == 0) then
    if (trim(input_type) == "restart") then
      field='dt_cool'
    else
      field='dtcool'
    endif
    call read_fv3_grid_data_netcdf(trim(field), tile, i_input, j_input, &
                                   lsoil_input, sfcdata=data_one_tile)
  endif

  print*,"- CALL FieldScatter FOR INPUT DT_COOL."
  call ESMF_FieldScatter(dt_cool_input_grid, data_one_tile, rootpet=0, tile=tile, rc=rc)
  if(ESMF_logFoundError(rcToCheck=rc,msg=ESMF_LOGERR_PASSTHRU,line=__line__,file=__file__)) &
     call error_handler("IN FieldScatter", rc)

! ifd - xu li said initialize to '1'.

  if (localpet == 0) then
    data_one_tile = 1.0
  endif

  print*,"- CALL FieldScatter FOR INPUT IFD."
  call ESMF_FieldScatter(ifd_input_grid, data_one_tile, rootpet=0, tile=tile, rc=rc)
  if(ESMF_logFoundError(rcToCheck=rc,msg=ESMF_LOGERR_PASSTHRU,line=__line__,file=__file__)) &
     call error_handler("IN FieldScatter", rc)

! qrain

  if (localpet == 0) then
    call read_fv3_grid_data_netcdf('qrain', tile, i_input, j_input, &
                                   lsoil_input, sfcdata=data_one_tile)
  endif

  print*,"- CALL FieldScatter FOR INPUT QRAIN."
  call ESMF_FieldScatter(qrain_input_grid, data_one_tile, rootpet=0, tile=tile, rc=rc)
  if(ESMF_logFoundError(rcToCheck=rc,msg=ESMF_LOGERR_PASSTHRU,line=__line__,file=__file__)) &
     call error_handler("IN FieldScatter", rc)

! tref

  if (localpet == 0) then
    call read_fv3_grid_data_netcdf('tref', tile, i_input, j_input, &
                                   lsoil_input, sfcdata=data_one_tile)
  endif

  print*,"- CALL FieldScatter FOR INPUT TREF"
  call ESMF_FieldScatter(tref_input_grid, data_one_tile, rootpet=0, tile=tile, rc=rc)
  if(ESMF_logFoundError(rcToCheck=rc,msg=ESMF_LOGERR_PASSTHRU,line=__line__,file=__file__)) &
     call error_handler("IN FieldScatter", rc)

! w_d

  if (localpet == 0) then
    if (trim(input_type) == "restart") then
      field='w_d'
    else
      field='wd'
    endif
    call read_fv3_grid_data_netcdf(trim(field), tile, i_input, j_input, &
                                   lsoil_input, sfcdata=data_one_tile)
  endif

  print*,"- CALL FieldScatter FOR INPUT W_D"
  call ESMF_FieldScatter(w_d_input_grid, data_one_tile, rootpet=0, tile=tile, rc=rc)
  if(ESMF_logFoundError(rcToCheck=rc,msg=ESMF_LOGERR_PASSTHRU,line=__line__,file=__file__)) &
     call error_handler("IN FieldScatter", rc)

! w_0

  if (localpet == 0) then
    if (trim(input_type) == "restart") then
      field='w_0'
    else
      field='w0'
    endif
    call read_fv3_grid_data_netcdf(trim(field), tile, i_input, j_input, &
                                   lsoil_input, sfcdata=data_one_tile)
  endif

  print*,"- CALL FieldScatter FOR INPUT W_0"
  call ESMF_FieldScatter(w_0_input_grid, data_one_tile, rootpet=0, tile=tile, rc=rc)
  if(ESMF_logFoundError(rcToCheck=rc,msg=ESMF_LOGERR_PASSTHRU,line=__line__,file=__file__)) &
     call error_handler("IN FieldScatter", rc)

! xs

  if (localpet == 0) then
    call read_fv3_grid_data_netcdf('xs', tile, i_input, j_input, &
                                   lsoil_input, sfcdata=data_one_tile)
  endif

  print*,"- CALL FieldScatter FOR INPUT XS"
  call ESMF_FieldScatter(xs_input_grid, data_one_tile, rootpet=0, tile=tile, rc=rc)
  if(ESMF_logFoundError(rcToCheck=rc,msg=ESMF_LOGERR_PASSTHRU,line=__line__,file=__file__)) &
     call error_handler("IN FieldScatter", rc)

! xt

  if (localpet == 0) then
    call read_fv3_grid_data_netcdf('xt', tile, i_input, j_input, &
                                   lsoil_input, sfcdata=data_one_tile)
  endif

  print*,"- CALL FieldScatter FOR INPUT XT"
  call ESMF_FieldScatter(xt_input_grid, data_one_tile, rootpet=0, tile=tile, rc=rc)
  if(ESMF_logFoundError(rcToCheck=rc,msg=ESMF_LOGERR_PASSTHRU,line=__line__,file=__file__)) &
     call error_handler("IN FieldScatter", rc)

! xu

  if (localpet == 0) then
    call read_fv3_grid_data_netcdf('xu', tile, i_input, j_input, &
                                   lsoil_input, sfcdata=data_one_tile)
  endif

  print*,"- CALL FieldScatter FOR INPUT XU"
  call ESMF_FieldScatter(xu_input_grid, data_one_tile, rootpet=0, tile=tile, rc=rc)
  if(ESMF_logFoundError(rcToCheck=rc,msg=ESMF_LOGERR_PASSTHRU,line=__line__,file=__file__)) &
     call error_handler("IN FieldScatter", rc)

! xv

  if (localpet == 0) then
    call read_fv3_grid_data_netcdf('xv', tile, i_input, j_input, &
                                   lsoil_input, sfcdata=data_one_tile)
  endif

  print*,"- CALL FieldScatter FOR INPUT XV"
  call ESMF_FieldScatter(xv_input_grid, data_one_tile, rootpet=0, tile=tile, rc=rc)
  if(ESMF_logFoundError(rcToCheck=rc,msg=ESMF_LOGERR_PASSTHRU,line=__line__,file=__file__)) &
     call error_handler("IN FieldScatter", rc)

! xz

  if (localpet == 0) then
    call read_fv3_grid_data_netcdf('xz', tile, i_input, j_input, &
                                   lsoil_input, sfcdata=data_one_tile)
  endif

  print*,"- CALL FieldScatter FOR INPUT XZ"
  call ESMF_FieldScatter(xz_input_grid, data_one_tile, rootpet=0, tile=tile, rc=rc)
  if(ESMF_logFoundError(rcToCheck=rc,msg=ESMF_LOGERR_PASSTHRU,line=__line__,file=__file__)) &
     call error_handler("IN FieldScatter", rc)

! xtts

  if (localpet == 0) then
    call read_fv3_grid_data_netcdf('xtts', tile, i_input, j_input, &
                                   lsoil_input, sfcdata=data_one_tile)
  endif

  print*,"- CALL FieldScatter FOR INPUT XTTS"
  call ESMF_FieldScatter(xtts_input_grid, data_one_tile, rootpet=0, tile=tile, rc=rc)
  if(ESMF_logFoundError(rcToCheck=rc,msg=ESMF_LOGERR_PASSTHRU,line=__line__,file=__file__)) &
     call error_handler("IN FieldScatter", rc)

! xzts

  if (localpet == 0) then
    call read_fv3_grid_data_netcdf('xzts', tile, i_input, j_input, &
                                   lsoil_input, sfcdata=data_one_tile)
  endif

  print*,"- CALL FieldScatter FOR INPUT XZTS"
  call ESMF_FieldScatter(xzts_input_grid, data_one_tile, rootpet=0, tile=tile, rc=rc)
  if(ESMF_logFoundError(rcToCheck=rc,msg=ESMF_LOGERR_PASSTHRU,line=__line__,file=__file__)) &
     call error_handler("IN FieldScatter", rc)

! z_c

  if (localpet == 0) then
    if (trim(input_type) == "restart") then
      field='z_c'
    else
      field='zc'
    endif
    call read_fv3_grid_data_netcdf(trim(field), tile, i_input, j_input, &
                                   lsoil_input, sfcdata=data_one_tile)
  endif

  print*,"- CALL FieldScatter FOR INPUT Z_C"
  call ESMF_FieldScatter(z_c_input_grid, data_one_tile, rootpet=0, tile=tile, rc=rc)
  if(ESMF_logFoundError(rcToCheck=rc,msg=ESMF_LOGERR_PASSTHRU,line=__line__,file=__file__)) &
     call error_handler("IN FieldScatter", rc)

! zm - Not used yet. Xu li said set to '0'.

  if (localpet == 0) then
    data_one_tile = 0.0
  endif

  print*,"- CALL FieldScatter FOR INPUT ZM"
  call ESMF_FieldScatter(zm_input_grid, data_one_tile, rootpet=0, tile=tile, rc=rc)
  if(ESMF_logFoundError(rcToCheck=rc,msg=ESMF_LOGERR_PASSTHRU,line=__line__,file=__file__)) &
     call error_handler("IN FieldScatter", rc)

 enddo TILE_LOOP

 deallocate(data_one_tile)

 end subroutine read_input_nst_tile_file

!--------------------------------------------------------------------------
! Read input grid nst data from fv3 gaussian nemsio history file or
! spectral GFS nemsio file.  The spectral GFS nst data is in a separate
! file from the surface data.  The fv3 surface and nst data are in a
! single file.
!--------------------------------------------------------------------------

 subroutine read_input_nst_gaussian_file(localpet)

 implicit none

 integer, intent(in)                    :: localpet

 character(len=300)                     :: the_file

 integer                                :: rc

 real(nemsio_realkind), allocatable     :: dummy(:)
 real(esmf_kind_r8), allocatable        :: dummy2d(:,:)

 type(nemsio_gfile)                     :: gfile

 if (trim(input_type) == "gfs_gaussian") then ! spectral gfs nemsio in
                                              ! separate file.
   the_file = trim(data_dir_input_grid) // "/" // trim(nst_files_input_grid)
 else
   the_file = trim(data_dir_input_grid) // "/" // trim(sfc_files_input_grid(1))
 endif

 print*,"- READ NST DATA FROM: ", trim(the_file)

 if (localpet == 0) then
   allocate(dummy(i_input*j_input))
   allocate(dummy2d(i_input,j_input))
   call nemsio_open(gfile, the_file, "read", iret=rc)
 else
   allocate(dummy(0))
   allocate(dummy2d(0,0))
 endif

 if (localpet == 0) then
   print*,"- READ TREF"
   call nemsio_readrecv(gfile, "tref", "sfc", 1, dummy, 0, iret=rc)
   if (rc /= 0) call error_handler("READING TREF.", rc)
   dummy2d = reshape(dummy, (/i_input,j_input/))
   print*,'tref ',maxval(dummy2d),minval(dummy2d)
 endif

 print*,"- CALL FieldScatter FOR INPUT TREF."
 call ESMF_FieldScatter(tref_input_grid, dummy2d, rootpet=0, rc=rc)
 if(ESMF_logFoundError(rcToCheck=rc,msg=ESMF_LOGERR_PASSTHRU,line=__line__,file=__file__)) &
    call error_handler("IN FieldScatter", rc)

 if (localpet == 0) then
   print*,"- READ CD"
   call nemsio_readrecv(gfile, "cd", "sfc", 1, dummy, 0, iret=rc)
   if (rc /= 0) call error_handler("READING CD.", rc)
   dummy2d = reshape(dummy, (/i_input,j_input/))
   print*,'cd ',maxval(dummy2d),minval(dummy2d)
 endif

 print*,"- CALL FieldScatter FOR INPUT C_D."
 call ESMF_FieldScatter(c_d_input_grid, dummy2d, rootpet=0, rc=rc)
 if(ESMF_logFoundError(rcToCheck=rc,msg=ESMF_LOGERR_PASSTHRU,line=__line__,file=__file__)) &
    call error_handler("IN FieldScatter", rc)

 if (localpet == 0) then
   print*,"- READ C0"
   call nemsio_readrecv(gfile, "c0", "sfc", 1, dummy, 0, iret=rc)
   if (rc /= 0) call error_handler("READING C0.", rc)
   dummy2d = reshape(dummy, (/i_input,j_input/))
   print*,'c0 ',maxval(dummy2d),minval(dummy2d)
 endif

 print*,"- CALL FieldScatter FOR INPUT C_0."
 call ESMF_FieldScatter(c_0_input_grid, dummy2d, rootpet=0, rc=rc)
 if(ESMF_logFoundError(rcToCheck=rc,msg=ESMF_LOGERR_PASSTHRU,line=__line__,file=__file__)) &
    call error_handler("IN FieldScatter", rc)

 if (localpet == 0) then
   print*,"- READ DCONV"
   call nemsio_readrecv(gfile, "dconv", "sfc", 1, dummy, 0, iret=rc)
   if (rc /= 0) call error_handler("READING DCONV.", rc)
   dummy2d = reshape(dummy, (/i_input,j_input/))
   print*,'dconv ',maxval(dummy2d),minval(dummy2d)
 endif

 print*,"- CALL FieldScatter FOR INPUT D_CONV."
 call ESMF_FieldScatter(d_conv_input_grid, dummy2d, rootpet=0, rc=rc)
 if(ESMF_logFoundError(rcToCheck=rc,msg=ESMF_LOGERR_PASSTHRU,line=__line__,file=__file__)) &
    call error_handler("IN FieldScatter", rc)

 if (localpet == 0) then
   print*,"- READ DTCOOL"
   call nemsio_readrecv(gfile, "dtcool", "sfc", 1, dummy, 0, iret=rc)
   if (rc /= 0) call error_handler("READING DTCOOL.", rc)
   dummy2d = reshape(dummy, (/i_input,j_input/))
   print*,'dtcool ',maxval(dummy2d),minval(dummy2d)
 endif

 print*,"- CALL FieldScatter FOR INPUT DT_COOL."
 call ESMF_FieldScatter(dt_cool_input_grid, dummy2d, rootpet=0, rc=rc)
 if(ESMF_logFoundError(rcToCheck=rc,msg=ESMF_LOGERR_PASSTHRU,line=__line__,file=__file__)) &
    call error_handler("IN FieldScatter", rc)

 if (localpet == 0) then
   dummy2d = 1.0  ! IFD not in file.  Set to '1' per Xu Li.
 endif

 print*,"- CALL FieldScatter FOR INPUT IFD."
 call ESMF_FieldScatter(ifd_input_grid, dummy2d, rootpet=0, rc=rc)
 if(ESMF_logFoundError(rcToCheck=rc,msg=ESMF_LOGERR_PASSTHRU,line=__line__,file=__file__)) &
    call error_handler("IN FieldScatter", rc)

 if (localpet == 0) then
   print*,"- READ QRAIN"
   call nemsio_readrecv(gfile, "qrain", "sfc", 1, dummy, 0, iret=rc)
   if (rc /= 0) call error_handler("READING QRAIN.", rc)
   dummy2d = reshape(dummy, (/i_input,j_input/))
   print*,'qrain ',maxval(dummy2d),minval(dummy2d)
 endif

 print*,"- CALL FieldScatter FOR INPUT QRAIN."
 call ESMF_FieldScatter(qrain_input_grid, dummy2d, rootpet=0, rc=rc)
 if(ESMF_logFoundError(rcToCheck=rc,msg=ESMF_LOGERR_PASSTHRU,line=__line__,file=__file__)) &
    call error_handler("IN FieldScatter", rc)

 if (localpet == 0) then
   print*,"- READ WD"
   call nemsio_readrecv(gfile, "wd", "sfc", 1, dummy, 0, iret=rc)
   if (rc /= 0) call error_handler("READING WD.", rc)
   dummy2d = reshape(dummy, (/i_input,j_input/))
   print*,'wd ',maxval(dummy2d),minval(dummy2d)
 endif

 print*,"- CALL FieldScatter FOR INPUT WD."
 call ESMF_FieldScatter(w_d_input_grid, dummy2d, rootpet=0, rc=rc)
 if(ESMF_logFoundError(rcToCheck=rc,msg=ESMF_LOGERR_PASSTHRU,line=__line__,file=__file__)) &
    call error_handler("IN FieldScatter", rc)

 if (localpet == 0) then
   print*,"- READ W0"
   call nemsio_readrecv(gfile, "w0", "sfc", 1, dummy, 0, iret=rc)
   if (rc /= 0) call error_handler("READING W0.", rc)
   dummy2d = reshape(dummy, (/i_input,j_input/))
   print*,'w0 ',maxval(dummy2d),minval(dummy2d)
 endif

 print*,"- CALL FieldScatter FOR INPUT W0."
 call ESMF_FieldScatter(w_0_input_grid, dummy2d, rootpet=0, rc=rc)
 if(ESMF_logFoundError(rcToCheck=rc,msg=ESMF_LOGERR_PASSTHRU,line=__line__,file=__file__)) &
    call error_handler("IN FieldScatter", rc)

 if (localpet == 0) then
   print*,"- READ XS"
   call nemsio_readrecv(gfile, "xs", "sfc", 1, dummy, 0, iret=rc)
   if (rc /= 0) call error_handler("READING XS.", rc)
   dummy2d = reshape(dummy, (/i_input,j_input/))
   print*,'xs ',maxval(dummy2d),minval(dummy2d)
 endif

 print*,"- CALL FieldScatter FOR INPUT XS."
 call ESMF_FieldScatter(xs_input_grid, dummy2d, rootpet=0, rc=rc)
 if(ESMF_logFoundError(rcToCheck=rc,msg=ESMF_LOGERR_PASSTHRU,line=__line__,file=__file__)) &
    call error_handler("IN FieldScatter", rc)

 if (localpet == 0) then
   print*,"- READ XT"
   call nemsio_readrecv(gfile, "xt", "sfc", 1, dummy, 0, iret=rc)
   if (rc /= 0) call error_handler("READING XT.", rc)
   dummy2d = reshape(dummy, (/i_input,j_input/))
   print*,'xt ',maxval(dummy2d),minval(dummy2d)
 endif

 print*,"- CALL FieldScatter FOR INPUT XT."
 call ESMF_FieldScatter(xt_input_grid, dummy2d, rootpet=0, rc=rc)
 if(ESMF_logFoundError(rcToCheck=rc,msg=ESMF_LOGERR_PASSTHRU,line=__line__,file=__file__)) &
    call error_handler("IN FieldScatter", rc)

 if (localpet == 0) then
   print*,"- READ XU"
   call nemsio_readrecv(gfile, "xu", "sfc", 1, dummy, 0, iret=rc)
   if (rc /= 0) call error_handler("READING XU.", rc)
   dummy2d = reshape(dummy, (/i_input,j_input/))
   print*,'xu ',maxval(dummy2d),minval(dummy2d)
 endif

 print*,"- CALL FieldScatter FOR INPUT XU."
 call ESMF_FieldScatter(xu_input_grid, dummy2d, rootpet=0, rc=rc)
 if(ESMF_logFoundError(rcToCheck=rc,msg=ESMF_LOGERR_PASSTHRU,line=__line__,file=__file__)) &
    call error_handler("IN FieldScatter", rc)

 if (localpet == 0) then
   print*,"- READ XV"
   call nemsio_readrecv(gfile, "xv", "sfc", 1, dummy, 0, iret=rc)
   if (rc /= 0) call error_handler("READING XV.", rc)
   dummy2d = reshape(dummy, (/i_input,j_input/))
   print*,'xv ',maxval(dummy2d),minval(dummy2d)
 endif

 print*,"- CALL FieldScatter FOR INPUT XV."
 call ESMF_FieldScatter(xv_input_grid, dummy2d, rootpet=0, rc=rc)
 if(ESMF_logFoundError(rcToCheck=rc,msg=ESMF_LOGERR_PASSTHRU,line=__line__,file=__file__)) &
    call error_handler("IN FieldScatter", rc)

 if (localpet == 0) then
   print*,"- READ XZ"
   call nemsio_readrecv(gfile, "xz", "sfc", 1, dummy, 0, iret=rc)
   if (rc /= 0) call error_handler("READING XZ.", rc)
   dummy2d = reshape(dummy, (/i_input,j_input/))
   print*,'xz ',maxval(dummy2d),minval(dummy2d)
 endif

 print*,"- CALL FieldScatter FOR INPUT XZ."
 call ESMF_FieldScatter(xz_input_grid, dummy2d, rootpet=0, rc=rc)
 if(ESMF_logFoundError(rcToCheck=rc,msg=ESMF_LOGERR_PASSTHRU,line=__line__,file=__file__)) &
    call error_handler("IN FieldScatter", rc)

 if (localpet == 0) then
   print*,"- READ XTTS"
   call nemsio_readrecv(gfile, "xtts", "sfc", 1, dummy, 0, iret=rc)
   if (rc /= 0) call error_handler("READING XTTS.", rc)
   dummy2d = reshape(dummy, (/i_input,j_input/))
   print*,'xtts ',maxval(dummy2d),minval(dummy2d)
 endif

 print*,"- CALL FieldScatter FOR INPUT XTTS."
 call ESMF_FieldScatter(xtts_input_grid, dummy2d, rootpet=0, rc=rc)
 if(ESMF_logFoundError(rcToCheck=rc,msg=ESMF_LOGERR_PASSTHRU,line=__line__,file=__file__)) &
    call error_handler("IN FieldScatter", rc)

 if (localpet == 0) then
   print*,"- READ XZTS"
   call nemsio_readrecv(gfile, "xzts", "sfc", 1, dummy, 0, iret=rc)
   if (rc /= 0) call error_handler("READING XZTS.", rc)
   dummy2d = reshape(dummy, (/i_input,j_input/))
   print*,'xzts ',maxval(dummy2d),minval(dummy2d)
 endif

 print*,"- CALL FieldScatter FOR INPUT XZTS."
 call ESMF_FieldScatter(xzts_input_grid, dummy2d, rootpet=0, rc=rc)
 if(ESMF_logFoundError(rcToCheck=rc,msg=ESMF_LOGERR_PASSTHRU,line=__line__,file=__file__)) &
    call error_handler("IN FieldScatter", rc)

 if (localpet == 0) then
   print*,"- READ ZC"
   call nemsio_readrecv(gfile, "zc", "sfc", 1, dummy, 0, iret=rc)
   if (rc /= 0) call error_handler("READING ZC.", rc)
   dummy2d = reshape(dummy, (/i_input,j_input/))
   print*,'zc ',maxval(dummy2d),minval(dummy2d)
 endif

 print*,"- CALL FieldScatter FOR INPUT Z_C."
 call ESMF_FieldScatter(z_c_input_grid, dummy2d, rootpet=0, rc=rc)
 if(ESMF_logFoundError(rcToCheck=rc,msg=ESMF_LOGERR_PASSTHRU,line=__line__,file=__file__)) &
    call error_handler("IN FieldScatter", rc)

 if (localpet == 0) then
   dummy2d = 0.0 ! zm not used yet. Set to zero per Xu Li.
 endif

 print*,"- CALL FieldScatter FOR INPUT ZM."
 call ESMF_FieldScatter(zm_input_grid, dummy2d, rootpet=0, rc=rc)
 if(ESMF_logFoundError(rcToCheck=rc,msg=ESMF_LOGERR_PASSTHRU,line=__line__,file=__file__)) &
    call error_handler("IN FieldScatter", rc)

 deallocate(dummy, dummy2d)

 if (localpet == 0) call nemsio_close(gfile)

 end subroutine read_input_nst_gaussian_file

 SUBROUTINE READ_FV3_GRID_DATA_NETCDF(FIELD,TILE_NUM,IMO,JMO,LMO, &
                                      SFCDATA, SFCDATA_3D)

 IMPLICIT NONE

 CHARACTER(LEN=*),INTENT(IN)      :: FIELD

 INTEGER, INTENT(IN)   :: IMO, JMO, LMO, TILE_NUM

 REAL(ESMF_KIND_R8), INTENT(OUT), OPTIONAL     :: SFCDATA(IMO,JMO)
 REAL(ESMF_KIND_R8), INTENT(OUT), OPTIONAL     :: SFCDATA_3D(IMO,JMO,LMO)

 CHARACTER(LEN=256)    :: TILEFILE

 INTEGER               :: ERROR, NCID, ID_VAR

 TILEFILE = TRIM(DATA_DIR_INPUT_GRID) // "/" // TRIM(SFC_FILES_INPUT_GRID(TILE_NUM))

 PRINT*,'WILL READ ',TRIM(FIELD), ' FROM: ', TRIM(TILEFILE)

 ERROR=NF90_OPEN(TRIM(TILEFILE),NF90_NOWRITE,NCID)
 CALL NETCDF_ERR(ERROR, 'OPENING: '//TRIM(TILEFILE) )

 ERROR=NF90_INQ_VARID(NCID, FIELD, ID_VAR)
 CALL NETCDF_ERR(ERROR, 'READING FIELD ID' )

 IF (PRESENT(SFCDATA_3D)) THEN
   ERROR=NF90_GET_VAR(NCID, ID_VAR, SFCDATA_3D)
   CALL NETCDF_ERR(ERROR, 'READING FIELD' )
 ELSE
   ERROR=NF90_GET_VAR(NCID, ID_VAR, SFCDATA)
   CALL NETCDF_ERR(ERROR, 'READING FIELD' )
 ENDIF

 ERROR = NF90_CLOSE(NCID)

 END SUBROUTINE READ_FV3_GRID_DATA_NETCDF

!---------------------------------------------------------------------------
! Read winds from a grib2 file
!---------------------------------------------------------------------------

 subroutine read_winds(file,inv,u,v,localpet)
 
 use wgrib2api
 use netcdf
 use program_setup, only      : get_var_cond, fixed_files_dir_input_grid , wgrib2_path
 use model_grid, only         : input_grid_type
 implicit none
 
 character(len=250), intent(in)          :: file, inv
 integer, intent(in)                     :: localpet
 real(esmf_kind_r8), intent(inout), allocatable :: u(:,:,:),v(:,:,:)
 
 real(esmf_kind_r4), dimension(i_input,j_input)  :: alpha
 real(esmf_kind_r8), dimension(i_input,j_input)  :: lon
 real(esmf_kind_r4), allocatable         :: u_tmp(:,:), v_tmp(:,:)
 real(esmf_kind_r4)                      :: value_u, value_v, lov
 
 integer                                 :: varnum_u, varnum_v, ncid, vlev, id_var, & 
                                            error, iret, i
 
 character(len=20)                       :: vname
 character(len=50)                       :: method_u, method_v
 character(len=250)                      :: file_coord, cmdline_msg
 character(len=10000)                    :: temp_msg
 
 if (localpet==0) then
   allocate(u(i_input,j_input,lev_input))
   allocate(v(i_input,j_input,lev_input))
 else
   allocate(u(0,0,0))
   allocate(v(0,0,0))
 endif
 
 file_coord = trim(fixed_files_dir_input_grid)//"/latlon_grid3.32769.nc" 

 vname = "u"
 call get_var_cond(vname,this_miss_var_method=method_u, this_miss_var_value=value_u, &
                       loc=varnum_u)
 vname = "v"
 call get_var_cond(vname,this_miss_var_method=method_v, this_miss_var_value=value_v, &
                       loc=varnum_v)
                       
 if (trim(input_grid_type)=="rotated_latlon") then  
   if (localpet==0) then                   
     print*,"- READ ROTATION ANGLE"
     print*, trim(file_coord)
     error=nf90_open(trim(file_coord),nf90_nowrite,ncid)
     call netcdf_err(error, 'opening nc file' )
     error=nf90_inq_varid(ncid, 'gridrot', id_var)
     call netcdf_err(error, 'reading field id' )
     error=nf90_get_var(ncid, id_var, alpha)
     call netcdf_err(error, 'reading field' )
     error = nf90_close(ncid)
   endif
 elseif (trim(input_grid_type) == "lambert") then
 
   print*,"- CALL FieldGather FOR INPUT GRID LONGITUDE"
   call ESMF_FieldGather(longitude_input_grid, lon, rootPet=0, tile=1, rc=error)
   if(ESMF_logFoundError(rcToCheck=error,msg=ESMF_LOGERR_PASSTHRU,line=__line__,file=__file__)) &
        call error_handler("IN FieldGather", error)
        
   if (localpet==0) then
     cmdline_msg = trim(wgrib2_path)//" "//trim(file)//" -d 1 -grid &> temp.out"
     call system(cmdline_msg)
     open(4,file="temp2.out")
     do i = 1,3
      read(4,"(A)") temp_msg
     enddo
     close(4)
     i = index(temp_msg, "LoV ") + len("LoV ")

     read(temp_msg(i:i+10),*) lov
   
      print*, "- CALL GRIDROT"    
      call gridrot(lov,lon,alpha)
   endif
 endif
 
 if (localpet==0) then
   do vlev = 1, lev_input
 
     vname = ":UGRD:"
     iret = grb2_inq(file,inv,vname,slevs(vlev),data2=u_tmp)
     if (iret <= 0) then
        call handle_grib_error(vname, slevs(vlev),method_u,value_u,varnum_u,iret,var=u_tmp)
        if (iret==1) then ! missing_var_method == skip
          call error_handler("READING IN U AT LEVEL "//trim(slevs(vlev))//". SET A FILL "// &
                        "VALUE IN THE VARMAP TABLE IF THIS ERROR IS NOT DESIRABLE.",iret)
        endif
     endif
   
     vname = ":VGRD:"
     iret = grb2_inq(file,inv,vname,slevs(vlev),data2=v_tmp)
     if (iret <= 0) then
        call handle_grib_error(vname, slevs(vlev),method_v,value_v,varnum_v,iret,var=v_tmp)
        if (iret==1) then ! missing_var_method == skip 
          call error_handler("READING IN V AT LEVEL "//trim(slevs(vlev))//". SET A FILL "// &
                          "VALUE IN THE VARMAP TABLE IF THIS ERROR IS NOT DESIRABLE.",iret)
        endif
      endif
    
      if (trim(input_grid_type) == "latlon") then
        u(:,:,vlev) = u_tmp
        v(:,:,vlev) = v_tmp
      else 
        u(:,:,vlev) = real(u_tmp * cos(alpha) - v_tmp * sin(alpha), esmf_kind_r8)
        v(:,:,vlev) = real(v_tmp * cos(alpha) + u_tmp * sin(alpha), esmf_kind_r8)
      endif
    
      print*, 'max, min U ', minval(u(:,:,vlev)), maxval(u(:,:,vlev))
      print*, 'max, min V ', minval(u(:,:,vlev)), maxval(u(:,:,vlev))
    enddo
 endif

end subroutine read_winds

!---------------------------------------------------------------------------
! Convert from 2-d to 3-d winds.
!---------------------------------------------------------------------------

 subroutine convert_winds

 implicit none

 integer                         :: clb(4), cub(4)
 integer                         :: i, j, k, rc

 real(esmf_kind_r8)              :: latrad, lonrad
 real(esmf_kind_r8), pointer     :: windptr(:,:,:,:)
 real(esmf_kind_r8), pointer     :: uptr(:,:,:)
 real(esmf_kind_r8), pointer     :: vptr(:,:,:)
 real(esmf_kind_r8), pointer     :: latptr(:,:)
 real(esmf_kind_r8), pointer     :: lonptr(:,:)

 print*,"- CALL FieldCreate FOR INPUT GRID 3-D WIND."
 wind_input_grid = ESMF_FieldCreate(input_grid, &
                                   typekind=ESMF_TYPEKIND_R8, &
                                   staggerloc=ESMF_STAGGERLOC_CENTER, &
                                   ungriddedLBound=(/1,1/), &
                                   ungriddedUBound=(/lev_input,3/), rc=rc)
 if(ESMF_logFoundError(rcToCheck=rc,msg=ESMF_LOGERR_PASSTHRU,line=__line__,file=__file__)) &
    call error_handler("IN FieldCreate", rc)

 print*,"- CALL FieldGet FOR 3-D WIND."
 call ESMF_FieldGet(wind_input_grid, &
                    computationalLBound=clb, &
                    computationalUBound=cub, &
                    farrayPtr=windptr, rc=rc)
 if(ESMF_logFoundError(rcToCheck=rc,msg=ESMF_LOGERR_PASSTHRU,line=__line__,file=__file__)) &
    call error_handler("IN FieldGet", rc)

 print*,"- CALL FieldGet FOR U."
 call ESMF_FieldGet(u_input_grid, &
                    farrayPtr=uptr, rc=rc)
 if(ESMF_logFoundError(rcToCheck=rc,msg=ESMF_LOGERR_PASSTHRU,line=__line__,file=__file__)) &
    call error_handler("IN FieldGet", rc)

 print*,"- CALL FieldGet FOR V."
 call ESMF_FieldGet(v_input_grid, &
                    farrayPtr=vptr, rc=rc)
 if(ESMF_logFoundError(rcToCheck=rc,msg=ESMF_LOGERR_PASSTHRU,line=__line__,file=__file__)) &
    call error_handler("IN FieldGet", rc)

 print*,"- CALL FieldGet FOR LATITUDE."
 call ESMF_FieldGet(latitude_input_grid, &
                    farrayPtr=latptr, rc=rc)
 if(ESMF_logFoundError(rcToCheck=rc,msg=ESMF_LOGERR_PASSTHRU,line=__line__,file=__file__)) &
    call error_handler("IN FieldGet", rc)

 print*,"- CALL FieldGet FOR LONGITUDE."
 call ESMF_FieldGet(longitude_input_grid, &
                    farrayPtr=lonptr, rc=rc)
 if(ESMF_logFoundError(rcToCheck=rc,msg=ESMF_LOGERR_PASSTHRU,line=__line__,file=__file__)) &
    call error_handler("IN FieldGet", rc)

 do i = clb(1), cub(1)
   do j = clb(2), cub(2)
     latrad = latptr(i,j) * acos(-1.) / 180.0
     lonrad = lonptr(i,j) * acos(-1.) / 180.0
     do k = clb(3), cub(3)
       windptr(i,j,k,1) = uptr(i,j,k) * cos(lonrad) - vptr(i,j,k) * sin(latrad) * sin(lonrad)
       windptr(i,j,k,2) = uptr(i,j,k) * sin(lonrad) + vptr(i,j,k) * sin(latrad) * cos(lonrad)
       windptr(i,j,k,3) = vptr(i,j,k) * cos(latrad)
     enddo
   enddo
 enddo

 call ESMF_FieldDestroy(u_input_grid, rc=rc)
 call ESMF_FieldDestroy(v_input_grid, rc=rc)

 end subroutine convert_winds
 
 subroutine gridrot(lov,lon,rot)

  use model_grid, only                : i_input,j_input
  implicit none
  
  
  real(esmf_kind_r4), intent(in)      :: lov
  real(esmf_kind_r4), intent(inout)   :: rot(i_input,j_input)
  real(esmf_kind_r8), intent(in)      :: lon(i_input,j_input)
  
  real(esmf_kind_r4)                  :: trot(i_input,j_input), trot_tmp(i_input,j_input)
  real(esmf_kind_r4)                  :: pior = 3.14159265359/180.0_esmf_kind_r4
  
  trot_tmp = real(lon,esmf_kind_r4)-lov
  trot = trot_tmp
  where(trot_tmp > 180.0) trot = trot-360.0_esmf_kind_r4
  where(trot_tmp < -180.0) trot = trot-360.0_esmf_kind_r4
  
  rot = trot * pior

end subroutine gridrot

subroutine handle_grib_error(vname,lev,method,value,varnum, iret,var,var8,var3d)

  use, intrinsic :: ieee_arithmetic

  implicit none
  
  real(esmf_kind_r4), intent(in)    :: value
  real(esmf_kind_r4), intent(inout), optional :: var(:,:)
  real(esmf_kind_r8), intent(inout), optional :: var8(:,:)
  real(esmf_kind_r8), intent(inout), optional  :: var3d(:,:,:)
  
  character(len=20), intent(in)     :: vname, lev, method
  
  integer, intent(in)               :: varnum 
  integer, intent(inout)            :: iret
  
  iret = 0
  if (varnum == 9999) then
    print*, "WARNING: ", trim(vname), " NOT FOUND AT LEVEL ", lev, " IN EXTERNAL FILE ", &
            "AND NO ENTRY EXISTS IN VARMAP TABLE. VARIABLE WILL NOT BE USED."
    iret = 1

    return
  endif

  if (trim(method) == "skip" ) then
    print*, "WARNING: SKIPPING ", trim(vname), " IN FILE"
    read_from_input(varnum) = .false.
    iret = 1
  elseif (trim(method) == "set_to_fill") then
    print*, "WARNING: ,", trim(vname), " NOT AVILABLE AT LEVEL ", trim(lev), &
           ". SETTING EQUAL TO FILL VALUE OF ", value
    if(present(var)) var(:,:) = value
    if(present(var8)) var8(:,:) = value
    if(present(var3d)) var3d(:,:,:) = value
  elseif (trim(method) == "set_to_NaN") then
    print*, "WARNING: ,", trim(vname), " NOT AVILABLE AT LEVEL ", trim(lev), &
           ". SETTING EQUAL TO NaNs"
    if(present(var)) var(:,:) = ieee_value(var,IEEE_QUIET_NAN)
    if(present(var8)) var8(:,:) = ieee_value(var8,IEEE_QUIET_NAN)
    if(present(var3d)) var3d(:,:,:) = ieee_value(var3d,IEEE_QUIET_NAN)
  elseif (trim(method) == "stop") then
    call error_handler("READING "//trim(vname)// " at level "//lev//". TO MAKE THIS NON- &
                        FATAL, CHANGE STOP TO SKIP FOR THIS VARIABLE IN YOUR VARMAP &
                        FILE.", iret)
  else
    call error_handler("ERROR USING MISSING_VAR_METHOD. PLEASE SET VALUES IN" // &
                       " VARMAP TABLE TO ONE OF: set_to_fill, set_to_NaN,"// &
                       " , skip, or stop.")
  endif

end subroutine handle_grib_error

 subroutine cleanup_input_atm_data

 implicit none

 integer                         :: rc, n

 print*,'- DESTROY ATMOSPHERIC INPUT DATA.'

 call ESMF_FieldDestroy(terrain_input_grid, rc=rc)
 call ESMF_FieldDestroy(pres_input_grid, rc=rc)
 call ESMF_FieldDestroy(dzdt_input_grid, rc=rc)
 call ESMF_FieldDestroy(temp_input_grid, rc=rc)
 call ESMF_FieldDestroy(wind_input_grid, rc=rc)
 call ESMF_FieldDestroy(ps_input_grid, rc=rc)

 do n = 1, num_tracers
   call ESMF_FieldDestroy(tracers_input_grid(n), rc=rc)
 enddo
 deallocate(tracers_input_grid)

 end subroutine cleanup_input_atm_data

 subroutine cleanup_input_nst_data

 implicit none

 integer                         :: rc

 print*,'- DESTROY NST INPUT DATA.'

 call ESMF_FieldDestroy(landsea_mask_input_grid, rc=rc)
 call ESMF_FieldDestroy(c_d_input_grid, rc=rc)
 call ESMF_FieldDestroy(c_0_input_grid, rc=rc)
 call ESMF_FieldDestroy(d_conv_input_grid, rc=rc)
 call ESMF_FieldDestroy(dt_cool_input_grid, rc=rc)
 call ESMF_FieldDestroy(ifd_input_grid, rc=rc)
 call ESMF_FieldDestroy(qrain_input_grid, rc=rc)
 call ESMF_FieldDestroy(tref_input_grid, rc=rc)
 call ESMF_FieldDestroy(w_d_input_grid, rc=rc)
 call ESMF_FieldDestroy(w_0_input_grid, rc=rc)
 call ESMF_FieldDestroy(xs_input_grid, rc=rc)
 call ESMF_FieldDestroy(xt_input_grid, rc=rc)
 call ESMF_FieldDestroy(xu_input_grid, rc=rc)
 call ESMF_FieldDestroy(xv_input_grid, rc=rc)
 call ESMF_FieldDestroy(xz_input_grid, rc=rc)
 call ESMF_FieldDestroy(xtts_input_grid, rc=rc)
 call ESMF_FieldDestroy(xzts_input_grid, rc=rc)
 call ESMF_FieldDestroy(z_c_input_grid, rc=rc)
 call ESMF_FieldDestroy(zm_input_grid, rc=rc)

 end subroutine cleanup_input_nst_data

 subroutine cleanup_input_sfc_data

 implicit none

 integer                         :: rc

 print*,"- CALL FieldDestroy FOR INPUT GRID FIELDS."

 call ESMF_FieldDestroy(canopy_mc_input_grid, rc=rc)
 call ESMF_FieldDestroy(f10m_input_grid, rc=rc)
 call ESMF_FieldDestroy(ffmm_input_grid, rc=rc)
 if (.not. convert_nst) then
   call ESMF_FieldDestroy(landsea_mask_input_grid, rc=rc)
 endif
 call ESMF_FieldDestroy(q2m_input_grid, rc=rc)
 call ESMF_FieldDestroy(seaice_depth_input_grid, rc=rc)
 call ESMF_FieldDestroy(seaice_fract_input_grid, rc=rc)
 call ESMF_FieldDestroy(seaice_skin_temp_input_grid, rc=rc)
 call ESMF_FieldDestroy(skin_temp_input_grid, rc=rc)
 call ESMF_FieldDestroy(snow_depth_input_grid, rc=rc)
 call ESMF_FieldDestroy(snow_liq_equiv_input_grid, rc=rc)
 call ESMF_FieldDestroy(soil_temp_input_grid, rc=rc)
 call ESMF_FieldDestroy(soil_type_input_grid, rc=rc)
 call ESMF_FieldDestroy(soilm_liq_input_grid, rc=rc)
 call ESMF_FieldDestroy(soilm_tot_input_grid, rc=rc)
 call ESMF_FieldDestroy(srflag_input_grid, rc=rc)
 call ESMF_FieldDestroy(t2m_input_grid, rc=rc)
 call ESMF_FieldDestroy(tprcp_input_grid, rc=rc)
 call ESMF_FieldDestroy(ustar_input_grid, rc=rc)
 call ESMF_FieldDestroy(veg_type_input_grid, rc=rc)
 call ESMF_FieldDestroy(z0_input_grid, rc=rc)
 call ESMF_FieldDestroy(terrain_input_grid, rc=rc)

 end subroutine cleanup_input_sfc_data

! Jili Dong add sort subroutine 
! quicksort.f -*-f90-*-
! Author: t-nissie
! License: GPLv3
! Gist: https://gist.github.com/t-nissie/479f0f16966925fa29ea
!!
recursive subroutine quicksort(a, first, last)
  implicit none
  real*8  a(*), x, t
  integer first, last
  integer i, j

  x = a( (first+last) / 2 )
  i = first
  j = last
  do
     do while (a(i) < x)
        i=i+1
     end do
     do while (x < a(j))
        j=j-1
     end do
     if (i >= j) exit
     t = a(i);  a(i) = a(j);  a(j) = t
     i=i+1
     j=j-1
  end do
  if (first < i-1) call quicksort(a, first, i-1)
  if (j+1 < last)  call quicksort(a, j+1, last)
end subroutine quicksort

 end module input_data<|MERGE_RESOLUTION|>--- conflicted
+++ resolved
@@ -2165,11 +2165,6 @@
  use wgrib2api
  
  use grib2_util, only                   : read_vcoord, rh2spfh, convert_omega
-<<<<<<< HEAD
- use model_grid, only                   : file_is_converted
-
-=======
->>>>>>> 41a35432
 
  implicit none
 
