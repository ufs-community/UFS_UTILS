--- conflicted
+++ resolved
@@ -6779,13 +6779,6 @@
  use grib_mod
  use program_setup, only      : get_var_cond
 
-<<<<<<< HEAD
- use wgrib2api
- use netcdf
- use program_setup, only      : get_var_cond
- use model_grid, only         : input_grid_type
-=======
->>>>>>> a8b9a01f
  implicit none
 
  integer, intent(in)                                  :: localpet, lugb
@@ -6810,14 +6803,10 @@
 
  character(len=20)                       :: vname
  character(len=50)                       :: method_u, method_v
-<<<<<<< HEAD
- character(len=10000)                    :: temp_msg
-=======
 
  logical                                 :: unpack
 
  type(gribfield)                         :: gfld
->>>>>>> a8b9a01f
 
  d2r=acos(-1.0_esmf_kind_r8) / 180.0_esmf_kind_r8
  if (localpet==0) then
@@ -6827,11 +6816,7 @@
    allocate(u(0,0,0))
    allocate(v(0,0,0))
  endif
-<<<<<<< HEAD
- 
-=======
-
->>>>>>> a8b9a01f
+
  vname = "u"
  call get_var_cond(vname,this_miss_var_method=method_u, this_miss_var_value=value_u, &
                        loc=varnum_u)
