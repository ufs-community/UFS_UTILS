--- conflicted
+++ resolved
@@ -483,9 +483,9 @@
  if(ESMF_logFoundError(rcToCheck=rc,msg=ESMF_LOGERR_PASSTHRU,line=__LINE__,file=__FILE__)) &
     call error_handler("IN FieldCreate", rc)
 
- allocate(tracers_input_grid(num_tracers))
-
- do i = 1, num_tracers
+ allocate(tracers_input_grid(num_tracers_input))
+
+ do i = 1, num_tracers_input
    print*,"- CALL FieldCreate FOR INPUT GRID TRACER ", trim(tracers_input(i))
    tracers_input_grid(i) = ESMF_FieldCreate(input_grid, &
                                    typekind=ESMF_TYPEKIND_R8, &
@@ -738,155 +738,6 @@
    if(ESMF_logFoundError(rcToCheck=rc,msg=ESMF_LOGERR_PASSTHRU,line=__LINE__,file=__FILE__))&
     call error_handler("IN FieldCreate", rc)
  endif
-<<<<<<< HEAD
-=======
-
-!-------------------------------------------------------------------------------
-! Read the tiled 'warm' restart files.
-!-------------------------------------------------------------------------------
-
- if (trim(input_type) == "restart") then
-
-   call read_input_sfc_restart_file(localpet)
-
-!-------------------------------------------------------------------------------
-! Read the tiled or gaussian history files in netcdf format.
-!-------------------------------------------------------------------------------
-
- elseif (trim(input_type) == "history" .or. trim(input_type) ==  &
-         "gaussian_netcdf") then
-
-   call read_input_sfc_netcdf_file(localpet)
-
-!-------------------------------------------------------------------------------
-! Read the gaussian history files in nemsio format.
-!-------------------------------------------------------------------------------
-
- elseif (trim(input_type) == "gaussian_nemsio") then
-
-   call read_input_sfc_gaussian_nemsio_file(localpet)
-
-!-------------------------------------------------------------------------------
-! Read the spectral gfs gaussian history files in nemsio format.
-!-------------------------------------------------------------------------------
-
- elseif (trim(input_type) == "gfs_gaussian_nemsio") then
-
-   call read_input_sfc_gfs_gaussian_nemsio_file(localpet)
-
-!-------------------------------------------------------------------------------
-! Read the spectral gfs gaussian history files in sfcio format.
-!-------------------------------------------------------------------------------
-
- elseif (trim(input_type) == "gfs_sigio") then
-
-   call read_input_sfc_gfs_sfcio_file(localpet)
-
-!-------------------------------------------------------------------------------
-! Read fv3gfs surface data in grib2 format.
-!-------------------------------------------------------------------------------
-
- elseif (trim(input_type) == "grib2") then
-
-   call read_input_sfc_grib2_file(localpet)
-
- endif
-
- end subroutine read_input_sfc_data
-
-!> Create atmospheric esmf fields.
-!!
-!! @author George Gayno NCEP/EMC   
- subroutine init_atm_esmf_fields
- 
- implicit none
-
- integer                                  :: i, rc
-
- print*,"- INITIALIZE ATMOSPHERIC ESMF FIELDS."
-
- print*,"- CALL FieldCreate FOR INPUT GRID 3-D WIND."
- wind_input_grid = ESMF_FieldCreate(input_grid, &
-                                   typekind=ESMF_TYPEKIND_R8, &
-                                   staggerloc=ESMF_STAGGERLOC_CENTER, &
-                                   ungriddedLBound=(/1,1/), &
-                                   ungriddedUBound=(/lev_input,3/), rc=rc)
- if(ESMF_logFoundError(rcToCheck=rc,msg=ESMF_LOGERR_PASSTHRU,line=__LINE__,file=__FILE__)) &
-    call error_handler("IN FieldCreate", rc)
-
- print*,"- CALL FieldCreate FOR INPUT GRID SURFACE PRESSURE."
- ps_input_grid = ESMF_FieldCreate(input_grid, &
-                                  typekind=ESMF_TYPEKIND_R8, &
-                                  staggerloc=ESMF_STAGGERLOC_CENTER, rc=rc)
- if(ESMF_logFoundError(rcToCheck=rc,msg=ESMF_LOGERR_PASSTHRU,line=__LINE__,file=__FILE__)) &
-    call error_handler("IN FieldCreate", rc)
-
- print*,"- CALL FieldCreate FOR INPUT GRID TERRAIN."
- terrain_input_grid = ESMF_FieldCreate(input_grid, &
-                                   typekind=ESMF_TYPEKIND_R8, &
-                                   staggerloc=ESMF_STAGGERLOC_CENTER, rc=rc)
- if(ESMF_logFoundError(rcToCheck=rc,msg=ESMF_LOGERR_PASSTHRU,line=__LINE__,file=__FILE__)) &
-    call error_handler("IN FieldCreate", rc)
-
- print*,"- CALL FieldCreate FOR INPUT GRID TEMPERATURE."
- temp_input_grid = ESMF_FieldCreate(input_grid, &
-                                   typekind=ESMF_TYPEKIND_R8, &
-                                   staggerloc=ESMF_STAGGERLOC_CENTER, &
-                                   ungriddedLBound=(/1/), &
-                                   ungriddedUBound=(/lev_input/), rc=rc)
- if(ESMF_logFoundError(rcToCheck=rc,msg=ESMF_LOGERR_PASSTHRU,line=__LINE__,file=__FILE__)) &
-    call error_handler("IN FieldCreate", rc)
-
- allocate(tracers_input_grid(num_tracers_input))
-
- do i = 1, num_tracers_input
-   print*,"- CALL FieldCreate FOR INPUT GRID TRACER ", trim(tracers_input(i))
-   tracers_input_grid(i) = ESMF_FieldCreate(input_grid, &
-                                   typekind=ESMF_TYPEKIND_R8, &
-                                   staggerloc=ESMF_STAGGERLOC_CENTER, &
-                                   ungriddedLBound=(/1/), &
-                                   ungriddedUBound=(/lev_input/), rc=rc)
-   if(ESMF_logFoundError(rcToCheck=rc,msg=ESMF_LOGERR_PASSTHRU,line=__LINE__,file=__FILE__)) &
-     call error_handler("IN FieldCreate", rc)
- enddo
-
- print*,"- CALL FieldCreate FOR INPUT GRID DZDT."
- dzdt_input_grid = ESMF_FieldCreate(input_grid, &
-                                   typekind=ESMF_TYPEKIND_R8, &
-                                   staggerloc=ESMF_STAGGERLOC_CENTER, &
-                                   ungriddedLBound=(/1/), &
-                                   ungriddedUBound=(/lev_input/), rc=rc)
- if(ESMF_logFoundError(rcToCheck=rc,msg=ESMF_LOGERR_PASSTHRU,line=__LINE__,file=__FILE__)) &
-    call error_handler("IN FieldCreate", rc)
-
- print*,"- CALL FieldCreate FOR INPUT GRID U."
- u_input_grid = ESMF_FieldCreate(input_grid, &
-                                 typekind=ESMF_TYPEKIND_R8, &
-                                 staggerloc=ESMF_STAGGERLOC_CENTER, &
-                                 ungriddedLBound=(/1/), &
-                                 ungriddedUBound=(/lev_input/), rc=rc)
- if(ESMF_logFoundError(rcToCheck=rc,msg=ESMF_LOGERR_PASSTHRU,line=__LINE__,file=__FILE__)) &
-    call error_handler("IN FieldCreate", rc)
-
- print*,"- CALL FieldCreate FOR INPUT GRID V."
- v_input_grid = ESMF_FieldCreate(input_grid, &
-                                 typekind=ESMF_TYPEKIND_R8, &
-                                 staggerloc=ESMF_STAGGERLOC_CENTER, &
-                                 ungriddedLBound=(/1/), &
-                                 ungriddedUBound=(/lev_input/), rc=rc)
- if(ESMF_logFoundError(rcToCheck=rc,msg=ESMF_LOGERR_PASSTHRU,line=__LINE__,file=__FILE__)) &
-    call error_handler("IN FieldCreate", rc)
-
- print*,"- CALL FieldCreate FOR INPUT GRID PRESSURE."
- pres_input_grid = ESMF_FieldCreate(input_grid, &
-                                   typekind=ESMF_TYPEKIND_R8, &
-                                   staggerloc=ESMF_STAGGERLOC_CENTER, &
-                                   ungriddedLBound=(/1/), &
-                                   ungriddedUBound=(/lev_input/), rc=rc)
- if(ESMF_logFoundError(rcToCheck=rc,msg=ESMF_LOGERR_PASSTHRU,line=__LINE__,file=__FILE__)) &
-    call error_handler("IN FieldCreate", rc)
->>>>>>> d049b288
- 
  end subroutine init_sfc_esmf_fields
 
 !> Read input atmospheric data from spectral gfs (old sigio format).
