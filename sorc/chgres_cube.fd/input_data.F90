 module input_data

!--------------------------------------------------------------------------
! Module input_data
!
! Abstract: Read atmospheric, surface and nst data on the input grid.
!    Supported formats include fv3 tiled 'restart' files, fv3 tiled 
!    'history' files, fv3 gaussian history files, spectral gfs
!    gaussian nemsio files, and spectral gfs sigio/sfcio files.
!
! Public Subroutines:
! -----------------
! read_input_atm_data         Driver routine to read atmospheric data
! cleanup_input_atm_data      Free up memory associated with atm data
! read_input_sfc_data         Driver routine to read surface data
! cleanup_input_sfc_data      Free up memory associated with sfc data
! read_input_nst_data         Driver routine to read nst data
! cleanup_input_nst_data      Free up memory associated with nst data
!
! Public variables:
! -----------------
! Defined below.  "input" indicates field associated with the input grid.
!
!--------------------------------------------------------------------------

 use esmf
 use netcdf
 use nemsio_module

 use program_setup, only          : data_dir_input_grid, &
                                    nst_files_input_grid, &
                                    sfc_files_input_grid, &
                                    atm_files_input_grid, &
                                    grib2_file_input_grid, &
<<<<<<< HEAD
=======
                                    geogrid_file_input_grid, &
>>>>>>> 8592b81e
                                    atm_core_files_input_grid, &
                                    atm_tracer_files_input_grid, &
                                    geogrid_file_input_grid, &
                                    convert_nst, &
                                    orog_dir_input_grid, &
                                    orog_files_input_grid, &
                                    tracers_input, num_tracers, &
<<<<<<< HEAD
                                    num_tracers_input, &
                                    input_type, external_model, &
                                    get_var_cond, read_from_input, tracers, &
                                    convert_sfc  
=======
                                    input_type, num_tracers_input, &
                                    input_type, external_model, &
                                    get_var_cond, read_from_input, tracers, &
                                    convert_sfc
>>>>>>> 8592b81e

 use model_grid, only             : input_grid,        &
                                    i_input, j_input,  &
                                    ip1_input, jp1_input,  &
                                    num_tiles_input_grid, &
                                    latitude_input_grid, &
<<<<<<< HEAD
                                    longitude_input_grid, inv_file, &
                                    lsoil_target
=======
                                    longitude_input_grid, &
                                    inv_file
>>>>>>> 8592b81e

 use atmdata_type

 implicit none

 private

! Fields associated with the atmospheric model.

 type(esmf_field), public              :: dzdt_input_grid       ! vert velocity
 type(esmf_field)                      :: dpres_input_grid      ! pressure thickness
 type(esmf_field), public              :: pres_input_grid       ! 3-d pressure
 type(esmf_field), public              :: ps_input_grid         ! surface pressure
 type(esmf_field), public              :: terrain_input_grid    ! terrain height
 type(esmf_field), public              :: temp_input_grid       ! temperature
 type(esmf_field)                      :: u_input_grid          ! u/v wind at grid
 type(esmf_field)                      :: v_input_grid          ! box center
 type(esmf_field), public              :: wind_input_grid       ! 3-component wind
 type(esmf_field), allocatable, public :: tracers_input_grid(:) ! tracers

 integer, public                 :: lev_input      ! # of atmospheric layers
 integer, public                 :: levp1_input    ! # of atmos layer interfaces

! Fields associated with the land-surface model.

 integer, public                 :: veg_type_landice_input = 15 ! NOAH land ice option
                                                                ! defined at this veg type.
                                                                ! Default is igbp.

 type(esmf_field), public        :: canopy_mc_input_grid    ! canopy moist content
 type(esmf_field), public        :: f10m_input_grid         ! log((z0+10)*1/z0)
 type(esmf_field), public        :: ffmm_input_grid         ! log((z0+z1)*1/z0)
                                                            ! See sfc_diff.f for details.
 type(esmf_field), public        :: landsea_mask_input_grid ! land sea mask;
                                                            ! 0-water, 1-land, 2-ice
 type(esmf_field), public        :: q2m_input_grid          ! 2-m spec hum
 type(esmf_field), public        :: seaice_depth_input_grid ! sea ice depth
 type(esmf_field), public        :: seaice_fract_input_grid ! sea ice fraction
 type(esmf_field), public        :: seaice_skin_temp_input_grid  ! sea ice skin temp
 type(esmf_field), public        :: skin_temp_input_grid    ! skin temp/sst
 type(esmf_field), public        :: snow_depth_input_grid   ! snow dpeth
 type(esmf_field), public        :: snow_liq_equiv_input_grid ! snow liq equiv depth
 type(esmf_field), public        :: soil_temp_input_grid    ! 3-d soil temp
 type(esmf_field), public        :: soil_type_input_grid    ! soil type
 type(esmf_field), public        :: soilm_liq_input_grid    ! 3-d liquid soil moisture
 type(esmf_field), public        :: soilm_tot_input_grid    ! 3-d total soil moisture
 type(esmf_field), public        :: srflag_input_grid       ! snow/rain flag
 type(esmf_field), public        :: t2m_input_grid          ! 2-m temperature
 type(esmf_field), public        :: tprcp_input_grid        ! precip
 type(esmf_field), public        :: ustar_input_grid        ! fric velocity
 type(esmf_field), public        :: veg_type_input_grid     ! vegetation type
 type(esmf_field), public        :: z0_input_grid           ! roughness length
<<<<<<< HEAD
 type(esmf_field), public        :: veg_greenness_input_grid ! vegetation fraction

 integer,  public                :: lsoil_input=4  ! # of soil layers,
                                                   ! # LJR: turn off hard wiring, but 
                                                   !   default to 4 
 integer, public                 :: P_QC, P_QNC,P_QI,  &  ! Use for keeping track of tracer
                                    P_QNI, P_QR, P_QNR, & ! locations in tracer fields for
                                    P_QNWFA, P_QV         ! use in creating # concentrations 
 character(len=50), allocatable         :: slevs(:)
=======

 integer, parameter, public      :: lsoil_input=4  ! # of soil layers,
                                                   ! # hardwire for now

 integer, public                 :: P_QC, P_QNC,P_QI,  &  ! Use for keeping track of tracer
                                    P_QNI, P_QR, P_QNR, & ! locations in tracer fields for
                                    P_QNWFA, P_QV         ! use in creating concentrations
 
 character(len=50), allocatable         :: slevs(:)                            

>>>>>>> 8592b81e
! Fields associated with the nst model.

 type(esmf_field), public        :: c_d_input_grid
 type(esmf_field), public        :: c_0_input_grid
 type(esmf_field), public        :: d_conv_input_grid
 type(esmf_field), public        :: dt_cool_input_grid
 type(esmf_field), public        :: ifd_input_grid
 type(esmf_field), public        :: qrain_input_grid
 type(esmf_field), public        :: tref_input_grid  ! reference temperature
 type(esmf_field), public        :: w_d_input_grid
 type(esmf_field), public        :: w_0_input_grid
 type(esmf_field), public        :: xs_input_grid
 type(esmf_field), public        :: xt_input_grid
 type(esmf_field), public        :: xu_input_grid
 type(esmf_field), public        :: xv_input_grid
 type(esmf_field), public        :: xz_input_grid
 type(esmf_field), public        :: xtts_input_grid
 type(esmf_field), public        :: xzts_input_grid
 type(esmf_field), public        :: z_c_input_grid
 type(esmf_field), public        :: zm_input_grid

 public :: read_input_atm_data
 public :: cleanup_input_atm_data
 public :: read_input_sfc_data
 public :: cleanup_input_sfc_data
 public :: read_input_nst_data
 public :: cleanup_input_nst_data
 
 contains

!---------------------------------------------------------------------------
! Read input grid atmospheric data driver
!---------------------------------------------------------------------------

 subroutine read_input_atm_data(localpet)

 implicit none

 integer, intent(in)             :: localpet

 if (trim(input_type) == "restart") then
   call read_input_atm_restart_file(localpet)
 elseif (trim(input_type) == "history") then
   call read_input_atm_history_file(localpet)
 elseif (trim(input_type) == "gaussian") then  ! fv3gfs gaussian nemsio
   call read_input_atm_gaussian_file(localpet)
 elseif (trim(input_type) == "gfs_gaussian") then ! spectral gfs gaussian 
                                                  ! nemsio.
   call read_input_atm_gfs_gaussian_file(localpet)
 elseif (trim(input_type) == "gfs_spectral") then ! spectral gfs sigio format.
   call read_input_atm_gfs_spectral_file(localpet)
 elseif (trim(input_type) == "grib2") then
   call read_input_atm_grib2_file(localpet)
 endif

 end subroutine read_input_atm_data

!---------------------------------------------------------------------------
! Read input grid nst data driver
!---------------------------------------------------------------------------

 subroutine read_input_nst_data(localpet)

 implicit none

 integer, intent(in)             :: localpet

 integer                         :: rc

 print*,"- READ INPUT GRID NST DATA."

 print*,"- CALL FieldCreate FOR INPUT GRID C_D."
 c_d_input_grid = ESMF_FieldCreate(input_grid, &
                                   typekind=ESMF_TYPEKIND_R8, &
                                   staggerloc=ESMF_STAGGERLOC_CENTER, rc=rc)
 if(ESMF_logFoundError(rcToCheck=rc,msg=ESMF_LOGERR_PASSTHRU,line=__line__,file=__file__)) &
   call error_handler("IN FieldCreate", rc)

 print*,"- CALL FieldCreate FOR INPUT GRID C_0."
 c_0_input_grid = ESMF_FieldCreate(input_grid, &
                                   typekind=ESMF_TYPEKIND_R8, &
                                   staggerloc=ESMF_STAGGERLOC_CENTER, rc=rc)
 if(ESMF_logFoundError(rcToCheck=rc,msg=ESMF_LOGERR_PASSTHRU,line=__line__,file=__file__)) &
   call error_handler("IN FieldCreate", rc)

 print*,"- CALL FieldCreate FOR INPUT GRID D_CONV."
 d_conv_input_grid = ESMF_FieldCreate(input_grid, &
                                   typekind=ESMF_TYPEKIND_R8, &
                                   staggerloc=ESMF_STAGGERLOC_CENTER, rc=rc)
 if(ESMF_logFoundError(rcToCheck=rc,msg=ESMF_LOGERR_PASSTHRU,line=__line__,file=__file__)) &
   call error_handler("IN FieldCreate", rc)

 print*,"- CALL FieldCreate FOR INPUT GRID DT_COOL."
 dt_cool_input_grid = ESMF_FieldCreate(input_grid, &
                                   typekind=ESMF_TYPEKIND_R8, &
                                   staggerloc=ESMF_STAGGERLOC_CENTER, rc=rc)
 if(ESMF_logFoundError(rcToCheck=rc,msg=ESMF_LOGERR_PASSTHRU,line=__line__,file=__file__)) &
   call error_handler("IN FieldCreate", rc)

 print*,"- CALL FieldCreate FOR INPUT GRID IFD."
 ifd_input_grid = ESMF_FieldCreate(input_grid, &
                                   typekind=ESMF_TYPEKIND_R8, &
                                   staggerloc=ESMF_STAGGERLOC_CENTER, rc=rc)
 if(ESMF_logFoundError(rcToCheck=rc,msg=ESMF_LOGERR_PASSTHRU,line=__line__,file=__file__)) &
   call error_handler("IN FieldCreate", rc)

 print*,"- CALL FieldCreate FOR INPUT GRID QRAIN."
 qrain_input_grid = ESMF_FieldCreate(input_grid, &
                                   typekind=ESMF_TYPEKIND_R8, &
                                   staggerloc=ESMF_STAGGERLOC_CENTER, rc=rc)
 if(ESMF_logFoundError(rcToCheck=rc,msg=ESMF_LOGERR_PASSTHRU,line=__line__,file=__file__)) &
   call error_handler("IN FieldCreate", rc)

 print*,"- CALL FieldCreate FOR INPUT GRID TREF."
 tref_input_grid = ESMF_FieldCreate(input_grid, &
                                   typekind=ESMF_TYPEKIND_R8, &
                                   staggerloc=ESMF_STAGGERLOC_CENTER, rc=rc)
 if(ESMF_logFoundError(rcToCheck=rc,msg=ESMF_LOGERR_PASSTHRU,line=__line__,file=__file__)) &
   call error_handler("IN FieldCreate", rc)

 print*,"- CALL FieldCreate FOR INPUT GRID W_D."
 w_d_input_grid = ESMF_FieldCreate(input_grid, &
                                   typekind=ESMF_TYPEKIND_R8, &
                                   staggerloc=ESMF_STAGGERLOC_CENTER, rc=rc)
 if(ESMF_logFoundError(rcToCheck=rc,msg=ESMF_LOGERR_PASSTHRU,line=__line__,file=__file__)) &
   call error_handler("IN FieldCreate", rc)

 print*,"- CALL FieldCreate FOR INPUT GRID W_0."
 w_0_input_grid = ESMF_FieldCreate(input_grid, &
                                   typekind=ESMF_TYPEKIND_R8, &
                                   staggerloc=ESMF_STAGGERLOC_CENTER, rc=rc)
 if(ESMF_logFoundError(rcToCheck=rc,msg=ESMF_LOGERR_PASSTHRU,line=__line__,file=__file__)) &
   call error_handler("IN FieldCreate", rc)

 print*,"- CALL FieldCreate FOR INPUT GRID XS."
 xs_input_grid = ESMF_FieldCreate(input_grid, &
                                   typekind=ESMF_TYPEKIND_R8, &
                                   staggerloc=ESMF_STAGGERLOC_CENTER, rc=rc)
 if(ESMF_logFoundError(rcToCheck=rc,msg=ESMF_LOGERR_PASSTHRU,line=__line__,file=__file__)) &
   call error_handler("IN FieldCreate", rc)

 print*,"- CALL FieldCreate FOR INPUT GRID XT."
 xt_input_grid = ESMF_FieldCreate(input_grid, &
                                   typekind=ESMF_TYPEKIND_R8, &
                                   staggerloc=ESMF_STAGGERLOC_CENTER, rc=rc)
 if(ESMF_logFoundError(rcToCheck=rc,msg=ESMF_LOGERR_PASSTHRU,line=__line__,file=__file__)) &
   call error_handler("IN FieldCreate", rc)

 print*,"- CALL FieldCreate FOR INPUT GRID XU."
 xu_input_grid = ESMF_FieldCreate(input_grid, &
                                   typekind=ESMF_TYPEKIND_R8, &
                                   staggerloc=ESMF_STAGGERLOC_CENTER, rc=rc)
 if(ESMF_logFoundError(rcToCheck=rc,msg=ESMF_LOGERR_PASSTHRU,line=__line__,file=__file__)) &
   call error_handler("IN FieldCreate", rc)

 print*,"- CALL FieldCreate FOR INPUT GRID XV."
 xv_input_grid = ESMF_FieldCreate(input_grid, &
                                   typekind=ESMF_TYPEKIND_R8, &
                                   staggerloc=ESMF_STAGGERLOC_CENTER, rc=rc)
 if(ESMF_logFoundError(rcToCheck=rc,msg=ESMF_LOGERR_PASSTHRU,line=__line__,file=__file__)) &
   call error_handler("IN FieldCreate", rc)

 print*,"- CALL FieldCreate FOR INPUT GRID XZ."
 xz_input_grid = ESMF_FieldCreate(input_grid, &
                                   typekind=ESMF_TYPEKIND_R8, &
                                   staggerloc=ESMF_STAGGERLOC_CENTER, rc=rc)
 if(ESMF_logFoundError(rcToCheck=rc,msg=ESMF_LOGERR_PASSTHRU,line=__line__,file=__file__)) &
   call error_handler("IN FieldCreate", rc)

 print*,"- CALL FieldCreate FOR INPUT GRID XTTS."
 xtts_input_grid = ESMF_FieldCreate(input_grid, &
                                   typekind=ESMF_TYPEKIND_R8, &
                                   staggerloc=ESMF_STAGGERLOC_CENTER, rc=rc)
 if(ESMF_logFoundError(rcToCheck=rc,msg=ESMF_LOGERR_PASSTHRU,line=__line__,file=__file__)) &
   call error_handler("IN FieldCreate", rc)

 print*,"- CALL FieldCreate FOR INPUT GRID XZTS."
 xzts_input_grid = ESMF_FieldCreate(input_grid, &
                                   typekind=ESMF_TYPEKIND_R8, &
                                   staggerloc=ESMF_STAGGERLOC_CENTER, rc=rc)
 if(ESMF_logFoundError(rcToCheck=rc,msg=ESMF_LOGERR_PASSTHRU,line=__line__,file=__file__)) &
   call error_handler("IN FieldCreate", rc)

 print*,"- CALL FieldCreate FOR INPUT GRID Z_C."
 z_c_input_grid = ESMF_FieldCreate(input_grid, &
                                   typekind=ESMF_TYPEKIND_R8, &
                                   staggerloc=ESMF_STAGGERLOC_CENTER, rc=rc)
 if(ESMF_logFoundError(rcToCheck=rc,msg=ESMF_LOGERR_PASSTHRU,line=__line__,file=__file__)) &
   call error_handler("IN FieldCreate", rc)

 print*,"- CALL FieldCreate FOR INPUT GRID ZM."
 zm_input_grid = ESMF_FieldCreate(input_grid, &
                                  typekind=ESMF_TYPEKIND_R8, &
                                  staggerloc=ESMF_STAGGERLOC_CENTER, rc=rc)
 if(ESMF_logFoundError(rcToCheck=rc,msg=ESMF_LOGERR_PASSTHRU,line=__line__,file=__file__)) &
   call error_handler("IN FieldCreate", rc)
 
 if (trim(input_type) == "gaussian" .or. trim(input_type) == "gfs_gaussian") then
   call read_input_nst_gaussian_file(localpet)
 else
   call read_input_nst_tile_file(localpet)
 endif

 end subroutine read_input_nst_data

!---------------------------------------------------------------------------
! Read input grid surface data driver.
!---------------------------------------------------------------------------

 subroutine read_input_sfc_data(localpet)

 implicit none

 integer, intent(in)             :: localpet

 integer                         :: rc

 print*,"- CALL FieldCreate FOR INPUT GRID LANDSEA MASK."
 landsea_mask_input_grid = ESMF_FieldCreate(input_grid, &
                                     typekind=ESMF_TYPEKIND_R8, &
                                     staggerloc=ESMF_STAGGERLOC_CENTER, rc=rc)
 if(ESMF_logFoundError(rcToCheck=rc,msg=ESMF_LOGERR_PASSTHRU,line=__line__,file=__file__)) &
    call error_handler("IN FieldCreate", rc)

 print*,"- CALL FieldCreate FOR INPUT GRID Z0."
 z0_input_grid = ESMF_FieldCreate(input_grid, &
                                     typekind=ESMF_TYPEKIND_R8, &
                                     staggerloc=ESMF_STAGGERLOC_CENTER, rc=rc)
 if(ESMF_logFoundError(rcToCheck=rc,msg=ESMF_LOGERR_PASSTHRU,line=__line__,file=__file__)) &
    call error_handler("IN FieldCreate", rc)

 print*,"- CALL FieldCreate FOR INPUT GRID VEGETATION TYPE."
 veg_type_input_grid = ESMF_FieldCreate(input_grid, &
                                     typekind=ESMF_TYPEKIND_R8, &
                                     staggerloc=ESMF_STAGGERLOC_CENTER, rc=rc)
 if(ESMF_logFoundError(rcToCheck=rc,msg=ESMF_LOGERR_PASSTHRU,line=__line__,file=__file__)) &
    call error_handler("IN FieldCreate", rc)

 print*,"- CALL FieldCreate FOR INPUT GRID CANOPY MOISTURE CONTENT."
 canopy_mc_input_grid = ESMF_FieldCreate(input_grid, &
                                     typekind=ESMF_TYPEKIND_R8, &
                                     staggerloc=ESMF_STAGGERLOC_CENTER, rc=rc)
 if(ESMF_logFoundError(rcToCheck=rc,msg=ESMF_LOGERR_PASSTHRU,line=__line__,file=__file__)) &
    call error_handler("IN FieldCreate", rc)

 print*,"- CALL FieldCreate FOR INPUT GRID SEAICE FRACTION."
 seaice_fract_input_grid = ESMF_FieldCreate(input_grid, &
                                     typekind=ESMF_TYPEKIND_R8, &
                                     staggerloc=ESMF_STAGGERLOC_CENTER, rc=rc)
 if(ESMF_logFoundError(rcToCheck=rc,msg=ESMF_LOGERR_PASSTHRU,line=__line__,file=__file__)) &
    call error_handler("IN FieldCreate", rc)

 print*,"- CALL FieldCreate FOR INPUT GRID SEAICE DEPTH."
 seaice_depth_input_grid = ESMF_FieldCreate(input_grid, &
                                     typekind=ESMF_TYPEKIND_R8, &
                                     staggerloc=ESMF_STAGGERLOC_CENTER, rc=rc)
 if(ESMF_logFoundError(rcToCheck=rc,msg=ESMF_LOGERR_PASSTHRU,line=__line__,file=__file__)) &
    call error_handler("IN FieldCreate", rc)

 print*,"- CALL FieldCreate FOR INPUT GRID SEAICE SKIN TEMPERATURE."
 seaice_skin_temp_input_grid = ESMF_FieldCreate(input_grid, &
                                     typekind=ESMF_TYPEKIND_R8, &
                                     staggerloc=ESMF_STAGGERLOC_CENTER, rc=rc)
 if(ESMF_logFoundError(rcToCheck=rc,msg=ESMF_LOGERR_PASSTHRU,line=__line__,file=__file__)) &
    call error_handler("IN FieldCreate", rc)

 print*,"- CALL FieldCreate FOR INPUT GRID SNOW DEPTH."
 snow_depth_input_grid = ESMF_FieldCreate(input_grid, &
                                     typekind=ESMF_TYPEKIND_R8, &
                                     staggerloc=ESMF_STAGGERLOC_CENTER, rc=rc)
 if(ESMF_logFoundError(rcToCheck=rc,msg=ESMF_LOGERR_PASSTHRU,line=__line__,file=__file__)) &
    call error_handler("IN FieldCreate", rc)

 print*,"- CALL FieldCreate FOR INPUT GRID SNOW LIQUID EQUIVALENT."
 snow_liq_equiv_input_grid = ESMF_FieldCreate(input_grid, &
                                     typekind=ESMF_TYPEKIND_R8, &
                                     staggerloc=ESMF_STAGGERLOC_CENTER, rc=rc)
 if(ESMF_logFoundError(rcToCheck=rc,msg=ESMF_LOGERR_PASSTHRU,line=__line__,file=__file__)) &
    call error_handler("IN FieldCreate", rc)

 print*,"- CALL FieldCreate FOR INPUT GRID T2M."
 t2m_input_grid = ESMF_FieldCreate(input_grid, &
                                   typekind=ESMF_TYPEKIND_R8, &
                                   staggerloc=ESMF_STAGGERLOC_CENTER, rc=rc)
 if(ESMF_logFoundError(rcToCheck=rc,msg=ESMF_LOGERR_PASSTHRU,line=__line__,file=__file__)) &
    call error_handler("IN FieldCreate", rc)

 print*,"- CALL FieldCreate FOR INPUT GRID Q2M."
 q2m_input_grid = ESMF_FieldCreate(input_grid, &
                                   typekind=ESMF_TYPEKIND_R8, &
                                   staggerloc=ESMF_STAGGERLOC_CENTER, rc=rc)
 if(ESMF_logFoundError(rcToCheck=rc,msg=ESMF_LOGERR_PASSTHRU,line=__line__,file=__file__)) &
    call error_handler("IN FieldCreate", rc)

 print*,"- CALL FieldCreate FOR INPUT GRID TPRCP."
 tprcp_input_grid = ESMF_FieldCreate(input_grid, &
                                   typekind=ESMF_TYPEKIND_R8, &
                                   staggerloc=ESMF_STAGGERLOC_CENTER, rc=rc)
 if(ESMF_logFoundError(rcToCheck=rc,msg=ESMF_LOGERR_PASSTHRU,line=__line__,file=__file__)) &
    call error_handler("IN FieldCreate", rc)

 print*,"- CALL FieldCreate FOR INPUT GRID F10M."
 f10m_input_grid = ESMF_FieldCreate(input_grid, &
                                   typekind=ESMF_TYPEKIND_R8, &
                                   staggerloc=ESMF_STAGGERLOC_CENTER, rc=rc)
 if(ESMF_logFoundError(rcToCheck=rc,msg=ESMF_LOGERR_PASSTHRU,line=__line__,file=__file__)) &
    call error_handler("IN FieldCreate", rc)

 print*,"- CALL FieldCreate FOR INPUT GRID USTAR."
 ustar_input_grid = ESMF_FieldCreate(input_grid, &
                                   typekind=ESMF_TYPEKIND_R8, &
                                   staggerloc=ESMF_STAGGERLOC_CENTER, rc=rc)
 if(ESMF_logFoundError(rcToCheck=rc,msg=ESMF_LOGERR_PASSTHRU,line=__line__,file=__file__)) &
    call error_handler("IN FieldCreate", rc)

 print*,"- CALL FieldCreate FOR INPUT GRID FFMM."
 ffmm_input_grid = ESMF_FieldCreate(input_grid, &
                                   typekind=ESMF_TYPEKIND_R8, &
                                   staggerloc=ESMF_STAGGERLOC_CENTER, rc=rc)
 if(ESMF_logFoundError(rcToCheck=rc,msg=ESMF_LOGERR_PASSTHRU,line=__line__,file=__file__)) &
    call error_handler("IN FieldCreate", rc)

 print*,"- CALL FieldCreate FOR INPUT GRID SRFLAG."
 srflag_input_grid = ESMF_FieldCreate(input_grid, &
                                   typekind=ESMF_TYPEKIND_R8, &
                                   staggerloc=ESMF_STAGGERLOC_CENTER, rc=rc)
 if(ESMF_logFoundError(rcToCheck=rc,msg=ESMF_LOGERR_PASSTHRU,line=__line__,file=__file__)) &
    call error_handler("IN FieldCreate", rc)

 print*,"- CALL FieldCreate FOR INPUT SKIN TEMPERATURE."
 skin_temp_input_grid = ESMF_FieldCreate(input_grid, &
                                   typekind=ESMF_TYPEKIND_R8, &
                                   staggerloc=ESMF_STAGGERLOC_CENTER, rc=rc)
 if(ESMF_logFoundError(rcToCheck=rc,msg=ESMF_LOGERR_PASSTHRU,line=__line__,file=__file__)) &
    call error_handler("IN FieldCreate", rc)

 print*,"- CALL FieldCreate FOR INPUT SOIL TYPE."
 soil_type_input_grid = ESMF_FieldCreate(input_grid, &
                                   typekind=ESMF_TYPEKIND_R8, &
                                   staggerloc=ESMF_STAGGERLOC_CENTER, rc=rc)
 if(ESMF_logFoundError(rcToCheck=rc,msg=ESMF_LOGERR_PASSTHRU,line=__line__,file=__file__)) &
    call error_handler("IN FieldCreate", rc)

 print*,"- CALL FieldCreate FOR INPUT VEGETATION GREENNESS."
 veg_greenness_input_grid = ESMF_FieldCreate(input_grid, &
                                   typekind=ESMF_TYPEKIND_R8, &
                                   staggerloc=ESMF_STAGGERLOC_CENTER, rc=rc)
 if(ESMF_logFoundError(rcToCheck=rc,msg=ESMF_LOGERR_PASSTHRU,line=__line__,file=__file__)) &
    call error_handler("IN FieldCreate", rc)

 print*,"- CALL FieldCreate FOR INPUT TERRAIN."
 terrain_input_grid = ESMF_FieldCreate(input_grid, &
                                   typekind=ESMF_TYPEKIND_R8, &
                                   staggerloc=ESMF_STAGGERLOC_CENTER, rc=rc)
 if(ESMF_logFoundError(rcToCheck=rc,msg=ESMF_LOGERR_PASSTHRU,line=__line__,file=__file__)) &
    call error_handler("IN FieldCreate", rc)

 print*,"- CALL FieldCreate FOR INPUT SOIL TEMPERATURE."
 soil_temp_input_grid = ESMF_FieldCreate(input_grid, &
                                   typekind=ESMF_TYPEKIND_R8, &
                                   staggerloc=ESMF_STAGGERLOC_CENTER, &
                                   ungriddedLBound=(/1/), &
                                   ungriddedUBound=(/lsoil_input/), rc=rc)
 if(ESMF_logFoundError(rcToCheck=rc,msg=ESMF_LOGERR_PASSTHRU,line=__line__,file=__file__)) &
    call error_handler("IN FieldCreate", rc)

 print*,"- CALL FieldCreate FOR INPUT TOTAL SOIL MOISTURE."
 soilm_tot_input_grid = ESMF_FieldCreate(input_grid, &
                                   typekind=ESMF_TYPEKIND_R8, &
                                   staggerloc=ESMF_STAGGERLOC_CENTER, &
                                   ungriddedLBound=(/1/), &
                                   ungriddedUBound=(/lsoil_input/), rc=rc)
 if(ESMF_logFoundError(rcToCheck=rc,msg=ESMF_LOGERR_PASSTHRU,line=__line__,file=__file__)) &
    call error_handler("IN FieldCreate", rc)

 print*,"- CALL FieldCreate FOR INPUT LIQUID SOIL MOISTURE."
 soilm_liq_input_grid = ESMF_FieldCreate(input_grid, &
                                   typekind=ESMF_TYPEKIND_R8, &
                                   staggerloc=ESMF_STAGGERLOC_CENTER, &
                                   ungriddedLBound=(/1/), &
                                   ungriddedUBound=(/lsoil_input/), rc=rc)
 if(ESMF_logFoundError(rcToCheck=rc,msg=ESMF_LOGERR_PASSTHRU,line=__line__,file=__file__)) &
    call error_handler("IN FieldCreate", rc)

 if (trim(input_type) == "restart") then
   call read_input_sfc_restart_file(localpet)
 elseif (trim(input_type) == "history") then
   call read_input_sfc_history_file(localpet)
 elseif (trim(input_type) == "gaussian") then
   call read_input_sfc_gaussian_file(localpet)
 elseif (trim(input_type) == "gfs_gaussian") then
   call read_input_sfc_gfs_gaussian_file(localpet)
 elseif (trim(input_type) == "gfs_spectral") then
   call read_input_sfc_gfs_sfcio_file(localpet)
 elseif (trim(input_type) == "grib2") then
   call read_input_sfc_grib2_file(localpet)
 endif

 end subroutine read_input_sfc_data

!---------------------------------------------------------------------------
! Read input atmospheric data from spectral gfs (old sigio format).
! Used prior to July 19, 2017.
!---------------------------------------------------------------------------

 subroutine read_input_atm_gfs_spectral_file(localpet)

 use sigio_module

 implicit none

 integer, intent(in)                   :: localpet

 character(len=300)                    :: the_file

 integer(sigio_intkind)                :: iret
 integer                               :: rc, i, j, k
 integer                               :: clb(3), cub(3)

 real(esmf_kind_r8)                    :: ak, bk
 real(esmf_kind_r8), allocatable       :: dummy2d(:,:)
 real(esmf_kind_r8), allocatable       :: dummy3d(:,:,:)
 real(esmf_kind_r8), allocatable       :: dummy3d2(:,:,:)
 real(esmf_kind_r8), pointer           :: pptr(:,:,:), psptr(:,:)
 real(esmf_kind_r8), allocatable       :: pi(:,:,:)

 type(sigio_head)                      :: sighead
 type(sigio_dbta)                      :: sigdata

 the_file = trim(data_dir_input_grid) // "/" // trim(atm_files_input_grid(1))

 print*,"- ATMOSPHERIC DATA IN SIGIO FORMAT."
 print*,"- OPEN AND READ: ", trim(the_file)

 call sigio_sropen(21, trim(the_file), iret)
 if (iret /= 0) then
   rc = iret
   call error_handler("OPENING SPECTRAL GFS SIGIO FILE.", rc)
 endif
 call sigio_srhead(21, sighead, iret)
 if (iret /= 0) then
   rc = iret
   call error_handler("READING SPECTRAL GFS SIGIO FILE.", rc)
 endif

 lev_input = sighead%levs
 levp1_input = lev_input + 1

 if (num_tracers_input /= sighead%ntrac) then
   call error_handler("WRONG NUMBER OF TRACERS EXPECTED.", 99)
 endif

 if (sighead%idvt == 0 .or. sighead%idvt == 21) then
   if (trim(tracers_input(1)) /= 'spfh'  .or.  &
       trim(tracers_input(2)) /= 'o3mr'   .or.  &
       trim(tracers_input(3)) /= 'clwmr') then 
     call error_handler("TRACERS SELECTED DO NOT MATCH FILE CONTENTS.", 99)
   endif
 else
   print*,'- UNRECOGNIZED IDVT: ', sighead%idvt
   call error_handler("UNRECOGNIZED IDVT", 99)
 endif

 print*,"- CALL FieldCreate FOR INPUT GRID SURFACE PRESSURE."
 ps_input_grid = ESMF_FieldCreate(input_grid, &
                                  typekind=ESMF_TYPEKIND_R8, &
                                  staggerloc=ESMF_STAGGERLOC_CENTER, rc=rc)
 if(ESMF_logFoundError(rcToCheck=rc,msg=ESMF_LOGERR_PASSTHRU,line=__line__,file=__file__)) &
    call error_handler("IN FieldCreate", rc)

 print*,"- CALL FieldCreate FOR INPUT GRID TERRAIN."
 terrain_input_grid = ESMF_FieldCreate(input_grid, &
                                   typekind=ESMF_TYPEKIND_R8, &
                                   staggerloc=ESMF_STAGGERLOC_CENTER, rc=rc)
 if(ESMF_logFoundError(rcToCheck=rc,msg=ESMF_LOGERR_PASSTHRU,line=__line__,file=__file__)) &
    call error_handler("IN FieldCreate", rc)

 print*,"- CALL FieldCreate FOR INPUT GRID TEMPERATURE."
 temp_input_grid = ESMF_FieldCreate(input_grid, &
                                   typekind=ESMF_TYPEKIND_R8, &
                                   staggerloc=ESMF_STAGGERLOC_CENTER, &
                                   ungriddedLBound=(/1/), &
                                   ungriddedUBound=(/lev_input/), rc=rc)
 if(ESMF_logFoundError(rcToCheck=rc,msg=ESMF_LOGERR_PASSTHRU,line=__line__,file=__file__)) &
    call error_handler("IN FieldCreate", rc)

 allocate(tracers_input_grid(num_tracers))

 do i = 1, num_tracers
   if (trim(tracers(i)) == "spfh")    P_QV = i
   if (trim(tracers(i)) == "clwmr")   P_QC = i
   if (trim(tracers(i)) == "water_nc") P_QNC = i
   
   print*,"- CALL FieldCreate FOR INPUT GRID TRACER ", trim(tracers_input(i))
   tracers_input_grid(i) = ESMF_FieldCreate(input_grid, &
                                   typekind=ESMF_TYPEKIND_R8, &
                                   staggerloc=ESMF_STAGGERLOC_CENTER, &
                                   ungriddedLBound=(/1/), &
                                   ungriddedUBound=(/lev_input/), rc=rc)
   if(ESMF_logFoundError(rcToCheck=rc,msg=ESMF_LOGERR_PASSTHRU,line=__line__,file=__file__)) &
     call error_handler("IN FieldCreate", rc)
 enddo

 print*,"- CALL FieldCreate FOR INPUT GRID DZDT."
 dzdt_input_grid = ESMF_FieldCreate(input_grid, &
                                   typekind=ESMF_TYPEKIND_R8, &
                                   staggerloc=ESMF_STAGGERLOC_CENTER, &
                                   ungriddedLBound=(/1/), &
                                   ungriddedUBound=(/lev_input/), rc=rc)
 if(ESMF_logFoundError(rcToCheck=rc,msg=ESMF_LOGERR_PASSTHRU,line=__line__,file=__file__)) &
    call error_handler("IN FieldCreate", rc)

 print*,"- CALL FieldCreate FOR INPUT GRID U."
 u_input_grid = ESMF_FieldCreate(input_grid, &
                                 typekind=ESMF_TYPEKIND_R8, &
                                 staggerloc=ESMF_STAGGERLOC_CENTER, &
                                 ungriddedLBound=(/1/), &
                                 ungriddedUBound=(/lev_input/), rc=rc)
 if(ESMF_logFoundError(rcToCheck=rc,msg=ESMF_LOGERR_PASSTHRU,line=__line__,file=__file__)) &
    call error_handler("IN FieldCreate", rc)

 print*,"- CALL FieldCreate FOR INPUT GRID V."
 v_input_grid = ESMF_FieldCreate(input_grid, &
                                 typekind=ESMF_TYPEKIND_R8, &
                                 staggerloc=ESMF_STAGGERLOC_CENTER, &
                                 ungriddedLBound=(/1/), &
                                 ungriddedUBound=(/lev_input/), rc=rc)
 if(ESMF_logFoundError(rcToCheck=rc,msg=ESMF_LOGERR_PASSTHRU,line=__line__,file=__file__)) &
    call error_handler("IN FieldCreate", rc)

 if (localpet == 0) then
   allocate(dummy2d(i_input,j_input))
   allocate(dummy3d(i_input,j_input,lev_input))
   allocate(dummy3d2(i_input,j_input,lev_input))
 else
   allocate(dummy2d(0,0))
   allocate(dummy3d(0,0,0))
   allocate(dummy3d2(0,0,0))
 endif

 if (localpet == 0) then
   call sigio_aldbta(sighead, sigdata, iret)
   if (iret /= 0) then
     rc = iret
     call error_handler("ALLOCATING SIGDATA.", rc)
   endif
   call sigio_srdbta(21, sighead, sigdata, iret)
   if (iret /= 0) then
     rc = iret
     call error_handler("READING SIGDATA.", rc)
   endif
   call sptez(0,sighead%jcap,4,i_input, j_input, sigdata%ps, dummy2d, 1)
   dummy2d = exp(dummy2d) * 1000.0
   print*,'surface pres ',maxval(dummy2d),minval(dummy2d)
 endif

 print*,"- CALL FieldScatter FOR SURFACE PRESSURE."
 call ESMF_FieldScatter(ps_input_grid, dummy2d, rootpet=0, rc=rc)
 if(ESMF_logFoundError(rcToCheck=rc,msg=ESMF_LOGERR_PASSTHRU,line=__line__,file=__file__)) &
    call error_handler("IN FieldScatter", rc)

 if (localpet == 0) then
   call sptez(0,sighead%jcap,4,i_input, j_input, sigdata%hs, dummy2d, 1)
   print*,'terrain ',maxval(dummy2d),minval(dummy2d)
 endif

 print*,"- CALL FieldScatter FOR TERRAIN."
 call ESMF_FieldScatter(terrain_input_grid, dummy2d, rootpet=0, rc=rc)
 if(ESMF_logFoundError(rcToCheck=rc,msg=ESMF_LOGERR_PASSTHRU,line=__line__,file=__file__)) &
    call error_handler("IN FieldScatter", rc)

 do k = 1, num_tracers_input
   if (localpet == 0) then
     call sptezm(0,sighead%jcap,4,i_input, j_input, lev_input, sigdata%q(:,:,k), dummy3d, 1)
     print*,trim(tracers_input(k)),maxval(dummy3d),minval(dummy3d)
   endif

   print*,"- CALL FieldScatter FOR INPUT ", trim(tracers_input(k))
   call ESMF_FieldScatter(tracers_input_grid(k), dummy3d, rootpet=0, rc=rc)
   if(ESMF_logFoundError(rcToCheck=rc,msg=ESMF_LOGERR_PASSTHRU,line=__line__,file=__file__)) &
      call error_handler("IN FieldScatter", rc)

 enddo

 if (localpet == 0) then
   call sptezm(0,sighead%jcap,4,i_input, j_input, lev_input, sigdata%t, dummy3d, 1)
   print*,'temp ',maxval(dummy3d),minval(dummy3d)
 endif

 print*,"- CALL FieldScatter FOR INPUT GRID TEMPERATURE."
 call ESMF_FieldScatter(temp_input_grid, dummy3d, rootpet=0, rc=rc)
 if(ESMF_logFoundError(rcToCheck=rc,msg=ESMF_LOGERR_PASSTHRU,line=__line__,file=__file__)) &
     call error_handler("IN FieldScatter", rc)

!---------------------------------------------------------------------------
! The spectral gfs files have omega, not vertical velocity.  Set to
! zero for now.  Convert from omega to vv in the future?
!---------------------------------------------------------------------------

 if (localpet == 0) then
   print*,"- NO VERTICAL VELOCITY RECORD.  SET TO ZERO."
   dummy3d = 0.0
 endif

 print*,"- CALL FieldScatter FOR INPUT DZDT."
 call ESMF_FieldScatter(dzdt_input_grid, dummy3d, rootpet=0, rc=rc)
 if(ESMF_logFoundError(rcToCheck=rc,msg=ESMF_LOGERR_PASSTHRU,line=__line__,file=__file__)) &
    call error_handler("IN FieldScatter", rc)

 if (localpet == 0) then
   call sptezmv(0, sighead%jcap, 4, i_input, j_input, lev_input, sigdata%d, sigdata%z, dummy3d, dummy3d2, 1)
   print*,'u ',maxval(dummy3d),minval(dummy3d)
   print*,'v ',maxval(dummy3d2),minval(dummy3d2)
 endif

 print*,"- CALL FieldScatter FOR INPUT U-WIND."
 call ESMF_FieldScatter(u_input_grid, dummy3d, rootpet=0, rc=rc)
 if(ESMF_logFoundError(rcToCheck=rc,msg=ESMF_LOGERR_PASSTHRU,line=__line__,file=__file__)) &
    call error_handler("IN FieldScatter", rc)

 print*,"- CALL FieldScatter FOR INPUT V-WIND."
 call ESMF_FieldScatter(v_input_grid, dummy3d2, rootpet=0, rc=rc)
 if(ESMF_logFoundError(rcToCheck=rc,msg=ESMF_LOGERR_PASSTHRU,line=__line__,file=__file__)) &
    call error_handler("IN FieldScatter", rc)

 deallocate(dummy2d, dummy3d, dummy3d2)

 if (localpet == 0) call sigio_axdbta(sigdata, iret)

 call sigio_sclose(21, iret)

!---------------------------------------------------------------------------
! Convert from 2-d to 3-d component winds.
!---------------------------------------------------------------------------

 call convert_winds

!---------------------------------------------------------------------------
! Compute 3-d pressure from 'ak' and 'bk'.
!---------------------------------------------------------------------------

 print*,"- COMPUTE 3-D PRESSURE."

 print*,"- CALL FieldCreate FOR INPUT GRID PRESSURE."
 pres_input_grid = ESMF_FieldCreate(input_grid, &
                                   typekind=ESMF_TYPEKIND_R8, &
                                   staggerloc=ESMF_STAGGERLOC_CENTER, &
                                   ungriddedLBound=(/1/), &
                                   ungriddedUBound=(/lev_input/), rc=rc)
 if(ESMF_logFoundError(rcToCheck=rc,msg=ESMF_LOGERR_PASSTHRU,line=__line__,file=__file__)) &

 print*,"- CALL FieldGet FOR 3-D PRES."
 nullify(pptr)
 call ESMF_FieldGet(pres_input_grid, &
                    computationalLBound=clb, &
                    computationalUBound=cub, &
                    farrayPtr=pptr, rc=rc)
 if(ESMF_logFoundError(rcToCheck=rc,msg=ESMF_LOGERR_PASSTHRU,line=__line__,file=__file__)) &
    call error_handler("IN FieldGet", rc)

 print*,"- CALL FieldGet FOR SURFACE PRESSURE."
 nullify(psptr)
 call ESMF_FieldGet(ps_input_grid, &
                    farrayPtr=psptr, rc=rc)
 if(ESMF_logFoundError(rcToCheck=rc,msg=ESMF_LOGERR_PASSTHRU,line=__line__,file=__file__)) &
    call error_handler("IN FieldGet", rc)

!---------------------------------------------------------------------------
! First, compute interface pressure.
!---------------------------------------------------------------------------

 allocate(pi(clb(1):cub(1),clb(2):cub(2),1:levp1_input),stat=rc)

 do k=1,levp1_input
   ak = sighead%vcoord(k,1)
   bk = sighead%vcoord(k,2)
   do i= clb(1), cub(1)
     do j= clb(2), cub(2)
       pi(i,j,k) = ak + bk*psptr(i,j)
     enddo
   enddo
 enddo

 if (localpet == 0) then
   print*,'pres int ',psptr(clb(1),clb(2)),pi(clb(1),clb(2),:)
 endif

!---------------------------------------------------------------------------
! Now comput mid-layer pressure from interface pressure.
!---------------------------------------------------------------------------

 do k=1,lev_input
   do i= clb(1), cub(1)
     do j= clb(2), cub(2)
       pptr(i,j,k) = (pi(i,j,k)+pi(i,j,k+1))/2.0_esmf_kind_r8
     enddo
   enddo
 enddo

 deallocate(pi)

 if (localpet == 0) then
   print*,'pres ',psptr(clb(1),clb(2)),pptr(clb(1),clb(2),:)
 endif

 end subroutine read_input_atm_gfs_spectral_file

!---------------------------------------------------------------------------
! Read input atmospheric data from spectral gfs (global gaussian in
! nemsio format. Starting July 19, 2017).  
!---------------------------------------------------------------------------

 subroutine read_input_atm_gfs_gaussian_file(localpet)

 implicit none

 integer, intent(in)                   :: localpet

 character(len=300)                    :: the_file
 character(len=20)                     :: vlevtyp, vname

 integer(nemsio_intkind)               :: vlev, iret
 integer                               :: i, j, k, n, rc
 integer                               :: clb(3), cub(3)

 real(nemsio_realkind), allocatable    :: vcoord(:,:,:)
 real(nemsio_realkind), allocatable    :: dummy(:)
 real(esmf_kind_r8), allocatable       :: dummy2d(:,:)
 real(esmf_kind_r8), allocatable       :: dummy3d(:,:,:)
 real(esmf_kind_r8)                    :: ak, bk
 real(esmf_kind_r8), allocatable       :: pi(:,:,:)
 real(esmf_kind_r8), pointer           :: pptr(:,:,:), psptr(:,:)

 type(nemsio_gfile)                    :: gfile

 the_file = trim(data_dir_input_grid) // "/" // trim(atm_files_input_grid(1))

 print*,"- READ ATMOS DATA FROM SPECTRAL GFS NEMSIO FILE: ", trim(the_file)

 print*,"- OPEN FILE."
 call nemsio_open(gfile, the_file, "read", iret=iret)
 if (iret /= 0) call error_handler("OPENING SPECTRAL GFS NEMSIO ATM FILE.", iret)

 print*,"- READ NUMBER OF VERTICAL LEVELS."
 call nemsio_getfilehead(gfile, iret=iret, dimz=lev_input)
 if (iret /= 0) call error_handler("READING NUMBER OF VERTICAL LEVLES.", iret)

 levp1_input = lev_input + 1

 allocate(vcoord(levp1_input,3,2))

 print*,"- READ VERTICAL COORDINATE INFO."
 call nemsio_getfilehead(gfile, iret=iret, vcoord=vcoord)
 if (iret /= 0) call error_handler("READING VERTICAL COORDINATE INFO.", iret)
 
 if (localpet==0) print*, vcoord

 print*,"- CALL FieldCreate FOR INPUT GRID SURFACE PRESSURE."
 ps_input_grid = ESMF_FieldCreate(input_grid, &
                                  typekind=ESMF_TYPEKIND_R8, &
                                  staggerloc=ESMF_STAGGERLOC_CENTER, rc=rc)
 if(ESMF_logFoundError(rcToCheck=rc,msg=ESMF_LOGERR_PASSTHRU,line=__line__,file=__file__)) &
    call error_handler("IN FieldCreate", rc)

 print*,"- CALL FieldCreate FOR INPUT GRID TEMPERATURE."
 temp_input_grid = ESMF_FieldCreate(input_grid, &
                                   typekind=ESMF_TYPEKIND_R8, &
                                   staggerloc=ESMF_STAGGERLOC_CENTER, &
                                   ungriddedLBound=(/1/), &
                                   ungriddedUBound=(/lev_input/), rc=rc)
 if(ESMF_logFoundError(rcToCheck=rc,msg=ESMF_LOGERR_PASSTHRU,line=__line__,file=__file__)) &
    call error_handler("IN FieldCreate", rc)

 allocate(tracers_input_grid(num_tracers))

 do i = 1, num_tracers
   
   print*,"- CALL FieldCreate FOR INPUT GRID TRACER ", trim(tracers_input(i))
   if (trim(tracers(i)) == "spfh")  P_QV = i
   if (trim(tracers(i)) == "clwmr") P_QC = i
   if (trim(tracers(i)) == "water_nc") P_QNC = i
   tracers_input_grid(i) = ESMF_FieldCreate(input_grid, &
                                   typekind=ESMF_TYPEKIND_R8, &
                                   staggerloc=ESMF_STAGGERLOC_CENTER, &
                                   ungriddedLBound=(/1/), &
                                   ungriddedUBound=(/lev_input/), rc=rc)
   if(ESMF_logFoundError(rcToCheck=rc,msg=ESMF_LOGERR_PASSTHRU,line=__line__,file=__file__)) &
     call error_handler("IN FieldCreate", rc)
 enddo

 print*,"- CALL FieldCreate FOR INPUT GRID U."
 u_input_grid = ESMF_FieldCreate(input_grid, &
                                 typekind=ESMF_TYPEKIND_R8, &
                                 staggerloc=ESMF_STAGGERLOC_CENTER, &
                                 ungriddedLBound=(/1/), &
                                 ungriddedUBound=(/lev_input/), rc=rc)
 if(ESMF_logFoundError(rcToCheck=rc,msg=ESMF_LOGERR_PASSTHRU,line=__line__,file=__file__)) &
    call error_handler("IN FieldCreate", rc)

 print*,"- CALL FieldCreate FOR INPUT GRID V."
 v_input_grid = ESMF_FieldCreate(input_grid, &
                                 typekind=ESMF_TYPEKIND_R8, &
                                 staggerloc=ESMF_STAGGERLOC_CENTER, &
                                 ungriddedLBound=(/1/), &
                                 ungriddedUBound=(/lev_input/), rc=rc)
 if(ESMF_logFoundError(rcToCheck=rc,msg=ESMF_LOGERR_PASSTHRU,line=__line__,file=__file__)) &
    call error_handler("IN FieldCreate", rc)

 print*,"- CALL FieldCreate FOR INPUT GRID DZDT."
 dzdt_input_grid = ESMF_FieldCreate(input_grid, &
                                   typekind=ESMF_TYPEKIND_R8, &
                                   staggerloc=ESMF_STAGGERLOC_CENTER, &
                                   ungriddedLBound=(/1/), &
                                   ungriddedUBound=(/lev_input/), rc=rc)
 if(ESMF_logFoundError(rcToCheck=rc,msg=ESMF_LOGERR_PASSTHRU,line=__line__,file=__file__)) &
    call error_handler("IN FieldCreate", rc)

 print*,"- CALL FieldCreate FOR INPUT GRID TERRAIN."
 terrain_input_grid = ESMF_FieldCreate(input_grid, &
                                   typekind=ESMF_TYPEKIND_R8, &
                                   staggerloc=ESMF_STAGGERLOC_CENTER, rc=rc)
 if(ESMF_logFoundError(rcToCheck=rc,msg=ESMF_LOGERR_PASSTHRU,line=__line__,file=__file__)) &
    call error_handler("IN FieldCreate", rc)

 if (localpet == 0) then
   allocate(dummy(i_input*j_input))
   allocate(dummy2d(i_input,j_input))
   allocate(dummy3d(i_input,j_input,lev_input))
 else
   allocate(dummy(0))
   allocate(dummy2d(0,0))
   allocate(dummy3d(0,0,0))
 endif

!-----------------------------------------------------------------------
! 3-d fields in gaussian files increment from bottom to model top.
! That is what is expected by this program, so no need to flip indices.
!-----------------------------------------------------------------------

 if (localpet == 0) then
   print*,"- READ TEMPERATURE."
   vname = "tmp"
   vlevtyp = "mid layer"
   do vlev = 1, lev_input
     call nemsio_readrecv(gfile, vname, vlevtyp, vlev, dummy, 0, iret)
     if (iret /= 0) call error_handler("READING TEMPERATURE RECORD.", iret)
     dummy3d(:,:,vlev) = reshape(dummy, (/i_input,j_input/))
!    print*,'temp check after read ',vlev, dummy3d(1,1,vlev)
   enddo
 endif

 print*,"- CALL FieldScatter FOR INPUT GRID TEMPERATURE."
 call ESMF_FieldScatter(temp_input_grid, dummy3d, rootpet=0, rc=rc)
 if(ESMF_logFoundError(rcToCheck=rc,msg=ESMF_LOGERR_PASSTHRU,line=__line__,file=__file__)) &
     call error_handler("IN FieldScatter", rc)

 do n = 1, num_tracers_input

   if (localpet == 0) then
     print*,"- READ ", trim(tracers_input(n))
     vname = trim(tracers_input(n))
     vlevtyp = "mid layer"
     do vlev = 1, lev_input
       call nemsio_readrecv(gfile, vname, vlevtyp, vlev, dummy, 0, iret)
       if (iret /= 0) call error_handler("READING TRACER RECORD.", iret)
!      print*,'tracer ',vlev, maxval(dummy),minval(dummy)
       dummy3d(:,:,vlev) = reshape(dummy, (/i_input,j_input/))
     enddo
   endif

   print*,"- CALL FieldScatter FOR INPUT ", trim(tracers_input(n))
   call ESMF_FieldScatter(tracers_input_grid(n), dummy3d, rootpet=0, rc=rc)
   if(ESMF_logFoundError(rcToCheck=rc,msg=ESMF_LOGERR_PASSTHRU,line=__line__,file=__file__)) &
      call error_handler("IN FieldScatter", rc)

 enddo

 if (localpet == 0) then
   print*,"- READ U-WINDS."
   vname = "ugrd"
   vlevtyp = "mid layer"
   do vlev = 1, lev_input
     call nemsio_readrecv(gfile, vname, vlevtyp, vlev, dummy, 0, iret)
     if (iret /= 0) call error_handler("READING U-WIND RECORD.", iret)
!    print*,'ugrd ',vlev, maxval(dummy),minval(dummy)
     dummy3d(:,:,vlev) = reshape(dummy, (/i_input,j_input/))
   enddo
 endif

 print*,"- CALL FieldScatter FOR INPUT U-WIND."
 call ESMF_FieldScatter(u_input_grid, dummy3d, rootpet=0, rc=rc)
 if(ESMF_logFoundError(rcToCheck=rc,msg=ESMF_LOGERR_PASSTHRU,line=__line__,file=__file__)) &
    call error_handler("IN FieldScatter", rc)

 if (localpet == 0) then
   print*,"- READ V-WINDS."
   vname = "vgrd"
   vlevtyp = "mid layer"
   do vlev = 1, lev_input
     call nemsio_readrecv(gfile, vname, vlevtyp, vlev, dummy, 0, iret)
     if (iret /= 0) call error_handler("READING V-WIND RECORD.", iret)
!    print*,'vgrd ',vlev, maxval(dummy),minval(dummy)
     dummy3d(:,:,vlev) = reshape(dummy, (/i_input,j_input/))
   enddo
 endif

 print*,"- CALL FieldScatter FOR INPUT V-WIND."
 call ESMF_FieldScatter(v_input_grid, dummy3d, rootpet=0, rc=rc)
 if(ESMF_logFoundError(rcToCheck=rc,msg=ESMF_LOGERR_PASSTHRU,line=__line__,file=__file__)) &
    call error_handler("IN FieldScatter", rc)

!---------------------------------------------------------------------------
! The spectral gfs nemsio files do not have a vertical velocity or
! omega record.  So set to zero for now.
!---------------------------------------------------------------------------

 if (localpet == 0) then
   print*,"- NO VERTICAL VELOCITY RECORD.  SET TO ZERO."
   dummy3d = 0.0
 endif

 print*,"- CALL FieldScatter FOR INPUT DZDT."
 call ESMF_FieldScatter(dzdt_input_grid, dummy3d, rootpet=0, rc=rc)
 if(ESMF_logFoundError(rcToCheck=rc,msg=ESMF_LOGERR_PASSTHRU,line=__line__,file=__file__)) &
    call error_handler("IN FieldScatter", rc)

 if (localpet == 0) then
   print*,"- READ HGT."
   vname = "hgt"
   vlevtyp = "sfc"
   vlev = 1
   call nemsio_readrecv(gfile, vname, vlevtyp, vlev, dummy, 0, iret)
   if (iret /= 0) call error_handler("READING HGT RECORD.", iret)
!  print*,'hgt ',vlev, maxval(dummy),minval(dummy)
   dummy2d = reshape(dummy, (/i_input,j_input/))
 endif

 print*,"- CALL FieldScatter FOR TERRAIN."
 call ESMF_FieldScatter(terrain_input_grid, dummy2d, rootpet=0, rc=rc)
 if(ESMF_logFoundError(rcToCheck=rc,msg=ESMF_LOGERR_PASSTHRU,line=__line__,file=__file__)) &
    call error_handler("IN FieldScatter", rc)

 if (localpet == 0) then
   print*,"- READ PRES."
   vname = "pres"
   vlevtyp = "sfc"
   vlev = 1
   call nemsio_readrecv(gfile, vname, vlevtyp, vlev, dummy, 0, iret)
   if (iret /= 0) call error_handler("READING PRES RECORD.", iret)
!  print*,'pres ',vlev, maxval(dummy),minval(dummy)
   dummy2d = reshape(dummy, (/i_input,j_input/))
 endif

 print*,"- CALL FieldScatter FOR SURFACE PRESSURE."
 call ESMF_FieldScatter(ps_input_grid, dummy2d, rootpet=0, rc=rc)
 if(ESMF_logFoundError(rcToCheck=rc,msg=ESMF_LOGERR_PASSTHRU,line=__line__,file=__file__)) &
    call error_handler("IN FieldScatter", rc)

 call nemsio_close(gfile)

 deallocate(dummy, dummy2d, dummy3d)

!---------------------------------------------------------------------------
! Convert from 2-d to 3-d component winds.
!---------------------------------------------------------------------------

 call convert_winds

!---------------------------------------------------------------------------
! Compute 3-d pressure from 'ak' and 'bk'.
!---------------------------------------------------------------------------

 print*,"- COMPUTE 3-D PRESSURE."

 print*,"- CALL FieldCreate FOR INPUT GRID PRESSURE."
 pres_input_grid = ESMF_FieldCreate(input_grid, &
                                   typekind=ESMF_TYPEKIND_R8, &
                                   staggerloc=ESMF_STAGGERLOC_CENTER, &
                                   ungriddedLBound=(/1/), &
                                   ungriddedUBound=(/lev_input/), rc=rc)
 if(ESMF_logFoundError(rcToCheck=rc,msg=ESMF_LOGERR_PASSTHRU,line=__line__,file=__file__)) &

 print*,"- CALL FieldGet FOR 3-D PRES."
 nullify(pptr)
 call ESMF_FieldGet(pres_input_grid, &
                    computationalLBound=clb, &
                    computationalUBound=cub, &
                    farrayPtr=pptr, rc=rc)
 if(ESMF_logFoundError(rcToCheck=rc,msg=ESMF_LOGERR_PASSTHRU,line=__line__,file=__file__)) &
    call error_handler("IN FieldGet", rc)

 print*,"- CALL FieldGet FOR SURFACE PRESSURE."
 nullify(psptr)
 call ESMF_FieldGet(ps_input_grid, &
                    farrayPtr=psptr, rc=rc)
 if(ESMF_logFoundError(rcToCheck=rc,msg=ESMF_LOGERR_PASSTHRU,line=__line__,file=__file__)) &
    call error_handler("IN FieldGet", rc)

!---------------------------------------------------------------------------
! First, compute interface pressure.
!---------------------------------------------------------------------------

 allocate(pi(clb(1):cub(1),clb(2):cub(2),1:levp1_input))

 do k=1,levp1_input
   ak = vcoord(k,1,1)
   bk = vcoord(k,2,1)
   do i= clb(1), cub(1)
     do j= clb(2), cub(2)
       pi(i,j,k) = ak + bk*psptr(i,j)
     enddo
   enddo
 enddo

 deallocate(vcoord)

!---------------------------------------------------------------------------
! Now comput mid-layer pressure from interface pressure.
!---------------------------------------------------------------------------

 do k=1,lev_input
   do i= clb(1), cub(1)
     do j= clb(2), cub(2)
       pptr(i,j,k) = (pi(i,j,k)+pi(i,j,k+1))/2.0
     enddo
   enddo
 enddo

 deallocate(pi)

 end subroutine read_input_atm_gfs_gaussian_file

!---------------------------------------------------------------------------
! Read input grid atmospheric fv3 gaussian history files (nemsio format).
!---------------------------------------------------------------------------

 subroutine read_input_atm_gaussian_file(localpet)

 implicit none

 integer, intent(in)                   :: localpet

 character(len=300)                    :: the_file
 character(len=20)                     :: vlevtyp, vname

 integer                               :: i, j, k, n
 integer                               :: rc, clb(3), cub(3)
 integer(nemsio_intkind)               :: vlev, iret

 real(nemsio_realkind), allocatable    :: vcoord(:,:,:)
 real(nemsio_realkind), allocatable    :: dummy(:)
 real(esmf_kind_r8), allocatable       :: dummy2d(:,:)
 real(esmf_kind_r8), allocatable       :: dummy3d(:,:,:)
 real(esmf_kind_r8), pointer           :: presptr(:,:,:), psptr(:,:)
 real(esmf_kind_r8), pointer           :: dpresptr(:,:,:)
 real(esmf_kind_r8), allocatable       :: pres_interface(:)

 type(nemsio_gfile)                    :: gfile

 the_file = trim(data_dir_input_grid) // "/" // trim(atm_files_input_grid(1))

 print*,"- READ ATMOS DATA FROM GAUSSIAN NEMSIO FILE: ", trim(the_file)

 print*,"- OPEN FILE."
 call nemsio_open(gfile, the_file, "read", iret=iret)
 if (iret /= 0) call error_handler("OPENING GAUSSIAN NEMSIO ATM FILE.", iret)

 print*,"- READ NUMBER OF VERTICAL LEVELS."
 call nemsio_getfilehead(gfile, iret=iret, dimz=lev_input)
 if (iret /= 0) call error_handler("READING NUMBER OF VERTICAL LEVLES.", iret)

 levp1_input = lev_input + 1

 allocate(vcoord(levp1_input,3,2))

 print*,"- READ VERTICAL COORDINATE INFO."
 call nemsio_getfilehead(gfile, iret=iret, vcoord=vcoord)
 if (iret /= 0) call error_handler("READING VERTICAL COORDINATE INFO.", iret)

 print*,"- CALL FieldCreate FOR INPUT GRID SURFACE PRESSURE."
 ps_input_grid = ESMF_FieldCreate(input_grid, &
                                  typekind=ESMF_TYPEKIND_R8, &
                                  staggerloc=ESMF_STAGGERLOC_CENTER, rc=rc)
 if(ESMF_logFoundError(rcToCheck=rc,msg=ESMF_LOGERR_PASSTHRU,line=__line__,file=__file__)) &
    call error_handler("IN FieldCreate", rc)

 print*,"- CALL FieldCreate FOR INPUT GRID TEMPERATURE."
 temp_input_grid = ESMF_FieldCreate(input_grid, &
                                   typekind=ESMF_TYPEKIND_R8, &
                                   staggerloc=ESMF_STAGGERLOC_CENTER, &
                                   ungriddedLBound=(/1/), &
                                   ungriddedUBound=(/lev_input/), rc=rc)
 if(ESMF_logFoundError(rcToCheck=rc,msg=ESMF_LOGERR_PASSTHRU,line=__line__,file=__file__)) &
    call error_handler("IN FieldCreate", rc)

 allocate(tracers_input_grid(num_tracers))

 do i = 1, num_tracers_input
 
   print*,"- CALL FieldCreate FOR INPUT GRID TRACER ", trim(tracers_input(i))
   tracers_input_grid(i) = ESMF_FieldCreate(input_grid, &
                                   typekind=ESMF_TYPEKIND_R8, &
                                   staggerloc=ESMF_STAGGERLOC_CENTER, &
                                   ungriddedLBound=(/1/), &
                                   ungriddedUBound=(/lev_input/), rc=rc)
   if(ESMF_logFoundError(rcToCheck=rc,msg=ESMF_LOGERR_PASSTHRU,line=__line__,file=__file__)) &
     call error_handler("IN FieldCreate", rc)
 enddo

 print*,"- CALL FieldCreate FOR INPUT GRID U."
 u_input_grid = ESMF_FieldCreate(input_grid, &
                                 typekind=ESMF_TYPEKIND_R8, &
                                 staggerloc=ESMF_STAGGERLOC_CENTER, &
                                 ungriddedLBound=(/1/), &
                                 ungriddedUBound=(/lev_input/), rc=rc)
 if(ESMF_logFoundError(rcToCheck=rc,msg=ESMF_LOGERR_PASSTHRU,line=__line__,file=__file__)) &
    call error_handler("IN FieldCreate", rc)

 print*,"- CALL FieldCreate FOR INPUT GRID V."
 v_input_grid = ESMF_FieldCreate(input_grid, &
                                 typekind=ESMF_TYPEKIND_R8, &
                                 staggerloc=ESMF_STAGGERLOC_CENTER, &
                                 ungriddedLBound=(/1/), &
                                 ungriddedUBound=(/lev_input/), rc=rc)
 if(ESMF_logFoundError(rcToCheck=rc,msg=ESMF_LOGERR_PASSTHRU,line=__line__,file=__file__)) &
    call error_handler("IN FieldCreate", rc)

 print*,"- CALL FieldCreate FOR INPUT DPRES."
 dpres_input_grid = ESMF_FieldCreate(input_grid, &
                                 typekind=ESMF_TYPEKIND_R8, &
                                 staggerloc=ESMF_STAGGERLOC_CENTER, &
                                 ungriddedLBound=(/1/), &
                                 ungriddedUBound=(/lev_input/), rc=rc)
 if(ESMF_logFoundError(rcToCheck=rc,msg=ESMF_LOGERR_PASSTHRU,line=__line__,file=__file__)) &
    call error_handler("IN FieldCreate", rc)

 print*,"- CALL FieldCreate FOR INPUT GRID DZDT."
 dzdt_input_grid = ESMF_FieldCreate(input_grid, &
                                   typekind=ESMF_TYPEKIND_R8, &
                                   staggerloc=ESMF_STAGGERLOC_CENTER, &
                                   ungriddedLBound=(/1/), &
                                   ungriddedUBound=(/lev_input/), rc=rc)
 if(ESMF_logFoundError(rcToCheck=rc,msg=ESMF_LOGERR_PASSTHRU,line=__line__,file=__file__)) &
    call error_handler("IN FieldCreate", rc)

 print*,"- CALL FieldCreate FOR INPUT GRID TERRAIN."
 terrain_input_grid = ESMF_FieldCreate(input_grid, &
                                   typekind=ESMF_TYPEKIND_R8, &
                                   staggerloc=ESMF_STAGGERLOC_CENTER, rc=rc)
 if(ESMF_logFoundError(rcToCheck=rc,msg=ESMF_LOGERR_PASSTHRU,line=__line__,file=__file__)) &
    call error_handler("IN FieldCreate", rc)

 if (localpet == 0) then
   allocate(dummy(i_input*j_input))
   allocate(dummy2d(i_input,j_input))
   allocate(dummy3d(i_input,j_input,lev_input))
 else
   allocate(dummy(0))
   allocate(dummy2d(0,0))
   allocate(dummy3d(0,0,0))
 endif

!-----------------------------------------------------------------------
! 3-d fields in gaussian files increment from bottom to model top.
! That is what is expected by this program, so no need to flip indices.
!-----------------------------------------------------------------------

 if (localpet == 0) then
   print*,"- READ TEMPERATURE."
   vname = "tmp"
   vlevtyp = "mid layer"
   do vlev = 1, lev_input
     call nemsio_readrecv(gfile, vname, vlevtyp, vlev, dummy, 0, iret)
     if (iret /= 0) call error_handler("READING TEMPERATURE RECORD.", iret)
     dummy3d(:,:,vlev) = reshape(dummy, (/i_input,j_input/))
     print*,'temp check after read ',vlev, dummy3d(1,1,vlev)
   enddo
 endif

 print*,"- CALL FieldScatter FOR INPUT GRID TEMPERATURE."
 call ESMF_FieldScatter(temp_input_grid, dummy3d, rootpet=0, rc=rc)
 if(ESMF_logFoundError(rcToCheck=rc,msg=ESMF_LOGERR_PASSTHRU,line=__line__,file=__file__)) &
    call error_handler("IN FieldScatter", rc)

 do n = 1, num_tracers_input

   if (localpet == 0) then
     print*,"- READ ", trim(tracers_input(n))
     vname = trim(tracers_input(n))
     vlevtyp = "mid layer"
     do vlev = 1, lev_input
       call nemsio_readrecv(gfile, vname, vlevtyp, vlev, dummy, 0, iret)
       if (iret /= 0) call error_handler("READING TRACER RECORD.", iret)
       print*,'tracer ',vlev, maxval(dummy),minval(dummy)
       dummy3d(:,:,vlev) = reshape(dummy, (/i_input,j_input/))
     enddo
   endif

   print*,"- CALL FieldScatter FOR INPUT ", trim(tracers_input(n))
   call ESMF_FieldScatter(tracers_input_grid(n), dummy3d, rootpet=0, rc=rc)
   if(ESMF_logFoundError(rcToCheck=rc,msg=ESMF_LOGERR_PASSTHRU,line=__line__,file=__file__)) &
      call error_handler("IN FieldScatter", rc)

 enddo

 if (localpet == 0) then
   print*,"- READ U-WINDS."
   vname = "ugrd"
   vlevtyp = "mid layer"
   do vlev = 1, lev_input
     call nemsio_readrecv(gfile, vname, vlevtyp, vlev, dummy, 0, iret)
     if (iret /= 0) call error_handler("READING U-WIND RECORD.", iret)
     print*,'ugrd ',vlev, maxval(dummy),minval(dummy)
     dummy3d(:,:,vlev) = reshape(dummy, (/i_input,j_input/))
   enddo
 endif

 print*,"- CALL FieldScatter FOR INPUT U-WIND."
 call ESMF_FieldScatter(u_input_grid, dummy3d, rootpet=0, rc=rc)
 if(ESMF_logFoundError(rcToCheck=rc,msg=ESMF_LOGERR_PASSTHRU,line=__line__,file=__file__)) &
    call error_handler("IN FieldScatter", rc)

 if (localpet == 0) then
   print*,"- READ V-WINDS."
   vname = "vgrd"
   vlevtyp = "mid layer"
   do vlev = 1, lev_input
     call nemsio_readrecv(gfile, vname, vlevtyp, vlev, dummy, 0, iret)
     if (iret /= 0) call error_handler("READING V-WIND RECORD.", iret)
     print*,'vgrd ',vlev, maxval(dummy),minval(dummy)
     dummy3d(:,:,vlev) = reshape(dummy, (/i_input,j_input/))
   enddo
 endif

 print*,"- CALL FieldScatter FOR INPUT V-WIND."
 call ESMF_FieldScatter(v_input_grid, dummy3d, rootpet=0, rc=rc)
 if(ESMF_logFoundError(rcToCheck=rc,msg=ESMF_LOGERR_PASSTHRU,line=__line__,file=__file__)) &
    call error_handler("IN FieldScatter", rc)

 if (localpet == 0) then
   print*,"- READ DPRES."
   vname = "dpres"
   vlevtyp = "mid layer"
   do vlev = 1, lev_input
     call nemsio_readrecv(gfile, vname, vlevtyp, vlev, dummy, 0, iret)
     if (iret /= 0) call error_handler("READING DPRES RECORD.", iret)
     print*,'dpres ',vlev, maxval(dummy),minval(dummy)
     dummy3d(:,:,vlev) = reshape(dummy, (/i_input,j_input/))
   enddo
 endif

 print*,"- CALL FieldScatter FOR INPUT DPRES."
 call ESMF_FieldScatter(dpres_input_grid, dummy3d, rootpet=0, rc=rc)
 if(ESMF_logFoundError(rcToCheck=rc,msg=ESMF_LOGERR_PASSTHRU,line=__line__,file=__file__)) &
    call error_handler("IN FieldScatter", rc)

 if (localpet == 0) then
   print*,"- READ DZDT."
   vname = "dzdt"
   vlevtyp = "mid layer"
   do vlev = 1, lev_input
     call nemsio_readrecv(gfile, vname, vlevtyp, vlev, dummy, 0, iret)
     if (iret /= 0) call error_handler("READING DZDT RECORD.", iret)
     print*,'dzdt ',vlev, maxval(dummy),minval(dummy)
     dummy3d(:,:,vlev) = reshape(dummy, (/i_input,j_input/))
   enddo
 endif

 print*,"- CALL FieldScatter FOR INPUT DZDT."
 call ESMF_FieldScatter(dzdt_input_grid, dummy3d, rootpet=0, rc=rc)
 if(ESMF_logFoundError(rcToCheck=rc,msg=ESMF_LOGERR_PASSTHRU,line=__line__,file=__file__)) &
    call error_handler("IN FieldScatter", rc)

 if (localpet == 0) then
   print*,"- READ HGT."
   vname = "hgt"
   vlevtyp = "sfc"
   vlev = 1
   call nemsio_readrecv(gfile, vname, vlevtyp, vlev, dummy, 0, iret)
   if (iret /= 0) call error_handler("READING HGT RECORD.", iret)
   print*,'hgt ',vlev, maxval(dummy),minval(dummy)
   dummy2d = reshape(dummy, (/i_input,j_input/))
 endif

 print*,"- CALL FieldScatter FOR TERRAIN."
 call ESMF_FieldScatter(terrain_input_grid, dummy2d, rootpet=0, rc=rc)
 if(ESMF_logFoundError(rcToCheck=rc,msg=ESMF_LOGERR_PASSTHRU,line=__line__,file=__file__)) &
    call error_handler("IN FieldScatter", rc)

 call nemsio_close(gfile)

 deallocate(dummy, dummy2d, dummy3d)

!---------------------------------------------------------------------------
! Convert from 2-d to 3-d component winds.
!---------------------------------------------------------------------------

 call convert_winds

!---------------------------------------------------------------------------
! Compute 3-d pressure.  Mid-layer and surface pressure are computed
! from delta p.  The surface pressure in the file is not used.  After
! the model's write component interpolates from the cubed-sphere grid
! to the gaussian grid, the surface pressure is no longer consistent
! with the delta p (per Jun Wang).
!---------------------------------------------------------------------------

 print*,"- COMPUTE 3-D PRESSURE."

 print*,"- CALL FieldCreate FOR INPUT GRID PRESSURE."
 pres_input_grid = ESMF_FieldCreate(input_grid, &
                                   typekind=ESMF_TYPEKIND_R8, &
                                   staggerloc=ESMF_STAGGERLOC_CENTER, &
                                   ungriddedLBound=(/1/), &
                                   ungriddedUBound=(/lev_input/), rc=rc)
 if(ESMF_logFoundError(rcToCheck=rc,msg=ESMF_LOGERR_PASSTHRU,line=__line__,file=__file__)) &
    call error_handler("IN FieldCreate", rc)

 print*,"- CALL FieldGet FOR DELTA PRESSURE."
 nullify(dpresptr)
 call ESMF_FieldGet(dpres_input_grid, &
                    computationalLBound=clb, &
                    computationalUBound=cub, &
                    farrayPtr=dpresptr, rc=rc)
 if(ESMF_logFoundError(rcToCheck=rc,msg=ESMF_LOGERR_PASSTHRU,line=__line__,file=__file__)) &
    call error_handler("IN FieldGet", rc)

 print*,"- CALL FieldGet FOR 3-D PRESSURE."
 nullify(presptr)
 call ESMF_FieldGet(pres_input_grid, &
                    farrayPtr=presptr, rc=rc)
 if(ESMF_logFoundError(rcToCheck=rc,msg=ESMF_LOGERR_PASSTHRU,line=__line__,file=__file__)) &
    call error_handler("IN FieldGet", rc)

 print*,"- CALL FieldGet FOR SURFACE PRESSURE."
 nullify(psptr)
 call ESMF_FieldGet(ps_input_grid, &
                    farrayPtr=psptr, rc=rc)
 if(ESMF_logFoundError(rcToCheck=rc,msg=ESMF_LOGERR_PASSTHRU,line=__line__,file=__file__)) &
    call error_handler("IN FieldGet", rc)

 allocate(pres_interface(levp1_input))

 if (localpet == 0) then
   do k = clb(3), cub(3)
   print*,'dpres is ',cub(1),cub(2),k, dpresptr(cub(1),cub(2),k)
   enddo
 endif

 do i = clb(1), cub(1)
   do j = clb(2), cub(2)
     pres_interface(levp1_input) = vcoord(levp1_input,1,1)
     do k = lev_input, 1, -1
       pres_interface(k) = pres_interface(k+1) + dpresptr(i,j,k)
     enddo
     psptr(i,j) = pres_interface(1)
     do k = 1, lev_input
       presptr(i,j,k) = (pres_interface(k) + pres_interface(k+1)) / 2.0_8
     enddo
   enddo
 enddo

 deallocate(vcoord)

 if (localpet == 0) then
   print*,'psfc is ',clb(1),clb(2),psptr(clb(1),clb(2))
   print*,'pres is ',clb(1),clb(2),presptr(clb(1),clb(2),:)
 endif

 print*,'pres check 1',localpet,maxval(presptr(:,:,1)),minval(presptr(:,:,1))
 print*,'pres check lev',localpet,maxval(presptr(:,:,lev_input)),minval(presptr(:,:,lev_input))

 deallocate(pres_interface)

 call ESMF_FieldDestroy(dpres_input_grid, rc=rc)

 end subroutine read_input_atm_gaussian_file

!---------------------------------------------------------------------------
! Read input grid fv3 atmospheric data restart files.
!
! Routine reads tiled files in parallel.  Tile 1 is read by 
! localpet 0; tile 2 by localpet 1, etc.  The number of pets
! must be equal to or greater than the number of tiled files.  
! Logic only tested with global input data of six tiles.
!---------------------------------------------------------------------------

 subroutine read_input_atm_restart_file(localpet)

 implicit none

 integer, intent(in)             :: localpet

 character(len=500)              :: tilefile

 integer                         :: i, j, k
 integer                         :: clb(3), cub(3)
 integer                         :: rc, tile, ncid, id_var
 integer                         :: error, id_dim

 real(esmf_kind_r8), allocatable :: ak(:)
 real(esmf_kind_r8), pointer     :: presptr(:,:,:), psptr(:,:)
 real(esmf_kind_r8), pointer     :: dpresptr(:,:,:)
 real(esmf_kind_r8), allocatable :: data_one_tile(:,:)
 real(esmf_kind_r8), allocatable :: data_one_tile_3d(:,:,:)
 real(esmf_kind_r8), allocatable :: pres_interface(:)

!---------------------------------------------------------------------------
! Get number of vertical levels and model top pressure.
!---------------------------------------------------------------------------

 tilefile = trim(data_dir_input_grid) // "/" // trim(atm_core_files_input_grid(7))
 print*,"- READ ATM VERTICAL LEVELS FROM: ", trim(tilefile)
 error=nf90_open(trim(tilefile),nf90_nowrite,ncid)
 call netcdf_err(error, 'opening: '//trim(tilefile) )

 error=nf90_inq_dimid(ncid, 'xaxis_1', id_dim)
 call netcdf_err(error, 'reading xaxis_1 id' )
 error=nf90_inquire_dimension(ncid,id_dim,len=levp1_input)
 call netcdf_err(error, 'reading xaxis_1 value' )

 lev_input = levp1_input - 1

 allocate(ak(levp1_input))

 error=nf90_inq_varid(ncid, 'ak', id_var)
 call netcdf_err(error, 'reading field id' )
 error=nf90_get_var(ncid, id_var, ak)
 call netcdf_err(error, 'reading ak' )

 error = nf90_close(ncid)

 print*,"- CALL FieldCreate FOR INPUT GRID U."
 u_input_grid = ESMF_FieldCreate(input_grid, &
                                 typekind=ESMF_TYPEKIND_R8, &
                                 staggerloc=ESMF_STAGGERLOC_CENTER, &
                                 ungriddedLBound=(/1/), &
                                 ungriddedUBound=(/lev_input/), rc=rc)
 if(ESMF_logFoundError(rcToCheck=rc,msg=ESMF_LOGERR_PASSTHRU,line=__line__,file=__file__)) &
    call error_handler("IN FieldCreate", rc)

 print*,"- CALL FieldCreate FOR INPUT GRID V."
 v_input_grid = ESMF_FieldCreate(input_grid, &
                                 typekind=ESMF_TYPEKIND_R8, &
                                 staggerloc=ESMF_STAGGERLOC_CENTER, &
                                 ungriddedLBound=(/1/), &
                                 ungriddedUBound=(/lev_input/), rc=rc)
 if(ESMF_logFoundError(rcToCheck=rc,msg=ESMF_LOGERR_PASSTHRU,line=__line__,file=__file__)) &
    call error_handler("IN FieldCreate", rc)

 print*,"- CALL FieldCreate FOR INPUT GRID DZDT."
 dzdt_input_grid = ESMF_FieldCreate(input_grid, &
                                   typekind=ESMF_TYPEKIND_R8, &
                                   staggerloc=ESMF_STAGGERLOC_CENTER, &
                                   ungriddedLBound=(/1/), &
                                   ungriddedUBound=(/lev_input/), rc=rc)
 if(ESMF_logFoundError(rcToCheck=rc,msg=ESMF_LOGERR_PASSTHRU,line=__line__,file=__file__)) &
    call error_handler("IN FieldCreate", rc)

 print*,"- CALL FieldCreate FOR INPUT GRID TEMPERATURE."
 temp_input_grid = ESMF_FieldCreate(input_grid, &
                                   typekind=ESMF_TYPEKIND_R8, &
                                   staggerloc=ESMF_STAGGERLOC_CENTER, &
                                   ungriddedLBound=(/1/), &
                                   ungriddedUBound=(/lev_input/), rc=rc)
 if(ESMF_logFoundError(rcToCheck=rc,msg=ESMF_LOGERR_PASSTHRU,line=__line__,file=__file__)) &
    call error_handler("IN FieldCreate", rc)

 print*,"- CALL FieldCreate FOR INPUT GRID DELTA PRESSURE."
 dpres_input_grid = ESMF_FieldCreate(input_grid, &
                                   typekind=ESMF_TYPEKIND_R8, &
                                   staggerloc=ESMF_STAGGERLOC_CENTER, &
                                   ungriddedLBound=(/1/), &
                                   ungriddedUBound=(/lev_input/), rc=rc)
 if(ESMF_logFoundError(rcToCheck=rc,msg=ESMF_LOGERR_PASSTHRU,line=__line__,file=__file__)) &
    call error_handler("IN FieldCreate", rc)

 print*,"- CALL FieldCreate FOR INPUT GRID TERRAIN."
 terrain_input_grid = ESMF_FieldCreate(input_grid, &
                                   typekind=ESMF_TYPEKIND_R8, &
                                   staggerloc=ESMF_STAGGERLOC_CENTER, rc=rc)
 if(ESMF_logFoundError(rcToCheck=rc,msg=ESMF_LOGERR_PASSTHRU,line=__line__,file=__file__)) &
    call error_handler("IN FieldCreate", rc)

 allocate(tracers_input_grid(num_tracers))

 do i = 1, num_tracers_input
   print*,"- CALL FieldCreate FOR INPUT GRID TRACER ", trim(tracers_input(i))
   tracers_input_grid(i) = ESMF_FieldCreate(input_grid, &
                                   typekind=ESMF_TYPEKIND_R8, &
                                   staggerloc=ESMF_STAGGERLOC_CENTER, &
                                   ungriddedLBound=(/1/), &
                                   ungriddedUBound=(/lev_input/), rc=rc)
   if(ESMF_logFoundError(rcToCheck=rc,msg=ESMF_LOGERR_PASSTHRU,line=__line__,file=__file__)) &
     call error_handler("IN FieldCreate", rc)

 enddo

 if (localpet < num_tiles_input_grid) then
   allocate(data_one_tile_3d(i_input,j_input,lev_input))
   allocate(data_one_tile(i_input,j_input))
 else
   allocate(data_one_tile_3d(0,0,0))
   allocate(data_one_tile(0,0))
 endif

 if (localpet < num_tiles_input_grid) then
   tile = localpet+1
   tilefile= trim(data_dir_input_grid) // "/" // trim(atm_core_files_input_grid(tile))
   print*,"- READ ATMOSPHERIC CORE FILE: ", trim(tilefile)
   error=nf90_open(trim(tilefile),nf90_nowrite,ncid)
   call netcdf_err(error, 'opening: '//trim(tilefile) )
 endif

 if (localpet < num_tiles_input_grid) then
   error=nf90_inq_varid(ncid, 'phis', id_var)
   call netcdf_err(error, 'reading field id' )
   error=nf90_get_var(ncid, id_var, data_one_tile)
   call netcdf_err(error, 'reading field' )
   data_one_tile = data_one_tile / 9.806_8  ! geopotential height
 endif

 do tile = 1, num_tiles_input_grid
   print*,"- CALL FieldScatter FOR INPUT GRID TERRAIN for tile ",tile
   call ESMF_FieldScatter(terrain_input_grid, data_one_tile, rootpet=tile-1, tile=tile, rc=rc)
   if(ESMF_logFoundError(rcToCheck=rc,msg=ESMF_LOGERR_PASSTHRU,line=__line__,file=__file__)) &
      call error_handler("IN FieldScatter", rc)
 enddo

 if (localpet < num_tiles_input_grid) then
   error=nf90_inq_varid(ncid, 'W', id_var)
   call netcdf_err(error, 'reading field id' )
   error=nf90_get_var(ncid, id_var, data_one_tile_3d)
   call netcdf_err(error, 'reading field' )
   data_one_tile_3d(:,:,1:lev_input) = data_one_tile_3d(:,:,lev_input:1:-1)
 endif

 do tile = 1, num_tiles_input_grid
   print*,"- CALL FieldScatter FOR INPUT GRID VERTICAL VELOCITY for tile ",tile
   call ESMF_FieldScatter(dzdt_input_grid, data_one_tile_3d, rootpet=tile-1, tile=tile, rc=rc)
   if(ESMF_logFoundError(rcToCheck=rc,msg=ESMF_LOGERR_PASSTHRU,line=__line__,file=__file__)) &
      call error_handler("IN FieldScatter", rc)
 enddo

 if (localpet < num_tiles_input_grid) then
   error=nf90_inq_varid(ncid, 'T', id_var)
   call netcdf_err(error, 'reading field id' )
   error=nf90_get_var(ncid, id_var, data_one_tile_3d)
   call netcdf_err(error, 'reading field' )
   data_one_tile_3d(:,:,1:lev_input) = data_one_tile_3d(:,:,lev_input:1:-1)
 endif

 do tile = 1, num_tiles_input_grid
   print*,"- CALL FieldScatter FOR INPUT GRID TEMPERATURE."
   call ESMF_FieldScatter(temp_input_grid, data_one_tile_3d, rootpet=tile-1, tile=tile, rc=rc)
   if(ESMF_logFoundError(rcToCheck=rc,msg=ESMF_LOGERR_PASSTHRU,line=__line__,file=__file__)) &
      call error_handler("IN FieldScatter", rc)
 enddo

 if (localpet < num_tiles_input_grid) then
   error=nf90_inq_varid(ncid, 'delp', id_var)
   call netcdf_err(error, 'reading field id' )
   error=nf90_get_var(ncid, id_var, data_one_tile_3d)
   call netcdf_err(error, 'reading field' )
   data_one_tile_3d(:,:,1:lev_input) = data_one_tile_3d(:,:,lev_input:1:-1)
 endif

 do tile = 1, num_tiles_input_grid
   print*,"- CALL FieldScatter FOR INPUT DELTA PRESSURE."
   call ESMF_FieldScatter(dpres_input_grid, data_one_tile_3d, rootpet=tile-1, tile=tile, rc=rc)
   if(ESMF_logFoundError(rcToCheck=rc,msg=ESMF_LOGERR_PASSTHRU,line=__line__,file=__file__)) &
      call error_handler("IN FieldScatter", rc)
 enddo

 if (localpet < num_tiles_input_grid) then
   error=nf90_inq_varid(ncid, 'ua', id_var)
   call netcdf_err(error, 'reading field id' )
   error=nf90_get_var(ncid, id_var, data_one_tile_3d)
   call netcdf_err(error, 'reading field' )
   data_one_tile_3d(:,:,1:lev_input) = data_one_tile_3d(:,:,lev_input:1:-1)
 endif

 do tile = 1, num_tiles_input_grid
   print*,"- CALL FieldScatter FOR INPUT GRID U."
   call ESMF_FieldScatter(u_input_grid, data_one_tile_3d, rootpet=tile-1, tile=tile, rc=rc)
   if(ESMF_logFoundError(rcToCheck=rc,msg=ESMF_LOGERR_PASSTHRU,line=__line__,file=__file__)) &
      call error_handler("IN FieldScatter", rc)
 enddo

 if (localpet < num_tiles_input_grid) then
   error=nf90_inq_varid(ncid, 'va', id_var)
   call netcdf_err(error, 'reading field id' )
   error=nf90_get_var(ncid, id_var, data_one_tile_3d)
   call netcdf_err(error, 'reading field' )
   data_one_tile_3d(:,:,1:lev_input) = data_one_tile_3d(:,:,lev_input:1:-1)
 endif

 do tile = 1, num_tiles_input_grid
   print*,"- CALL FieldScatter FOR INPUT GRID V."
   call ESMF_FieldScatter(v_input_grid, data_one_tile_3d, rootpet=tile-1, tile=tile, rc=rc)
   if(ESMF_logFoundError(rcToCheck=rc,msg=ESMF_LOGERR_PASSTHRU,line=__line__,file=__file__)) &
      call error_handler("IN FieldScatter", rc)
 enddo

 if (localpet < num_tiles_input_grid)  error = nf90_close(ncid)

 if (localpet < num_tiles_input_grid) then
   tile = localpet+1
   tilefile= trim(data_dir_input_grid) // "/" // trim(atm_tracer_files_input_grid(tile))
   print*,"- READ ATMOSPHERIC TRACER FILE: ", trim(tilefile)
   error=nf90_open(trim(tilefile),nf90_nowrite,ncid)
   call netcdf_err(error, 'opening: '//trim(tilefile) )
 endif

 do i = 1, num_tracers_input

   if (localpet < num_tiles_input_grid) then
     error=nf90_inq_varid(ncid, tracers_input(i), id_var)
     call netcdf_err(error, 'reading field id' )
     error=nf90_get_var(ncid, id_var, data_one_tile_3d)
     call netcdf_err(error, 'reading field' )
     data_one_tile_3d(:,:,1:lev_input) = data_one_tile_3d(:,:,lev_input:1:-1)
   endif

   do tile = 1, num_tiles_input_grid
     print*,"- CALL FieldScatter FOR INPUT ", trim(tracers_input(i))
     call ESMF_FieldScatter(tracers_input_grid(i), data_one_tile_3d, rootpet=tile-1, tile=tile, rc=rc)
     if(ESMF_logFoundError(rcToCheck=rc,msg=ESMF_LOGERR_PASSTHRU,line=__line__,file=__file__)) &
        call error_handler("IN FieldScatter", rc)
   enddo

 enddo

 if (localpet < num_tiles_input_grid) error=nf90_close(ncid)

!---------------------------------------------------------------------------
! Convert from 2-d to 3-d cartesian winds.
!---------------------------------------------------------------------------

 call convert_winds

!---------------------------------------------------------------------------
! Compute pressures
!---------------------------------------------------------------------------

 print*,"- CALL FieldCreate FOR INPUT GRID SURFACE PRESSURE."
 ps_input_grid = ESMF_FieldCreate(input_grid, &
                                  typekind=ESMF_TYPEKIND_R8, &
                                  staggerloc=ESMF_STAGGERLOC_CENTER, rc=rc)
 if(ESMF_logFoundError(rcToCheck=rc,msg=ESMF_LOGERR_PASSTHRU,line=__line__,file=__file__)) &
    call error_handler("IN FieldCreate", rc)

 print*,"- CALL FieldGet FOR SURFACE PRESSURE."
 call ESMF_FieldGet(ps_input_grid, &
                    farrayPtr=psptr, rc=rc)
 if(ESMF_logFoundError(rcToCheck=rc,msg=ESMF_LOGERR_PASSTHRU,line=__line__,file=__file__)) &
    call error_handler("IN FieldGet", rc)

 print*,"- CALL FieldCreate FOR INPUT GRID PRESSURE."
 pres_input_grid = ESMF_FieldCreate(input_grid, &
                                   typekind=ESMF_TYPEKIND_R8, &
                                   staggerloc=ESMF_STAGGERLOC_CENTER, &
                                   ungriddedLBound=(/1/), &
                                   ungriddedUBound=(/lev_input/), rc=rc)
 if(ESMF_logFoundError(rcToCheck=rc,msg=ESMF_LOGERR_PASSTHRU,line=__line__,file=__file__)) &
    call error_handler("IN FieldCreate", rc)

 print*,"- CALL FieldGet FOR PRESSURE."
 call ESMF_FieldGet(pres_input_grid, &
                    computationalLBound=clb, &
                    computationalUBound=cub, &
                    farrayPtr=presptr, rc=rc)
 if(ESMF_logFoundError(rcToCheck=rc,msg=ESMF_LOGERR_PASSTHRU,line=__line__,file=__file__)) &
    call error_handler("IN FieldGet", rc)

 print*,"- CALL FieldGet FOR DELTA PRESSURE."
 call ESMF_FieldGet(dpres_input_grid, &
                    farrayPtr=dpresptr, rc=rc)
 if(ESMF_logFoundError(rcToCheck=rc,msg=ESMF_LOGERR_PASSTHRU,line=__line__,file=__file__)) &
    call error_handler("IN FieldGet", rc)

 allocate(pres_interface(levp1_input))

 do i = clb(1), cub(1)
   do j = clb(2), cub(2)
     pres_interface(levp1_input) = ak(1)  ! model top in Pa
     do k = (levp1_input-1), 1, -1
       pres_interface(k) = pres_interface(k+1) + dpresptr(i,j,k)
     enddo
     do k = 1, lev_input
       presptr(i,j,k) = (pres_interface(k) + pres_interface(k+1)) / 2.0_8
     enddo
     psptr(i,j) = pres_interface(1)
   enddo
 enddo

 deallocate(ak)
 deallocate(pres_interface)

 call ESMF_FieldDestroy(dpres_input_grid, rc=rc)

 deallocate(data_one_tile_3d, data_one_tile)

 end subroutine read_input_atm_restart_file

!---------------------------------------------------------------------------
! Read input grid fv3 atmospheric history files.
!
! Routine reads tiled files in parallel.  Tile 1 is read by 
! localpet 0; tile 2 by localpet 1, etc.  The number of pets
! must be equal to or greater than the number of tiled files.  
! Logic only tested with global input data of six tiles.
!---------------------------------------------------------------------------

 subroutine read_input_atm_history_file(localpet)

 implicit none

 include 'mpif.h'

 integer, intent(in)             :: localpet

 character(len=500)              :: tilefile

 integer                         :: error, ncid, rc, tile
 integer                         :: id_dim, idim_input, jdim_input
 integer                         :: id_var, i, j, k, n
 integer                         :: clb(3), cub(3), num_tracers_file

 real(esmf_kind_r8), allocatable :: data_one_tile(:,:)
 real(esmf_kind_r8), allocatable :: data_one_tile_3d(:,:,:)
 real(esmf_kind_r8), pointer     :: presptr(:,:,:), dpresptr(:,:,:)
 real(esmf_kind_r8), pointer     :: psptr(:,:)
 real(esmf_kind_r8), allocatable :: pres_interface(:)

 print*,"- READ INPUT ATMOS DATA FROM TILED HISTORY FILES."

 tilefile = trim(data_dir_input_grid) // "/" // trim(atm_files_input_grid(1))
 error=nf90_open(trim(tilefile),nf90_nowrite,ncid)
 call netcdf_err(error, 'opening: '//trim(tilefile) )

 error=nf90_inq_dimid(ncid, 'grid_xt', id_dim)
 call netcdf_err(error, 'reading grid_xt id' )
 error=nf90_inquire_dimension(ncid,id_dim,len=idim_input)
 call netcdf_err(error, 'reading grid_xt value' )

 error=nf90_inq_dimid(ncid, 'grid_yt', id_dim)
 call netcdf_err(error, 'reading grid_yt id' )
 error=nf90_inquire_dimension(ncid,id_dim,len=jdim_input)
 call netcdf_err(error, 'reading grid_yt value' )

 if (idim_input /= i_input .or. jdim_input /= j_input) then
   call error_handler("DIMENSION MISMATCH BETWEEN SFC AND OROG FILES.", 2)
 endif

 error=nf90_inq_dimid(ncid, 'pfull', id_dim)
 call netcdf_err(error, 'reading pfull id' )
 error=nf90_inquire_dimension(ncid,id_dim,len=lev_input)
 call netcdf_err(error, 'reading pfull value' )

 error=nf90_inq_dimid(ncid, 'phalf', id_dim)
 call netcdf_err(error, 'reading phalf id' )
 error=nf90_inquire_dimension(ncid,id_dim,len=levp1_input)
 call netcdf_err(error, 'reading phalf value' )

 error=nf90_get_att(ncid, nf90_global, 'ncnsto', num_tracers_file)
 call netcdf_err(error, 'reading ntracer value' )

 error = nf90_close(ncid)

 print*,'- FILE HAS ', num_tracers_file, ' TRACERS.'
 print*,'- WILL PROCESS ', num_tracers, ' TRACERS.'

 allocate(tracers_input_grid(num_tracers))

 do i = 1, num_tracers

   print*,"- CALL FieldCreate FOR INPUT GRID TRACER ", trim(tracers_input(i))
   tracers_input_grid(i) = ESMF_FieldCreate(input_grid, &
                                   typekind=ESMF_TYPEKIND_R8, &
                                   staggerloc=ESMF_STAGGERLOC_CENTER, &
                                   ungriddedLBound=(/1/), &
                                   ungriddedUBound=(/lev_input/), rc=rc)
   if(ESMF_logFoundError(rcToCheck=rc,msg=ESMF_LOGERR_PASSTHRU,line=__line__,file=__file__)) &
     call error_handler("IN FieldCreate", rc)

 enddo

 print*,"- CALL FieldCreate FOR INPUT GRID DZDT."
 dzdt_input_grid = ESMF_FieldCreate(input_grid, &
                                   typekind=ESMF_TYPEKIND_R8, &
                                   staggerloc=ESMF_STAGGERLOC_CENTER, &
                                   ungriddedLBound=(/1/), &
                                   ungriddedUBound=(/lev_input/), rc=rc)
 if(ESMF_logFoundError(rcToCheck=rc,msg=ESMF_LOGERR_PASSTHRU,line=__line__,file=__file__)) &
    call error_handler("IN FieldCreate", rc)

 print*,"- CALL FieldCreate FOR INPUT GRID DELTA PRESSURE."
 dpres_input_grid = ESMF_FieldCreate(input_grid, &
                                   typekind=ESMF_TYPEKIND_R8, &
                                   staggerloc=ESMF_STAGGERLOC_CENTER, &
                                   ungriddedLBound=(/1/), &
                                   ungriddedUBound=(/lev_input/), rc=rc)
 if(ESMF_logFoundError(rcToCheck=rc,msg=ESMF_LOGERR_PASSTHRU,line=__line__,file=__file__)) &
    call error_handler("IN FieldCreate", rc)

 print*,"- CALL FieldCreate FOR INPUT GRID TEMPERATURE."
 temp_input_grid = ESMF_FieldCreate(input_grid, &
                                   typekind=ESMF_TYPEKIND_R8, &
                                   staggerloc=ESMF_STAGGERLOC_CENTER, &
                                   ungriddedLBound=(/1/), &
                                   ungriddedUBound=(/lev_input/), rc=rc)
 if(ESMF_logFoundError(rcToCheck=rc,msg=ESMF_LOGERR_PASSTHRU,line=__line__,file=__file__)) &
    call error_handler("IN FieldCreate", rc)

 print*,"- CALL FieldCreate FOR INPUT GRID U."
 u_input_grid = ESMF_FieldCreate(input_grid, &
                                 typekind=ESMF_TYPEKIND_R8, &
                                 staggerloc=ESMF_STAGGERLOC_CENTER, &
                                 ungriddedLBound=(/1/), &
                                 ungriddedUBound=(/lev_input/), rc=rc)
 if(ESMF_logFoundError(rcToCheck=rc,msg=ESMF_LOGERR_PASSTHRU,line=__line__,file=__file__)) &
    call error_handler("IN FieldCreate", rc)

 print*,"- CALL FieldCreate FOR INPUT GRID V."
 v_input_grid = ESMF_FieldCreate(input_grid, &
                                 typekind=ESMF_TYPEKIND_R8, &
                                 staggerloc=ESMF_STAGGERLOC_CENTER, &
                                 ungriddedLBound=(/1/), &
                                 ungriddedUBound=(/lev_input/), rc=rc)
 if(ESMF_logFoundError(rcToCheck=rc,msg=ESMF_LOGERR_PASSTHRU,line=__line__,file=__file__)) &
    call error_handler("IN FieldCreate", rc)

 print*,"- CALL FieldCreate FOR INPUT GRID SURFACE PRESSURE."
 ps_input_grid = ESMF_FieldCreate(input_grid, &
                                  typekind=ESMF_TYPEKIND_R8, &
                                  staggerloc=ESMF_STAGGERLOC_CENTER, rc=rc)
 if(ESMF_logFoundError(rcToCheck=rc,msg=ESMF_LOGERR_PASSTHRU,line=__line__,file=__file__)) &
    call error_handler("IN FieldCreate", rc)

 print*,"- CALL FieldCreate FOR INPUT GRID TERRAIN."
 terrain_input_grid = ESMF_FieldCreate(input_grid, &
                                  typekind=ESMF_TYPEKIND_R8, &
                                  staggerloc=ESMF_STAGGERLOC_CENTER, rc=rc)
 if(ESMF_logFoundError(rcToCheck=rc,msg=ESMF_LOGERR_PASSTHRU,line=__line__,file=__file__)) &
    call error_handler("IN FieldCreate", rc)

 if (localpet < num_tiles_input_grid) then
   allocate(data_one_tile(i_input,j_input))
   allocate(data_one_tile_3d(i_input,j_input,lev_input))
 else
   allocate(data_one_tile(0,0))
   allocate(data_one_tile_3d(0,0,0))
 endif

 if (localpet < num_tiles_input_grid) then
   tile = localpet+1
   tilefile= trim(data_dir_input_grid) // "/" // trim(atm_files_input_grid(tile))
   print*,"- READ ATMOSPHERIC DATA FROM: ", trim(tilefile)
   error=nf90_open(trim(tilefile),nf90_nowrite,ncid)
   call netcdf_err(error, 'opening: '//trim(tilefile) )
 endif

 if (localpet < num_tiles_input_grid) then
   print*,"- READ VERTICAL VELOCITY."
   error=nf90_inq_varid(ncid, 'dzdt', id_var)
   call netcdf_err(error, 'reading field id' )
   error=nf90_get_var(ncid, id_var, data_one_tile_3d)
   call netcdf_err(error, 'reading field' )
   data_one_tile_3d(:,:,1:lev_input) = data_one_tile_3d(:,:,lev_input:1:-1)
 endif

 do tile = 1, num_tiles_input_grid
   print*,"- CALL FieldScatter FOR INPUT GRID VERTICAL VELOCITY."
   call ESMF_FieldScatter(dzdt_input_grid, data_one_tile_3d, rootpet=tile-1, tile=tile, rc=rc)
   if(ESMF_logFoundError(rcToCheck=rc,msg=ESMF_LOGERR_PASSTHRU,line=__line__,file=__file__)) &
      call error_handler("IN FieldScatter", rc)
 enddo

 do n = 1, num_tracers_file

   if (localpet < num_tiles_input_grid) then
     print*,"- READ ", trim(tracers_input(n))
     error=nf90_inq_varid(ncid, tracers_input(n), id_var)
     call netcdf_err(error, 'reading field id' )
     error=nf90_get_var(ncid, id_var, data_one_tile_3d)
     call netcdf_err(error, 'reading field' )
     data_one_tile_3d(:,:,1:lev_input) = data_one_tile_3d(:,:,lev_input:1:-1)
   endif

   do tile = 1, num_tiles_input_grid
     print*,"- CALL FieldScatter FOR INPUT GRID TRACER ", trim(tracers_input(n))
     call ESMF_FieldScatter(tracers_input_grid(n), data_one_tile_3d, rootpet=tile-1, tile=tile, rc=rc)
     if(ESMF_logFoundError(rcToCheck=rc,msg=ESMF_LOGERR_PASSTHRU,line=__line__,file=__file__)) &
        call error_handler("IN FieldScatter", rc)
   enddo

 enddo

 if (localpet < num_tiles_input_grid) then
   print*,"- READ TEMPERATURE."
   error=nf90_inq_varid(ncid, 'tmp', id_var)
   call netcdf_err(error, 'reading field id' )
   error=nf90_get_var(ncid, id_var, data_one_tile_3d)
   call netcdf_err(error, 'reading field' )
   data_one_tile_3d(:,:,1:lev_input) = data_one_tile_3d(:,:,lev_input:1:-1)
 endif

 do tile = 1, num_tiles_input_grid
   print*,"- CALL FieldScatter FOR INPUT GRID TEMPERATURE."
   call ESMF_FieldScatter(temp_input_grid, data_one_tile_3d, rootpet=tile-1, tile=tile, rc=rc)
   if(ESMF_logFoundError(rcToCheck=rc,msg=ESMF_LOGERR_PASSTHRU,line=__line__,file=__file__)) &
      call error_handler("IN FieldScatter", rc)
 enddo

 if (localpet < num_tiles_input_grid) then
   print*,"- READ U-WIND."
   error=nf90_inq_varid(ncid, 'ugrd', id_var)
   call netcdf_err(error, 'reading field id' )
   error=nf90_get_var(ncid, id_var, data_one_tile_3d)
   call netcdf_err(error, 'reading field' )
   data_one_tile_3d(:,:,1:lev_input) = data_one_tile_3d(:,:,lev_input:1:-1)
 endif

 do tile = 1, num_tiles_input_grid
   print*,"- CALL FieldScatter FOR INPUT GRID U."
   call ESMF_FieldScatter(u_input_grid, data_one_tile_3d, rootpet=tile-1, tile=tile, rc=rc)
   if(ESMF_logFoundError(rcToCheck=rc,msg=ESMF_LOGERR_PASSTHRU,line=__line__,file=__file__)) &
      call error_handler("IN FieldScatter", rc)
 enddo

 if (localpet < num_tiles_input_grid) then
   print*,"- READ V-WIND."
   error=nf90_inq_varid(ncid, 'vgrd', id_var)
   call netcdf_err(error, 'reading field id' )
   error=nf90_get_var(ncid, id_var, data_one_tile_3d)
   call netcdf_err(error, 'reading field' )
   data_one_tile_3d(:,:,1:lev_input) = data_one_tile_3d(:,:,lev_input:1:-1)
 endif

 do tile = 1, num_tiles_input_grid
   print*,"- CALL FieldScatter FOR INPUT GRID V."
   call ESMF_FieldScatter(v_input_grid, data_one_tile_3d, rootpet=tile-1, tile=tile, rc=rc)
   if(ESMF_logFoundError(rcToCheck=rc,msg=ESMF_LOGERR_PASSTHRU,line=__line__,file=__file__)) &
      call error_handler("IN FieldScatter", rc)
 enddo

 if (localpet < num_tiles_input_grid) then
   print*,"- READ SURFACE PRESSURE."
   error=nf90_inq_varid(ncid, 'pressfc', id_var)
   call netcdf_err(error, 'reading field id' )
   error=nf90_get_var(ncid, id_var, data_one_tile)
   call netcdf_err(error, 'reading field' )
 endif

 do tile = 1, num_tiles_input_grid
   print*,"- CALL FieldScatter FOR INPUT GRID SURFACE PRESSURE."
   call ESMF_FieldScatter(ps_input_grid, data_one_tile, rootpet=tile-1, tile=tile, rc=rc)
   if(ESMF_logFoundError(rcToCheck=rc,msg=ESMF_LOGERR_PASSTHRU,line=__line__,file=__file__)) &
      call error_handler("IN FieldScatter", rc)
 enddo

 if (localpet < num_tiles_input_grid) then
   print*,"- READ TERRAIN."
   error=nf90_inq_varid(ncid, 'hgtsfc', id_var)
   call netcdf_err(error, 'reading field id' )
   error=nf90_get_var(ncid, id_var, data_one_tile)
   call netcdf_err(error, 'reading field' )
 endif

 do tile = 1, num_tiles_input_grid
   print*,"- CALL FieldScatter FOR INPUT GRID TERRAIN."
   call ESMF_FieldScatter(terrain_input_grid, data_one_tile, rootpet=tile-1, tile=tile, rc=rc)
   if(ESMF_logFoundError(rcToCheck=rc,msg=ESMF_LOGERR_PASSTHRU,line=__line__,file=__file__)) &
      call error_handler("IN FieldScatter", rc)
 enddo

 if (localpet < num_tiles_input_grid) then
   print*,"- READ DELTA PRESSURE."
   error=nf90_inq_varid(ncid, 'dpres', id_var)
   call netcdf_err(error, 'reading field id' )
   error=nf90_get_var(ncid, id_var, data_one_tile_3d)
   call netcdf_err(error, 'reading field' )
   data_one_tile_3d(:,:,1:lev_input) = data_one_tile_3d(:,:,lev_input:1:-1)
 endif

 do tile = 1, num_tiles_input_grid
   print*,"- CALL FieldScatter FOR INPUT DELTA PRESSURE."
   call ESMF_FieldScatter(dpres_input_grid, data_one_tile_3d, rootpet=tile-1, tile=tile, rc=rc)
   if(ESMF_logFoundError(rcToCheck=rc,msg=ESMF_LOGERR_PASSTHRU,line=__line__,file=__file__)) &
      call error_handler("IN FieldScatter", rc)
 enddo

 if (localpet < num_tiles_input_grid) error = nf90_close(ncid)

 deallocate(data_one_tile_3d, data_one_tile)

!---------------------------------------------------------------------------
! Convert from 2-d to 3-d cartesian winds.
!---------------------------------------------------------------------------

 call convert_winds

!---------------------------------------------------------------------------
! Compute pressure.
!---------------------------------------------------------------------------

 print*,"- CALL FieldCreate FOR INPUT GRID PRESSURE."
 pres_input_grid = ESMF_FieldCreate(input_grid, &
                                   typekind=ESMF_TYPEKIND_R8, &
                                   staggerloc=ESMF_STAGGERLOC_CENTER, &
                                   ungriddedLBound=(/1/), &
                                   ungriddedUBound=(/lev_input/), rc=rc)
 if(ESMF_logFoundError(rcToCheck=rc,msg=ESMF_LOGERR_PASSTHRU,line=__line__,file=__file__)) &
    call error_handler("IN FieldCreate", rc)

 print*,"- CALL FieldGet FOR PRESSURE."
 call ESMF_FieldGet(pres_input_grid, &
                    computationalLBound=clb, &
                    computationalUBound=cub, &
                    farrayPtr=presptr, rc=rc)
 if(ESMF_logFoundError(rcToCheck=rc,msg=ESMF_LOGERR_PASSTHRU,line=__line__,file=__file__)) &
    call error_handler("IN FieldGet", rc)

 print*,"- CALL FieldGet FOR DELTA PRESSURE."
 call ESMF_FieldGet(dpres_input_grid, &
                    farrayPtr=dpresptr, rc=rc)
 if(ESMF_logFoundError(rcToCheck=rc,msg=ESMF_LOGERR_PASSTHRU,line=__line__,file=__file__)) &
    call error_handler("IN FieldGet", rc)

 print*,"- CALL FieldGet FOR SURFACE PRESSURE."
 call ESMF_FieldGet(ps_input_grid, &
                    farrayPtr=psptr, rc=rc)
 if(ESMF_logFoundError(rcToCheck=rc,msg=ESMF_LOGERR_PASSTHRU,line=__line__,file=__file__)) &
    call error_handler("IN FieldGet", rc)

 allocate(pres_interface(levp1_input))

 if (localpet == 0) then
   print*,'dpres is ',dpresptr(1,1,:)
 endif

 do i = clb(1), cub(1)
   do j = clb(2), cub(2)
     pres_interface(1) = psptr(i,j)
     do k = 2, levp1_input
       pres_interface(k) = pres_interface(k-1) - dpresptr(i,j,k-1)
     enddo
     do k = 1, lev_input
       presptr(i,j,k) = (pres_interface(k) + pres_interface(k+1)) / 2.0_8
     enddo
   enddo
 enddo

 if (localpet == 0) then
   print*,'pres is ',presptr(1,1,:)
 endif

 deallocate(pres_interface)

 call ESMF_FieldDestroy(dpres_input_grid, rc=rc)

 end subroutine read_input_atm_history_file
 
<<<<<<< HEAD
 !---------------------------------------------------------------------------
=======
!---------------------------------------------------------------------------
>>>>>>> 8592b81e
! Read input grid atmospheric grib2 files.
!---------------------------------------------------------------------------

 subroutine read_input_atm_grib2_file(localpet)

 use wgrib2api
 
<<<<<<< HEAD
 use grib2_util, only                   : read_vcoord, iso2sig, rh2spfh, convert_omega, &
                                           countDigit
=======
 use grib2_util, only                   : read_vcoord, iso2sig, rh2spfh, convert_omega
>>>>>>> 8592b81e
 use model_grid, only                   : file_is_converted


 implicit none

 integer, intent(in)                   :: localpet
 
 integer, parameter                    :: ntrac_max=14

 character(len=300)                    :: the_file
 character(len=20)                     :: vlevtyp, vname, lvl_str,lvl_str_space, &
                                          trac_names_grib(ntrac_max), & 
                                          trac_names_vmap(ntrac_max), &
                                          tracers_input_grib(num_tracers), tmpstr, & 
                                          method, tracers_input_vmap(num_tracers), &
                                          tracers_default(ntrac_max), vname2
<<<<<<< HEAD
 character (len=500)                    :: metadata
=======
 character (len=500)                   :: metadata
>>>>>>> 8592b81e

 integer                               :: i, j, k, n, lvl_str_space_len
 integer                               :: rc, clb(3), cub(3)
 integer                               :: vlev, iret,varnum

 
 
 logical                                :: conv_omega=.false., &
                                           isnative=.false., &
                                           hasspfh=.true.

 real(esmf_kind_r8), allocatable       :: vcoord(:,:)
 real(esmf_kind_r8), allocatable       :: rlevs(:)
 real(esmf_kind_r4), allocatable       :: dummy2d(:,:)
 real(esmf_kind_r8), allocatable       :: dummy3d(:,:,:), dummy2d_8(:,:),&
                                          u_tmp_3d(:,:,:), v_tmp_3d(:,:,:)
 real(esmf_kind_r8), pointer           :: presptr(:,:,:), psptr(:,:),tptr(:,:,:), &
                                          qptr(:,:,:), wptr(:,:,:)
                                          
 real(esmf_kind_r4)                     :: value
 real(esmf_kind_r8)                    :: pt
 real(esmf_kind_r8), parameter         :: p0 = 100000.0
 
 type(atmdata), allocatable   :: atm(:)
 
<<<<<<< HEAD

 
=======
>>>>>>> 8592b81e
 tracers(:) = "NULL"
 trac_names_grib = (/":SPFH:",":CLWMR:", "O3MR",":CICE:", ":RWMR:",":SNMR:",":GRLE:", &
               ":TCDC:", ":NCCICE:",":SPNCR:", ":NCONCD:",":PMTF:",":PMTC:",":TKE:"/)
 trac_names_vmap = (/"sphum", "liq_wat","o3mr","ice_wat", &
                      "rainwat", "snowwat", "graupel", "cld_amt", "ice_nc", &
                      "rain_nc","water_nc","liq_aero","ice_aero", &
                      "sgs_tke"/)
 tracers_default = (/"sphum", "liq_wat","o3mr","ice_wat", &
                      "rainwat", "snowwat", "graupel", "cld_amt", "ice_nc", &
                      "rain_nc","water_nc","liq_aero","ice_aero", &
                      "sgs_tke"/)
 the_file = trim(data_dir_input_grid) // "/" // trim(grib2_file_input_grid)
 !if (file_is_converted) then
 !  the_file = "./test.grib2"
 !endif

 print*,"- READ ATMOS DATA FROM GRIB2 FILE: ", trim(the_file)
 print*,"- USE INVENTORY FILE ", inv_file

 print*,"- OPEN FILE."
 inquire(file=the_file,exist=iret)
 if (iret == 0) call error_handler("OPENING GRIB2 ATM FILE.", iret)

<<<<<<< HEAD
 !print*,"- READ VERTICAL LEVELS."
 iret = grb2_inq(the_file,inv_file,":UGRD:"," hybrid level:")
 !if (iret < 0) call error_handler("COUNTING VERTICAL LEVELS.", iret)

	if (iret <= 0) then
		if (localpet == 0) print*,"DATA IS ON ISOBARIC LEVELS, WILL NEED TO CONVERT AFTER READING"
		lvl_str = "mb:" 
		lvl_str_space = " mb:"
		lvl_str_space_len = 4
		isnative = 0
		iret = grb2_inq(the_file,inv_file,":UGRD:",lvl_str_space)
		lev_input=iret
	else
		if (localpet == 0) PRINT*, "DATA IS ON NATIVE SIGMA/HYBRID LEVELS"
		lvl_str = "hybrid level:"
		lvl_str_space = " hybrid level:"
		lvl_str_space_len = 14
		isnative = .true.
		iret = grb2_inq(the_file,inv_file,":UGRD:",lvl_str_space)
		if (iret < 0) call error_handler("READING VERTICAL LEVEL TYPE.", iret)
		lev_input=iret
	endif
!endif
	print*, "lev_input = ", lev_input
	allocate(slevs(lev_input))
	allocate(rlevs(lev_input))
	levp1_input = lev_input + 1
	
	! get the vertical levels, and search string by sequential reads

	do i = 1,lev_input
		iret=grb2_inq(the_file,inv_file,':UGRD:',trim(lvl_str),sequential=i-1,desc=metadata)
		if (iret.ne.1) call error_handler(" IN SEQUENTIAL FILE READ.", iret)
	
		j = index(metadata,':UGRD:') + len(':UGRD:')
		k = index(metadata,trim(lvl_str_space)) + len(trim(lvl_str_space))-1

		read(metadata(j:k),*) rlevs(i)
	
		slevs(i) = metadata(j-1:k)
		
		if (.not. isnative) rlevs(i) = rlevs(i) * 100.0
	
		if (localpet==0) print*, "LEVEL = ", rlevs(i)
	enddo

 allocate(vcoord(levp1_input,2))
 if (localpet == 0) print*,"- READ VERTICAL COORDINATE INFO."
 call read_vcoord(isnative,rlevs,vcoord,lev_input,levp1_input,pt,metadata,iret)
 if (iret /= 0) call error_handler("READING VERTICAL COORDINATE INFO.", iret)
 
 if (localpet==0) print*, "VCOORD(:,1) = ", vcoord(:,1)
 if (localpet==0) print*, "VCOORD(:,2) = ", vcoord(:,2)

 if (localpet == 0) print*,"- FIND SPFH OR RH IN FILE"
 iret = grb2_inq(the_file,inv_file,':SPFH:',lvl_str_space)

 if (iret <= 0) then
	iret = grb2_inq(the_file,inv_file,':RH:')
	if (iret <= 0) call error_handler("READING ATMOSPHERIC WATER VAPOR VARIABLE.", iret)
	hasspfh = .false.
	trac_names_grib(1)=':RH:'
 endif
 
 if (localpet == 0) print*,"- FIND CICE or CIMIXR"
 iret = grb2_inq(the_file,inv_file,':CICE:',lvl_str_space)

 if (iret <= 0) then
	iret = grb2_inq(the_file,inv_file,':CIMIXR:',lvl_str_space)
	if (iret >= 1) trac_names_grib(4)=':CIMIXR:'
	if (iret <= 0) then
		iret = grb2_inq(the_file,inv_file,':ICMR:',lvl_str_space)
		if (iret >= 1) trac_names_grib(4)=':ICMR:'
	endif
 endif

 print*,"- COUNT NUMBER OF TRACERS TO BE READ IN BASED ON PHYSICS SUITE TABLE"
 !um_tracers = 0
 !tracers_input(:)=""
 do n = 1, num_tracers

	 vname = tracers_input(n)
 
	 i = maxloc(merge(1.,0.,trac_names_vmap == vname),dim=1)

	 tracers_input_grib(n)=trac_names_grib(i)
	 tracers_input_vmap(n)=trac_names_vmap(i)
	 tracers(n)=tracers_default(i)
	 tracers_input(n) = tracers_default(i)
 enddo

 num_tracers_input = num_tracers
 
 allocate(atm(num_tracers+4))
=======
   !print*,"- READ VERTICAL LEVELS."
   iret = grb2_inq(the_file,inv_file,":UGRD:"," hybrid level:")
   !if (iret < 0) call error_handler("COUNTING VERTICAL LEVELS.", iret)
  
    if (iret <= 0) then
      if (localpet == 0) print*,"DATA IS ON ISOBARIC LEVELS, WILL NEED TO CONVERT AFTER READING"
      lvl_str = "mb:" 
      lvl_str_space = " mb:"
      lvl_str_space_len = 4
      isnative = 0
      iret = grb2_inq(the_file,inv_file,":UGRD:",lvl_str_space)
      lev_input=iret
    else
      if (localpet == 0) PRINT*, "DATA IS ON NATIVE SIGMA/HYBRID LEVELS"
      lvl_str = "hybrid level:"
      lvl_str_space = " hybrid level:"
      lvl_str_space_len = 14
      isnative = .true.
      iret = grb2_inq(the_file,inv_file,":UGRD:",lvl_str_space)
      if (iret < 0) call error_handler("READING VERTICAL LEVEL TYPE.", iret)
      lev_input=iret
    endif
 !endif
    print*, "lev_input = ", lev_input
    allocate(slevs(lev_input))
    allocate(rlevs(lev_input))
    levp1_input = lev_input + 1
    
    ! get the vertical levels, and search string by sequential reads

    do i = 1,lev_input
      iret=grb2_inq(the_file,inv_file,':UGRD:',trim(lvl_str),sequential=i-1,desc=metadata)
      if (iret.ne.1) call error_handler(" IN SEQUENTIAL FILE READ.", iret)
    
      j = index(metadata,':UGRD:') + len(':UGRD:')
      k = index(metadata,trim(lvl_str_space)) + len(trim(lvl_str_space))-1

      read(metadata(j:k),*) rlevs(i)

      slevs(i) = metadata(j-1:k)
		
      if (.not. isnative) rlevs(i) = rlevs(i) * 100.0
      if (localpet==0) print*, "LEVEL = ", slevs(i)
	enddo

   allocate(vcoord(levp1_input,2))
   if (localpet == 0) print*,"- READ VERTICAL COORDINATE INFO."
   if (localpet == 0) print*, metadata
   call read_vcoord(isnative,rlevs,vcoord,lev_input,levp1_input,pt,metadata,iret)
   if (iret /= 0) call error_handler("READING VERTICAL COORDINATE INFO.", iret)
   
   !if (localpet==0) print*, "VCOORD(:,1) = ", vcoord(:,1)
 
   if (localpet == 0) print*,"- FIND SPFH OR RH IN FILE"
   iret = grb2_inq(the_file,inv_file,':SPFH:',lvl_str_space)

   if (iret <= 0) then
    iret = grb2_inq(the_file,inv_file,':RH:')
    if (iret <= 0) call error_handler("READING ATMOSPHERIC WATER VAPOR VARIABLE.", iret)
    hasspfh = .false.
    trac_names_grib(1)=':RH:'
   endif
   
   if (localpet == 0) print*,"- FIND CICE or CIMIXR"
   iret = grb2_inq(the_file,inv_file,':CICE:',lvl_str_space)

   if (iret <= 0) then
    iret = grb2_inq(the_file,inv_file,':CIMIXR:',lvl_str_space)
    if (iret >= 1) trac_names_grib(4)=':CIMIXR:'
    if (iret <= 0) then
      iret = grb2_inq(the_file,inv_file,':ICMR:',lvl_str_space)
      if (iret >= 1) trac_names_grib(4)=':ICMR:'
    endif
   endif

  print*,"- COUNT NUMBER OF TRACERS TO BE READ IN BASED ON PHYSICS SUITE TABLE"
  !um_tracers = 0
  !tracers_input(:)=""
  do n = 1, num_tracers

   vname = tracers_input(n)

   i = maxloc(merge(1.,0.,trac_names_vmap == vname),dim=1)

   tracers_input_grib(n)=trac_names_grib(i)
   tracers_input_vmap(n)=trac_names_vmap(i)
   tracers(n)=tracers_default(i)

 enddo
 allocate(atm(num_tracers+5))
>>>>>>> 8592b81e
 if (localpet==0) print*, "NUMBER OF TRACERS IN FILE = ", num_tracers

 if (localpet == 0) print*,"- CALL FieldCreate FOR INPUT GRID SURFACE PRESSURE."
 ps_input_grid = ESMF_FieldCreate(input_grid, &
                                  typekind=ESMF_TYPEKIND_R8, &
                                  staggerloc=ESMF_STAGGERLOC_CENTER, rc=rc)
 if(ESMF_logFoundError(rcToCheck=rc,msg=ESMF_LOGERR_PASSTHRU,line=__line__,file=__file__)) &
    call error_handler("IN FieldCreate", rc)

 if (localpet == 0) print*,"- CALL FieldCreate FOR INPUT GRID TEMPERATURE."
 temp_input_grid = ESMF_FieldCreate(input_grid, &
                                   typekind=ESMF_TYPEKIND_R8, &
                                   staggerloc=ESMF_STAGGERLOC_CENTER, &
                                   ungriddedLBound=(/1/), &
                                   ungriddedUBound=(/lev_input/), rc=rc)
 if(ESMF_logFoundError(rcToCheck=rc,msg=ESMF_LOGERR_PASSTHRU,line=__line__,file=__file__)) &
    call error_handler("IN FieldCreate", rc)

 allocate(tracers_input_grid(num_tracers))

 do i = 1,num_tracers
   if (localpet == 0) print*,"- CALL FieldCreate FOR INPUT GRID TRACER ", trim(tracers_input(i))

   tracers_input_grid(i) = ESMF_FieldCreate(input_grid, &
                                   typekind=ESMF_TYPEKIND_R8, &
                                   staggerloc=ESMF_STAGGERLOC_CENTER, &
                                   ungriddedLBound=(/1/), &
                                   ungriddedUBound=(/lev_input/), rc=rc)
   if(ESMF_logFoundError(rcToCheck=rc,msg=ESMF_LOGERR_PASSTHRU,line=__line__,file=__file__)) &
     call error_handler("IN FieldCreate", rc)
 enddo

 if (localpet == 0) print*,"- CALL FieldCreate FOR INPUT GRID U."
 u_input_grid = ESMF_FieldCreate(input_grid, &
                                 typekind=ESMF_TYPEKIND_R8, &
                                 staggerloc=ESMF_STAGGERLOC_CENTER, &
                                 ungriddedLBound=(/1/), &
                                 ungriddedUBound=(/lev_input/), rc=rc)
 if(ESMF_logFoundError(rcToCheck=rc,msg=ESMF_LOGERR_PASSTHRU,line=__line__,file=__file__)) &
    call error_handler("IN FieldCreate", rc)

 if (localpet == 0) print*,"- CALL FieldCreate FOR INPUT GRID V."
 v_input_grid = ESMF_FieldCreate(input_grid, &
                                 typekind=ESMF_TYPEKIND_R8, &
                                 staggerloc=ESMF_STAGGERLOC_CENTER, &
                                 ungriddedLBound=(/1/), &
                                 ungriddedUBound=(/lev_input/), rc=rc)
 if(ESMF_logFoundError(rcToCheck=rc,msg=ESMF_LOGERR_PASSTHRU,line=__line__,file=__file__)) &
    call error_handler("IN FieldCreate", rc)
    
 if (localpet == 0) print*,"- CALL FieldCreate FOR INPUT GRID DZDT."
 dzdt_input_grid = ESMF_FieldCreate(input_grid, &
                                   typekind=ESMF_TYPEKIND_R8, &
                                   staggerloc=ESMF_STAGGERLOC_CENTER, &
                                   ungriddedLBound=(/1/), &
                                   ungriddedUBound=(/lev_input/), rc=rc)
 if(ESMF_logFoundError(rcToCheck=rc,msg=ESMF_LOGERR_PASSTHRU,line=__line__,file=__file__)) &
    call error_handler("IN FieldCreate", rc)

 if (localpet == 0) print*,"- CALL FieldCreate FOR INPUT GRID TERRAIN."
 terrain_input_grid = ESMF_FieldCreate(input_grid, &
                                   typekind=ESMF_TYPEKIND_R8, &
                                   staggerloc=ESMF_STAGGERLOC_CENTER, rc=rc)
 if(ESMF_logFoundError(rcToCheck=rc,msg=ESMF_LOGERR_PASSTHRU,line=__line__,file=__file__)) &
    call error_handler("IN FieldCreate", rc)

 if (localpet == 0) then
   allocate(dummy2d(i_input,j_input))
   allocate(dummy2d_8(i_input,j_input))
   allocate(dummy3d(i_input,j_input,lev_input))
 else
   allocate(dummy2d(0,0))
   allocate(dummy2d_8(0,0))
   allocate(dummy3d(0,0,0))
 endif

!-----------------------------------------------------------------------
! 3-d fields in native files increment from bottom to model top.
! That is what is expected by this program, so no need to flip indices.
! Fields in non-native files, though, read in from top to bottom. We will
! flip indices after the data is converted to sigma coordinates.
!-----------------------------------------------------------------------
 
 if (localpet == 0) then
   print*,"- READ TEMPERATURE."
<<<<<<< HEAD
   vname = ":TMP:"
=======
   vname = ":TMP:"   
>>>>>>> 8592b81e
    do vlev = 1, lev_input
      iret = grb2_inq(the_file,inv_file,vname,slevs(vlev),data2=dummy2d)
      if (iret<=0) then 
        call error_handler("READING IN TEMPERATURE AT LEVEL "//trim(slevs(vlev)),iret)
      endif
      dummy3d(:,:,vlev) = real(dummy2d,esmf_kind_r8)
      print*,'temp check after read ',vlev, dummy3d(1,1,vlev)
    enddo
 endif

 if (localpet == 0) print*,"- CALL FieldScatter FOR INPUT GRID TEMPERATURE."
 call ESMF_FieldScatter(temp_input_grid, dummy3d, rootpet=0, rc=rc)
 if(ESMF_logFoundError(rcToCheck=rc,msg=ESMF_LOGERR_PASSTHRU,line=__line__,file=__file__)) &
    call error_handler("IN FieldScatter", rc)

 do n = 1, num_tracers

   if (localpet == 0) print*,"- READ ", trim(tracers_input_vmap(n))
   vname = tracers_input_vmap(n)
   call get_var_cond(vname,this_miss_var_method=method, this_miss_var_value=value, &
                       this_field_var_name=tmpstr,loc=varnum)
   if (n==1 .and. .not. hasspfh) then 
        print*,"- CALL FieldGather TEMPERATURE." 
        call ESMF_FieldGather(temp_input_grid,dummy3d,rootPet=0, tile=1, rc=rc)
        if(ESMF_logFoundError(rcToCheck=rc,msg=ESMF_LOGERR_PASSTHRU,line=__line__,file=__file__)) &
        call error_handler("IN FieldGet", rc) 
   endif
   if (localpet == 0) then
     vname = trim(tracers_input_grib(n))
     vname2 = "var"
     if (trim(vname) == ":PMTC:") then
       vname = "var0_"
       vname2 = "_13_192"
     elseif (trim(vname) == ":PMTF:") then
       vname = "var0_"
       vname2 = "_13_193"
     endif
     
     do vlev = 1, lev_input
      iret = grb2_inq(the_file,inv_file,vname,slevs(vlev),vname2,data2=dummy2d)
     
      if (iret <= 0) then
        call handle_grib_error(vname, slevs(vlev),method,value,varnum,iret,var=dummy2d)
        if (iret==1) then ! missing_var_method == skip or no entry
          if (trim(vname)==":SPFH:" .or. trim(vname) == ":RH:" .or.  &
              trim(vname) == ":O3MR:") then
            call error_handler("READING IN "//trim(vname)//" AT LEVEL "//trim(slevs(vlev))&
                      //". SET A FILL VALUE IN THE VARMAP TABLE IF THIS ERROR IS NOT DESIRABLE.",iret)
          else
            exit
          endif
        endif
      endif
      
<<<<<<< HEAD
      if (n==1 .and. .not. hasspfh) then
=======
      if (n==1 .and. .not. hasspfh) then 
>>>>>>> 8592b81e
        call rh2spfh(dummy2d,rlevs(vlev),dummy3d(:,:,vlev))
      endif

       print*,'tracer ',vlev, maxval(dummy2d),minval(dummy2d)
       dummy3d(:,:,vlev) = real(dummy2d,esmf_kind_r8)
     enddo
<<<<<<< HEAD
     if(localpet==0 .and. trim(tracers_input_vmap(n))=="sphum") then
         print*,'q ',dummy3d(1,1,:)
     endif
   endif

   if (localpet == 0) print*,"- CALL FieldScatter FOR INPUT ", trim(tracers(n))
   call ESMF_FieldScatter(tracers_input_grid(n), dummy3d, rootpet=0, rc=rc)
   if(ESMF_logFoundError(rcToCheck=rc,msg=ESMF_LOGERR_PASSTHRU,line=__line__,file=__file__)) &
      call error_handler("IN FieldScatter", rc)
=======
   endif

   if (localpet == 0) print*,"- CALL FieldScatter FOR INPUT ", trim(tracers_input_grib(n))
   call ESMF_FieldScatter(tracers_input_grid(n), dummy3d, rootpet=0, rc=rc)
   if(ESMF_logFoundError(rcToCheck=rc,msg=ESMF_LOGERR_PASSTHRU,line=__line__,file=__file__)) &
      call error_handler("IN FieldScatter", rc)

>>>>>>> 8592b81e
 enddo
 
 call read_winds(the_file,inv_file,u_tmp_3d,v_tmp_3d, localpet) 

 if (localpet == 0) print*,"- CALL FieldScatter FOR INPUT U-WIND."
 call ESMF_FieldScatter(u_input_grid, u_tmp_3d, rootpet=0, rc=rc)
 if(ESMF_logFoundError(rcToCheck=rc,msg=ESMF_LOGERR_PASSTHRU,line=__line__,file=__file__)) &
    call error_handler("IN FieldScatter", rc)

 if (localpet == 0) print*,"- CALL FieldScatter FOR INPUT V-WIND."
 call ESMF_FieldScatter(v_input_grid, v_tmp_3d, rootpet=0, rc=rc)
 if(ESMF_logFoundError(rcToCheck=rc,msg=ESMF_LOGERR_PASSTHRU,line=__line__,file=__file__)) &
    call error_handler("IN FieldScatter", rc)
    
if (localpet == 0) then
   print*,"- READ SURFACE PRESSURE."
   vname = ":PRES:"
   vlevtyp = ":surface:"
   iret = grb2_inq(the_file,inv_file,vname,vlevtyp,data2=dummy2d)
   if (iret <= 0) call error_handler("READING SURFACE PRESSURE RECORD.", iret)
   dummy2d_8 = real(dummy2d,esmf_kind_r8)
 endif

 if (localpet == 0) print*,"- CALL FieldScatter FOR INPUT GRID SURFACE PRESSURE."
 call ESMF_FieldScatter(ps_input_grid, dummy2d_8, rootpet=0, rc=rc)
 if(ESMF_logFoundError(rcToCheck=rc,msg=ESMF_LOGERR_PASSTHRU,line=__line__,file=__file__)) &
    call error_handler("IN FieldScatter", rc)

  if (localpet == 0) then
   print*,"- READ DZDT."
   vname = "dzdt"
   call get_var_cond(vname,this_miss_var_method=method, this_miss_var_value=value, &
                         loc=varnum)
   vname = ":DZDT:"
   do vlev = 1, lev_input
     iret = grb2_inq(the_file,inv_file,vname,slevs(vlev),data2=dummy2d)
<<<<<<< HEAD
     if (iret <= 0) then
=======
     if (iret <= 0 ) then
>>>>>>> 8592b81e
       print*,"DZDT not available at level ", trim(slevs(vlev)), " so checking for VVEL"
       vname = ":VVEL:"
       iret = grb2_inq(the_file,inv_file,vname,slevs(vlev),data2=dummy2d)
       
       
       if (iret <= 0) then
        call handle_grib_error(vname, slevs(vlev),method,value,varnum,iret,var=dummy2d)
        if (iret==1) then ! missing_var_method == skip 
<<<<<<< HEAD
          exit
=======
          cycle
>>>>>>> 8592b81e
        endif
       else
        conv_omega = .true.
       endif
       
     endif
     print*,'dzdt ',vlev, maxval(dummy2d),minval(dummy2d)
     dummy3d(:,:,vlev) = dummy2d
   enddo
 endif

 if (localpet == 0) print*,"- CALL FieldScatter FOR INPUT DZDT."
 call ESMF_FieldScatter(dzdt_input_grid, dummy3d, rootpet=0, rc=rc)
 if(ESMF_logFoundError(rcToCheck=rc,msg=ESMF_LOGERR_PASSTHRU,line=__line__,file=__file__)) &
    call error_handler("IN FieldScatter", rc)

 if (localpet == 0) then
   print*,"- READ TERRAIN."
    vname = ":HGT:"
   vlevtyp = ":surface:"
   iret = grb2_inq(the_file,inv_file,vname,vlevtyp,data2=dummy2d)
   if (iret <= 0) call error_handler("READING TERRAIN HEIGHT RECORD.", iret)
   dummy2d_8 = real(dummy2d,esmf_kind_r8)
 endif

 if (localpet == 0) print*,"- CALL FieldScatter FOR INPUT GRID TERRAIN."
 call ESMF_FieldScatter(terrain_input_grid, dummy2d_8, rootpet=0, rc=rc)
 if(ESMF_logFoundError(rcToCheck=rc,msg=ESMF_LOGERR_PASSTHRU,line=__line__,file=__file__)) &
    call error_handler("IN FieldScatter", rc)
 
  if (localpet == 0) print*,"- CALL FieldCreate FOR INPUT GRID PRESSURE."
 pres_input_grid = ESMF_FieldCreate(input_grid, &
                                   typekind=ESMF_TYPEKIND_R8, &
                                   staggerloc=ESMF_STAGGERLOC_CENTER, &
                                   ungriddedLBound=(/1/), &
                                   ungriddedUBound=(/lev_input/), rc=rc)

 deallocate(dummy2d, dummy3d, dummy2d_8)
 
!---------------------------------------------------------------------------
! Compute 3-d pressure.
!---------------------------------------------------------------------------
 if (localpet == 0) print*,"-CONVERT DATA TO SIGMA LEVELS AND COMPUTE 3D PRESSURE"
 if (.not. isnative) then
    
   if (localpet == 0) print*,"- CALL FieldGet FOR SURFACE PRESSURE."
   nullify(psptr)
   call ESMF_FieldGet(ps_input_grid, &
                      farrayPtr=psptr, rc=rc)
   if(ESMF_logFoundError(rcToCheck=rc,msg=ESMF_LOGERR_PASSTHRU,line=__line__,file=__file__)) &
      call error_handler("IN FieldGet", rc)
      
  if (localpet == 0) print*,"- CALL FieldGet FOR 3-D PRESSURE."
  call ESMF_FieldGet(pres_input_grid, &
                    farrayPtr=atm(1)%var, rc=rc)
  if(ESMF_logFoundError(rcToCheck=rc,msg=ESMF_LOGERR_PASSTHRU,line=__line__,file=__file__)) &
    call error_handler("IN FieldGet", rc)

  if (localpet == 0) print*,"- CALL FieldGet TEMPERATURE."  
  call ESMF_FieldGet(temp_input_grid, &
                    computationalLBound=clb, &
                    computationalUBound=cub, &
                    farrayPtr=atm(2)%var, rc=rc)
  if(ESMF_logFoundError(rcToCheck=rc,msg=ESMF_LOGERR_PASSTHRU,line=__line__,file=__file__)) &
    call error_handler("IN FieldGet", rc) 
  
  if (localpet == 0) print*,"- CALL FieldGet FOR U"
  call ESMF_FieldGet(u_input_grid, &
                    farrayPtr=atm(3)%var, rc=rc)
  if(ESMF_logFoundError(rcToCheck=rc,msg=ESMF_LOGERR_PASSTHRU,line=__line__,file=__file__)) &
    call error_handler("IN FieldGet", rc)
    
  if (localpet == 0) print*,"- CALL FieldGet FOR V"
  call ESMF_FieldGet(v_input_grid, &
                    farrayPtr=atm(4)%var, rc=rc)
  if(ESMF_logFoundError(rcToCheck=rc,msg=ESMF_LOGERR_PASSTHRU,line=__line__,file=__file__)) &
    call error_handler("IN FieldGet", rc)
<<<<<<< HEAD
=======
  
   if (localpet == 0) print*,"- CALL FieldGet FOR W"
  call ESMF_FieldGet(dzdt_input_grid, &
                    farrayPtr=atm(5)%var, rc=rc)
  if(ESMF_logFoundError(rcToCheck=rc,msg=ESMF_LOGERR_PASSTHRU,line=__line__,file=__file__)) &
    call error_handler("IN FieldGet", rc)
>>>>>>> 8592b81e
 
  if (localpet == 0) print*,"- CALL FieldGet FOR TRACERS."
  do i=1,num_tracers
    call ESMF_FieldGet(tracers_input_grid(i), &
<<<<<<< HEAD
                    farrayPtr=atm(i+4)%var, rc=rc)
=======
                    farrayPtr=atm(i+5)%var, rc=rc)
>>>>>>> 8592b81e
    if(ESMF_logFoundError(rcToCheck=rc,msg=ESMF_LOGERR_PASSTHRU,line=__line__,file=__file__)) &
      call error_handler("IN FieldGet", rc)
    if(ESMF_logFoundError(rcToCheck=rc,msg=ESMF_LOGERR_PASSTHRU,line=__line__,file=__file__)) &
    call error_handler("IN FieldGet", rc) 
  end do
  
<<<<<<< HEAD
  call iso2sig(rlevs,vcoord,lev_input,levp1_input,psptr,atm,clb,cub,4+num_tracers, iret)
=======
  call iso2sig(rlevs,vcoord,lev_input,levp1_input,psptr,atm,clb,cub,5+num_tracers, iret)
>>>>>>> 8592b81e
  deallocate(vcoord)

 else
   if (localpet == 0) print*,"- COMPUTE 3-D PRESSURE."

   if (localpet == 0) print*,"- CALL FieldGet FOR 3-D PRESSURE."
   nullify(presptr)
   
   call ESMF_FieldGet(pres_input_grid, &
                      computationalLBound=clb, &
                      computationalUBound=cub, &
                      farrayPtr=presptr, rc=rc)
   if(ESMF_logFoundError(rcToCheck=rc,msg=ESMF_LOGERR_PASSTHRU,line=__line__,file=__file__)) &
      call error_handler("IN FieldGet", rc)

   if (localpet == 0) print*,"- CALL FieldGet FOR SURFACE PRESSURE."
   nullify(psptr)
   call ESMF_FieldGet(ps_input_grid, &
                      farrayPtr=psptr, rc=rc)
   if(ESMF_logFoundError(rcToCheck=rc,msg=ESMF_LOGERR_PASSTHRU,line=__line__,file=__file__)) &
      call error_handler("IN FieldGet", rc)

   do i = clb(1), cub(1)
     do j = clb(2), cub(2)
       
       do k = 1,lev_input
         presptr(i,j,k) = vcoord(k,2)*(psptr(i,j)-pt) + vcoord(k,1)*(p0-pt)+pt
       enddo
       
     enddo
   enddo

  deallocate(vcoord)
 endif
 
 if (localpet == 0) then
   print*,'psfc is ',clb(1),clb(2),psptr(clb(1),clb(2))
   if (isnative) then
     print*,'pres is ',cub(1),cub(2),presptr(cub(1),cub(2),:) 
     
     print*,'pres check 1',localpet,maxval(presptr(clb(1):cub(1),clb(2):cub(2),1)), &
              minval(presptr(clb(1):cub(1),clb(2):cub(2),1))
     print*,'pres check lev',localpet,maxval(presptr(clb(1):cub(1),clb(2):cub(2), &
            lev_input)),minval(presptr(clb(1):cub(1),clb(2):cub(2),lev_input))
   else
     print*,'pres is ',cub(1),cub(2),atm(1)%var(cub(1),cub(2),:)
     print*,'pres check 1',localpet,maxval(atm(1)%var(clb(1):cub(1),clb(2):cub(2),1)), &
              minval(atm(1)%var(clb(1):cub(1),clb(2):cub(2),1))
     print*,'pres check lev',localpet,maxval(atm(1)%var(clb(1):cub(1),clb(2):cub(2), &
            lev_input)),minval(atm(1)%var(clb(1):cub(1),clb(2):cub(2),lev_input))
   endif

 
 endif
 
!---------------------------------------------------------------------------
! Convert from 2-d to 3-d component winds.
!---------------------------------------------------------------------------
 call convert_winds
 
!---------------------------------------------------------------------------
! Convert dpdt to dzdt if needed
!---------------------------------------------------------------------------
 if (conv_omega) then
  nullify(tptr)
  if (localpet == 0) print*,"- CALL FieldGet TEMPERATURE."  
  call ESMF_FieldGet(temp_input_grid, &
                    farrayPtr=tptr, rc=rc)
  if(ESMF_logFoundError(rcToCheck=rc,msg=ESMF_LOGERR_PASSTHRU,line=__line__,file=__file__)) &
    call error_handler("IN FieldGet", rc) 
    
  nullify(qptr)
  if (localpet == 0) print*,"- CALL FieldGet SPECIFIC HUMIDITY."  
  call ESMF_FieldGet(tracers_input_grid(1), &
                    computationalLBound=clb, &
                    computationalUBound=cub, &
                    farrayPtr=qptr, rc=rc)
  if(ESMF_logFoundError(rcToCheck=rc,msg=ESMF_LOGERR_PASSTHRU,line=__line__,file=__file__)) &
    call error_handler("IN FieldGet", rc)
    
  nullify(wptr)
  if (localpet == 0) print*,"- CALL FieldGet DZDT." 
  call ESMF_FieldGet(dzdt_input_grid, &
                    computationalLBound=clb, &
                    computationalUBound=cub, &
                    farrayPtr=wptr, rc=rc)
  if(ESMF_logFoundError(rcToCheck=rc,msg=ESMF_LOGERR_PASSTHRU,line=__line__,file=__file__)) &
    call error_handler("IN FieldGet", rc)
  
  nullify(presptr)
  call ESMF_FieldGet(pres_input_grid, &
                    farrayPtr=presptr, rc=rc)
  if(ESMF_logFoundError(rcToCheck=rc,msg=ESMF_LOGERR_PASSTHRU,line=__line__,file=__file__)) &
    call error_handler("IN FieldGet", rc)
    
  call convert_omega(wptr,presptr,tptr,qptr,clb,cub)
  
 endif
 
 if (localpet == 0 .and. file_is_converted .and. .not. convert_sfc) &
      call system("rm "//trim(the_file))
<<<<<<< HEAD
=======

 end subroutine read_input_atm_grib2_file
>>>>>>> 8592b81e

 end subroutine read_input_atm_grib2_file
 
!---------------------------------------------------------------------------
! Read input grid surface data from a spectral gfs gaussian sfcio file.
! Prior to July 19, 2017.
!---------------------------------------------------------------------------

 subroutine read_input_sfc_gfs_sfcio_file(localpet)
 
 use sfcio_module

 implicit none

 integer, intent(in)                   :: localpet

 character(len=300)                    :: the_file

 integer(sfcio_intkind)                :: iret
 integer                               :: rc

 real(esmf_kind_r8), allocatable       :: dummy2d(:,:)
 real(esmf_kind_r8), allocatable       :: dummy3d(:,:,:)

 type(sfcio_head)                      :: sfchead
 type(sfcio_dbta)                      :: sfcdata

 the_file = trim(data_dir_input_grid) // "/" // trim(sfc_files_input_grid(1))

 print*,"- READ SURFACE DATA IN SFCIO FORMAT."
 print*,"- OPEN AND READ: ",trim(the_file)
 call sfcio_sropen(23, trim(the_file), iret)
 if (iret /= 0) then
   rc=iret
   call error_handler("OPENING FILE", rc)
 endif

 call sfcio_srhead(23, sfchead, iret)
 if (iret /= 0) then
   rc=iret
   call error_handler("READING HEADER", rc)
 endif

 if (localpet == 0) then
   call sfcio_aldbta(sfchead, sfcdata, iret)
   if (iret /= 0) then
     rc=iret
     call error_handler("ALLOCATING DATA.", rc)
   endif
   call sfcio_srdbta(23, sfchead, sfcdata, iret)
   if (iret /= 0) then
     rc=iret
     call error_handler("READING DATA.", rc)
   endif
   allocate(dummy2d(i_input,j_input))
   allocate(dummy3d(i_input,j_input,lsoil_input))
 else
   allocate(dummy2d(0,0))
   allocate(dummy3d(0,0,0))
 endif

 if (localpet == 0) dummy2d = sfcdata%slmsk

 print*,"- CALL FieldScatter FOR INPUT LANDSEA MASK."
 call ESMF_FieldScatter(landsea_mask_input_grid, dummy2d, rootpet=0, rc=rc)
 if(ESMF_logFoundError(rcToCheck=rc,msg=ESMF_LOGERR_PASSTHRU,line=__line__,file=__file__)) &
    call error_handler("IN FieldScatter", rc)

 if (localpet == 0) dummy2d = sfcdata%zorl

 print*,"- CALL FieldScatter FOR INPUT Z0."
 call ESMF_FieldScatter(z0_input_grid, dummy2d, rootpet=0, rc=rc)
 if(ESMF_logFoundError(rcToCheck=rc,msg=ESMF_LOGERR_PASSTHRU,line=__line__,file=__file__)) &
    call error_handler("IN FieldScatter", rc)

 if (localpet == 0) dummy2d = nint(sfcdata%vtype)

 print*,"- CALL FieldScatter FOR INPUT VEG TYPE."
 call ESMF_FieldScatter(veg_type_input_grid, dummy2d, rootpet=0, rc=rc)
 if(ESMF_logFoundError(rcToCheck=rc,msg=ESMF_LOGERR_PASSTHRU,line=__line__,file=__file__)) &
    call error_handler("IN FieldScatter", rc)

! Prior to July, 2017, gfs used zobler soil types.  '13' indicates permanent land ice.
 veg_type_landice_input = 13

 if (localpet == 0) dummy2d = sfcdata%canopy

 print*,"- CALL FieldScatter FOR INPUT CANOPY MC."
 call ESMF_FieldScatter(canopy_mc_input_grid, dummy2d, rootpet=0, rc=rc)
 if(ESMF_logFoundError(rcToCheck=rc,msg=ESMF_LOGERR_PASSTHRU,line=__line__,file=__file__)) &
    call error_handler("IN FieldScatter", rc)

 if (localpet == 0) dummy2d = sfcdata%fice

 print*,"- CALL FieldScatter FOR INPUT ICE FRACTION."
 call ESMF_FieldScatter(seaice_fract_input_grid, dummy2d, rootpet=0, rc=rc)
 if(ESMF_logFoundError(rcToCheck=rc,msg=ESMF_LOGERR_PASSTHRU,line=__line__,file=__file__)) &
    call error_handler("IN FieldScatter", rc)

 if (localpet == 0) dummy2d = sfcdata%hice

 print*,"- CALL FieldScatter FOR INPUT ICE DEPTH."
 call ESMF_FieldScatter(seaice_depth_input_grid, dummy2d, rootpet=0, rc=rc)
 if(ESMF_logFoundError(rcToCheck=rc,msg=ESMF_LOGERR_PASSTHRU,line=__line__,file=__file__)) &
    call error_handler("IN FieldScatter", rc)

 if (localpet == 0) dummy2d = sfcdata%tisfc

 print*,"- CALL FieldScatter FOR INPUT ICE SKIN TEMP."
 call ESMF_FieldScatter(seaice_skin_temp_input_grid, dummy2d, rootpet=0, rc=rc)
 if(ESMF_logFoundError(rcToCheck=rc,msg=ESMF_LOGERR_PASSTHRU,line=__line__,file=__file__)) &
    call error_handler("IN FieldScatter", rc)

 if (localpet == 0) dummy2d = sfcdata%snwdph ! mm (expected by program)

 print*,"- CALL FieldScatter FOR INPUT SNOW DEPTH."
 call ESMF_FieldScatter(snow_depth_input_grid, dummy2d, rootpet=0, rc=rc)
 if(ESMF_logFoundError(rcToCheck=rc,msg=ESMF_LOGERR_PASSTHRU,line=__line__,file=__file__)) &
    call error_handler("IN FieldScatter", rc)

 if (localpet == 0) dummy2d = sfcdata%sheleg

 print*,"- CALL FieldScatter FOR INPUT SNOW LIQUID EQUIV."
 call ESMF_FieldScatter(snow_liq_equiv_input_grid, dummy2d, rootpet=0, rc=rc)
 if(ESMF_logFoundError(rcToCheck=rc,msg=ESMF_LOGERR_PASSTHRU,line=__line__,file=__file__)) &
    call error_handler("IN FieldScatter", rc)

 if (localpet == 0) dummy2d = sfcdata%t2m

 print*,"- CALL FieldScatter FOR INPUT T2M."
 call ESMF_FieldScatter(t2m_input_grid, dummy2d, rootpet=0, rc=rc)
 if(ESMF_logFoundError(rcToCheck=rc,msg=ESMF_LOGERR_PASSTHRU,line=__line__,file=__file__)) &
    call error_handler("IN FieldScatter", rc)

 if (localpet == 0) dummy2d = sfcdata%q2m

 print*,"- CALL FieldScatter FOR INPUT Q2M."
 call ESMF_FieldScatter(q2m_input_grid, dummy2d, rootpet=0, rc=rc)
 if(ESMF_logFoundError(rcToCheck=rc,msg=ESMF_LOGERR_PASSTHRU,line=__line__,file=__file__)) &
    call error_handler("IN FieldScatter", rc)

 if (localpet == 0) dummy2d = sfcdata%tprcp

 print*,"- CALL FieldScatter FOR INPUT TPRCP."
 call ESMF_FieldScatter(tprcp_input_grid, dummy2d, rootpet=0, rc=rc)
 if(ESMF_logFoundError(rcToCheck=rc,msg=ESMF_LOGERR_PASSTHRU,line=__line__,file=__file__)) &
    call error_handler("IN FieldScatter", rc)

 if (localpet == 0) dummy2d = sfcdata%f10m

 print*,"- CALL FieldScatter FOR INPUT F10M."
 call ESMF_FieldScatter(f10m_input_grid, dummy2d, rootpet=0, rc=rc)
 if(ESMF_logFoundError(rcToCheck=rc,msg=ESMF_LOGERR_PASSTHRU,line=__line__,file=__file__)) &
    call error_handler("IN FieldScatter", rc)

 if (localpet == 0) dummy2d = sfcdata%uustar

 print*,"- CALL FieldScatter FOR INPUT USTAR."
 call ESMF_FieldScatter(ustar_input_grid, dummy2d, rootpet=0, rc=rc)
 if(ESMF_logFoundError(rcToCheck=rc,msg=ESMF_LOGERR_PASSTHRU,line=__line__,file=__file__)) &
    call error_handler("IN FieldScatter", rc)

 if (localpet == 0) dummy2d = sfcdata%ffmm

 print*,"- CALL FieldScatter FOR INPUT FFMM."
 call ESMF_FieldScatter(ffmm_input_grid, dummy2d, rootpet=0, rc=rc)
 if(ESMF_logFoundError(rcToCheck=rc,msg=ESMF_LOGERR_PASSTHRU,line=__line__,file=__file__)) &
    call error_handler("IN FieldScatter", rc)

 if (localpet == 0) dummy2d = sfcdata%srflag

 print*,"- CALL FieldScatter FOR INPUT SRFLAG."
 call ESMF_FieldScatter(srflag_input_grid, dummy2d, rootpet=0, rc=rc)
 if(ESMF_logFoundError(rcToCheck=rc,msg=ESMF_LOGERR_PASSTHRU,line=__line__,file=__file__)) &
    call error_handler("IN FieldScatter", rc)

 if (localpet == 0) dummy2d = sfcdata%tsea

 print*,"- CALL FieldScatter FOR INPUT SKIN TEMP."
 call ESMF_FieldScatter(skin_temp_input_grid, dummy2d, rootpet=0, rc=rc)
 if(ESMF_logFoundError(rcToCheck=rc,msg=ESMF_LOGERR_PASSTHRU,line=__line__,file=__file__)) &
    call error_handler("IN FieldScatter", rc)

 if (localpet == 0) dummy2d = nint(sfcdata%stype)

 print*,"- CALL FieldScatter FOR INPUT SOIL TYPE."
 call ESMF_FieldScatter(soil_type_input_grid, dummy2d, rootpet=0, rc=rc)
 if(ESMF_logFoundError(rcToCheck=rc,msg=ESMF_LOGERR_PASSTHRU,line=__line__,file=__file__)) &
    call error_handler("IN FieldScatter", rc)

 if (localpet == 0) dummy2d = sfcdata%orog

 print*,"- CALL FieldScatter FOR INPUT TERRAIN."
 call ESMF_FieldScatter(terrain_input_grid, dummy2d, rootpet=0, rc=rc)
 if(ESMF_logFoundError(rcToCheck=rc,msg=ESMF_LOGERR_PASSTHRU,line=__line__,file=__file__)) &
    call error_handler("IN FieldScatter", rc)

 if (localpet == 0) dummy3d = sfcdata%slc

 print*,"- CALL FieldScatter FOR INPUT LIQUID SOIL MOISTURE."
 call ESMF_FieldScatter(soilm_liq_input_grid, dummy3d, rootpet=0, rc=rc)
 if(ESMF_logFoundError(rcToCheck=rc,msg=ESMF_LOGERR_PASSTHRU,line=__line__,file=__file__)) &
    call error_handler("IN FieldScatter", rc)

 if (localpet == 0) dummy3d = sfcdata%smc

 print*,"- CALL FieldScatter FOR INPUT TOTAL SOIL MOISTURE."
 call ESMF_FieldScatter(soilm_tot_input_grid, dummy3d, rootpet=0, rc=rc)
 if(ESMF_logFoundError(rcToCheck=rc,msg=ESMF_LOGERR_PASSTHRU,line=__line__,file=__file__)) &
    call error_handler("IN FieldScatter", rc)

 if (localpet == 0) dummy3d = sfcdata%stc

 print*,"- CALL FieldScatter FOR INPUT SOIL TEMPERATURE."
 call ESMF_FieldScatter(soil_temp_input_grid, dummy3d, rootpet=0, rc=rc)
 if(ESMF_logFoundError(rcToCheck=rc,msg=ESMF_LOGERR_PASSTHRU,line=__line__,file=__file__)) &
    call error_handler("IN FieldScatter", rc)

 deallocate(dummy2d, dummy3d)
 call sfcio_axdbta(sfcdata, iret)

 call sfcio_sclose(23, iret)

 end subroutine read_input_sfc_gfs_sfcio_file

!---------------------------------------------------------------------------
! Read input grid surface data from a spectral gfs gaussian nemsio file.
! Format used by gfs starting July 19, 2017.
!---------------------------------------------------------------------------

 subroutine read_input_sfc_gfs_gaussian_file(localpet)
 
 implicit none

 integer, intent(in)                   :: localpet

 character(len=300)                    :: the_file

 integer                               :: rc

 real(nemsio_realkind), allocatable    :: dummy(:)
 real(esmf_kind_r8), allocatable       :: dummy2d(:,:)
 real(esmf_kind_r8), allocatable       :: dummy3d(:,:,:)

 type(nemsio_gfile)                    :: gfile

 the_file = trim(data_dir_input_grid) // "/" // trim(sfc_files_input_grid(1))

 if (localpet == 0) then
   allocate(dummy3d(i_input,j_input,lsoil_input))
   allocate(dummy2d(i_input,j_input))
   allocate(dummy(i_input*j_input))
   print*,"- OPEN FILE ", trim(the_file)
   call nemsio_open(gfile, the_file, "read", iret=rc)
   if (rc /= 0) call error_handler("OPENING FILE.", rc)
 else
   allocate(dummy3d(0,0,0))
   allocate(dummy2d(0,0))
   allocate(dummy(0))
 endif

 if (localpet == 0) then
   print*,"- READ TERRAIN."
   call nemsio_readrecv(gfile, "orog", "sfc", 1, dummy, 0, iret=rc)
   if (rc /= 0) call error_handler("READING TERRAIN.", rc)
   dummy2d = reshape(dummy, (/i_input,j_input/))
   print*,'orog ',maxval(dummy2d),minval(dummy2d)
 endif

 print*,"- CALL FieldScatter FOR INPUT TERRAIN."
 call ESMF_FieldScatter(terrain_input_grid, dummy2d, rootpet=0, rc=rc)
 if(ESMF_logFoundError(rcToCheck=rc,msg=ESMF_LOGERR_PASSTHRU,line=__line__,file=__file__)) &
    call error_handler("IN FieldScatter", rc)

 if (localpet == 0) then
   print*,"- READ LANDSEA MASK."
   call nemsio_readrecv(gfile, "land", "sfc", 1, dummy, 0, iret=rc)
   if (rc /= 0) call error_handler("READING LANDSEA MASK.", rc)
   dummy2d = reshape(dummy, (/i_input,j_input/))
   print*,'landmask ',maxval(dummy2d),minval(dummy2d)
 endif

 print*,"- CALL FieldScatter FOR INPUT LANDSEA MASK."
 call ESMF_FieldScatter(landsea_mask_input_grid, dummy2d, rootpet=0, rc=rc)
 if(ESMF_logFoundError(rcToCheck=rc,msg=ESMF_LOGERR_PASSTHRU,line=__line__,file=__file__)) &
    call error_handler("IN FieldScatter", rc)
 
 if (localpet == 0) then
   print*,"- READ SEAICE FRACTION."
   call nemsio_readrecv(gfile, "icec", "sfc", 1, dummy, 0, iret=rc)
   if (rc /= 0) call error_handler("READING SEAICE FRACTION.", rc)
   dummy2d = reshape(dummy, (/i_input,j_input/))
   print*,'icec ',maxval(dummy2d),minval(dummy2d)
 endif

 print*,"- CALL FieldScatter FOR INPUT GRID SEAICE FRACTION."
 call ESMF_FieldScatter(seaice_fract_input_grid, dummy2d, rootpet=0, rc=rc)
 if(ESMF_logFoundError(rcToCheck=rc,msg=ESMF_LOGERR_PASSTHRU,line=__line__,file=__file__)) &
    call error_handler("IN FieldScatter", rc)

 if (localpet == 0) then
   print*,"- READ SEAICE DEPTH."
   call nemsio_readrecv(gfile, "icetk", "sfc", 1, dummy, 0, iret=rc)
   if (rc /= 0) call error_handler("READING SEAICE DEPTH.", rc)
   dummy2d = reshape(dummy, (/i_input,j_input/))
   print*,'icetk ',maxval(dummy2d),minval(dummy2d)
 endif

 print*,"- CALL FieldScatter FOR INPUT GRID SEAICE DEPTH."
 call ESMF_FieldScatter(seaice_depth_input_grid, dummy2d, rootpet=0, rc=rc)
 if(ESMF_logFoundError(rcToCheck=rc,msg=ESMF_LOGERR_PASSTHRU,line=__line__,file=__file__)) &
    call error_handler("IN FieldScatter", rc)

 if (localpet == 0) then
   print*,"- READ SEAICE SKIN TEMPERATURE."
   call nemsio_readrecv(gfile, "tisfc", "sfc", 1, dummy, 0, iret=rc)
   if (rc /= 0) call error_handler("READING SEAICE SKIN TEMP.", rc)
   dummy2d = reshape(dummy, (/i_input,j_input/))
   print*,'ti ',maxval(dummy2d),minval(dummy2d)
 endif

 print*,"- CALL FieldScatter FOR INPUT GRID SEAICE SKIN TEMPERATURE."
 call ESMF_FieldScatter(seaice_skin_temp_input_grid, dummy2d, rootpet=0, rc=rc)
 if(ESMF_logFoundError(rcToCheck=rc,msg=ESMF_LOGERR_PASSTHRU,line=__line__,file=__file__)) &
    call error_handler("IN FieldScatter", rc)

 if (localpet == 0) then
   print*,"- READ SNOW LIQUID EQUIVALENT."
   call nemsio_readrecv(gfile, "weasd", "sfc", 1, dummy, 0, iret=rc)
   if (rc /= 0) call error_handler("READING SNOW LIQUID EQUIVALENT.", rc)
   dummy2d = reshape(dummy, (/i_input,j_input/))
   print*,'weasd ',maxval(dummy2d),minval(dummy2d)
 endif

 print*,"- CALL FieldScatter FOR INPUT GRID SNOW LIQUID EQUIVALENT."
 call ESMF_FieldScatter(snow_liq_equiv_input_grid, dummy2d, rootpet=0, rc=rc)
 if(ESMF_logFoundError(rcToCheck=rc,msg=ESMF_LOGERR_PASSTHRU,line=__line__,file=__file__)) &
    call error_handler("IN FieldScatter", rc)

 if (localpet == 0) then
   print*,"- READ SNOW DEPTH."
   call nemsio_readrecv(gfile, "snod", "sfc", 1, dummy, 0, iret=rc)
   if (rc /= 0) call error_handler("READING SNOW DEPTH.", rc)
   dummy2d = reshape(dummy, (/i_input,j_input/))
   print*,'snod ',maxval(dummy2d),minval(dummy2d)
 endif

 print*,"- CALL FieldScatter FOR INPUT GRID SNOW DEPTH."
 call ESMF_FieldScatter(snow_depth_input_grid, dummy2d, rootpet=0, rc=rc)
 if(ESMF_logFoundError(rcToCheck=rc,msg=ESMF_LOGERR_PASSTHRU,line=__line__,file=__file__)) &
    call error_handler("IN FieldScatter", rc)

 if (localpet == 0) then
   print*,"- READ VEG TYPE."
   call nemsio_readrecv(gfile, "vtype", "sfc", 1, dummy, 0, iret=rc)
   if (rc /= 0) call error_handler("READING VEG TYPE", rc)
   dummy2d = reshape(dummy, (/i_input,j_input/))
   print*,'vtype ',maxval(dummy2d),minval(dummy2d)
 endif

 print*,"- CALL FieldScatter FOR INPUT GRID VEG TYPE."
 call ESMF_FieldScatter(veg_type_input_grid, dummy2d, rootpet=0, rc=rc)
 if(ESMF_logFoundError(rcToCheck=rc,msg=ESMF_LOGERR_PASSTHRU,line=__line__,file=__file__)) &
    call error_handler("IN FieldScatter", rc)

 if (localpet == 0) then
   print*,"- READ SOIL TYPE."
   call nemsio_readrecv(gfile, "sotyp", "sfc", 1, dummy, 0, iret=rc)
   if (rc /= 0) call error_handler("READING SOIL TYPE.", rc)
   dummy2d = reshape(dummy, (/i_input,j_input/))
   print*,'sotype ',maxval(dummy2d),minval(dummy2d)
 endif

 print*,"- CALL FieldScatter FOR INPUT GRID SOIL TYPE."
 call ESMF_FieldScatter(soil_type_input_grid, dummy2d, rootpet=0, rc=rc)
 if(ESMF_logFoundError(rcToCheck=rc,msg=ESMF_LOGERR_PASSTHRU,line=__line__,file=__file__)) &
    call error_handler("IN FieldScatter", rc)

 if (localpet == 0) then
   print*,"- READ T2M."
   call nemsio_readrecv(gfile, "tmp", "2 m above gnd", 1, dummy, 0, iret=rc)
   if (rc /= 0) call error_handler("READING T2M.", rc)
   dummy2d = reshape(dummy, (/i_input,j_input/))
   print*,'t2m ',maxval(dummy2d),minval(dummy2d)
 endif

 print*,"- CALL FieldScatter FOR INPUT GRID T2M."
 call ESMF_FieldScatter(t2m_input_grid, dummy2d, rootpet=0, rc=rc)
 if(ESMF_logFoundError(rcToCheck=rc,msg=ESMF_LOGERR_PASSTHRU,line=__line__,file=__file__)) &
    call error_handler("IN FieldScatter", rc)

 if (localpet == 0) then
   print*,"- READ Q2M."
   call nemsio_readrecv(gfile, "spfh", "2 m above gnd", 1, dummy, 0, iret=rc)
   if (rc /= 0) call error_handler("READING Q2M.", rc)
   dummy2d = reshape(dummy, (/i_input,j_input/))
   print*,'q2m ',maxval(dummy2d),minval(dummy2d)
 endif

 print*,"- CALL FieldScatter FOR INPUT GRID Q2M."
 call ESMF_FieldScatter(q2m_input_grid, dummy2d, rootpet=0, rc=rc)
 if(ESMF_logFoundError(rcToCheck=rc,msg=ESMF_LOGERR_PASSTHRU,line=__line__,file=__file__)) &
    call error_handler("IN FieldScatter", rc)

 if (localpet == 0) then
   print*,"- READ TPRCP."
   call nemsio_readrecv(gfile, "tprcp", "sfc", 1, dummy, 0, iret=rc)
   if (rc /= 0) call error_handler("READING TPRCP.", rc)
   dummy2d = reshape(dummy, (/i_input,j_input/))
   print*,'tprcp ',maxval(dummy2d),minval(dummy2d)
 endif

 print*,"- CALL FieldScatter FOR INPUT GRID TPRCP."
 call ESMF_FieldScatter(tprcp_input_grid, dummy2d, rootpet=0, rc=rc)
 if(ESMF_logFoundError(rcToCheck=rc,msg=ESMF_LOGERR_PASSTHRU,line=__line__,file=__file__)) &
    call error_handler("IN FieldScatter", rc)

 if (localpet == 0) then
   print*,"- READ FFMM."
   call nemsio_readrecv(gfile, "ffmm", "sfc", 1, dummy, 0, iret=rc)
   if (rc /= 0) call error_handler("READING FFMM.", rc)
   dummy2d = reshape(dummy, (/i_input,j_input/))
   print*,'ffmm ',maxval(dummy2d),minval(dummy2d)
 endif

 print*,"- CALL FieldScatter FOR INPUT GRID FFMM"
 call ESMF_FieldScatter(ffmm_input_grid, dummy2d, rootpet=0, rc=rc)
 if(ESMF_logFoundError(rcToCheck=rc,msg=ESMF_LOGERR_PASSTHRU,line=__line__,file=__file__)) &
    call error_handler("IN FieldScatter", rc)

 if (localpet == 0) then
   print*,"- READ USTAR."
   call nemsio_readrecv(gfile, "fricv", "sfc", 1, dummy, 0, iret=rc)
   if (rc /= 0) call error_handler("READING USTAR.", rc)
   dummy2d = reshape(dummy, (/i_input,j_input/))
   print*,'fricv ',maxval(dummy2d),minval(dummy2d)
 endif

 print*,"- CALL FieldScatter FOR INPUT GRID USTAR"
 call ESMF_FieldScatter(ustar_input_grid, dummy2d, rootpet=0, rc=rc)
 if(ESMF_logFoundError(rcToCheck=rc,msg=ESMF_LOGERR_PASSTHRU,line=__line__,file=__file__)) &
    call error_handler("IN FieldScatter", rc)

 if (localpet == 0) dummy2d = 0.0
 print*,"- CALL FieldScatter FOR INPUT GRID SRFLAG"
 call ESMF_FieldScatter(srflag_input_grid, dummy2d, rootpet=0, rc=rc)
 if(ESMF_logFoundError(rcToCheck=rc,msg=ESMF_LOGERR_PASSTHRU,line=__line__,file=__file__)) &
    call error_handler("IN FieldScatter", rc)

 if (localpet == 0) then
   print*,"- READ SKIN TEMPERATURE."
   call nemsio_readrecv(gfile, "tmp", "sfc", 1, dummy, 0, iret=rc)
   if (rc /= 0) call error_handler("READING SKIN TEMPERATURE.", rc)
   dummy2d = reshape(dummy, (/i_input,j_input/))
   print*,'tmp ',maxval(dummy2d),minval(dummy2d)
 endif

 print*,"- CALL FieldScatter FOR INPUT GRID SKIN TEMPERATURE"
 call ESMF_FieldScatter(skin_temp_input_grid, dummy2d, rootpet=0, rc=rc)
 if(ESMF_logFoundError(rcToCheck=rc,msg=ESMF_LOGERR_PASSTHRU,line=__line__,file=__file__)) &
    call error_handler("IN FieldScatter", rc)

 if (localpet == 0) then
   print*,"- READ F10M."
   call nemsio_readrecv(gfile, "f10m", "10 m above gnd", 1, dummy, 0, iret=rc)
   if (rc /= 0) call error_handler("READING F10M.", rc)
   dummy2d = reshape(dummy, (/i_input,j_input/))
   print*,'f10m ',maxval(dummy2d),minval(dummy2d)
 endif

 print*,"- CALL FieldScatter FOR INPUT GRID F10M."
 call ESMF_FieldScatter(f10m_input_grid, dummy2d, rootpet=0, rc=rc)
 if(ESMF_logFoundError(rcToCheck=rc,msg=ESMF_LOGERR_PASSTHRU,line=__line__,file=__file__)) &
    call error_handler("IN FieldScatter", rc)

 if (localpet == 0) then
   print*,"- READ CANOPY MOISTURE CONTENT."
   call nemsio_readrecv(gfile, "cnwat", "sfc", 1, dummy, 0, iret=rc)
   if (rc /= 0) call error_handler("READING CANOPY MOISTURE CONTENT.", rc)
   dummy2d = reshape(dummy, (/i_input,j_input/))
   print*,'cnwat ',maxval(dummy2d),minval(dummy2d)
 endif

 print*,"- CALL FieldScatter FOR INPUT GRID CANOPY MOISTURE CONTENT."
 call ESMF_FieldScatter(canopy_mc_input_grid, dummy2d, rootpet=0, rc=rc)
 if(ESMF_logFoundError(rcToCheck=rc,msg=ESMF_LOGERR_PASSTHRU,line=__line__,file=__file__)) &
    call error_handler("IN FieldScatter", rc)

 if (localpet == 0) then
   print*,"- READ Z0."
   call nemsio_readrecv(gfile, "sfcr", "sfc", 1, dummy, 0, iret=rc)
   if (rc /= 0) call error_handler("READING Z0.", rc)
   dummy2d = reshape(dummy, (/i_input,j_input/))
   print*,'sfcr ',maxval(dummy2d),minval(dummy2d)
 endif

 print*,"- CALL FieldScatter FOR INPUT GRID Z0."
 call ESMF_FieldScatter(z0_input_grid, dummy2d, rootpet=0, rc=rc)
 if(ESMF_logFoundError(rcToCheck=rc,msg=ESMF_LOGERR_PASSTHRU,line=__line__,file=__file__)) &
    call error_handler("IN FieldScatter", rc)

 deallocate(dummy2d)

 if (localpet == 0) then
   print*,"- READ LIQUID SOIL MOISTURE."
   call nemsio_readrecv(gfile, "slc", "soil layer", 1, dummy, 0, iret=rc)
   if (rc /= 0) call error_handler("READING LAYER 1 LIQUID SOIL MOIST.", rc)
   dummy3d(:,:,1) = reshape(dummy, (/i_input,j_input/))
   call nemsio_readrecv(gfile, "slc", "soil layer", 2, dummy, 0, iret=rc)
   if (rc /= 0) call error_handler("READING LAYER 2 LIQUID SOIL MOIST.", rc)
   dummy3d(:,:,2) = reshape(dummy, (/i_input,j_input/))
   call nemsio_readrecv(gfile, "slc", "soil layer", 3, dummy, 0, iret=rc)
   if (rc /= 0) call error_handler("READING LAYER 3 LIQUID SOIL MOIST.", rc)
   dummy3d(:,:,3) = reshape(dummy, (/i_input,j_input/))
   call nemsio_readrecv(gfile, "slc", "soil layer", 4, dummy, 0, iret=rc)
   if (rc /= 0) call error_handler("READING LAYER 4 LIQUID SOIL MOIST.", rc)
   dummy3d(:,:,4) = reshape(dummy, (/i_input,j_input/))
   print*,'slc ',maxval(dummy3d),minval(dummy3d)
 endif

 print*,"- CALL FieldScatter FOR INPUT LIQUID SOIL MOISTURE."
 call ESMF_FieldScatter(soilm_liq_input_grid, dummy3d, rootpet=0, rc=rc)
 if(ESMF_logFoundError(rcToCheck=rc,msg=ESMF_LOGERR_PASSTHRU,line=__line__,file=__file__)) &
    call error_handler("IN FieldScatter", rc)
 
 if (localpet == 0) then
   print*,"- READ TOTAL SOIL MOISTURE."
   call nemsio_readrecv(gfile, "smc", "soil layer", 1, dummy, 0, iret=rc)
   if (rc /= 0) call error_handler("READING LAYER 1 TOTAL SOIL MOIST.", rc)
   dummy3d(:,:,1) = reshape(dummy, (/i_input,j_input/))
   call nemsio_readrecv(gfile, "smc", "soil layer", 2, dummy, 0, iret=rc)
   if (rc /= 0) call error_handler("READING LAYER 2 TOTAL SOIL MOIST.", rc)
   dummy3d(:,:,2) = reshape(dummy, (/i_input,j_input/))
   call nemsio_readrecv(gfile, "smc", "soil layer", 3, dummy, 0, iret=rc)
   if (rc /= 0) call error_handler("READING LAYER 3 TOTAL SOIL MOIST.", rc)
   dummy3d(:,:,3) = reshape(dummy, (/i_input,j_input/))
   call nemsio_readrecv(gfile, "smc", "soil layer", 4, dummy, 0, iret=rc)
   if (rc /= 0) call error_handler("READING LAYER 4 TOTAL SOIL MOIST.", rc)
   dummy3d(:,:,4) = reshape(dummy, (/i_input,j_input/))
   print*,'smc ',maxval(dummy3d),minval(dummy3d)
 endif

 print*,"- CALL FieldScatter FOR INPUT TOTAL SOIL MOISTURE."
 call ESMF_FieldScatter(soilm_tot_input_grid, dummy3d, rootpet=0, rc=rc)
 if(ESMF_logFoundError(rcToCheck=rc,msg=ESMF_LOGERR_PASSTHRU,line=__line__,file=__file__)) &
    call error_handler("IN FieldScatter", rc)

 if (localpet == 0) then
   print*,"- READ SOIL TEMPERATURE."
   call nemsio_readrecv(gfile, "stc", "soil layer", 1, dummy, 0, iret=rc)
   if (rc /= 0) call error_handler("READING LAYER 1 SOIL TEMP.", rc)
   dummy3d(:,:,1) = reshape(dummy, (/i_input,j_input/))
   call nemsio_readrecv(gfile, "stc", "soil layer", 2, dummy, 0, iret=rc)
   if (rc /= 0) call error_handler("READING LAYER 2 SOIL TEMP.", rc)
   dummy3d(:,:,2) = reshape(dummy, (/i_input,j_input/))
   call nemsio_readrecv(gfile, "stc", "soil layer", 3, dummy, 0, iret=rc)
   if (rc /= 0) call error_handler("READING LAYER 3 SOIL TEMP.", rc)
   dummy3d(:,:,3) = reshape(dummy, (/i_input,j_input/))
   call nemsio_readrecv(gfile, "stc", "soil layer", 4, dummy, 0, iret=rc)
   if (rc /= 0) call error_handler("READING LAYER 4 SOIL TEMP.", rc)
   dummy3d(:,:,4) = reshape(dummy, (/i_input,j_input/))
   print*,'stc ',maxval(dummy3d),minval(dummy3d)
 endif

 print*,"- CALL FieldScatter FOR INPUT SOIL TEMPERATURE."
 call ESMF_FieldScatter(soil_temp_input_grid, dummy3d, rootpet=0, rc=rc)
 if(ESMF_logFoundError(rcToCheck=rc,msg=ESMF_LOGERR_PASSTHRU,line=__line__,file=__file__)) &
    call error_handler("IN FieldScatter", rc)

 deallocate(dummy3d, dummy)

 if (localpet == 0) call nemsio_close(gfile)

 end subroutine read_input_sfc_gfs_gaussian_file

 
!---------------------------------------------------------------------------
! Read input grid surface data from an fv3 gaussian history file.
!---------------------------------------------------------------------------

 subroutine read_input_sfc_gaussian_file(localpet)

 implicit none

 integer, intent(in)                   :: localpet

 character(len=250)                    :: the_file

 integer                               :: rc

 real(nemsio_realkind), allocatable    :: dummy(:)
 real(esmf_kind_r8), allocatable       :: dummy2d(:,:)
 real(esmf_kind_r8), allocatable       :: dummy3d(:,:,:)

 type(nemsio_gfile)                    :: gfile

 the_file = trim(data_dir_input_grid) // "/" // trim(sfc_files_input_grid(1))

 if (localpet == 0) then
   allocate(dummy3d(i_input,j_input,lsoil_input))
   allocate(dummy2d(i_input,j_input))
   allocate(dummy(i_input*j_input))
   print*,"- OPEN FILE ", trim(the_file)
   call nemsio_open(gfile, the_file, "read", iret=rc)
   if (rc /= 0) call error_handler("OPENING FILE.", rc)
 else
   allocate(dummy3d(0,0,0))
   allocate(dummy2d(0,0))
   allocate(dummy(0))
 endif

 if (localpet == 0) then
   print*,"- READ TERRAIN."
   call nemsio_readrecv(gfile, "orog", "sfc", 1, dummy, 0, iret=rc)
   if (rc /= 0) call error_handler("READING TERRAIN.", rc)
   dummy2d = reshape(dummy, (/i_input,j_input/))
   print*,'orog ',maxval(dummy2d),minval(dummy2d)
 endif

 print*,"- CALL FieldScatter FOR INPUT TERRAIN."
 call ESMF_FieldScatter(terrain_input_grid, dummy2d, rootpet=0, rc=rc)
 if(ESMF_logFoundError(rcToCheck=rc,msg=ESMF_LOGERR_PASSTHRU,line=__line__,file=__file__)) &
    call error_handler("IN FieldScatter", rc)

 if (localpet == 0) then
   print*,"- READ LANDSEA MASK."
   call nemsio_readrecv(gfile, "land", "sfc", 1, dummy, 0, iret=rc)
   if (rc /= 0) call error_handler("READING LANDSEA MASK.", rc)
   dummy2d = reshape(dummy, (/i_input,j_input/))
   print*,'landmask ',maxval(dummy2d),minval(dummy2d)
 endif

 print*,"- CALL FieldScatter FOR INPUT LANDSEA MASK."
 call ESMF_FieldScatter(landsea_mask_input_grid, dummy2d, rootpet=0, rc=rc)
 if(ESMF_logFoundError(rcToCheck=rc,msg=ESMF_LOGERR_PASSTHRU,line=__line__,file=__file__)) &
    call error_handler("IN FieldScatter", rc)
 
 if (localpet == 0) then
   print*,"- READ SEAICE FRACTION."
   call nemsio_readrecv(gfile, "icec", "sfc", 1, dummy, 0, iret=rc)
   if (rc /= 0) call error_handler("READING SEAICE FRACTION.", rc)
   dummy2d = reshape(dummy, (/i_input,j_input/))
   print*,'icec ',maxval(dummy2d),minval(dummy2d)
 endif

 print*,"- CALL FieldScatter FOR INPUT GRID SEAICE FRACTION."
 call ESMF_FieldScatter(seaice_fract_input_grid, dummy2d, rootpet=0, rc=rc)
 if(ESMF_logFoundError(rcToCheck=rc,msg=ESMF_LOGERR_PASSTHRU,line=__line__,file=__file__)) &
    call error_handler("IN FieldScatter", rc)

 if (localpet == 0) then
   print*,"- READ SEAICE DEPTH."
   call nemsio_readrecv(gfile, "icetk", "sfc", 1, dummy, 0, iret=rc)
   if (rc /= 0) call error_handler("READING SEAICE DEPTH.", rc)
   dummy2d = reshape(dummy, (/i_input,j_input/))
   print*,'icetk ',maxval(dummy2d),minval(dummy2d)
 endif

 print*,"- CALL FieldScatter FOR INPUT GRID SEAICE DEPTH."
 call ESMF_FieldScatter(seaice_depth_input_grid, dummy2d, rootpet=0, rc=rc)
 if(ESMF_logFoundError(rcToCheck=rc,msg=ESMF_LOGERR_PASSTHRU,line=__line__,file=__file__)) &
    call error_handler("IN FieldScatter", rc)

 if (localpet == 0) then
   print*,"- READ SEAICE SKIN TEMPERATURE."
   call nemsio_readrecv(gfile, "ti", "sfc", 1, dummy, 0, iret=rc)
   if (rc /= 0) call error_handler("READING SEAICE SKIN TEMP.", rc)
   dummy2d = reshape(dummy, (/i_input,j_input/))
   print*,'ti ',maxval(dummy2d),minval(dummy2d)
 endif

 print*,"- CALL FieldScatter FOR INPUT GRID SEAICE SKIN TEMPERATURE."
 call ESMF_FieldScatter(seaice_skin_temp_input_grid, dummy2d, rootpet=0, rc=rc)
 if(ESMF_logFoundError(rcToCheck=rc,msg=ESMF_LOGERR_PASSTHRU,line=__line__,file=__file__)) &
    call error_handler("IN FieldScatter", rc)

 if (localpet == 0) then
   print*,"- READ SNOW LIQUID EQUIVALENT."
   call nemsio_readrecv(gfile, "weasd", "sfc", 1, dummy, 0, iret=rc)
   if (rc /= 0) call error_handler("READING SNOW LIQUID EQUIVALENT.", rc)
   dummy2d = reshape(dummy, (/i_input,j_input/))
   print*,'weasd ',maxval(dummy2d),minval(dummy2d)
 endif

 print*,"- CALL FieldScatter FOR INPUT GRID SNOW LIQUID EQUIVALENT."
 call ESMF_FieldScatter(snow_liq_equiv_input_grid, dummy2d, rootpet=0, rc=rc)
 if(ESMF_logFoundError(rcToCheck=rc,msg=ESMF_LOGERR_PASSTHRU,line=__line__,file=__file__)) &
    call error_handler("IN FieldScatter", rc)

 if (localpet == 0) then
   print*,"- READ SNOW DEPTH."
   call nemsio_readrecv(gfile, "snod", "sfc", 1, dummy, 0, iret=rc)
   if (rc /= 0) call error_handler("READING SNOW DEPTH.", rc)
   dummy2d = reshape(dummy, (/i_input,j_input/)) * 1000.0_8
   print*,'snod ',maxval(dummy2d),minval(dummy2d)
 endif

 print*,"- CALL FieldScatter FOR INPUT GRID SNOW DEPTH."
 call ESMF_FieldScatter(snow_depth_input_grid, dummy2d, rootpet=0, rc=rc)
 if(ESMF_logFoundError(rcToCheck=rc,msg=ESMF_LOGERR_PASSTHRU,line=__line__,file=__file__)) &
    call error_handler("IN FieldScatter", rc)

 if (localpet == 0) then
   print*,"- READ VEG TYPE."
   call nemsio_readrecv(gfile, "vtype", "sfc", 1, dummy, 0, iret=rc)
   if (rc /= 0) call error_handler("READING VEG TYPE", rc)
   dummy2d = reshape(dummy, (/i_input,j_input/))
   print*,'vtype ',maxval(dummy2d),minval(dummy2d)
 endif

 print*,"- CALL FieldScatter FOR INPUT GRID VEG TYPE."
 call ESMF_FieldScatter(veg_type_input_grid, dummy2d, rootpet=0, rc=rc)
 if(ESMF_logFoundError(rcToCheck=rc,msg=ESMF_LOGERR_PASSTHRU,line=__line__,file=__file__)) &
    call error_handler("IN FieldScatter", rc)

 if (localpet == 0) then
   print*,"- READ SOIL TYPE."
   call nemsio_readrecv(gfile, "sotyp", "sfc", 1, dummy, 0, iret=rc)
   if (rc /= 0) call error_handler("READING SOIL TYPE.", rc)
   dummy2d = reshape(dummy, (/i_input,j_input/))
   print*,'sotype ',maxval(dummy2d),minval(dummy2d)
 endif

 print*,"- CALL FieldScatter FOR INPUT GRID SOIL TYPE."
 call ESMF_FieldScatter(soil_type_input_grid, dummy2d, rootpet=0, rc=rc)
 if(ESMF_logFoundError(rcToCheck=rc,msg=ESMF_LOGERR_PASSTHRU,line=__line__,file=__file__)) &
    call error_handler("IN FieldScatter", rc)

 if (localpet == 0) then
   print*,"- READ T2M."
   call nemsio_readrecv(gfile, "tmp", "2 m above gnd", 1, dummy, 0, iret=rc)
   if (rc /= 0) call error_handler("READING T2M.", rc)
   dummy2d = reshape(dummy, (/i_input,j_input/))
   print*,'t2m ',maxval(dummy2d),minval(dummy2d)
 endif

 print*,"- CALL FieldScatter FOR INPUT GRID T2M."
 call ESMF_FieldScatter(t2m_input_grid, dummy2d, rootpet=0, rc=rc)
 if(ESMF_logFoundError(rcToCheck=rc,msg=ESMF_LOGERR_PASSTHRU,line=__line__,file=__file__)) &
    call error_handler("IN FieldScatter", rc)

 if (localpet == 0) then
   print*,"- READ Q2M."
   call nemsio_readrecv(gfile, "spfh", "2 m above gnd", 1, dummy, 0, iret=rc)
   if (rc /= 0) call error_handler("READING Q2M.", rc)
   dummy2d = reshape(dummy, (/i_input,j_input/))
   print*,'q2m ',maxval(dummy2d),minval(dummy2d)
 endif

 print*,"- CALL FieldScatter FOR INPUT GRID Q2M."
 call ESMF_FieldScatter(q2m_input_grid, dummy2d, rootpet=0, rc=rc)
 if(ESMF_logFoundError(rcToCheck=rc,msg=ESMF_LOGERR_PASSTHRU,line=__line__,file=__file__)) &
    call error_handler("IN FieldScatter", rc)

 if (localpet == 0) then
   print*,"- READ TPRCP."
   call nemsio_readrecv(gfile, "tprcp", "sfc", 1, dummy, 0, iret=rc)
   if (rc /= 0) call error_handler("READING TPRCP.", rc)
   dummy2d = reshape(dummy, (/i_input,j_input/))
   print*,'tprcp ',maxval(dummy2d),minval(dummy2d)
 endif

 print*,"- CALL FieldScatter FOR INPUT GRID TPRCP."
 call ESMF_FieldScatter(tprcp_input_grid, dummy2d, rootpet=0, rc=rc)
 if(ESMF_logFoundError(rcToCheck=rc,msg=ESMF_LOGERR_PASSTHRU,line=__line__,file=__file__)) &
    call error_handler("IN FieldScatter", rc)

 if (localpet == 0) then
   print*,"- READ FFMM."
   call nemsio_readrecv(gfile, "ffmm", "sfc", 1, dummy, 0, iret=rc)
   if (rc /= 0) call error_handler("READING FFMM.", rc)
   dummy2d = reshape(dummy, (/i_input,j_input/))
   print*,'ffmm ',maxval(dummy2d),minval(dummy2d)
 endif

 print*,"- CALL FieldScatter FOR INPUT GRID FFMM"
 call ESMF_FieldScatter(ffmm_input_grid, dummy2d, rootpet=0, rc=rc)
 if(ESMF_logFoundError(rcToCheck=rc,msg=ESMF_LOGERR_PASSTHRU,line=__line__,file=__file__)) &
    call error_handler("IN FieldScatter", rc)

 if (localpet == 0) then
   print*,"- READ USTAR."
   call nemsio_readrecv(gfile, "fricv", "sfc", 1, dummy, 0, iret=rc)
   if (rc /= 0) call error_handler("READING USTAR.", rc)
   dummy2d = reshape(dummy, (/i_input,j_input/))
   print*,'fricv ',maxval(dummy2d),minval(dummy2d)
 endif

 print*,"- CALL FieldScatter FOR INPUT GRID USTAR"
 call ESMF_FieldScatter(ustar_input_grid, dummy2d, rootpet=0, rc=rc)
 if(ESMF_logFoundError(rcToCheck=rc,msg=ESMF_LOGERR_PASSTHRU,line=__line__,file=__file__)) &
    call error_handler("IN FieldScatter", rc)

 if (localpet == 0) dummy2d = 0.0
 print*,"- CALL FieldScatter FOR INPUT GRID SRFLAG"
 call ESMF_FieldScatter(srflag_input_grid, dummy2d, rootpet=0, rc=rc)
 if(ESMF_logFoundError(rcToCheck=rc,msg=ESMF_LOGERR_PASSTHRU,line=__line__,file=__file__)) &
    call error_handler("IN FieldScatter", rc)

 if (localpet == 0) then
   print*,"- READ SKIN TEMPERATURE."
   call nemsio_readrecv(gfile, "tmp", "sfc", 1, dummy, 0, iret=rc)
   if (rc /= 0) call error_handler("READING SKIN TEMPERATURE.", rc)
   dummy2d = reshape(dummy, (/i_input,j_input/))
   print*,'tmp ',maxval(dummy2d),minval(dummy2d)
 endif

 print*,"- CALL FieldScatter FOR INPUT GRID SKIN TEMPERATURE"
 call ESMF_FieldScatter(skin_temp_input_grid, dummy2d, rootpet=0, rc=rc)
 if(ESMF_logFoundError(rcToCheck=rc,msg=ESMF_LOGERR_PASSTHRU,line=__line__,file=__file__)) &
    call error_handler("IN FieldScatter", rc)

 if (localpet == 0) then
   print*,"- READ F10M."
   call nemsio_readrecv(gfile, "f10m", "10 m above gnd", 1, dummy, 0, iret=rc)
   if (rc /= 0) call error_handler("READING F10M.", rc)
   dummy2d = reshape(dummy, (/i_input,j_input/))
   print*,'f10m ',maxval(dummy2d),minval(dummy2d)
 endif

 print*,"- CALL FieldScatter FOR INPUT GRID F10M."
 call ESMF_FieldScatter(f10m_input_grid, dummy2d, rootpet=0, rc=rc)
 if(ESMF_logFoundError(rcToCheck=rc,msg=ESMF_LOGERR_PASSTHRU,line=__line__,file=__file__)) &
    call error_handler("IN FieldScatter", rc)

 if (localpet == 0) then
   print*,"- READ CANOPY MOISTURE CONTENT."
   call nemsio_readrecv(gfile, "cnwat", "sfc", 1, dummy, 0, iret=rc)
   if (rc /= 0) call error_handler("READING CANOPY MOISTURE CONTENT.", rc)
   dummy2d = reshape(dummy, (/i_input,j_input/))
   print*,'cnwat ',maxval(dummy2d),minval(dummy2d)
 endif

 print*,"- CALL FieldScatter FOR INPUT GRID CANOPY MOISTURE CONTENT."
 call ESMF_FieldScatter(canopy_mc_input_grid, dummy2d, rootpet=0, rc=rc)
 if(ESMF_logFoundError(rcToCheck=rc,msg=ESMF_LOGERR_PASSTHRU,line=__line__,file=__file__)) &
    call error_handler("IN FieldScatter", rc)

 if (localpet == 0) then
   print*,"- READ Z0."
   call nemsio_readrecv(gfile, "sfcr", "sfc", 1, dummy, 0, iret=rc)
   if (rc /= 0) call error_handler("READING Z0.", rc)
   dummy2d = reshape(dummy, (/i_input,j_input/)) * 100.0_8 ! convert to cm
   print*,'sfcr ',maxval(dummy2d),minval(dummy2d)
 endif

 print*,"- CALL FieldScatter FOR INPUT GRID Z0."
 call ESMF_FieldScatter(z0_input_grid, dummy2d, rootpet=0, rc=rc)
 if(ESMF_logFoundError(rcToCheck=rc,msg=ESMF_LOGERR_PASSTHRU,line=__line__,file=__file__)) &
    call error_handler("IN FieldScatter", rc)

 deallocate(dummy2d)

 if (localpet == 0) then
   print*,"- READ LIQUID SOIL MOISTURE."
   call nemsio_readrecv(gfile, "soill", "0-10 cm down", 1, dummy, 0, iret=rc)
   if (rc /= 0) call error_handler("READING LAYER 1 LIQUID SOIL MOIST.", rc)
   dummy3d(:,:,1) = reshape(dummy, (/i_input,j_input/))
   call nemsio_readrecv(gfile, "soill", "10-40 cm down", 1, dummy, 0, iret=rc)
   if (rc /= 0) call error_handler("READING LAYER 2 LIQUID SOIL MOIST.", rc)
   dummy3d(:,:,2) = reshape(dummy, (/i_input,j_input/))
   call nemsio_readrecv(gfile, "soill", "40-100 cm down", 1, dummy, 0, iret=rc)
   if (rc /= 0) call error_handler("READING LAYER 3 LIQUID SOIL MOIST.", rc)
   dummy3d(:,:,3) = reshape(dummy, (/i_input,j_input/))
   call nemsio_readrecv(gfile, "soill", "100-200 cm down", 1, dummy, 0, iret=rc)
   if (rc /= 0) call error_handler("READING LAYER 4 LIQUID SOIL MOIST.", rc)
   dummy3d(:,:,4) = reshape(dummy, (/i_input,j_input/))
   print*,'soill ',maxval(dummy3d),minval(dummy3d)
 endif

 print*,"- CALL FieldScatter FOR INPUT LIQUID SOIL MOISTURE."
 call ESMF_FieldScatter(soilm_liq_input_grid, dummy3d, rootpet=0, rc=rc)
 if(ESMF_logFoundError(rcToCheck=rc,msg=ESMF_LOGERR_PASSTHRU,line=__line__,file=__file__)) &
    call error_handler("IN FieldScatter", rc)
 
 if (localpet == 0) then
   print*,"- READ TOTAL SOIL MOISTURE."
   call nemsio_readrecv(gfile, "soilw", "0-10 cm down", 1, dummy, 0, iret=rc)
   if (rc /= 0) call error_handler("READING LAYER 1 TOTAL SOIL MOIST.", rc)
   dummy3d(:,:,1) = reshape(dummy, (/i_input,j_input/))
   call nemsio_readrecv(gfile, "soilw", "10-40 cm down", 1, dummy, 0, iret=rc)
   if (rc /= 0) call error_handler("READING LAYER 2 TOTAL SOIL MOIST.", rc)
   dummy3d(:,:,2) = reshape(dummy, (/i_input,j_input/))
   call nemsio_readrecv(gfile, "soilw", "40-100 cm down", 1, dummy, 0, iret=rc)
   if (rc /= 0) call error_handler("READING LAYER 3 TOTAL SOIL MOIST.", rc)
   dummy3d(:,:,3) = reshape(dummy, (/i_input,j_input/))
   call nemsio_readrecv(gfile, "soilw", "100-200 cm down", 1, dummy, 0, iret=rc)
   if (rc /= 0) call error_handler("READING LAYER 4 TOTAL SOIL MOIST.", rc)
   dummy3d(:,:,4) = reshape(dummy, (/i_input,j_input/))
   print*,'soilm ',maxval(dummy3d),minval(dummy3d)
 endif

 print*,"- CALL FieldScatter FOR INPUT TOTAL SOIL MOISTURE."
 call ESMF_FieldScatter(soilm_tot_input_grid, dummy3d, rootpet=0, rc=rc)
 if(ESMF_logFoundError(rcToCheck=rc,msg=ESMF_LOGERR_PASSTHRU,line=__line__,file=__file__)) &
    call error_handler("IN FieldScatter", rc)

 if (localpet == 0) then
   print*,"- READ SOIL TEMPERATURE."
   call nemsio_readrecv(gfile, "tmp", "0-10 cm down", 1, dummy, 0, iret=rc)
   if (rc /= 0) call error_handler("READING LAYER 1 SOIL TEMP.", rc)
   dummy3d(:,:,1) = reshape(dummy, (/i_input,j_input/))
   call nemsio_readrecv(gfile, "tmp", "10-40 cm down", 1, dummy, 0, iret=rc)
   if (rc /= 0) call error_handler("READING LAYER 2 SOIL TEMP.", rc)
   dummy3d(:,:,2) = reshape(dummy, (/i_input,j_input/))
   call nemsio_readrecv(gfile, "tmp", "40-100 cm down", 1, dummy, 0, iret=rc)
   if (rc /= 0) call error_handler("READING LAYER 3 SOIL TEMP.", rc)
   dummy3d(:,:,3) = reshape(dummy, (/i_input,j_input/))
   call nemsio_readrecv(gfile, "tmp", "100-200 cm down", 1, dummy, 0, iret=rc)
   if (rc /= 0) call error_handler("READING LAYER 4 SOIL TEMP.", rc)
   dummy3d(:,:,4) = reshape(dummy, (/i_input,j_input/))
   print*,'soilt ',maxval(dummy3d),minval(dummy3d)
 endif

 print*,"- CALL FieldScatter FOR INPUT SOIL TEMPERATURE."
 call ESMF_FieldScatter(soil_temp_input_grid, dummy3d, rootpet=0, rc=rc)
 if(ESMF_logFoundError(rcToCheck=rc,msg=ESMF_LOGERR_PASSTHRU,line=__line__,file=__file__)) &
    call error_handler("IN FieldScatter", rc)

 deallocate(dummy3d, dummy)

 if (localpet == 0) call nemsio_close(gfile)

 end subroutine read_input_sfc_gaussian_file

!---------------------------------------------------------------------------
! Read input grid surface data tiled 'restart' files.
!---------------------------------------------------------------------------

 subroutine read_input_sfc_restart_file(localpet)

 implicit none

 integer, intent(in)             :: localpet

 character(len=500)              :: tilefile

 integer                         :: error, rc
 integer                         :: id_dim, idim_input, jdim_input
 integer                         :: ncid, tile, id_var

 real(esmf_kind_r8), allocatable :: data_one_tile(:,:)
 real(esmf_kind_r8), allocatable :: data_one_tile_3d(:,:,:)

!---------------------------------------------------------------------------
! Get i/j dimensions and number of soil layers from first surface file.
! Do dimensions match those from the orography file?
!---------------------------------------------------------------------------

 tilefile = trim(data_dir_input_grid) // "/" // trim(sfc_files_input_grid(1))
 print*,"- READ GRID DIMENSIONS FROM: ", trim(tilefile)
 error=nf90_open(trim(tilefile),nf90_nowrite,ncid)
 call netcdf_err(error, 'opening: '//trim(tilefile) )

 error=nf90_inq_dimid(ncid, 'xaxis_1', id_dim)
 call netcdf_err(error, 'reading xaxis_1 id' )
 error=nf90_inquire_dimension(ncid,id_dim,len=idim_input)
 call netcdf_err(error, 'reading xaxis_1 value' )

 error=nf90_inq_dimid(ncid, 'yaxis_1', id_dim)
 call netcdf_err(error, 'reading yaxis_1 id' )
 error=nf90_inquire_dimension(ncid,id_dim,len=jdim_input)
 call netcdf_err(error, 'reading yaxis_1 value' )

 if (idim_input /= i_input .or. jdim_input /= j_input) then
   call error_handler("DIMENSION MISMATCH BETWEEN SFC AND OROG FILES.", 1)
 endif

 error = nf90_close(ncid)

 if (localpet == 0) then
   allocate(data_one_tile(idim_input,jdim_input))
   allocate(data_one_tile_3d(idim_input,jdim_input,lsoil_input))
 else
   allocate(data_one_tile(0,0))
   allocate(data_one_tile_3d(0,0,0))
 endif

 TERRAIN_LOOP: do tile = 1, num_tiles_input_grid

   if (localpet == 0) then
     tilefile = trim(orog_dir_input_grid) // trim(orog_files_input_grid(tile))
     print*,'- OPEN OROGRAPHY FILE: ', trim(tilefile)
     error=nf90_open(tilefile,nf90_nowrite,ncid)
     call netcdf_err(error, 'OPENING OROGRAPHY FILE' )
     error=nf90_inq_varid(ncid, 'orog_raw', id_var)
     call netcdf_err(error, 'READING OROG RECORD ID' )
     error=nf90_get_var(ncid, id_var, data_one_tile)
     call netcdf_err(error, 'READING OROG RECORD' )
     print*,'terrain check ',tile, maxval(data_one_tile)
     error=nf90_close(ncid)
   endif

   print*,"- CALL FieldScatter FOR INPUT TERRAIN."
   call ESMF_FieldScatter(terrain_input_grid, data_one_tile, rootpet=0, tile=tile, rc=rc)
   if(ESMF_logFoundError(rcToCheck=rc,msg=ESMF_LOGERR_PASSTHRU,line=__line__,file=__file__)) &
     call error_handler("IN FieldScatter", rc)

 enddo TERRAIN_LOOP

 TILE_LOOP : do tile = 1, num_tiles_input_grid

! liquid soil moisture

  if (localpet == 0) then
    call read_fv3_grid_data_netcdf('slc', tile, idim_input, jdim_input, &
                                   lsoil_input, sfcdata_3d=data_one_tile_3d)
  endif

  print*,"- CALL FieldScatter FOR INPUT LIQUID SOIL MOISTURE."
  call ESMF_FieldScatter(soilm_liq_input_grid, data_one_tile_3d, rootpet=0, tile=tile, rc=rc)
  if(ESMF_logFoundError(rcToCheck=rc,msg=ESMF_LOGERR_PASSTHRU,line=__line__,file=__file__)) &
     call error_handler("IN FieldScatter", rc)

  if (localpet == 0) then
    call read_fv3_grid_data_netcdf('smc', tile, idim_input, jdim_input, &
                                   lsoil_input, sfcdata_3d=data_one_tile_3d)
  endif

  print*,"- CALL FieldScatter FOR INPUT TOTAL SOIL MOISTURE."
  call ESMF_FieldScatter(soilm_tot_input_grid, data_one_tile_3d, rootpet=0, tile=tile, rc=rc)
  if(ESMF_logFoundError(rcToCheck=rc,msg=ESMF_LOGERR_PASSTHRU,line=__line__,file=__file__)) &
     call error_handler("IN FieldScatter", rc)

  if (localpet == 0) then
    call read_fv3_grid_data_netcdf('stc', tile, idim_input, jdim_input, &
                                   lsoil_input, sfcdata_3d=data_one_tile_3d)
  endif

  print*,"- CALL FieldScatter FOR INPUT SOIL TEMPERATURE."
  call ESMF_FieldScatter(soil_temp_input_grid, data_one_tile_3d, rootpet=0, tile=tile, rc=rc)
  if(ESMF_logFoundError(rcToCheck=rc,msg=ESMF_LOGERR_PASSTHRU,line=__line__,file=__file__)) &
     call error_handler("IN FieldScatter", rc)

! land mask

  if (localpet == 0) then
    call read_fv3_grid_data_netcdf('slmsk', tile, idim_input, jdim_input, &
                                   lsoil_input, sfcdata=data_one_tile)
  endif

  print*,"- CALL FieldScatter FOR INPUT LANDSEA MASK."
  call ESMF_FieldScatter(landsea_mask_input_grid, data_one_tile, rootpet=0, tile=tile, rc=rc)
  if(ESMF_logFoundError(rcToCheck=rc,msg=ESMF_LOGERR_PASSTHRU,line=__line__,file=__file__)) &
     call error_handler("IN FieldScatter", rc)

! sea ice fraction

  if (localpet == 0) then
    call read_fv3_grid_data_netcdf('fice', tile, idim_input, jdim_input, &
                                   lsoil_input, sfcdata=data_one_tile)
  endif

  print*,"- CALL FieldScatter FOR INPUT GRID SEAICE FRACTION."
  call ESMF_FieldScatter(seaice_fract_input_grid, data_one_tile, rootpet=0, tile=tile, rc=rc)
  if(ESMF_logFoundError(rcToCheck=rc,msg=ESMF_LOGERR_PASSTHRU,line=__line__,file=__file__)) &
     call error_handler("IN FieldScatter", rc)

! sea ice depth

  if (localpet == 0) then
    call read_fv3_grid_data_netcdf('hice', tile, idim_input, jdim_input, &
                                   lsoil_input, sfcdata=data_one_tile)
  endif

  print*,"- CALL FieldScatter FOR INPUT GRID SEAICE DEPTH."
  call ESMF_FieldScatter(seaice_depth_input_grid, data_one_tile, rootpet=0, tile=tile, rc=rc)
  if(ESMF_logFoundError(rcToCheck=rc,msg=ESMF_LOGERR_PASSTHRU,line=__line__,file=__file__)) &
     call error_handler("IN FieldScatter", rc)

! sea ice skin temperature

  if (localpet == 0) then
    call read_fv3_grid_data_netcdf('tisfc', tile, idim_input, jdim_input, &
                                   lsoil_input, sfcdata=data_one_tile)
  endif

  print*,"- CALL FieldScatter FOR INPUT GRID SEAICE SKIN TEMPERATURE."
  call ESMF_FieldScatter(seaice_skin_temp_input_grid, data_one_tile, rootpet=0, tile=tile, rc=rc)
  if(ESMF_logFoundError(rcToCheck=rc,msg=ESMF_LOGERR_PASSTHRU,line=__line__,file=__file__)) &
     call error_handler("IN FieldScatter", rc)

! liquid equivalent snow depth

  if (localpet == 0) then
    call read_fv3_grid_data_netcdf('sheleg', tile, idim_input, jdim_input, &
                                   lsoil_input, sfcdata=data_one_tile)
  endif

  print*,"- CALL FieldScatter FOR INPUT GRID SNOW LIQUID EQUIVALENT."
  call ESMF_FieldScatter(snow_liq_equiv_input_grid, data_one_tile, rootpet=0, tile=tile, rc=rc)
  if(ESMF_logFoundError(rcToCheck=rc,msg=ESMF_LOGERR_PASSTHRU,line=__line__,file=__file__)) &
     call error_handler("IN FieldScatter", rc)

! physical snow depth

  if (localpet == 0) then
    call read_fv3_grid_data_netcdf('snwdph', tile, idim_input, jdim_input, &
                                   lsoil_input, sfcdata=data_one_tile)
    data_one_tile = data_one_tile
  endif

  print*,"- CALL FieldScatter FOR INPUT GRID SNOW DEPTH."
  call ESMF_FieldScatter(snow_depth_input_grid, data_one_tile, rootpet=0, tile=tile, rc=rc)
  if(ESMF_logFoundError(rcToCheck=rc,msg=ESMF_LOGERR_PASSTHRU,line=__line__,file=__file__)) &
     call error_handler("IN FieldScatter", rc)

! Vegetation type

  if (localpet == 0) then
    call read_fv3_grid_data_netcdf('vtype', tile, idim_input, jdim_input, &
                                   lsoil_input, sfcdata=data_one_tile)
  endif

  print*,"- CALL FieldScatter FOR INPUT GRID VEG TYPE."
  call ESMF_FieldScatter(veg_type_input_grid, data_one_tile, rootpet=0, tile=tile, rc=rc)
  if(ESMF_logFoundError(rcToCheck=rc,msg=ESMF_LOGERR_PASSTHRU,line=__line__,file=__file__)) &
     call error_handler("IN FieldScatter", rc)

! Soil type

  if (localpet == 0) then
    call read_fv3_grid_data_netcdf('stype', tile, idim_input, jdim_input, &
                                   lsoil_input, sfcdata=data_one_tile)
  endif

  print*,"- CALL FieldScatter FOR INPUT GRID SOIL TYPE."
  call ESMF_FieldScatter(soil_type_input_grid, data_one_tile, rootpet=0, tile=tile, rc=rc)
  if(ESMF_logFoundError(rcToCheck=rc,msg=ESMF_LOGERR_PASSTHRU,line=__line__,file=__file__)) &
     call error_handler("IN FieldScatter", rc)

! Two-meter temperature

  if (localpet == 0) then
    call read_fv3_grid_data_netcdf('t2m', tile, idim_input, jdim_input, &
                                   lsoil_input, sfcdata=data_one_tile)
  endif

  print*,"- CALL FieldScatter FOR INPUT GRID T2M."
  call ESMF_FieldScatter(t2m_input_grid, data_one_tile, rootpet=0, tile=tile, rc=rc)
  if(ESMF_logFoundError(rcToCheck=rc,msg=ESMF_LOGERR_PASSTHRU,line=__line__,file=__file__)) &
     call error_handler("IN FieldScatter", rc)

! Two-meter q

  if (localpet == 0) then
    call read_fv3_grid_data_netcdf('q2m', tile, idim_input, jdim_input, &
                                   lsoil_input, sfcdata=data_one_tile)
  endif

  print*,"- CALL FieldScatter FOR INPUT GRID Q2M."
  call ESMF_FieldScatter(q2m_input_grid, data_one_tile, rootpet=0, tile=tile, rc=rc)
  if(ESMF_logFoundError(rcToCheck=rc,msg=ESMF_LOGERR_PASSTHRU,line=__line__,file=__file__)) &
     call error_handler("IN FieldScatter", rc)

  if (localpet == 0) then
    call read_fv3_grid_data_netcdf('tprcp', tile, idim_input, jdim_input, &
                                   lsoil_input, sfcdata=data_one_tile)
  endif

  print*,"- CALL FieldScatter FOR INPUT GRID TPRCP."
  call ESMF_FieldScatter(tprcp_input_grid, data_one_tile, rootpet=0, tile=tile, rc=rc)
  if(ESMF_logFoundError(rcToCheck=rc,msg=ESMF_LOGERR_PASSTHRU,line=__line__,file=__file__)) &
     call error_handler("IN FieldScatter", rc)

  if (localpet == 0) then
    call read_fv3_grid_data_netcdf('f10m', tile, idim_input, jdim_input, &
                                   lsoil_input, sfcdata=data_one_tile)
  endif

  print*,"- CALL FieldScatter FOR INPUT GRID F10M"
  call ESMF_FieldScatter(f10m_input_grid, data_one_tile, rootpet=0, tile=tile, rc=rc)
  if(ESMF_logFoundError(rcToCheck=rc,msg=ESMF_LOGERR_PASSTHRU,line=__line__,file=__file__)) &
     call error_handler("IN FieldScatter", rc)

  if (localpet == 0) then
    call read_fv3_grid_data_netcdf('ffmm', tile, idim_input, jdim_input, &
                                   lsoil_input, sfcdata=data_one_tile)
  endif

  print*,"- CALL FieldScatter FOR INPUT GRID FFMM"
  call ESMF_FieldScatter(ffmm_input_grid, data_one_tile, rootpet=0, tile=tile, rc=rc)
  if(ESMF_logFoundError(rcToCheck=rc,msg=ESMF_LOGERR_PASSTHRU,line=__line__,file=__file__)) &
     call error_handler("IN FieldScatter", rc)

  if (localpet == 0) then
    call read_fv3_grid_data_netcdf('uustar', tile, idim_input, jdim_input, &
                                   lsoil_input, sfcdata=data_one_tile)
  endif

  print*,"- CALL FieldScatter FOR INPUT GRID USTAR"
  call ESMF_FieldScatter(ustar_input_grid, data_one_tile, rootpet=0, tile=tile, rc=rc)
  if(ESMF_logFoundError(rcToCheck=rc,msg=ESMF_LOGERR_PASSTHRU,line=__line__,file=__file__)) &
     call error_handler("IN FieldScatter", rc)

  if (localpet == 0) then
    call read_fv3_grid_data_netcdf('srflag', tile, idim_input, jdim_input, &
                                   lsoil_input, sfcdata=data_one_tile)
  endif

  print*,"- CALL FieldScatter FOR INPUT GRID SRFLAG"
  call ESMF_FieldScatter(srflag_input_grid, data_one_tile, rootpet=0, tile=tile, rc=rc)
  if(ESMF_logFoundError(rcToCheck=rc,msg=ESMF_LOGERR_PASSTHRU,line=__line__,file=__file__)) &
     call error_handler("IN FieldScatter", rc)

  if (localpet == 0) then
    call read_fv3_grid_data_netcdf('tsea', tile, idim_input, jdim_input, &
                                   lsoil_input, sfcdata=data_one_tile)
  endif

  print*,"- CALL FieldScatter FOR INPUT GRID SKIN TEMPERATURE"
  call ESMF_FieldScatter(skin_temp_input_grid, data_one_tile, rootpet=0, tile=tile, rc=rc)
  if(ESMF_logFoundError(rcToCheck=rc,msg=ESMF_LOGERR_PASSTHRU,line=__line__,file=__file__)) &
     call error_handler("IN FieldScatter", rc)

  if (localpet == 0) then
    call read_fv3_grid_data_netcdf('canopy', tile, idim_input, jdim_input, &
                                   lsoil_input, sfcdata=data_one_tile)
  endif

  print*,"- CALL FieldScatter FOR INPUT GRID CANOPY MOISTURE CONTENT."
  call ESMF_FieldScatter(canopy_mc_input_grid, data_one_tile, rootpet=0, tile=tile, rc=rc)
  if(ESMF_logFoundError(rcToCheck=rc,msg=ESMF_LOGERR_PASSTHRU,line=__line__,file=__file__)) &
     call error_handler("IN FieldScatter", rc)

  if (localpet == 0) then
    call read_fv3_grid_data_netcdf('zorl', tile, idim_input, jdim_input, &
                                   lsoil_input, sfcdata=data_one_tile)
  endif

  print*,"- CALL FieldScatter FOR INPUT GRID Z0."
  call ESMF_FieldScatter(z0_input_grid, data_one_tile, rootpet=0, tile=tile, rc=rc)
  if(ESMF_logFoundError(rcToCheck=rc,msg=ESMF_LOGERR_PASSTHRU,line=__line__,file=__file__)) &
     call error_handler("IN FieldScatter", rc)

 enddo TILE_LOOP

 deallocate(data_one_tile, data_one_tile_3d)

 end subroutine read_input_sfc_restart_file

!---------------------------------------------------------------------------
! Read input grid surface tiled 'history' files.
!---------------------------------------------------------------------------

 subroutine read_input_sfc_history_file(localpet)
 
  
 implicit none

 integer, intent(in)             :: localpet

 character(len=500)              :: tilefile

 integer                         :: error, id_var
 integer                         :: id_dim, idim_input, jdim_input
 integer                         :: ncid, rc, tile

 real(esmf_kind_r8), allocatable :: data_one_tile(:,:)
 real(esmf_kind_r8), allocatable :: data_one_tile_3d(:,:,:)

!---------------------------------------------------------------------------
! Get i/j dimensions and number of soil layers from first surface file.
! Do dimensions match those from the orography file?
!---------------------------------------------------------------------------

 tilefile = trim(data_dir_input_grid) // "/" // trim(sfc_files_input_grid(1))
 print*,"- READ GRID DIMENSIONS FROM: ", trim(tilefile)
 error=nf90_open(trim(tilefile),nf90_nowrite,ncid)
 call netcdf_err(error, 'opening: '//trim(tilefile) )

 error=nf90_inq_dimid(ncid, 'grid_xt', id_dim)
 call netcdf_err(error, 'reading grid_xt id' )
 error=nf90_inquire_dimension(ncid,id_dim,len=idim_input)
 call netcdf_err(error, 'reading grid_xt value' )

 error=nf90_inq_dimid(ncid, 'grid_yt', id_dim)
 call netcdf_err(error, 'reading grid_yt id' )
 error=nf90_inquire_dimension(ncid,id_dim,len=jdim_input)
 call netcdf_err(error, 'reading grid_yt value' )

 if (idim_input /= i_input .or. jdim_input /= j_input) then
   call error_handler("DIMENSION MISMATCH BETWEEN SFC AND OROG FILES.", 3)
 endif

 error = nf90_close(ncid)

 if (localpet == 0) then
   allocate(data_one_tile(idim_input,jdim_input))
   allocate(data_one_tile_3d(idim_input,jdim_input,lsoil_input))
 else
   allocate(data_one_tile(0,0))
   allocate(data_one_tile_3d(0,0,0))
 endif

 TERRAIN_LOOP: do tile = 1, num_tiles_input_grid

   if (localpet == 0) then
     tilefile = trim(orog_dir_input_grid) // trim(orog_files_input_grid(tile))
     print*,'- OPEN OROGRAPHY FILE: ', trim(tilefile)
     error=nf90_open(tilefile,nf90_nowrite,ncid)
     call netcdf_err(error, 'OPENING OROGRAPHY FILE.' )
     error=nf90_inq_varid(ncid, 'orog_raw', id_var)
     call netcdf_err(error, 'READING OROGRAPHY RECORD ID.' )
     error=nf90_get_var(ncid, id_var, data_one_tile)
     call netcdf_err(error, 'READING OROGRAPHY RECORD.' )
     print*,'terrain check history ',tile, maxval(data_one_tile)
     error=nf90_close(ncid)
   endif

   print*,"- CALL FieldScatter FOR INPUT TERRAIN."
   call ESMF_FieldScatter(terrain_input_grid, data_one_tile, rootpet=0, tile=tile, rc=rc)
   if(ESMF_logFoundError(rcToCheck=rc,msg=ESMF_LOGERR_PASSTHRU,line=__line__,file=__file__)) &
     call error_handler("IN FieldScatter", rc)

 enddo TERRAIN_LOOP

 TILE_LOOP : do tile = 1, num_tiles_input_grid

! liquid soil moisture

  if (localpet == 0) then
    call read_fv3_grid_data_netcdf('soill1', tile, idim_input, jdim_input, &
                                   lsoil_input, sfcdata=data_one_tile)
    data_one_tile_3d(:,:,1) = data_one_tile
    call read_fv3_grid_data_netcdf('soill2', tile, idim_input, jdim_input, &
                                   lsoil_input, sfcdata=data_one_tile)
    data_one_tile_3d(:,:,2) = data_one_tile
    call read_fv3_grid_data_netcdf('soill3', tile, idim_input, jdim_input, &
                                   lsoil_input, sfcdata=data_one_tile)
    data_one_tile_3d(:,:,3) = data_one_tile
    call read_fv3_grid_data_netcdf('soill4', tile, idim_input, jdim_input, &
                                   lsoil_input, sfcdata=data_one_tile)
    data_one_tile_3d(:,:,4) = data_one_tile
  endif

  print*,"- CALL FieldScatter FOR INPUT LIQUID SOIL MOISTURE."
  call ESMF_FieldScatter(soilm_liq_input_grid, data_one_tile_3d, rootpet=0, tile=tile, rc=rc)
  if(ESMF_logFoundError(rcToCheck=rc,msg=ESMF_LOGERR_PASSTHRU,line=__line__,file=__file__)) &
     call error_handler("IN FieldScatter", rc)

! total soil moisture

  if (localpet == 0) then
    call read_fv3_grid_data_netcdf('soilw1', tile, idim_input, jdim_input, &
                                   lsoil_input, sfcdata=data_one_tile)
    data_one_tile_3d(:,:,1) = data_one_tile
    call read_fv3_grid_data_netcdf('soilw2', tile, idim_input, jdim_input, &
                                   lsoil_input, sfcdata=data_one_tile)
    data_one_tile_3d(:,:,2) = data_one_tile
    call read_fv3_grid_data_netcdf('soilw3', tile, idim_input, jdim_input, &
                                   lsoil_input, sfcdata=data_one_tile)
    data_one_tile_3d(:,:,3) = data_one_tile
    call read_fv3_grid_data_netcdf('soilw4', tile, idim_input, jdim_input, &
                                   lsoil_input, sfcdata=data_one_tile)
    data_one_tile_3d(:,:,4) = data_one_tile
  endif

  print*,"- CALL FieldScatter FOR INPUT TOTAL SOIL MOISTURE."
  call ESMF_FieldScatter(soilm_tot_input_grid, data_one_tile_3d, rootpet=0, tile=tile, rc=rc)
  if(ESMF_logFoundError(rcToCheck=rc,msg=ESMF_LOGERR_PASSTHRU,line=__line__,file=__file__)) &
     call error_handler("IN FieldScatter", rc)

! soil tempeature (ice temp at land ice points)

  if (localpet == 0) then
    call read_fv3_grid_data_netcdf('soilt1', tile, idim_input, jdim_input, &
                                   lsoil_input, sfcdata=data_one_tile)
    data_one_tile_3d(:,:,1) = data_one_tile
    call read_fv3_grid_data_netcdf('soilt2', tile, idim_input, jdim_input, &
                                   lsoil_input, sfcdata=data_one_tile)
    data_one_tile_3d(:,:,2) = data_one_tile
    call read_fv3_grid_data_netcdf('soilt3', tile, idim_input, jdim_input, &
                                   lsoil_input, sfcdata=data_one_tile)
    data_one_tile_3d(:,:,3) = data_one_tile
    call read_fv3_grid_data_netcdf('soilt4', tile, idim_input, jdim_input, &
                                   lsoil_input, sfcdata=data_one_tile)
    data_one_tile_3d(:,:,4) = data_one_tile
  endif

  print*,"- CALL FieldScatter FOR INPUT SOIL TEMPERATURE."
  call ESMF_FieldScatter(soil_temp_input_grid, data_one_tile_3d, rootpet=0, tile=tile, rc=rc)
  if(ESMF_logFoundError(rcToCheck=rc,msg=ESMF_LOGERR_PASSTHRU,line=__line__,file=__file__)) &
     call error_handler("IN FieldScatter", rc)

! land mask

  if (localpet == 0) then
    call read_fv3_grid_data_netcdf('land', tile, idim_input, jdim_input, &
                                   lsoil_input, sfcdata=data_one_tile)
  endif

  print*,"- CALL FieldScatter FOR INPUT LANDSEA MASK."
  call ESMF_FieldScatter(landsea_mask_input_grid, data_one_tile, rootpet=0, tile=tile, rc=rc)
  if(ESMF_logFoundError(rcToCheck=rc,msg=ESMF_LOGERR_PASSTHRU,line=__line__,file=__file__)) &
     call error_handler("IN FieldScatter", rc)

! sea ice fraction

  if (localpet == 0) then
    call read_fv3_grid_data_netcdf('icec', tile, idim_input, jdim_input, &
                                   lsoil_input, sfcdata=data_one_tile)
  endif

  print*,"- CALL FieldScatter FOR INPUT GRID SEAICE FRACTION."
  call ESMF_FieldScatter(seaice_fract_input_grid, data_one_tile, rootpet=0, tile=tile, rc=rc)
  if(ESMF_logFoundError(rcToCheck=rc,msg=ESMF_LOGERR_PASSTHRU,line=__line__,file=__file__)) &
     call error_handler("IN FieldScatter", rc)

! sea ice depth

  if (localpet == 0) then
    call read_fv3_grid_data_netcdf('icetk', tile, idim_input, jdim_input, &
                                   lsoil_input, sfcdata=data_one_tile)
  endif

  print*,"- CALL FieldScatter FOR INPUT GRID SEAICE DEPTH."
  call ESMF_FieldScatter(seaice_depth_input_grid, data_one_tile, rootpet=0, tile=tile, rc=rc)
  if(ESMF_logFoundError(rcToCheck=rc,msg=ESMF_LOGERR_PASSTHRU,line=__line__,file=__file__)) &
     call error_handler("IN FieldScatter", rc)

! sea ice skin temperature

  if (localpet == 0) then
    call read_fv3_grid_data_netcdf('tisfc', tile, idim_input, jdim_input, &
                                   lsoil_input, sfcdata=data_one_tile)
  endif

  print*,"- CALL FieldScatter FOR INPUT GRID SEAICE SKIN TEMPERATURE."
  call ESMF_FieldScatter(seaice_skin_temp_input_grid, data_one_tile, rootpet=0, tile=tile, rc=rc)
  if(ESMF_logFoundError(rcToCheck=rc,msg=ESMF_LOGERR_PASSTHRU,line=__line__,file=__file__)) &
     call error_handler("IN FieldScatter", rc)

! liquid equivalent snow depth

  if (localpet == 0) then
    call read_fv3_grid_data_netcdf('weasd', tile, idim_input, jdim_input, &
                                   lsoil_input, sfcdata=data_one_tile)
  endif

  print*,"- CALL FieldScatter FOR INPUT GRID SNOW LIQUID EQUIVALENT."
  call ESMF_FieldScatter(snow_liq_equiv_input_grid, data_one_tile, rootpet=0, tile=tile, rc=rc)
  if(ESMF_logFoundError(rcToCheck=rc,msg=ESMF_LOGERR_PASSTHRU,line=__line__,file=__file__)) &
     call error_handler("IN FieldScatter", rc)

! physical snow depth

  if (localpet == 0) then
    call read_fv3_grid_data_netcdf('snod', tile, idim_input, jdim_input, &
                                   lsoil_input, sfcdata=data_one_tile)
    data_one_tile = data_one_tile * 1000.0  ! convert from meters to mm.
  endif

  print*,"- CALL FieldScatter FOR INPUT GRID SNOW DEPTH."
  call ESMF_FieldScatter(snow_depth_input_grid, data_one_tile, rootpet=0, tile=tile, rc=rc)
  if(ESMF_logFoundError(rcToCheck=rc,msg=ESMF_LOGERR_PASSTHRU,line=__line__,file=__file__)) &
     call error_handler("IN FieldScatter", rc)

! Vegetation type

  if (localpet == 0) then
    call read_fv3_grid_data_netcdf('vtype', tile, idim_input, jdim_input, &
                                   lsoil_input, sfcdata=data_one_tile)
  endif

  print*,"- CALL FieldScatter FOR INPUT GRID VEG TYPE."
  call ESMF_FieldScatter(veg_type_input_grid, data_one_tile, rootpet=0, tile=tile, rc=rc)
  if(ESMF_logFoundError(rcToCheck=rc,msg=ESMF_LOGERR_PASSTHRU,line=__line__,file=__file__)) &
     call error_handler("IN FieldScatter", rc)

! Soil type

  if (localpet == 0) then
    call read_fv3_grid_data_netcdf('sotyp', tile, idim_input, jdim_input, &
                                   lsoil_input, sfcdata=data_one_tile)
  endif

  print*,"- CALL FieldScatter FOR INPUT GRID SOIL TYPE."
  call ESMF_FieldScatter(soil_type_input_grid, data_one_tile, rootpet=0, tile=tile, rc=rc)
  if(ESMF_logFoundError(rcToCheck=rc,msg=ESMF_LOGERR_PASSTHRU,line=__line__,file=__file__)) &
     call error_handler("IN FieldScatter", rc)

! Two-meter temperature

  if (localpet == 0) then
    call read_fv3_grid_data_netcdf('tmp2m', tile, idim_input, jdim_input, &
                                   lsoil_input, sfcdata=data_one_tile)
  endif

  print*,"- CALL FieldScatter FOR INPUT GRID T2M."
  call ESMF_FieldScatter(t2m_input_grid, data_one_tile, rootpet=0, tile=tile, rc=rc)
  if(ESMF_logFoundError(rcToCheck=rc,msg=ESMF_LOGERR_PASSTHRU,line=__line__,file=__file__)) &
     call error_handler("IN FieldScatter", rc)

! Two-meter q

  if (localpet == 0) then
    call read_fv3_grid_data_netcdf('spfh2m', tile, idim_input, jdim_input, &
                                   lsoil_input, sfcdata=data_one_tile)
  endif

  print*,"- CALL FieldScatter FOR INPUT GRID Q2M."
  call ESMF_FieldScatter(q2m_input_grid, data_one_tile, rootpet=0, tile=tile, rc=rc)
  if(ESMF_logFoundError(rcToCheck=rc,msg=ESMF_LOGERR_PASSTHRU,line=__line__,file=__file__)) &
     call error_handler("IN FieldScatter", rc)

  if (localpet == 0) then
    call read_fv3_grid_data_netcdf('tprcp', tile, idim_input, jdim_input, &
                                   lsoil_input, sfcdata=data_one_tile)
  endif

  print*,"- CALL FieldScatter FOR INPUT GRID TPRCP."
  call ESMF_FieldScatter(tprcp_input_grid, data_one_tile, rootpet=0, tile=tile, rc=rc)
  if(ESMF_logFoundError(rcToCheck=rc,msg=ESMF_LOGERR_PASSTHRU,line=__line__,file=__file__)) &
     call error_handler("IN FieldScatter", rc)

  if (localpet == 0) then
    call read_fv3_grid_data_netcdf('f10m', tile, idim_input, jdim_input, &
                                   lsoil_input, sfcdata=data_one_tile)
  endif

  print*,"- CALL FieldScatter FOR INPUT GRID F10M"
  call ESMF_FieldScatter(f10m_input_grid, data_one_tile, rootpet=0, tile=tile, rc=rc)
  if(ESMF_logFoundError(rcToCheck=rc,msg=ESMF_LOGERR_PASSTHRU,line=__line__,file=__file__)) &
     call error_handler("IN FieldScatter", rc)

  if (localpet == 0) then
    call read_fv3_grid_data_netcdf('ffmm', tile, idim_input, jdim_input, &
                                   lsoil_input, sfcdata=data_one_tile)
  endif

  print*,"- CALL FieldScatter FOR INPUT GRID FFMM"
  call ESMF_FieldScatter(ffmm_input_grid, data_one_tile, rootpet=0, tile=tile, rc=rc)
  if(ESMF_logFoundError(rcToCheck=rc,msg=ESMF_LOGERR_PASSTHRU,line=__line__,file=__file__)) &
     call error_handler("IN FieldScatter", rc)

  if (localpet == 0) then
    call read_fv3_grid_data_netcdf('fricv', tile, idim_input, jdim_input, &
                                   lsoil_input, sfcdata=data_one_tile)
  endif

  print*,"- CALL FieldScatter FOR INPUT GRID USTAR"
  call ESMF_FieldScatter(ustar_input_grid, data_one_tile, rootpet=0, tile=tile, rc=rc)
  if(ESMF_logFoundError(rcToCheck=rc,msg=ESMF_LOGERR_PASSTHRU,line=__line__,file=__file__)) &
     call error_handler("IN FieldScatter", rc)

  if (localpet == 0) then
!   call read_fv3_grid_data_netcdf('srflag', tile, idim_input, jdim_input, &
!                                  lsoil_input, sfcdata=data_one_tile)
    data_one_tile = 0.0
  endif

  print*,"- CALL FieldScatter FOR INPUT GRID SRFLAG"
  call ESMF_FieldScatter(srflag_input_grid, data_one_tile, rootpet=0, tile=tile, rc=rc)
  if(ESMF_logFoundError(rcToCheck=rc,msg=ESMF_LOGERR_PASSTHRU,line=__line__,file=__file__)) &
     call error_handler("IN FieldScatter", rc)

  if (localpet == 0) then
    call read_fv3_grid_data_netcdf('tmpsfc', tile, idim_input, jdim_input, &
                                   lsoil_input, sfcdata=data_one_tile)
  endif

  print*,"- CALL FieldScatter FOR INPUT GRID SKIN TEMPERATURE"
  call ESMF_FieldScatter(skin_temp_input_grid, data_one_tile, rootpet=0, tile=tile, rc=rc)
  if(ESMF_logFoundError(rcToCheck=rc,msg=ESMF_LOGERR_PASSTHRU,line=__line__,file=__file__)) &
     call error_handler("IN FieldScatter", rc)

  if (localpet == 0) then
    call read_fv3_grid_data_netcdf('cnwat', tile, idim_input, jdim_input, &
                                   lsoil_input, sfcdata=data_one_tile)
  endif

  print*,"- CALL FieldScatter FOR INPUT GRID CANOPY MOISTURE CONTENT."
  call ESMF_FieldScatter(canopy_mc_input_grid, data_one_tile, rootpet=0, tile=tile, rc=rc)
  if(ESMF_logFoundError(rcToCheck=rc,msg=ESMF_LOGERR_PASSTHRU,line=__line__,file=__file__)) &
     call error_handler("IN FieldScatter", rc)

  if (localpet == 0) then
    call read_fv3_grid_data_netcdf('sfcr', tile, idim_input, jdim_input, &
                                   lsoil_input, sfcdata=data_one_tile)
  endif

  print*,"- CALL FieldScatter FOR INPUT GRID Z0."
  call ESMF_FieldScatter(z0_input_grid, data_one_tile, rootpet=0, tile=tile, rc=rc)
  if(ESMF_logFoundError(rcToCheck=rc,msg=ESMF_LOGERR_PASSTHRU,line=__line__,file=__file__)) &
     call error_handler("IN FieldScatter", rc)

 enddo TILE_LOOP

 deallocate(data_one_tile, data_one_tile_3d)

 end subroutine read_input_sfc_history_file
 
 subroutine read_input_sfc_grib2_file(localpet)

  use wgrib2api
  use netcdf
  use grib2_util, only    : to_upper
  use program_setup, only : replace_vgtyp, replace_sotyp, replace_vgfrc

  implicit none

 integer, intent(in)                   :: localpet

 character(len=250)                    :: the_file, geo_file, sfc_file
 character(len=20)                     :: vname, vname_file,slev

 character(len=50)                      :: method

 integer                               :: rc,ncid2d, varid, varnum, iret, i, j, k
 
 real(esmf_kind_r4)                    :: value


 real(nemsio_realkind), allocatable    :: dummy(:), dummy2d_ni(:,:)
 real(esmf_kind_r4), allocatable       :: dummy2d(:,:), tsk_save(:,:)
 real(esmf_kind_r8), allocatable       :: dummy2d_8(:,:)
 real(esmf_kind_r8), allocatable       :: dummy3d(:,:,:)
 
 integer(esmf_kind_i4), allocatable       :: dummy2di(:,:), slmsk_save(:,:)
 

 the_file = trim(data_dir_input_grid) // "/" // trim(grib2_file_input_grid)
 !if (file_is_converted) then
 !  the_file = "./test.grib2"
 !endif
 geo_file = trim(geogrid_file_input_grid)
 sfc_file = trim(data_dir_input_grid) // "/" // trim(sfc_files_input_grid(1))
 
   print*,"- OPEN FILE."
   inquire(file=the_file,exist=iret)
   if (iret == 0) call error_handler("OPENING GRIB2 ATM FILE.", iret)
 
   !print*,"- OPEN FILE ", trim(the_file)
   !rc=grb2_mk_inv(the_file,inv_file)
   !if (rc < 0) call error_handler("OPENING FILE.", rc)
 
   lsoil_input = grb2_inq(the_file, inv_file, ':TSOIL:',' below ground:')
   print*, "- FILE HAS ", lsoil_input, " SOIL LEVELS"
   if (lsoil_input <= 0) call error_handler("COUNTING SOIL LEVELS.", rc)

   
   !We need to recreate the soil fields if we have something other than 4 levels
   if (lsoil_input /= 4) then
   
     call ESMF_FieldDestroy(soil_temp_input_grid, rc=rc)
     call ESMF_FieldDestroy(soilm_tot_input_grid, rc=rc)
     call ESMF_FieldDestroy(soilm_liq_input_grid, rc=rc)
     
     print*,"- CALL FieldCreate FOR INPUT SOIL TEMPERATURE."
     soil_temp_input_grid = ESMF_FieldCreate(input_grid, &
                                       typekind=ESMF_TYPEKIND_R8, &
                                       staggerloc=ESMF_STAGGERLOC_CENTER, &
                                       ungriddedLBound=(/1/), &
                                       ungriddedUBound=(/lsoil_input/), rc=rc)
     if(ESMF_logFoundError(rcToCheck=rc,msg=ESMF_LOGERR_PASSTHRU,line=__line__,file=__file__)) &
        call error_handler("IN FieldCreate", rc)

     print*,"- CALL FieldCreate FOR INPUT TOTAL SOIL MOISTURE."
     soilm_tot_input_grid = ESMF_FieldCreate(input_grid, &
                                       typekind=ESMF_TYPEKIND_R8, &
                                       staggerloc=ESMF_STAGGERLOC_CENTER, &
                                       ungriddedLBound=(/1/), &
                                       ungriddedUBound=(/lsoil_input/), rc=rc)
     if(ESMF_logFoundError(rcToCheck=rc,msg=ESMF_LOGERR_PASSTHRU,line=__line__,file=__file__)) &
        call error_handler("IN FieldCreate", rc)

     print*,"- CALL FieldCreate FOR INPUT LIQUID SOIL MOISTURE."
     soilm_liq_input_grid = ESMF_FieldCreate(input_grid, &
                                       typekind=ESMF_TYPEKIND_R8, &
                                       staggerloc=ESMF_STAGGERLOC_CENTER, &
                                       ungriddedLBound=(/1/), &
                                       ungriddedUBound=(/lsoil_input/), rc=rc)
     if(ESMF_logFoundError(rcToCheck=rc,msg=ESMF_LOGERR_PASSTHRU,line=__line__,file=__file__)) &
        call error_handler("IN FieldCreate", rc)
   
   endif
 
 
 if (localpet == 0) then
   allocate(dummy(i_input*j_input))
   allocate(dummy2d(i_input,j_input))
   allocate(dummy2di(i_input,j_input))
   allocate(dummy2d_ni(i_input,j_input))
   allocate(slmsk_save(i_input,j_input))
   allocate(tsk_save(i_input,j_input))
   allocate(dummy2d_8(i_input,j_input))
   allocate(dummy3d(i_input,j_input,lsoil_input))
 else
   allocate(dummy3d(0,0,0))
   allocate(dummy2d_8(0,0))
   allocate(dummy2d(0,0))

 endif
 
 !!!!!!!!!!!!!!!!!!!!!!!!!!!!!!!!!!!!!!!!!!!!!!!!!!!!!!!!!!!!!!!!!!!!!!!!!!!!!!!!!!!!!!!
 ! These variables are always in grib files, or are required, so no need to check for them 
 ! in the varmap table. If they can't be found in the input file, then stop the program.
 !!!!!!!!!!!!!!!!!!!!!!!!!!!!!!!!!!!!!!!!!!!!!!!!!!!!!!!!!!!!!!!!!!!!!!!!!!!!!!!!!!!!!!!
 
 if (localpet == 0) then
   print*,"- READ TERRAIN."
   rc = grb2_inq(the_file, inv_file, ':HGT:',':surface:', data2=dummy2d)
   if (rc /= 1) call error_handler("READING TERRAIN.", rc)
   print*,'orog ',maxval(dummy2d),minval(dummy2d)
 endif

 print*,"- CALL FieldScatter FOR INPUT TERRAIN."
 call ESMF_FieldScatter(terrain_input_grid, real(dummy2d,esmf_kind_r8), rootpet=0, rc=rc)
 if(ESMF_logFoundError(rcToCheck=rc,msg=ESMF_LOGERR_PASSTHRU,line=__line__,file=__file__)) &
    call error_handler("IN FieldScatter", rc)
    
if (localpet == 0) then
   print*,"- READ SEAICE FRACTION."
   rc = grb2_inq(the_file, inv_file, ':ICEC:',':surface:', data2=dummy2d)
   if (rc /= 1) call error_handler("READING SEAICE FRACTION.", rc)
   !dummy2d = dummy2d(i_input:1:-1,j_input:1:-1)
   print*,'icec ',maxval(dummy2d),minval(dummy2d)
   slmsk_save = dummy2d
 endif

 print*,"- CALL FieldScatter FOR INPUT GRID SEAICE FRACTION."
 call ESMF_FieldScatter(seaice_fract_input_grid,real(dummy2d,esmf_kind_r8), rootpet=0, rc=rc)
 if(ESMF_logFoundError(rcToCheck=rc,msg=ESMF_LOGERR_PASSTHRU,line=__line__,file=__file__)) &
    call error_handler("IN FieldScatter", rc)
 if (localpet == 0) then
   print*,"- READ LANDSEA MASK."
   rc = grb2_inq(the_file, inv_file, ':LAND:',':surface:', data2=dummy2d)
   if (rc /= 1) call error_handler("READING LANDSEA MASK.", rc)
   print*,'landmask ',maxval(dummy2d),minval(dummy2d)
   do j = 1, j_input
     do i = 1, i_input
       if(dummy2d(i,j) < 0.5_esmf_kind_r4) dummy2d(i,j)=0.0_esmf_kind_r4
       if(slmsk_save(i,j) > 0.15_esmf_kind_r4) dummy2d(i,j) = 2.0_esmf_kind_r4
     enddo
   enddo
   slmsk_save = dummy2d
  
   print*,'landmask ',maxval(dummy2d),minval(dummy2d)
 endif

 print*,"- CALL FieldScatter FOR INPUT LANDSEA MASK."
 call ESMF_FieldScatter(landsea_mask_input_grid,real(dummy2d,esmf_kind_r8), rootpet=0, rc=rc)
 if(ESMF_logFoundError(rcToCheck=rc,msg=ESMF_LOGERR_PASSTHRU,line=__line__,file=__file__)) &
    call error_handler("IN FieldScatter", rc)
 
 

 if (localpet == 0) then
   print*,"- READ SEAICE SKIN TEMPERATURE."
   rc = grb2_inq(the_file, inv_file, ':TMP:',':surface:', data2=dummy2d)
   if (rc /= 1) call error_handler("READING SEAICE SKIN TEMP.", rc)
   print*,'ti ',maxval(dummy2d),minval(dummy2d)
 endif

 print*,"- CALL FieldScatter FOR INPUT GRID SEAICE SKIN TEMPERATURE."
 call ESMF_FieldScatter(seaice_skin_temp_input_grid,real(dummy2d,esmf_kind_r8), rootpet=0, rc=rc)
 if(ESMF_logFoundError(rcToCheck=rc,msg=ESMF_LOGERR_PASSTHRU,line=__line__,file=__file__)) &
    call error_handler("IN FieldScatter", rc)

 if (localpet == 0) then
   print*,"- READ SNOW LIQUID EQUIVALENT."
   rc = grb2_inq(the_file, inv_file, ':WEASD:',':surface:',':anl:', data2=dummy2d)
   if (rc /= 1) then 
     rc = grb2_inq(the_file, inv_file, ':WEASD:',':surface:','hour fcst:', data2=dummy2d)
     if (rc /= 1) call error_handler("READING SNOW LIQUID EQUIVALENT.", rc)
   endif
   do j = 1, j_input
     do i = 1, i_input
       if(slmsk_save(i,j) < 0.5) dummy2d(i,j) = 0.0_esmf_kind_r4
     enddo
   enddo
   print*,'weasd ',maxval(dummy2d),minval(dummy2d)
 endif

 print*,"- CALL FieldScatter FOR INPUT GRID SNOW LIQUID EQUIVALENT."
 call ESMF_FieldScatter(snow_liq_equiv_input_grid,real(dummy2d,esmf_kind_r8), rootpet=0, rc=rc)
 if(ESMF_logFoundError(rcToCheck=rc,msg=ESMF_LOGERR_PASSTHRU,line=__line__,file=__file__)) &
    call error_handler("IN FieldScatter", rc)

 if (localpet == 0) then
   print*,"- READ SNOW DEPTH."
   rc = grb2_inq(the_file, inv_file, ':SNOD:',':surface:', data2=dummy2d)
   if (rc /= 1) call error_handler("READING SNOW DEPTH.", rc)
   dummy2d = dummy2d*1000.0 ! Grib2 files have snow depth in (m), fv3 expects it in mm
   where(slmsk_save == 0.0) dummy2d = 0.0_esmf_kind_r4
   print*,'snod ',maxval(dummy2d),minval(dummy2d)
 endif
 
 print*,"- CALL FieldScatter FOR INPUT GRID SNOW DEPTH."
 call ESMF_FieldScatter(snow_depth_input_grid,real(dummy2d,esmf_kind_r8), rootpet=0, rc=rc)
 if(ESMF_logFoundError(rcToCheck=rc,msg=ESMF_LOGERR_PASSTHRU,line=__line__,file=__file__)) &
    call error_handler("IN FieldScatter", rc)
    
 if (localpet == 0) then
   print*,"- READ T2M."
   rc = grb2_inq(the_file, inv_file, ':TMP:',':2 m above ground:', data2=dummy2d)
   if (rc <= 0) call error_handler("READING T2M.", rc)

   print*,'t2m ',maxval(dummy2d),minval(dummy2d)
 endif

 print*,"- CALL FieldScatter FOR INPUT GRID T2M."
 call ESMF_FieldScatter(t2m_input_grid,real(dummy2d,esmf_kind_r8), rootpet=0, rc=rc)
 if(ESMF_logFoundError(rcToCheck=rc,msg=ESMF_LOGERR_PASSTHRU,line=__line__,file=__file__)) &
    call error_handler("IN FieldScatter", rc)

 if (localpet == 0) then
   print*,"- READ Q2M."
   rc = grb2_inq(the_file, inv_file, ':SPFH:',':2 m above ground:', data2=dummy2d)
   if (rc <=0) call error_handler("READING Q2M.", rc)
   print*,'q2m ',maxval(dummy2d),minval(dummy2d)
 endif

 print*,"- CALL FieldScatter FOR INPUT GRID Q2M."
 call ESMF_FieldScatter(q2m_input_grid,real(dummy2d,esmf_kind_r8), rootpet=0, rc=rc)
 if(ESMF_logFoundError(rcToCheck=rc,msg=ESMF_LOGERR_PASSTHRU,line=__line__,file=__file__)) &
    call error_handler("IN FieldScatter", rc)
    
if (localpet == 0) then
   print*,"- READ SKIN TEMPERATURE."
   rc = grb2_inq(the_file, inv_file, ':TMP:',':surface:', data2=dummy2d)
   if (rc <= 0 ) call error_handler("READING SKIN TEMPERATURE.", rc)
   tsk_save(:,:) = dummy2d
   dummy2d_8 = real(dummy2d,esmf_kind_r8)
   
   print*,'tmp ',maxval(dummy2d),minval(dummy2d)
 endif

 print*,"- CALL FieldScatter FOR INPUT GRID SKIN TEMPERATURE"
 call ESMF_FieldScatter(skin_temp_input_grid,real(dummy2d,esmf_kind_r8), rootpet=0, rc=rc)
 if(ESMF_logFoundError(rcToCheck=rc,msg=ESMF_LOGERR_PASSTHRU,line=__line__,file=__file__)) &
    call error_handler("IN FieldScatter", rc)
    
 if (localpet == 0) dummy2d = 0.0
 
 print*,"- CALL FieldScatter FOR INPUT GRID SRFLAG"
 call ESMF_FieldScatter(srflag_input_grid,real(dummy2d,esmf_kind_r8), rootpet=0, rc=rc)
 if(ESMF_logFoundError(rcToCheck=rc,msg=ESMF_LOGERR_PASSTHRU,line=__line__,file=__file__)) &
    call error_handler("IN FieldScatter", rc)
    
 if (localpet == 0) then
   print*,"- READ SOIL TYPE."
   slev=":surface:" 
   vname=":SOTYP:"                                     
   rc = grb2_inq(the_file, inv_file, vname,slev, data2=dummy2d)
   !failed => rc = 0
   print*, "rc, external_model ", rc, trim(to_upper(external_model))
   if (rc <= 0 .and. trim(to_upper(external_model))=="HRRR") then 
     ! Some HRRR files don't have dominant soil type in the output, but the geogrid files
     ! do, so this gives users the option to provide the geogrid file and use input soil
     ! type 
     print*, "OPEN GEOGRID FILE ", trim(geo_file)
     rc = nf90_open(geo_file,NF90_NOWRITE,ncid2d)
     ! failed => rc < 0
     if (rc == 0) then
       print*, "INQUIRE ABOUT SOIL TYPE FROM GEOGRID FILE"
       rc = nf90_inq_varid(ncid2d,"SCT_DOM",varid)
       ! failed => rc < 0
       if (rc<0) print*, "ERROR FINDING SCT_DOM IN GEOGRID FILE"
       if (rc == 0) then
         print*, "READ SOIL TYPE FROM GEOGRID FILE "
         rc = nf90_get_var(ncid2d,varid,dummy2d)
         ! failed => rc < 0
         if (rc<0) print*, "ERROR READING SCT_DOM FROM FILE"
         print*, "min max dummy2d = ", minval(dummy2d), maxval(dummy2d)
       endif
       print*, "CLOSE GEOGRID FILE "
       iret = nf90_close(ncid2d)
     endif
   endif
   
   if ((rc <= 0 .and. trim(to_upper(external_model)) /= "HRRR") .or. (rc < 0 .and. trim(to_upper(external_model)) == "HRRR")) then
     if (.not. replace_sotyp) then
       call error_handler("COULD NOT FIND SOIL TYPE IN FILE. PLEASE SET REPLACE_SOTYP=.TRUE. . EXITING")
     else
       vname = "sotyp"
       call get_var_cond(vname,this_miss_var_method=method, this_miss_var_value=value, &
                           loc=varnum)  
       call handle_grib_error(vname, slev ,method,value,varnum,rc, var= dummy2d)
       if (rc == 1) then ! missing_var_method == skip or no entry in varmap table
          print*, "WARNING: "//trim(vname)//" NOT AVAILABLE IN FILE. WILL USE CLIMATOLOGY. "//&
                     "CHANGE SETTING IN VARMAP TABLE IF THIS IS NOT DESIRABLE."
          dummy2d(:,:) = -9999.9_esmf_kind_r4
       endif
     endif
   endif
   
   dummy2d_8 = real(dummy2d,esmf_kind_r8)
   print*,'sotype ',maxval(dummy2d_8),minval(dummy2d_8)
 endif

 print*,"- CALL FieldScatter FOR INPUT GRID SOIL TYPE."
 call ESMF_FieldScatter(soil_type_input_grid,dummy2d_8, rootpet=0, rc=rc)
 if(ESMF_logFoundError(rcToCheck=rc,msg=ESMF_LOGERR_PASSTHRU,line=__line__,file=__file__)) &
    call error_handler("IN FieldScatter", rc)
 
 !!!!!!!!!!!!!!!!!!!!!!!!!!!!!!!!!!!!!!!!!!!!!!!!!!!!!!!!!!!!!!!!!!!!!!!!!!!!!!!!!!!!!!!   
 ! Vegetation type, soil type, and vegetation fraction might be in the file. If they are
 ! not, then we will leave the climatological data in the ESMF field 
 !!!!!!!!!!!!!!!!!!!!!!!!!!!!!!!!!!!!!!!!!!!!!!!!!!!!!!!!!!!!!!!!!!!!!!!!!!!!!!!!!!!!!!!
 
 if (localpet == 0) then
   print*,"- READ VEG TYPE."
   vname="vtype"
   slev=":surface:" 
   call get_var_cond(vname,this_miss_var_method=method, this_miss_var_value=value, &
                         loc=varnum)
   !Note: sometimes the grib files don't have this one named. Searching for this string
   !      ensures that the data is found when it exists
                 
   vname="var2_2"   
   rc= grb2_inq(the_file, inv_file, vname,"_0_198:",slev,' hour fcst:', data2=dummy2d)
   if (rc <= 0) then
  rc= grb2_inq(the_file, inv_file, vname,"_0_198:",slev,':anl:', data2=dummy2d)
  
      if (rc <= 0) then
        if (.not. replace_vgtyp) then
          call error_handler("COULD NOT FIND VEGETATION TYPE IN FILE. PLEASE SET REPLACE_VGTYP=.TRUE. . EXITING")
        else
          call handle_grib_error(vname, slev ,method,value,varnum,rc, var= dummy2d)
          if (rc == 1) then ! missing_var_method == skip or no entry in varmap table
            print*, "WARNING: "//trim(vname)//" NOT AVAILABLE IN FILE. WILL USE CLIMATOLOGY. "//&
                       "CHANGE SETTING IN VARMAP TABLE IF THIS IS NOT DESIRABLE."
          endif !skip or no entry
        endif ! replace_vgtyp
      endif !not find :anl:
    endif !not find hour fcst:
   
   print*,'vtype ',maxval(dummy2d),minval(dummy2d)
 endif
 
  print*,"- CALL FieldScatter FOR INPUT GRID VEG TYPE."
  call ESMF_FieldScatter(veg_type_input_grid,real(dummy2d,esmf_kind_r8), rootpet=0, rc=rc)
  if(ESMF_logFoundError(rcToCheck=rc,msg=ESMF_LOGERR_PASSTHRU,line=__line__,file=__file__)) &
      call error_handler("IN FieldScatter", rc)

 if (.not. replace_vgfrc) then  
   if (localpet == 0) then
     print*,"- READ VEG FRACTION."
     vname="vfrac"
     slev=":surface:" 
     call get_var_cond(vname,this_miss_var_method=method, this_miss_var_value=value, &
               loc=varnum)                 
     vname=":VFRAC:"
     rc= grb2_inq(the_file, inv_file, vname,slev,' hour fcst:', data2=dummy2d)
   
     if (rc <= 0 .and. trim(to_upper(external_model))=="HRRR") then 
     print*, "OPEN GEOGRID FILE ", trim(geo_file)
     rc = nf90_open(geo_file,NF90_NOWRITE,ncid2d)
  
		 if (rc == 0) then
		   print*, "INQUIRE ABOUT VEG FRACTION FROM GEOGRID FILE"
		   rc = nf90_inq_varid(ncid2d,"GREENFRAC",varid)
		   if (rc<0) print*, "ERROR FINDING GREENFRAC IN GEOGRID FILE"
	 
		   if (rc == 0) then
			   print*, "READ VEG FRACTION FROM GEOGRID FILE "
			   rc = nf90_get_var(ncid2d,varid,dummy2d)
			   if (rc<0) print*, "ERROR READING GREENFRAC FROM FILE" 
			   print*, "min max dummy2d = ", minval(dummy2d), maxval(dummy2d)
		   endif
	 
		   print*, "CLOSE GEOGRID FILE "
		   iret = nf90_close(ncid2d)
		 endif
   
     elseif (rc > 0) then
		 rc = 0
     endif

     if (rc < 0) call error_handler("COULD NOT FIND VEGETATION FRACTION IN FILE.  &
        PLEASE SET REPLACE_VGFRC=.TRUE. . EXITING")

     print*,'vfrac ',maxval(dummy2d),minval(dummy2d)
    
   endif
 
   print*,"- CALL FieldScatter FOR INPUT GRID VEG GREENNESS."
   call ESMF_FieldScatter(veg_greenness_input_grid,real(dummy2d,esmf_kind_r8), rootpet=0, rc=rc)
   if(ESMF_logFoundError(rcToCheck=rc,msg=ESMF_LOGERR_PASSTHRU,line=__line__,file=__file__)) &
      call error_handler("IN FieldScatter", rc)
 endif


 !!!!!!!!!!!!!!!!!!!!!!!!!!!!!!!!!!!!!!!!!!!!!!!!!!!!!!!!!!!!!!!!!!!!!!!!!!!!!!!!!!!!!!!     
 ! Begin variables whose presence in grib2 files varies, but no climatological data is 
 ! available, so we have to account for values in the varmap table
 !!!!!!!!!!!!!!!!!!!!!!!!!!!!!!!!!!!!!!!!!!!!!!!!!!!!!!!!!!!!!!!!!!!!!!!!!!!!!!!!!!!!!!!
 
 !I haven't seen any grib files with icetk I don't think
 if (localpet == 0) then
   print*,"- READ SEAICE DEPTH."
   vname="hice"
   slev=":surface:" 
   call get_var_cond(vname,this_miss_var_method=method, this_miss_var_value=value, &
                         loc=varnum)                 
   vname=":ICETK:"
   rc= grb2_inq(the_file, inv_file, vname,slev, data2=dummy2d)
   if (rc <= 0) then
      call handle_grib_error(vname, slev ,method,value,varnum,rc, var= dummy2d)
      if (rc==1) then ! missing_var_method == skip or no entry in varmap table
        print*, "WARNING: "//trim(vname)//" NOT AVAILABLE IN FILE. THIS FIELD WILL BE"//&
                   " REPLACED WITH CLIMO. SET A FILL "// &
                      "VALUE IN THE VARMAP TABLE IF THIS IS NOT DESIRABLE."
        dummy2d(:,:) = 0.0_esmf_kind_r4
      endif
    endif
   dummy2d_8= real(dummy2d,esmf_kind_r8)
   print*,'hice ',maxval(dummy2d),minval(dummy2d)
 endif

 print*,"- CALL FieldScatter FOR INPUT GRID SEAICE DEPTH."
 call ESMF_FieldScatter(seaice_depth_input_grid,dummy2d_8, rootpet=0, rc=rc)
 if(ESMF_logFoundError(rcToCheck=rc,msg=ESMF_LOGERR_PASSTHRU,line=__line__,file=__file__)) &
    call error_handler("IN FieldScatter", rc)
    
 !Not available in any grib files
 if (localpet == 0) then
   print*,"- READ TPRCP."
   vname="tprcp"
   slev=":surface:" 
   call get_var_cond(vname,this_miss_var_method=method, this_miss_var_value=value, &
                         loc=varnum)  
    vname=":TPRCP:"              
   rc= grb2_inq(the_file, inv_file, vname,slev, data2=dummy2d)
   if (rc <= 0) then
      call handle_grib_error(vname, slev ,method,value,varnum,rc, var= dummy2d)
      if (rc==1) then ! missing_var_method == skip or no entry in varmap table
        print*, "WARNING: "//trim(vname)//" NOT AVAILABLE IN FILE. THIS FIELD WILL NOT"//&
                   " BE WRITTEN TO THE INPUT FILE. SET A FILL "// &
                      "VALUE IN THE VARMAP TABLE IF THIS IS NOT DESIRABLE."
        dummy2d(:,:) = 0.0_esmf_kind_r4
      endif
    endif
   dummy2d_8= real(dummy2d,esmf_kind_r8)
   print*,'tprcp ',maxval(dummy2d),minval(dummy2d)
 endif

 print*,"- CALL FieldScatter FOR INPUT GRID TPRCP."
 call ESMF_FieldScatter(tprcp_input_grid,dummy2d_8, rootpet=0, rc=rc)
 if(ESMF_logFoundError(rcToCheck=rc,msg=ESMF_LOGERR_PASSTHRU,line=__line__,file=__file__)) &
    call error_handler("IN FieldScatter", rc)
 !Not available in any grib files
 if (localpet == 0) then
   print*,"- READ FFMM."
   vname="ffmm"
   slev=":surface:" 
   call get_var_cond(vname,this_miss_var_method=method, this_miss_var_value=value, &
                         loc=varnum)  
    vname=":FFMM:"               
    rc= grb2_inq(the_file, inv_file, vname,slev, data2=dummy2d)
    if (rc <= 0) then
      call handle_grib_error(vname, slev ,method,value,varnum,rc, var= dummy2d)
      if (rc==1) then ! missing_var_method == skip or no entry in varmap table
        print*, "WARNING: "//trim(vname)//" NOT AVAILABLE IN FILE. THIS FIELD WILL NOT"//&
                   " BE WRITTEN TO THE INPUT FILE. SET A FILL "// &
                      "VALUE IN THE VARMAP TABLE IF THIS IS NOT DESIRABLE."
        dummy2d(:,:) = 0.0_esmf_kind_r4
      endif
    endif
   dummy2d_8= real(dummy2d,esmf_kind_r8)
   print*,'ffmm ',maxval(dummy2d),minval(dummy2d)
 endif

 print*,"- CALL FieldScatter FOR INPUT GRID FFMM"
 call ESMF_FieldScatter(ffmm_input_grid,dummy2d_8, rootpet=0, rc=rc)
 if(ESMF_logFoundError(rcToCheck=rc,msg=ESMF_LOGERR_PASSTHRU,line=__line__,file=__file__)) &
    call error_handler("IN FieldScatter", rc)
    
 ! Available in HRRR/RAP/NAM 
 if (localpet == 0) then
   print*,"- READ USTAR."
   vname="fricv"
   slev=":surface:" 
   call get_var_cond(vname,this_miss_var_method=method, this_miss_var_value=value, &
                         loc=varnum)  
    vname=":FRICV:"              
    rc= grb2_inq(the_file, inv_file, vname,slev, data2=dummy2d)
    if (rc <= 0) then
      call handle_grib_error(vname, slev ,method,value,varnum,rc, var= dummy2d)
      if (rc==1) then ! missing_var_method == skip or no entry in varmap table
        print*, "WARNING: "//trim(vname)//" NOT AVAILABLE IN FILE. THIS FIELD WILL "//&
                   "REPLACED WITH CLIMO. SET A FILL "// &
                      "VALUE IN THE VARMAP TABLE IF THIS IS NOT DESIRABLE."
        dummy2d(:,:) = 0.0_esmf_kind_r4
      endif
    endif
   dummy2d_8= real(dummy2d,esmf_kind_r8)
   print*,'fricv ',maxval(dummy2d),minval(dummy2d)
 endif

 print*,"- CALL FieldScatter FOR INPUT GRID USTAR"
 call ESMF_FieldScatter(ustar_input_grid,dummy2d_8, rootpet=0, rc=rc)
 if(ESMF_logFoundError(rcToCheck=rc,msg=ESMF_LOGERR_PASSTHRU,line=__line__,file=__file__)) &
    call error_handler("IN FieldScatter", rc)

 !Maybe available in GFS?
 if (localpet == 0) then
   print*,"- READ F10M."
   vname="f10m"
   slev=":10 m above ground:" 
   call get_var_cond(vname,this_miss_var_method=method, this_miss_var_value=value, &
                         loc=varnum)  
    vname=":F10M:"               
    rc= grb2_inq(the_file, inv_file, vname,slev, data2=dummy2d)
    if (rc <= 0) then
      call handle_grib_error(vname, slev ,method,value,varnum,rc, var= dummy2d)
      if (rc==1) then ! missing_var_method == skip or no entry in varmap table
        print*, "WARNING: "//trim(vname)//" NOT AVAILABLE IN FILE. THIS FIELD WILL NOT"//&
                   " BE WRITTEN TO THE INPUT FILE. SET A FILL "// &
                      "VALUE IN THE VARMAP TABLE IF THIS IS NOT DESIRABLE."
        dummy2d(:,:) = 0.0_esmf_kind_r4
      endif
    endif
   dummy2d_8= real(dummy2d,esmf_kind_r8)
   print*,'f10m ',maxval(dummy2d),minval(dummy2d)
 endif

 print*,"- CALL FieldScatter FOR INPUT GRID F10M."
 call ESMF_FieldScatter(f10m_input_grid,dummy2d_8, rootpet=0, rc=rc)
 if(ESMF_logFoundError(rcToCheck=rc,msg=ESMF_LOGERR_PASSTHRU,line=__line__,file=__file__)) &
    call error_handler("IN FieldScatter", rc)

 !Maybe available in some RAP files
 if (localpet == 0) then
   print*,"- READ CANOPY MOISTURE CONTENT."
   vname="cnwat"
   slev=":surface:" 
   call get_var_cond(vname,this_miss_var_method=method, this_miss_var_value=value, &
                         loc=varnum)  
    vname=":CNWAT:"              
    rc= grb2_inq(the_file, inv_file, vname,slev, data2=dummy2d)
    if (rc <= 0) then
      call handle_grib_error(vname, slev ,method,value,varnum,rc, var= dummy2d)
      if (rc==1) then ! missing_var_method == skip or no entry in varmap table
        print*, "WARNING: "//trim(vname)//" NOT AVAILABLE IN FILE. THIS FIELD WILL"//&
                   " REPLACED WITH CLIMO. SET A FILL "// &
                      "VALUE IN THE VARMAP TABLE IF THIS IS NOT DESIRABLE."
        dummy2d(:,:) = 0.0_esmf_kind_r4
      endif
    endif
   dummy2d_8= real(dummy2d,esmf_kind_r8)
   print*,'cnwat ',maxval(dummy2d),minval(dummy2d)
 endif

 print*,"- CALL FieldScatter FOR INPUT GRID CANOPY MOISTURE CONTENT."
 call ESMF_FieldScatter(canopy_mc_input_grid,dummy2d_8, rootpet=0, rc=rc)
 if(ESMF_logFoundError(rcToCheck=rc,msg=ESMF_LOGERR_PASSTHRU,line=__line__,file=__file__)) &
    call error_handler("IN FieldScatter", rc)

 !Available in NAM/HRRR
 if (localpet == 0) then
   print*,"- READ Z0."
   vname="sfcr"
   slev=":surface:" 
   call get_var_cond(vname,this_miss_var_method=method, this_miss_var_value=value, &
                         loc=varnum)  
    vname=":SFCR:"               
    rc= grb2_inq(the_file, inv_file, vname,slev, data2=dummy2d)
    if (rc <= 0) then
      call handle_grib_error(vname, slev ,method,value,varnum,rc, var= dummy2d)
      if (rc==1) then ! missing_var_method == skip or no entry in varmap table
        print*, "WARNING: "//trim(vname)//" NOT AVAILABLE IN FILE. THIS FIELD WILL BE"//&
                   " REPLACED WITH CLIMO. SET A FILL "// &
                      "VALUE IN THE VARMAP TABLE IF THIS IS NOT DESIRABLE."
        dummy2d(:,:) = 0.0_esmf_kind_r4
      endif
    else
      ! Grib files have z0 (m), but fv3 expects z0(cm)
      dummy2d(:,:) = dummy2d(:,:)*10.0
    endif
   dummy2d_8= real(dummy2d,esmf_kind_r8)
   print*,'sfcr ',maxval(dummy2d),minval(dummy2d)
   
 endif

 print*,"- CALL FieldScatter FOR INPUT GRID Z0."
 call ESMF_FieldScatter(z0_input_grid,dummy2d_8, rootpet=0, rc=rc)
 if(ESMF_logFoundError(rcToCheck=rc,msg=ESMF_LOGERR_PASSTHRU,line=__line__,file=__file__)) &
    call error_handler("IN FieldScatter", rc)
    
 deallocate(dummy2d)
 
 if (localpet == 0) then
   print*,"- READ LIQUID SOIL MOISTURE."
   vname = "soill"
   vname_file = ":SOILL:"
   call read_grib_soil(the_file,inv_file,vname,vname_file,dummy3d,rc) !!! NEED TO HANDLE 
                                                                      !!! SOIL LEVELS
   print*,'soill ',maxval(dummy3d),minval(dummy3d)
 endif

 print*,"- CALL FieldScatter FOR INPUT LIQUID SOIL MOISTURE."
 call ESMF_FieldScatter(soilm_liq_input_grid, dummy3d, rootpet=0, rc=rc)
 if(ESMF_logFoundError(rcToCheck=rc,msg=ESMF_LOGERR_PASSTHRU,line=__line__,file=__file__)) &
    call error_handler("IN FieldScatter", rc)
 
 if (localpet == 0) then
   print*,"- READ TOTAL SOIL MOISTURE."
   vname = "soilw"
   !vname_file = "var2_2_1_7_0_192"  !Some files don't recognize this as soilw, so use
   vname_file = "var2_2_1_"         ! the var number instead
   call read_grib_soil(the_file,inv_file,vname,vname_file,dummy3d,rc)
   print*,'soilm ',maxval(dummy3d),minval(dummy3d)
 endif

 print*,"- CALL FieldScatter FOR INPUT TOTAL SOIL MOISTURE."
 call ESMF_FieldScatter(soilm_tot_input_grid, dummy3d, rootpet=0, rc=rc)
 if(ESMF_logFoundError(rcToCheck=rc,msg=ESMF_LOGERR_PASSTHRU,line=__line__,file=__file__)) &
    call error_handler("IN FieldScatter", rc)

 if (localpet == 0) then
   print*,"- READ SOIL TEMPERATURE."
   vname = "soilt"
   vname_file = ":TSOIL:"
   call read_grib_soil(the_file,inv_file,vname,vname_file,dummy3d,rc)
   do k=1,lsoil_input
     do j = 1, j_input
       do i = 1, i_input
         if (slmsk_save(i,j) < 0.5 ) dummy3d(i,j,k) = tsk_save(i,j)
       enddo
     enddo
   enddo
   print*,'soilt ',maxval(dummy3d),minval(dummy3d)
 endif

 print*,"- CALL FieldScatter FOR INPUT SOIL TEMPERATURE."
 call ESMF_FieldScatter(soil_temp_input_grid, dummy3d, rootpet=0, rc=rc)
 if(ESMF_logFoundError(rcToCheck=rc,msg=ESMF_LOGERR_PASSTHRU,line=__line__,file=__file__)) &
    call error_handler("IN FieldScatter", rc)

 deallocate(dummy3d)
 deallocate(dummy2d_8)
 
 end subroutine read_input_sfc_grib2_file

!---------------------------------------------------------------------------
! Read nst data from tiled history or restart files.
!---------------------------------------------------------------------------

 subroutine read_input_nst_tile_file(localpet)

 implicit none

 integer, intent(in)             :: localpet

 character(len=10)               :: field

 integer                         :: rc, tile

 real(esmf_kind_r8), allocatable :: data_one_tile(:,:)

 if (localpet == 0) then
   allocate(data_one_tile(i_input,j_input))
 else
   allocate(data_one_tile(0,0))
 endif

 TILE_LOOP : do tile = 1, num_tiles_input_grid

! c_d

  if (localpet == 0) then
    if (trim(input_type) == "restart") then
      field='c_d'
    else
      field='cd'
    endif
    call read_fv3_grid_data_netcdf(trim(field), tile, i_input, j_input, &
                                   lsoil_input, sfcdata=data_one_tile)
  endif

  print*,"- CALL FieldScatter FOR INPUT C_D"
  call ESMF_FieldScatter(c_d_input_grid, data_one_tile, rootpet=0, tile=tile, rc=rc)
  if(ESMF_logFoundError(rcToCheck=rc,msg=ESMF_LOGERR_PASSTHRU,line=__line__,file=__file__)) &
     call error_handler("IN FieldScatter", rc)

! c_0

  if (localpet == 0) then
    if (trim(input_type) == "restart") then
      field='c_0'
    else
      field='c0'
    endif
    call read_fv3_grid_data_netcdf(trim(field), tile, i_input, j_input, &
                                   lsoil_input, sfcdata=data_one_tile)
  endif

  print*,"- CALL FieldScatter FOR INPUT C_0"
  call ESMF_FieldScatter(c_0_input_grid, data_one_tile, rootpet=0, tile=tile, rc=rc)
  if(ESMF_logFoundError(rcToCheck=rc,msg=ESMF_LOGERR_PASSTHRU,line=__line__,file=__file__)) &
     call error_handler("IN FieldScatter", rc)

! d_conv

  if (localpet == 0) then
    if (trim(input_type) == "restart") then
      field='d_conv'
    else
      field='dconv'
    endif
    call read_fv3_grid_data_netcdf(trim(field), tile, i_input, j_input, &
                                   lsoil_input, sfcdata=data_one_tile)
  endif

  print*,"- CALL FieldScatter FOR INPUT D_CONV."
  call ESMF_FieldScatter(d_conv_input_grid, data_one_tile, rootpet=0, tile=tile, rc=rc)
  if(ESMF_logFoundError(rcToCheck=rc,msg=ESMF_LOGERR_PASSTHRU,line=__line__,file=__file__)) &
     call error_handler("IN FieldScatter", rc)

! dt_cool

  if (localpet == 0) then
    if (trim(input_type) == "restart") then
      field='dt_cool'
    else
      field='dtcool'
    endif
    call read_fv3_grid_data_netcdf(trim(field), tile, i_input, j_input, &
                                   lsoil_input, sfcdata=data_one_tile)
  endif

  print*,"- CALL FieldScatter FOR INPUT DT_COOL."
  call ESMF_FieldScatter(dt_cool_input_grid, data_one_tile, rootpet=0, tile=tile, rc=rc)
  if(ESMF_logFoundError(rcToCheck=rc,msg=ESMF_LOGERR_PASSTHRU,line=__line__,file=__file__)) &
     call error_handler("IN FieldScatter", rc)

! ifd - xu li said initialize to '1'.

  if (localpet == 0) then
    data_one_tile = 1.0
  endif

  print*,"- CALL FieldScatter FOR INPUT IFD."
  call ESMF_FieldScatter(ifd_input_grid, data_one_tile, rootpet=0, tile=tile, rc=rc)
  if(ESMF_logFoundError(rcToCheck=rc,msg=ESMF_LOGERR_PASSTHRU,line=__line__,file=__file__)) &
     call error_handler("IN FieldScatter", rc)

! qrain

  if (localpet == 0) then
    call read_fv3_grid_data_netcdf('qrain', tile, i_input, j_input, &
                                   lsoil_input, sfcdata=data_one_tile)
  endif

  print*,"- CALL FieldScatter FOR INPUT QRAIN."
  call ESMF_FieldScatter(qrain_input_grid, data_one_tile, rootpet=0, tile=tile, rc=rc)
  if(ESMF_logFoundError(rcToCheck=rc,msg=ESMF_LOGERR_PASSTHRU,line=__line__,file=__file__)) &
     call error_handler("IN FieldScatter", rc)

! tref

  if (localpet == 0) then
    call read_fv3_grid_data_netcdf('tref', tile, i_input, j_input, &
                                   lsoil_input, sfcdata=data_one_tile)
  endif

  print*,"- CALL FieldScatter FOR INPUT TREF"
  call ESMF_FieldScatter(tref_input_grid, data_one_tile, rootpet=0, tile=tile, rc=rc)
  if(ESMF_logFoundError(rcToCheck=rc,msg=ESMF_LOGERR_PASSTHRU,line=__line__,file=__file__)) &
     call error_handler("IN FieldScatter", rc)

! w_d

  if (localpet == 0) then
    if (trim(input_type) == "restart") then
      field='w_d'
    else
      field='wd'
    endif
    call read_fv3_grid_data_netcdf(trim(field), tile, i_input, j_input, &
                                   lsoil_input, sfcdata=data_one_tile)
  endif

  print*,"- CALL FieldScatter FOR INPUT W_D"
  call ESMF_FieldScatter(w_d_input_grid, data_one_tile, rootpet=0, tile=tile, rc=rc)
  if(ESMF_logFoundError(rcToCheck=rc,msg=ESMF_LOGERR_PASSTHRU,line=__line__,file=__file__)) &
     call error_handler("IN FieldScatter", rc)

! w_0

  if (localpet == 0) then
    if (trim(input_type) == "restart") then
      field='w_0'
    else
      field='w0'
    endif
    call read_fv3_grid_data_netcdf(trim(field), tile, i_input, j_input, &
                                   lsoil_input, sfcdata=data_one_tile)
  endif

  print*,"- CALL FieldScatter FOR INPUT W_0"
  call ESMF_FieldScatter(w_0_input_grid, data_one_tile, rootpet=0, tile=tile, rc=rc)
  if(ESMF_logFoundError(rcToCheck=rc,msg=ESMF_LOGERR_PASSTHRU,line=__line__,file=__file__)) &
     call error_handler("IN FieldScatter", rc)

! xs

  if (localpet == 0) then
    call read_fv3_grid_data_netcdf('xs', tile, i_input, j_input, &
                                   lsoil_input, sfcdata=data_one_tile)
  endif

  print*,"- CALL FieldScatter FOR INPUT XS"
  call ESMF_FieldScatter(xs_input_grid, data_one_tile, rootpet=0, tile=tile, rc=rc)
  if(ESMF_logFoundError(rcToCheck=rc,msg=ESMF_LOGERR_PASSTHRU,line=__line__,file=__file__)) &
     call error_handler("IN FieldScatter", rc)

! xt

  if (localpet == 0) then
    call read_fv3_grid_data_netcdf('xt', tile, i_input, j_input, &
                                   lsoil_input, sfcdata=data_one_tile)
  endif

  print*,"- CALL FieldScatter FOR INPUT XT"
  call ESMF_FieldScatter(xt_input_grid, data_one_tile, rootpet=0, tile=tile, rc=rc)
  if(ESMF_logFoundError(rcToCheck=rc,msg=ESMF_LOGERR_PASSTHRU,line=__line__,file=__file__)) &
     call error_handler("IN FieldScatter", rc)

! xu

  if (localpet == 0) then
    call read_fv3_grid_data_netcdf('xu', tile, i_input, j_input, &
                                   lsoil_input, sfcdata=data_one_tile)
  endif

  print*,"- CALL FieldScatter FOR INPUT XU"
  call ESMF_FieldScatter(xu_input_grid, data_one_tile, rootpet=0, tile=tile, rc=rc)
  if(ESMF_logFoundError(rcToCheck=rc,msg=ESMF_LOGERR_PASSTHRU,line=__line__,file=__file__)) &
     call error_handler("IN FieldScatter", rc)

! xv

  if (localpet == 0) then
    call read_fv3_grid_data_netcdf('xv', tile, i_input, j_input, &
                                   lsoil_input, sfcdata=data_one_tile)
  endif

  print*,"- CALL FieldScatter FOR INPUT XV"
  call ESMF_FieldScatter(xv_input_grid, data_one_tile, rootpet=0, tile=tile, rc=rc)
  if(ESMF_logFoundError(rcToCheck=rc,msg=ESMF_LOGERR_PASSTHRU,line=__line__,file=__file__)) &
     call error_handler("IN FieldScatter", rc)

! xz

  if (localpet == 0) then
    call read_fv3_grid_data_netcdf('xz', tile, i_input, j_input, &
                                   lsoil_input, sfcdata=data_one_tile)
  endif

  print*,"- CALL FieldScatter FOR INPUT XZ"
  call ESMF_FieldScatter(xz_input_grid, data_one_tile, rootpet=0, tile=tile, rc=rc)
  if(ESMF_logFoundError(rcToCheck=rc,msg=ESMF_LOGERR_PASSTHRU,line=__line__,file=__file__)) &
     call error_handler("IN FieldScatter", rc)

! xtts

  if (localpet == 0) then
    call read_fv3_grid_data_netcdf('xtts', tile, i_input, j_input, &
                                   lsoil_input, sfcdata=data_one_tile)
  endif

  print*,"- CALL FieldScatter FOR INPUT XTTS"
  call ESMF_FieldScatter(xtts_input_grid, data_one_tile, rootpet=0, tile=tile, rc=rc)
  if(ESMF_logFoundError(rcToCheck=rc,msg=ESMF_LOGERR_PASSTHRU,line=__line__,file=__file__)) &
     call error_handler("IN FieldScatter", rc)

! xzts

  if (localpet == 0) then
    call read_fv3_grid_data_netcdf('xzts', tile, i_input, j_input, &
                                   lsoil_input, sfcdata=data_one_tile)
  endif

  print*,"- CALL FieldScatter FOR INPUT XZTS"
  call ESMF_FieldScatter(xzts_input_grid, data_one_tile, rootpet=0, tile=tile, rc=rc)
  if(ESMF_logFoundError(rcToCheck=rc,msg=ESMF_LOGERR_PASSTHRU,line=__line__,file=__file__)) &
     call error_handler("IN FieldScatter", rc)

! z_c

  if (localpet == 0) then
    if (trim(input_type) == "restart") then
      field='z_c'
    else
      field='zc'
    endif
    call read_fv3_grid_data_netcdf(trim(field), tile, i_input, j_input, &
                                   lsoil_input, sfcdata=data_one_tile)
  endif

  print*,"- CALL FieldScatter FOR INPUT Z_C"
  call ESMF_FieldScatter(z_c_input_grid, data_one_tile, rootpet=0, tile=tile, rc=rc)
  if(ESMF_logFoundError(rcToCheck=rc,msg=ESMF_LOGERR_PASSTHRU,line=__line__,file=__file__)) &
     call error_handler("IN FieldScatter", rc)

! zm - Not used yet. Xu li said set to '0'.

  if (localpet == 0) then
    data_one_tile = 0.0
  endif

  print*,"- CALL FieldScatter FOR INPUT ZM"
  call ESMF_FieldScatter(zm_input_grid, data_one_tile, rootpet=0, tile=tile, rc=rc)
  if(ESMF_logFoundError(rcToCheck=rc,msg=ESMF_LOGERR_PASSTHRU,line=__line__,file=__file__)) &
     call error_handler("IN FieldScatter", rc)

 enddo TILE_LOOP

 deallocate(data_one_tile)

 end subroutine read_input_nst_tile_file

!--------------------------------------------------------------------------
! Read input grid nst data from fv3 gaussian nemsio history file or
! spectral GFS nemsio file.  The spectral GFS nst data is in a separate
! file from the surface data.  The fv3 surface and nst data are in a
! single file.
!--------------------------------------------------------------------------

 subroutine read_input_nst_gaussian_file(localpet)

 implicit none

 integer, intent(in)                    :: localpet

 character(len=300)                     :: the_file

 integer                                :: rc

 real(nemsio_realkind), allocatable     :: dummy(:)
 real(esmf_kind_r8), allocatable        :: dummy2d(:,:)

 type(nemsio_gfile)                     :: gfile

 if (trim(input_type) == "gfs_gaussian") then ! spectral gfs nemsio in
                                              ! separate file.
   the_file = trim(data_dir_input_grid) // "/" // trim(nst_files_input_grid)
 else
   the_file = trim(data_dir_input_grid) // "/" // trim(sfc_files_input_grid(1))
 endif

 print*,"- READ NST DATA FROM: ", trim(the_file)

 if (localpet == 0) then
   allocate(dummy(i_input*j_input))
   allocate(dummy2d(i_input,j_input))
   call nemsio_open(gfile, the_file, "read", iret=rc)
 else
   allocate(dummy(0))
   allocate(dummy2d(0,0))
 endif

 if (localpet == 0) then
   print*,"- READ TREF"
   call nemsio_readrecv(gfile, "tref", "sfc", 1, dummy, 0, iret=rc)
   if (rc /= 0) call error_handler("READING TREF.", rc)
   dummy2d = reshape(dummy, (/i_input,j_input/))
   print*,'tref ',maxval(dummy2d),minval(dummy2d)
 endif

 print*,"- CALL FieldScatter FOR INPUT TREF."
 call ESMF_FieldScatter(tref_input_grid, dummy2d, rootpet=0, rc=rc)
 if(ESMF_logFoundError(rcToCheck=rc,msg=ESMF_LOGERR_PASSTHRU,line=__line__,file=__file__)) &
    call error_handler("IN FieldScatter", rc)

 if (localpet == 0) then
   print*,"- READ CD"
   call nemsio_readrecv(gfile, "cd", "sfc", 1, dummy, 0, iret=rc)
   if (rc /= 0) call error_handler("READING CD.", rc)
   dummy2d = reshape(dummy, (/i_input,j_input/))
   print*,'cd ',maxval(dummy2d),minval(dummy2d)
 endif

 print*,"- CALL FieldScatter FOR INPUT C_D."
 call ESMF_FieldScatter(c_d_input_grid, dummy2d, rootpet=0, rc=rc)
 if(ESMF_logFoundError(rcToCheck=rc,msg=ESMF_LOGERR_PASSTHRU,line=__line__,file=__file__)) &
    call error_handler("IN FieldScatter", rc)

 if (localpet == 0) then
   print*,"- READ C0"
   call nemsio_readrecv(gfile, "c0", "sfc", 1, dummy, 0, iret=rc)
   if (rc /= 0) call error_handler("READING C0.", rc)
   dummy2d = reshape(dummy, (/i_input,j_input/))
   print*,'c0 ',maxval(dummy2d),minval(dummy2d)
 endif

 print*,"- CALL FieldScatter FOR INPUT C_0."
 call ESMF_FieldScatter(c_0_input_grid, dummy2d, rootpet=0, rc=rc)
 if(ESMF_logFoundError(rcToCheck=rc,msg=ESMF_LOGERR_PASSTHRU,line=__line__,file=__file__)) &
    call error_handler("IN FieldScatter", rc)

 if (localpet == 0) then
   print*,"- READ DCONV"
   call nemsio_readrecv(gfile, "dconv", "sfc", 1, dummy, 0, iret=rc)
   if (rc /= 0) call error_handler("READING DCONV.", rc)
   dummy2d = reshape(dummy, (/i_input,j_input/))
   print*,'dconv ',maxval(dummy2d),minval(dummy2d)
 endif

 print*,"- CALL FieldScatter FOR INPUT D_CONV."
 call ESMF_FieldScatter(d_conv_input_grid, dummy2d, rootpet=0, rc=rc)
 if(ESMF_logFoundError(rcToCheck=rc,msg=ESMF_LOGERR_PASSTHRU,line=__line__,file=__file__)) &
    call error_handler("IN FieldScatter", rc)

 if (localpet == 0) then
   print*,"- READ DTCOOL"
   call nemsio_readrecv(gfile, "dtcool", "sfc", 1, dummy, 0, iret=rc)
   if (rc /= 0) call error_handler("READING DTCOOL.", rc)
   dummy2d = reshape(dummy, (/i_input,j_input/))
   print*,'dtcool ',maxval(dummy2d),minval(dummy2d)
 endif

 print*,"- CALL FieldScatter FOR INPUT DT_COOL."
 call ESMF_FieldScatter(dt_cool_input_grid, dummy2d, rootpet=0, rc=rc)
 if(ESMF_logFoundError(rcToCheck=rc,msg=ESMF_LOGERR_PASSTHRU,line=__line__,file=__file__)) &
    call error_handler("IN FieldScatter", rc)

 if (localpet == 0) then
   dummy2d = 1.0  ! IFD not in file.  Set to '1' per Xu Li.
 endif

 print*,"- CALL FieldScatter FOR INPUT IFD."
 call ESMF_FieldScatter(ifd_input_grid, dummy2d, rootpet=0, rc=rc)
 if(ESMF_logFoundError(rcToCheck=rc,msg=ESMF_LOGERR_PASSTHRU,line=__line__,file=__file__)) &
    call error_handler("IN FieldScatter", rc)

 if (localpet == 0) then
   print*,"- READ QRAIN"
   call nemsio_readrecv(gfile, "qrain", "sfc", 1, dummy, 0, iret=rc)
   if (rc /= 0) call error_handler("READING QRAIN.", rc)
   dummy2d = reshape(dummy, (/i_input,j_input/))
   print*,'qrain ',maxval(dummy2d),minval(dummy2d)
 endif

 print*,"- CALL FieldScatter FOR INPUT QRAIN."
 call ESMF_FieldScatter(qrain_input_grid, dummy2d, rootpet=0, rc=rc)
 if(ESMF_logFoundError(rcToCheck=rc,msg=ESMF_LOGERR_PASSTHRU,line=__line__,file=__file__)) &
    call error_handler("IN FieldScatter", rc)

 if (localpet == 0) then
   print*,"- READ WD"
   call nemsio_readrecv(gfile, "wd", "sfc", 1, dummy, 0, iret=rc)
   if (rc /= 0) call error_handler("READING WD.", rc)
   dummy2d = reshape(dummy, (/i_input,j_input/))
   print*,'wd ',maxval(dummy2d),minval(dummy2d)
 endif

 print*,"- CALL FieldScatter FOR INPUT WD."
 call ESMF_FieldScatter(w_d_input_grid, dummy2d, rootpet=0, rc=rc)
 if(ESMF_logFoundError(rcToCheck=rc,msg=ESMF_LOGERR_PASSTHRU,line=__line__,file=__file__)) &
    call error_handler("IN FieldScatter", rc)

 if (localpet == 0) then
   print*,"- READ W0"
   call nemsio_readrecv(gfile, "w0", "sfc", 1, dummy, 0, iret=rc)
   if (rc /= 0) call error_handler("READING W0.", rc)
   dummy2d = reshape(dummy, (/i_input,j_input/))
   print*,'w0 ',maxval(dummy2d),minval(dummy2d)
 endif

 print*,"- CALL FieldScatter FOR INPUT W0."
 call ESMF_FieldScatter(w_0_input_grid, dummy2d, rootpet=0, rc=rc)
 if(ESMF_logFoundError(rcToCheck=rc,msg=ESMF_LOGERR_PASSTHRU,line=__line__,file=__file__)) &
    call error_handler("IN FieldScatter", rc)

 if (localpet == 0) then
   print*,"- READ XS"
   call nemsio_readrecv(gfile, "xs", "sfc", 1, dummy, 0, iret=rc)
   if (rc /= 0) call error_handler("READING XS.", rc)
   dummy2d = reshape(dummy, (/i_input,j_input/))
   print*,'xs ',maxval(dummy2d),minval(dummy2d)
 endif

 print*,"- CALL FieldScatter FOR INPUT XS."
 call ESMF_FieldScatter(xs_input_grid, dummy2d, rootpet=0, rc=rc)
 if(ESMF_logFoundError(rcToCheck=rc,msg=ESMF_LOGERR_PASSTHRU,line=__line__,file=__file__)) &
    call error_handler("IN FieldScatter", rc)

 if (localpet == 0) then
   print*,"- READ XT"
   call nemsio_readrecv(gfile, "xt", "sfc", 1, dummy, 0, iret=rc)
   if (rc /= 0) call error_handler("READING XT.", rc)
   dummy2d = reshape(dummy, (/i_input,j_input/))
   print*,'xt ',maxval(dummy2d),minval(dummy2d)
 endif

 print*,"- CALL FieldScatter FOR INPUT XT."
 call ESMF_FieldScatter(xt_input_grid, dummy2d, rootpet=0, rc=rc)
 if(ESMF_logFoundError(rcToCheck=rc,msg=ESMF_LOGERR_PASSTHRU,line=__line__,file=__file__)) &
    call error_handler("IN FieldScatter", rc)

 if (localpet == 0) then
   print*,"- READ XU"
   call nemsio_readrecv(gfile, "xu", "sfc", 1, dummy, 0, iret=rc)
   if (rc /= 0) call error_handler("READING XU.", rc)
   dummy2d = reshape(dummy, (/i_input,j_input/))
   print*,'xu ',maxval(dummy2d),minval(dummy2d)
 endif

 print*,"- CALL FieldScatter FOR INPUT XU."
 call ESMF_FieldScatter(xu_input_grid, dummy2d, rootpet=0, rc=rc)
 if(ESMF_logFoundError(rcToCheck=rc,msg=ESMF_LOGERR_PASSTHRU,line=__line__,file=__file__)) &
    call error_handler("IN FieldScatter", rc)

 if (localpet == 0) then
   print*,"- READ XV"
   call nemsio_readrecv(gfile, "xv", "sfc", 1, dummy, 0, iret=rc)
   if (rc /= 0) call error_handler("READING XV.", rc)
   dummy2d = reshape(dummy, (/i_input,j_input/))
   print*,'xv ',maxval(dummy2d),minval(dummy2d)
 endif

 print*,"- CALL FieldScatter FOR INPUT XV."
 call ESMF_FieldScatter(xv_input_grid, dummy2d, rootpet=0, rc=rc)
 if(ESMF_logFoundError(rcToCheck=rc,msg=ESMF_LOGERR_PASSTHRU,line=__line__,file=__file__)) &
    call error_handler("IN FieldScatter", rc)

 if (localpet == 0) then
   print*,"- READ XZ"
   call nemsio_readrecv(gfile, "xz", "sfc", 1, dummy, 0, iret=rc)
   if (rc /= 0) call error_handler("READING XZ.", rc)
   dummy2d = reshape(dummy, (/i_input,j_input/))
   print*,'xz ',maxval(dummy2d),minval(dummy2d)
 endif

 print*,"- CALL FieldScatter FOR INPUT XZ."
 call ESMF_FieldScatter(xz_input_grid, dummy2d, rootpet=0, rc=rc)
 if(ESMF_logFoundError(rcToCheck=rc,msg=ESMF_LOGERR_PASSTHRU,line=__line__,file=__file__)) &
    call error_handler("IN FieldScatter", rc)

 if (localpet == 0) then
   print*,"- READ XTTS"
   call nemsio_readrecv(gfile, "xtts", "sfc", 1, dummy, 0, iret=rc)
   if (rc /= 0) call error_handler("READING XTTS.", rc)
   dummy2d = reshape(dummy, (/i_input,j_input/))
   print*,'xtts ',maxval(dummy2d),minval(dummy2d)
 endif

 print*,"- CALL FieldScatter FOR INPUT XTTS."
 call ESMF_FieldScatter(xtts_input_grid, dummy2d, rootpet=0, rc=rc)
 if(ESMF_logFoundError(rcToCheck=rc,msg=ESMF_LOGERR_PASSTHRU,line=__line__,file=__file__)) &
    call error_handler("IN FieldScatter", rc)

 if (localpet == 0) then
   print*,"- READ XZTS"
   call nemsio_readrecv(gfile, "xzts", "sfc", 1, dummy, 0, iret=rc)
   if (rc /= 0) call error_handler("READING XZTS.", rc)
   dummy2d = reshape(dummy, (/i_input,j_input/))
   print*,'xzts ',maxval(dummy2d),minval(dummy2d)
 endif

 print*,"- CALL FieldScatter FOR INPUT XZTS."
 call ESMF_FieldScatter(xzts_input_grid, dummy2d, rootpet=0, rc=rc)
 if(ESMF_logFoundError(rcToCheck=rc,msg=ESMF_LOGERR_PASSTHRU,line=__line__,file=__file__)) &
    call error_handler("IN FieldScatter", rc)

 if (localpet == 0) then
   print*,"- READ ZC"
   call nemsio_readrecv(gfile, "zc", "sfc", 1, dummy, 0, iret=rc)
   if (rc /= 0) call error_handler("READING ZC.", rc)
   dummy2d = reshape(dummy, (/i_input,j_input/))
   print*,'zc ',maxval(dummy2d),minval(dummy2d)
 endif

 print*,"- CALL FieldScatter FOR INPUT Z_C."
 call ESMF_FieldScatter(z_c_input_grid, dummy2d, rootpet=0, rc=rc)
 if(ESMF_logFoundError(rcToCheck=rc,msg=ESMF_LOGERR_PASSTHRU,line=__line__,file=__file__)) &
    call error_handler("IN FieldScatter", rc)

 if (localpet == 0) then
   dummy2d = 0.0 ! zm not used yet. Set to zero per Xu Li.
 endif

 print*,"- CALL FieldScatter FOR INPUT ZM."
 call ESMF_FieldScatter(zm_input_grid, dummy2d, rootpet=0, rc=rc)
 if(ESMF_logFoundError(rcToCheck=rc,msg=ESMF_LOGERR_PASSTHRU,line=__line__,file=__file__)) &
    call error_handler("IN FieldScatter", rc)

 deallocate(dummy, dummy2d)

 if (localpet == 0) call nemsio_close(gfile)

 end subroutine read_input_nst_gaussian_file

 SUBROUTINE READ_FV3_GRID_DATA_NETCDF(FIELD,TILE_NUM,IMO,JMO,LMO, &
                                      SFCDATA, SFCDATA_3D)

 IMPLICIT NONE

 CHARACTER(LEN=*),INTENT(IN)      :: FIELD

 INTEGER, INTENT(IN)   :: IMO, JMO, LMO, TILE_NUM

 REAL(ESMF_KIND_R8), INTENT(OUT), OPTIONAL     :: SFCDATA(IMO,JMO)
 REAL(ESMF_KIND_R8), INTENT(OUT), OPTIONAL     :: SFCDATA_3D(IMO,JMO,LMO)

 CHARACTER(LEN=256)    :: TILEFILE

 INTEGER               :: ERROR, NCID, ID_VAR

 TILEFILE = TRIM(DATA_DIR_INPUT_GRID) // "/" // TRIM(SFC_FILES_INPUT_GRID(TILE_NUM))

 PRINT*,'WILL READ ',TRIM(FIELD), ' FROM: ', TRIM(TILEFILE)

 ERROR=NF90_OPEN(TRIM(TILEFILE),NF90_NOWRITE,NCID)
 CALL NETCDF_ERR(ERROR, 'OPENING: '//TRIM(TILEFILE) )

 ERROR=NF90_INQ_VARID(NCID, FIELD, ID_VAR)
 CALL NETCDF_ERR(ERROR, 'READING FIELD ID' )

 IF (PRESENT(SFCDATA_3D)) THEN
   ERROR=NF90_GET_VAR(NCID, ID_VAR, SFCDATA_3D)
   CALL NETCDF_ERR(ERROR, 'READING FIELD' )
 ELSE
   ERROR=NF90_GET_VAR(NCID, ID_VAR, SFCDATA)
   CALL NETCDF_ERR(ERROR, 'READING FIELD' )
 ENDIF

 ERROR = NF90_CLOSE(NCID)

 END SUBROUTINE READ_FV3_GRID_DATA_NETCDF

!---------------------------------------------------------------------------
! Read winds from a grib2 file
!---------------------------------------------------------------------------

 subroutine read_winds(file,inv,u,v,localpet)
 
 use wgrib2api
 use netcdf
 use program_setup, only      : get_var_cond, base_install_dir, wgrib2_path
 use model_grid, only         : input_grid_type
 implicit none
 
 character(len=250), intent(in)          :: file, inv
 integer, intent(in)                     :: localpet
 real(esmf_kind_r8), intent(inout), allocatable :: u(:,:,:),v(:,:,:)
 
 real(esmf_kind_r4), dimension(i_input,j_input)  :: alpha
 real(esmf_kind_r8), dimension(i_input,j_input)  :: lon
 real(esmf_kind_r4), allocatable         :: u_tmp(:,:), v_tmp(:,:)
 real(esmf_kind_r4)                      :: value_u, value_v, lov
 
 integer                                 :: varnum_u, varnum_v, ncid, vlev, id_var, & 
                                            error, iret, i
 
 character(len=20)                       :: vname
 character(len=50)                       :: method_u, method_v
 character(len=250)                      :: file_coord, cmdline_msg
 character(len=10000)                    :: temp_msg
 
 if (localpet==0) then
   allocate(u(i_input,j_input,lev_input))
   allocate(v(i_input,j_input,lev_input))
 else
   allocate(u(0,0,0))
   allocate(v(0,0,0))
 endif
 
 file_coord = trim(base_install_dir)//"/fix/fix_chgres/latlon_grid3.32769.nc" 

 vname = "u"
 call get_var_cond(vname,this_miss_var_method=method_u, this_miss_var_value=value_u, &
                       loc=varnum_u)
 vname = "v"
 call get_var_cond(vname,this_miss_var_method=method_v, this_miss_var_value=value_v, &
                       loc=varnum_v)
                       
 if (trim(input_grid_type)=="rotated_latlon") then  
   if (localpet==0) then                   
     print*,"- READ ROTATION ANGLE"
     print*, trim(file_coord)
     error=nf90_open(trim(file_coord),nf90_nowrite,ncid)
     call netcdf_err(error, 'opening nc file' )
     error=nf90_inq_varid(ncid, 'gridrot', id_var)
     call netcdf_err(error, 'reading field id' )
     error=nf90_get_var(ncid, id_var, alpha)
     call netcdf_err(error, 'reading field' )
     error = nf90_close(ncid)
   endif
 elseif (trim(input_grid_type) == "lambert") then
 
   print*,"- CALL FieldGather FOR INPUT GRID LONGITUDE"
   call ESMF_FieldGather(longitude_input_grid, lon, rootPet=0, tile=1, rc=error)
   if(ESMF_logFoundError(rcToCheck=error,msg=ESMF_LOGERR_PASSTHRU,line=__line__,file=__file__)) &
        call error_handler("IN FieldGather", error)
        
   if (localpet==0) then
     cmdline_msg = trim(wgrib2_path)//" "//trim(file)//" -d 1 -grid &> temp.out"
     call system(cmdline_msg)
     open(4,file="temp2.out")
     do i = 1,3
      read(4,"(A)") temp_msg
     enddo
     close(4)
     i = index(temp_msg, "LoV ") + len("LoV ")

     read(temp_msg(i:i+10),*) lov
   
      print*, "- CALL GRIDROT"    
      call gridrot(lov,lon,alpha)
   endif
 endif
 
 if (localpet==0) then
   do vlev = 1, lev_input
 
     vname = ":UGRD:"
     iret = grb2_inq(file,inv,vname,slevs(vlev),data2=u_tmp)
     if (iret <= 0) then
        call handle_grib_error(vname, slevs(vlev),method_u,value_u,varnum_u,iret,var=u_tmp)
        if (iret==1) then ! missing_var_method == skip
          call error_handler("READING IN U AT LEVEL "//trim(slevs(vlev))//". SET A FILL "// &
                        "VALUE IN THE VARMAP TABLE IF THIS ERROR IS NOT DESIRABLE.",iret)
        endif
     endif
   
     vname = ":VGRD:"
     iret = grb2_inq(file,inv,vname,slevs(vlev),data2=v_tmp)
     if (iret <= 0) then
        call handle_grib_error(vname, slevs(vlev),method_v,value_v,varnum_v,iret,var=v_tmp)
        if (iret==1) then ! missing_var_method == skip 
          call error_handler("READING IN V AT LEVEL "//trim(slevs(vlev))//". SET A FILL "// &
                          "VALUE IN THE VARMAP TABLE IF THIS ERROR IS NOT DESIRABLE.",iret)
        endif
      endif
    
      if (trim(input_grid_type) == "latlon") then
        u(:,:,vlev) = u_tmp
        v(:,:,vlev) = v_tmp
      else 
        u(:,:,vlev) = real(u_tmp * cos(alpha) - v_tmp * sin(alpha), esmf_kind_r8)
        v(:,:,vlev) = real(v_tmp * cos(alpha) + u_tmp * sin(alpha), esmf_kind_r8)
      endif
    
      print*, 'max, min U ', minval(u(:,:,vlev)), maxval(u(:,:,vlev))
      print*, 'max, min V ', minval(u(:,:,vlev)), maxval(u(:,:,vlev))
    enddo
 endif

end subroutine read_winds

!---------------------------------------------------------------------------
! Convert from 2-d to 3-d winds.
!---------------------------------------------------------------------------

 subroutine convert_winds

 implicit none

 integer                         :: clb(4), cub(4)
 integer                         :: i, j, k, rc

 real(esmf_kind_r8)              :: latrad, lonrad
 real(esmf_kind_r8), pointer     :: windptr(:,:,:,:)
 real(esmf_kind_r8), pointer     :: uptr(:,:,:)
 real(esmf_kind_r8), pointer     :: vptr(:,:,:)
 real(esmf_kind_r8), pointer     :: latptr(:,:)
 real(esmf_kind_r8), pointer     :: lonptr(:,:)
 real(esmf_kind_r8), pointer     :: temp(:,:,:,:)
 

 print*,"- CALL FieldCreate FOR INPUT GRID 3-D WIND."
 wind_input_grid = ESMF_FieldCreate(input_grid, &
                                   typekind=ESMF_TYPEKIND_R8, &
                                   staggerloc=ESMF_STAGGERLOC_CENTER, &
                                   ungriddedLBound=(/1,1/), &
                                   ungriddedUBound=(/lev_input,3/), rc=rc)
 if(ESMF_logFoundError(rcToCheck=rc,msg=ESMF_LOGERR_PASSTHRU,line=__line__,file=__file__)) &
    call error_handler("IN FieldCreate", rc)

 print*,"- CALL FieldGet FOR 3-D WIND."
 call ESMF_FieldGet(wind_input_grid, &
                    computationalLBound=clb, &
                    computationalUBound=cub, &
                    farrayPtr=windptr, rc=rc)
 if(ESMF_logFoundError(rcToCheck=rc,msg=ESMF_LOGERR_PASSTHRU,line=__line__,file=__file__)) &
    call error_handler("IN FieldGet", rc)

 print*,"- CALL FieldGet FOR U."
 call ESMF_FieldGet(u_input_grid, &
                    farrayPtr=uptr, rc=rc)
 if(ESMF_logFoundError(rcToCheck=rc,msg=ESMF_LOGERR_PASSTHRU,line=__line__,file=__file__)) &
    call error_handler("IN FieldGet", rc)

 print*,"- CALL FieldGet FOR V."
 call ESMF_FieldGet(v_input_grid, &
                    farrayPtr=vptr, rc=rc)
 if(ESMF_logFoundError(rcToCheck=rc,msg=ESMF_LOGERR_PASSTHRU,line=__line__,file=__file__)) &
    call error_handler("IN FieldGet", rc)

 print*,"- CALL FieldGet FOR LATITUDE."
 call ESMF_FieldGet(latitude_input_grid, &
                    farrayPtr=latptr, rc=rc)
 if(ESMF_logFoundError(rcToCheck=rc,msg=ESMF_LOGERR_PASSTHRU,line=__line__,file=__file__)) &
    call error_handler("IN FieldGet", rc)

 print*,"- CALL FieldGet FOR LONGITUDE."
 call ESMF_FieldGet(longitude_input_grid, &
                    farrayPtr=lonptr, rc=rc)
 if(ESMF_logFoundError(rcToCheck=rc,msg=ESMF_LOGERR_PASSTHRU,line=__line__,file=__file__)) &
    call error_handler("IN FieldGet", rc)

 temp=>windptr

 do i = clb(1), cub(1)
   do j = clb(2), cub(2)
     latrad = latptr(i,j) * acos(-1.) / 180.0
     lonrad = lonptr(i,j) * acos(-1.) / 180.0
     do k = clb(3), cub(3)
       windptr(i,j,k,1) = uptr(i,j,k) * cos(lonrad) - vptr(i,j,k) * sin(latrad) * sin(lonrad)
       windptr(i,j,k,2) = uptr(i,j,k) * sin(lonrad) + vptr(i,j,k) * sin(latrad) * cos(lonrad)
       windptr(i,j,k,3) = vptr(i,j,k) * cos(latrad)
     enddo
   enddo
 enddo

 call ESMF_FieldDestroy(u_input_grid, rc=rc)
 call ESMF_FieldDestroy(v_input_grid, rc=rc)

 end subroutine convert_winds
 
 subroutine gridrot(lov,lon,rot)

  use model_grid, only                : i_input,j_input
  implicit none
  
  
  real(esmf_kind_r4), intent(in)      :: lov
  real(esmf_kind_r4), intent(inout)   :: rot(i_input,j_input)
  real(esmf_kind_r8), intent(in)      :: lon(i_input,j_input)
  
  real(esmf_kind_r4)                  :: trot(i_input,j_input), trot_tmp(i_input,j_input)
  real(esmf_kind_r4)                  :: pior = 3.14159265359/180.0_esmf_kind_r4
  
  trot_tmp = real(lon,esmf_kind_r4)-lov
  trot = trot_tmp
  where(trot_tmp > 180.0) trot = trot-360.0_esmf_kind_r4
  where(trot_tmp < -180.0) trot = trot-360.0_esmf_kind_r4
  
  rot = trot * pior

end subroutine gridrot

subroutine handle_grib_error(vname,lev,method,value,varnum, iret,var,var8,var3d)

  use, intrinsic :: ieee_arithmetic

  implicit none
  
  real(esmf_kind_r4), intent(in)    :: value
  real(esmf_kind_r4), intent(inout), optional :: var(:,:)
  real(esmf_kind_r8), intent(inout), optional :: var8(:,:)
  real(esmf_kind_r8), intent(inout), optional  :: var3d(:,:,:)
  
  character(len=20), intent(in)     :: vname, lev, method
  
  integer, intent(in)               :: varnum 
  integer, intent(inout)            :: iret
  
  iret = 0
  if (varnum == 9999) then
    print*, "WARNING: ", trim(vname), " NOT FOUND AT LEVEL ", lev, " IN EXTERNAL FILE ", &
            "AND NO ENTRY EXISTS IN VARMAP TABLE. VARIABLE WILL NOT BE USED."
    iret = 1

    return
  endif

  if (trim(method) == "skip" ) then
    print*, "WARNING: SKIPPING ", trim(vname), " IN FILE"
    read_from_input(varnum) = .false.
    iret = 1
  elseif (trim(method) == "set_to_fill") then
    print*, "WARNING: ,", trim(vname), " NOT AVILABLE AT LEVEL ", trim(lev), &
           ". SETTING EQUAL TO FILL VALUE OF ", value
    if(present(var)) var(:,:) = value
    if(present(var8)) var8(:,:) = value
    if(present(var3d)) var3d(:,:,:) = value
  elseif (trim(method) == "set_to_NaN") then
    print*, "WARNING: ,", trim(vname), " NOT AVILABLE AT LEVEL ", trim(lev), &
           ". SETTING EQUAL TO NaNs"
    if(present(var)) var(:,:) = ieee_value(var,IEEE_QUIET_NAN)
    if(present(var8)) var8(:,:) = ieee_value(var8,IEEE_QUIET_NAN)
    if(present(var3d)) var3d(:,:,:) = ieee_value(var3d,IEEE_QUIET_NAN)
  elseif (trim(method) == "stop") then
    call error_handler("READING "//trim(vname)// " at level "//lev//". TO MAKE THIS NON- &
                        FATAL, CHANGE STOP TO SKIP FOR THIS VARIABLE IN YOUR VARMAP &
                        FILE.", iret)
  else
    call error_handler("ERROR USING MISSING_VAR_METHOD. PLEASE SET VALUES IN" // &
                       " VARMAP TABLE TO ONE OF: set_to_fill, set_to_NaN,"// &
                       " , skip, or stop.")
  endif

end subroutine handle_grib_error

!---------------------------------------------------------------------------
! Read winds from a grib2 file
!---------------------------------------------------------------------------

 subroutine read_winds(file,inv,u,v,localpet)
 
 use wgrib2api
 use netcdf
 use program_setup, only      : get_var_cond, base_install_dir, wgrib2_path
 use model_grid, only         : input_grid_type
 implicit none
 
 character(len=250), intent(in)          :: file, inv
 integer, intent(in)                     :: localpet
 real(esmf_kind_r8), intent(inout), allocatable :: u(:,:,:),v(:,:,:)
 
 real(esmf_kind_r4), dimension(i_input,j_input)  :: alpha
 real(esmf_kind_r8), dimension(i_input,j_input)  :: lon
 real(esmf_kind_r4), allocatable         :: u_tmp(:,:), v_tmp(:,:)
 real(esmf_kind_r4)                      :: value_u, value_v, lov
 
 integer                                 :: varnum_u, varnum_v, ncid, vlev, id_var, & 
                                            error, iret, i
 
 character(len=20)                       :: vname
 character(len=50)                       :: method_u, method_v
 character(len=250)                      :: file_coord, cmdline_msg
 character(len=10000)                    :: temp_msg
 
 if (localpet==0) then
   allocate(u(i_input,j_input,lev_input))
   allocate(v(i_input,j_input,lev_input))
 else
   allocate(u(0,0,0))
   allocate(v(0,0,0))
 endif
 
 file_coord = trim(base_install_dir)//"/fix/fix_chgres/latlon_grid3.32769.nc" 

 vname = "u"
 call get_var_cond(vname,this_miss_var_method=method_u, this_miss_var_value=value_u, &
                       loc=varnum_u)
 vname = "v"
 call get_var_cond(vname,this_miss_var_method=method_v, this_miss_var_value=value_v, &
                       loc=varnum_v)
                       
 if (trim(input_grid_type)=="rotated_latlon") then  
   if (localpet==0) then                   
     print*,"- READ ROTATION ANGLE"
     print*, trim(file_coord)
     error=nf90_open(trim(file_coord),nf90_nowrite,ncid)
     call netcdf_err(error, 'opening nc file' )
     error=nf90_inq_varid(ncid, 'gridrot', id_var)
     call netcdf_err(error, 'reading field id' )
     error=nf90_get_var(ncid, id_var, alpha)
     call netcdf_err(error, 'reading field' )
     error = nf90_close(ncid)
   endif
 elseif (trim(input_grid_type) == "lambert") then
 
   print*,"- CALL FieldGather FOR INPUT GRID LONGITUDE"
   call ESMF_FieldGather(longitude_input_grid, lon, rootPet=0, tile=1, rc=error)
   if(ESMF_logFoundError(rcToCheck=error,msg=ESMF_LOGERR_PASSTHRU,line=__line__,file=__file__)) &
        call error_handler("IN FieldGather", error)
        
   if (localpet==0) then
     cmdline_msg = trim(wgrib2_path)//" "//trim(file)//" -d 1 -grid &> temp.out"
     call system(cmdline_msg)
     open(4,file="temp2.out")
     do i = 1,3
      read(4,"(A)") temp_msg
     enddo
     close(4)
     i = index(temp_msg, "LoV ") + len("LoV ")

     read(temp_msg(i:i+10),*) lov
   
      print*, "- CALL GRIDROT"    
      call gridrot(lov,lon,alpha)
   endif
 endif
 
 if (localpet==0) then
   do vlev = 1, lev_input
 
     vname = ":UGRD:"
     iret = grb2_inq(file,inv,vname,slevs(vlev),data2=u_tmp)
     if (iret <= 0) then
        call handle_grib_error(vname, slevs(vlev),method_u,value_u,varnum_u,iret,var=u_tmp)
        if (iret==1) then ! missing_var_method == skip
          call error_handler("READING IN U AT LEVEL "//trim(slevs(vlev))//". SET A FILL "// &
                        "VALUE IN THE VARMAP TABLE IF THIS ERROR IS NOT DESIRABLE.",iret)
        endif
     endif
   
     vname = ":VGRD:"
     iret = grb2_inq(file,inv,vname,slevs(vlev),data2=v_tmp)
     if (iret <= 0) then
        call handle_grib_error(vname, slevs(vlev),method_v,value_v,varnum_v,iret,var=v_tmp)
        if (iret==1) then ! missing_var_method == skip 
          call error_handler("READING IN V AT LEVEL "//trim(slevs(vlev))//". SET A FILL "// &
                          "VALUE IN THE VARMAP TABLE IF THIS ERROR IS NOT DESIRABLE.",iret)
        endif
      endif
    
      if (trim(input_grid_type) == "latlon") then
        u(:,:,vlev) = u_tmp
        v(:,:,vlev) = v_tmp
      else 
        u(:,:,vlev) = real(u_tmp * cos(alpha) - v_tmp * sin(alpha), esmf_kind_r8)
        v(:,:,vlev) = real(v_tmp * cos(alpha) + u_tmp * sin(alpha), esmf_kind_r8)
      endif
    
      print*, 'max, min U ', minval(u(:,:,vlev)), maxval(u(:,:,vlev))
      print*, 'max, min V ', minval(u(:,:,vlev)), maxval(u(:,:,vlev))
    enddo
 endif

end subroutine read_winds

!---------------------------------------------------------------------------
! Compute grid rotation angle for non-latlon grids
!---------------------------------------------------------------------------

subroutine gridrot(lov,lon,rot)

  use model_grid, only                : i_input,j_input
  implicit none
  
  
  real(esmf_kind_r4), intent(in)      :: lov
  real(esmf_kind_r4), intent(inout)   :: rot(i_input,j_input)
  real(esmf_kind_r8), intent(in)      :: lon(i_input,j_input)
  
  real(esmf_kind_r4)                  :: trot(i_input,j_input), trot_tmp(i_input,j_input)
  real(esmf_kind_r4)                  :: pior = 3.14159265359/180.0_esmf_kind_r4
  
  trot_tmp = real(lon,esmf_kind_r4)-lov
  trot = trot_tmp
  where(trot_tmp > 180.0) trot = trot-360.0_esmf_kind_r4
  where(trot_tmp < -180.0) trot = trot-360.0_esmf_kind_r4
  
  rot = trot * pior

end subroutine gridrot

subroutine read_grib_soil(the_file,inv_file,vname,vname_file,dummy3d,rc)
  
  use wgrib2api
  implicit none
  
  
  character(len=250), intent(in)          :: the_file, inv_file
  character(len=20), intent(in)           :: vname,vname_file
  
  integer, intent(out)                    :: rc
  
  real(esmf_kind_r8), intent(inout)       :: dummy3d(:,:,:)
  
  real(esmf_kind_r4), allocatable         :: dummy2d(:,:)
  real(esmf_kind_r4)                      :: value
  integer                                 :: varnum,i
  character(len=50)                       :: slevs(lsoil_input)
  character(len=50)                       :: method
  
  if(lsoil_input == 4) then
    slevs = (/':0-0.1 m below ground:', ':0.1-0.4 m below ground:',':0.4-1 m below ground:', &
        ':1-2 m below ground:'/)
  elseif(lsoil_input == 9) then
    slevs = (/':0-0 m below ground',':0.01-0.01 m below ground:',':0.04-0.04 m below ground:', &
        ':0.1-0.1 m below ground:',':0.3-0.3 m below ground:',':0.6-0.6 m below ground:', &
        ':1-1 m below ground:',':1.6-1.6 m below ground:',':3-3 m below ground:'/)
  else
    rc = -1
    call error_handler("reading soil levels. File must have 4 or 9 soil levels.")
  endif
 
  call get_var_cond(vname,this_miss_var_method=method, this_miss_var_value=value, &
                         loc=varnum)
  do i = 1,lsoil_input
    if (vname_file=="var2_2_1_") then
      rc = grb2_inq(the_file,inv_file,vname_file,"_0_192:",slevs(i),data2=dummy2d)
    else
      rc = grb2_inq(the_file,inv_file,vname_file,slevs(i),data2=dummy2d)
    endif
    if (rc <= 0) then
      call handle_grib_error(vname_file, slevs(i),method,value,varnum,rc, var=dummy2d)
      if (rc==1 .and. trim(vname) /= "soill") then 
        ! missing_var_method == skip or no entry in varmap table
        call error_handler("READING IN "//trim(vname)//". SET A FILL "// &
                      "VALUE IN THE VARMAP TABLE IF THIS ERROR IS NOT DESIRABLE.",rc)
      elseif (rc==1) then
        dummy3d(:,:,:) = 0.0_esmf_kind_r8
        exit
      endif
    endif
    dummy3d(:,:,i) = real(dummy2d,esmf_kind_r8)
  end do    
  
 end subroutine read_grib_soil

subroutine handle_grib_error(vname,lev,method,value,varnum, iret,var,var8,var3d)

  use, intrinsic :: ieee_arithmetic

  implicit none
  
  real(esmf_kind_r4), intent(in)    :: value
  real(esmf_kind_r4), intent(inout), optional :: var(:,:)
  real(esmf_kind_r8), intent(inout), optional :: var8(:,:)
  real(esmf_kind_r8), intent(inout), optional  :: var3d(:,:,:)
  
  character(len=20), intent(in)     :: vname, lev, method
  
  integer, intent(in)               :: varnum 
  integer, intent(inout)            :: iret
  
  iret = 0
  if (varnum == 9999) then
    print*, "WARNING: ", trim(vname), " NOT FOUND AT LEVEL ", lev, " IN EXTERNAL FILE ", &
            "AND NO ENTRY EXISTS IN VARMAP TABLE. VARIABLE WILL NOT BE USED."
    iret = 1

    return
  endif

  if (trim(method) == "skip" ) then
    print*, "WARNING: SKIPPING ", trim(vname), " IN FILE"
    read_from_input(varnum) = .false.
    iret = 1
  elseif (trim(method) == "set_to_fill") then
    print*, "WARNING: ,", trim(vname), " NOT AVILABLE AT LEVEL ", trim(lev), &
           ". SETTING EQUAL TO FILL VALUE OF ", value
    if(present(var)) var(:,:) = value
    if(present(var8)) var8(:,:) = value
    if(present(var3d)) var3d(:,:,:) = value
  elseif (trim(method) == "set_to_NaN") then
    print*, "WARNING: ,", trim(vname), " NOT AVILABLE AT LEVEL ", trim(lev), &
           ". SETTING EQUAL TO NaNs"
    if(present(var)) var(:,:) = ieee_value(var,IEEE_QUIET_NAN)
    if(present(var8)) var8(:,:) = ieee_value(var8,IEEE_QUIET_NAN)
    if(present(var3d)) var3d(:,:,:) = ieee_value(var3d,IEEE_QUIET_NAN)
  elseif (trim(method) == "stop") then
    call error_handler("READING "//trim(vname)// " at level "//lev//". TO MAKE THIS NON- &
                        FATAL, CHANGE STOP TO SKIP FOR THIS VARIABLE IN YOUR VARMAP &
                        FILE.", iret)
  else
    call error_handler("ERROR USING MISSING_VAR_METHOD. PLEASE SET VALUES IN" // &
                       " VARMAP TABLE TO ONE OF: set_to_fill, set_to_NaN,"// &
                       " , skip, or stop.")
  endif

end subroutine handle_grib_error

 subroutine cleanup_input_atm_data

 implicit none

 integer                         :: rc, n

 print*,'- DESTROY ATMOSPHERIC INPUT DATA.'

 call ESMF_FieldDestroy(terrain_input_grid, rc=rc)
 call ESMF_FieldDestroy(pres_input_grid, rc=rc)
 call ESMF_FieldDestroy(dzdt_input_grid, rc=rc)
 call ESMF_FieldDestroy(temp_input_grid, rc=rc)
 call ESMF_FieldDestroy(wind_input_grid, rc=rc)
 call ESMF_FieldDestroy(ps_input_grid, rc=rc)

 do n = 1, num_tracers
   call ESMF_FieldDestroy(tracers_input_grid(n), rc=rc)
 enddo
 deallocate(tracers_input_grid)

 end subroutine cleanup_input_atm_data

 subroutine cleanup_input_nst_data

 implicit none

 integer                         :: rc

 print*,'- DESTROY NST INPUT DATA.'

 call ESMF_FieldDestroy(landsea_mask_input_grid, rc=rc)
 call ESMF_FieldDestroy(c_d_input_grid, rc=rc)
 call ESMF_FieldDestroy(c_0_input_grid, rc=rc)
 call ESMF_FieldDestroy(d_conv_input_grid, rc=rc)
 call ESMF_FieldDestroy(dt_cool_input_grid, rc=rc)
 call ESMF_FieldDestroy(ifd_input_grid, rc=rc)
 call ESMF_FieldDestroy(qrain_input_grid, rc=rc)
 call ESMF_FieldDestroy(tref_input_grid, rc=rc)
 call ESMF_FieldDestroy(w_d_input_grid, rc=rc)
 call ESMF_FieldDestroy(w_0_input_grid, rc=rc)
 call ESMF_FieldDestroy(xs_input_grid, rc=rc)
 call ESMF_FieldDestroy(xt_input_grid, rc=rc)
 call ESMF_FieldDestroy(xu_input_grid, rc=rc)
 call ESMF_FieldDestroy(xv_input_grid, rc=rc)
 call ESMF_FieldDestroy(xz_input_grid, rc=rc)
 call ESMF_FieldDestroy(xtts_input_grid, rc=rc)
 call ESMF_FieldDestroy(xzts_input_grid, rc=rc)
 call ESMF_FieldDestroy(z_c_input_grid, rc=rc)
 call ESMF_FieldDestroy(zm_input_grid, rc=rc)

 end subroutine cleanup_input_nst_data

 subroutine cleanup_input_sfc_data

 implicit none

 integer                         :: rc

 print*,"- CALL FieldDestroy FOR INPUT GRID FIELDS."

 call ESMF_FieldDestroy(canopy_mc_input_grid, rc=rc)
 call ESMF_FieldDestroy(f10m_input_grid, rc=rc)
 call ESMF_FieldDestroy(ffmm_input_grid, rc=rc)
 if (.not. convert_nst) then
   call ESMF_FieldDestroy(landsea_mask_input_grid, rc=rc)
 endif
 call ESMF_FieldDestroy(q2m_input_grid, rc=rc)
 call ESMF_FieldDestroy(seaice_depth_input_grid, rc=rc)
 call ESMF_FieldDestroy(seaice_fract_input_grid, rc=rc)
 call ESMF_FieldDestroy(seaice_skin_temp_input_grid, rc=rc)
 call ESMF_FieldDestroy(skin_temp_input_grid, rc=rc)
 call ESMF_FieldDestroy(snow_depth_input_grid, rc=rc)
 call ESMF_FieldDestroy(snow_liq_equiv_input_grid, rc=rc)
 call ESMF_FieldDestroy(soil_temp_input_grid, rc=rc)
 call ESMF_FieldDestroy(soil_type_input_grid, rc=rc)
 call ESMF_FieldDestroy(soilm_liq_input_grid, rc=rc)
 call ESMF_FieldDestroy(soilm_tot_input_grid, rc=rc)
 call ESMF_FieldDestroy(srflag_input_grid, rc=rc)
 call ESMF_FieldDestroy(t2m_input_grid, rc=rc)
 call ESMF_FieldDestroy(tprcp_input_grid, rc=rc)
 call ESMF_FieldDestroy(ustar_input_grid, rc=rc)
 call ESMF_FieldDestroy(veg_type_input_grid, rc=rc)
 call ESMF_FieldDestroy(z0_input_grid, rc=rc)
 call ESMF_FieldDestroy(terrain_input_grid, rc=rc)

 end subroutine cleanup_input_sfc_data

 end module input_data<|MERGE_RESOLUTION|>--- conflicted
+++ resolved
@@ -32,10 +32,6 @@
                                     sfc_files_input_grid, &
                                     atm_files_input_grid, &
                                     grib2_file_input_grid, &
-<<<<<<< HEAD
-=======
-                                    geogrid_file_input_grid, &
->>>>>>> 8592b81e
                                     atm_core_files_input_grid, &
                                     atm_tracer_files_input_grid, &
                                     geogrid_file_input_grid, &
@@ -43,30 +39,18 @@
                                     orog_dir_input_grid, &
                                     orog_files_input_grid, &
                                     tracers_input, num_tracers, &
-<<<<<<< HEAD
                                     num_tracers_input, &
                                     input_type, external_model, &
                                     get_var_cond, read_from_input, tracers, &
                                     convert_sfc  
-=======
-                                    input_type, num_tracers_input, &
-                                    input_type, external_model, &
-                                    get_var_cond, read_from_input, tracers, &
-                                    convert_sfc
->>>>>>> 8592b81e
 
  use model_grid, only             : input_grid,        &
                                     i_input, j_input,  &
                                     ip1_input, jp1_input,  &
                                     num_tiles_input_grid, &
                                     latitude_input_grid, &
-<<<<<<< HEAD
                                     longitude_input_grid, inv_file, &
                                     lsoil_target
-=======
-                                    longitude_input_grid, &
-                                    inv_file
->>>>>>> 8592b81e
 
  use atmdata_type
 
@@ -119,7 +103,6 @@
  type(esmf_field), public        :: ustar_input_grid        ! fric velocity
  type(esmf_field), public        :: veg_type_input_grid     ! vegetation type
  type(esmf_field), public        :: z0_input_grid           ! roughness length
-<<<<<<< HEAD
  type(esmf_field), public        :: veg_greenness_input_grid ! vegetation fraction
 
  integer,  public                :: lsoil_input=4  ! # of soil layers,
@@ -129,18 +112,6 @@
                                     P_QNI, P_QR, P_QNR, & ! locations in tracer fields for
                                     P_QNWFA, P_QV         ! use in creating # concentrations 
  character(len=50), allocatable         :: slevs(:)
-=======
-
- integer, parameter, public      :: lsoil_input=4  ! # of soil layers,
-                                                   ! # hardwire for now
-
- integer, public                 :: P_QC, P_QNC,P_QI,  &  ! Use for keeping track of tracer
-                                    P_QNI, P_QR, P_QNR, & ! locations in tracer fields for
-                                    P_QNWFA, P_QV         ! use in creating concentrations
- 
- character(len=50), allocatable         :: slevs(:)                            
-
->>>>>>> 8592b81e
 ! Fields associated with the nst model.
 
  type(esmf_field), public        :: c_d_input_grid
@@ -2205,11 +2176,7 @@
 
  end subroutine read_input_atm_history_file
  
-<<<<<<< HEAD
- !---------------------------------------------------------------------------
-=======
-!---------------------------------------------------------------------------
->>>>>>> 8592b81e
+!---------------------------------------------------------------------------
 ! Read input grid atmospheric grib2 files.
 !---------------------------------------------------------------------------
 
@@ -2217,12 +2184,8 @@
 
  use wgrib2api
  
-<<<<<<< HEAD
  use grib2_util, only                   : read_vcoord, iso2sig, rh2spfh, convert_omega, &
                                            countDigit
-=======
- use grib2_util, only                   : read_vcoord, iso2sig, rh2spfh, convert_omega
->>>>>>> 8592b81e
  use model_grid, only                   : file_is_converted
 
 
@@ -2239,11 +2202,7 @@
                                           tracers_input_grib(num_tracers), tmpstr, & 
                                           method, tracers_input_vmap(num_tracers), &
                                           tracers_default(ntrac_max), vname2
-<<<<<<< HEAD
  character (len=500)                    :: metadata
-=======
- character (len=500)                   :: metadata
->>>>>>> 8592b81e
 
  integer                               :: i, j, k, n, lvl_str_space_len
  integer                               :: rc, clb(3), cub(3)
@@ -2269,11 +2228,6 @@
  
  type(atmdata), allocatable   :: atm(:)
  
-<<<<<<< HEAD
-
- 
-=======
->>>>>>> 8592b81e
  tracers(:) = "NULL"
  trac_names_grib = (/":SPFH:",":CLWMR:", "O3MR",":CICE:", ":RWMR:",":SNMR:",":GRLE:", &
                ":TCDC:", ":NCCICE:",":SPNCR:", ":NCONCD:",":PMTF:",":PMTC:",":TKE:"/)
@@ -2297,102 +2251,6 @@
  inquire(file=the_file,exist=iret)
  if (iret == 0) call error_handler("OPENING GRIB2 ATM FILE.", iret)
 
-<<<<<<< HEAD
- !print*,"- READ VERTICAL LEVELS."
- iret = grb2_inq(the_file,inv_file,":UGRD:"," hybrid level:")
- !if (iret < 0) call error_handler("COUNTING VERTICAL LEVELS.", iret)
-
-	if (iret <= 0) then
-		if (localpet == 0) print*,"DATA IS ON ISOBARIC LEVELS, WILL NEED TO CONVERT AFTER READING"
-		lvl_str = "mb:" 
-		lvl_str_space = " mb:"
-		lvl_str_space_len = 4
-		isnative = 0
-		iret = grb2_inq(the_file,inv_file,":UGRD:",lvl_str_space)
-		lev_input=iret
-	else
-		if (localpet == 0) PRINT*, "DATA IS ON NATIVE SIGMA/HYBRID LEVELS"
-		lvl_str = "hybrid level:"
-		lvl_str_space = " hybrid level:"
-		lvl_str_space_len = 14
-		isnative = .true.
-		iret = grb2_inq(the_file,inv_file,":UGRD:",lvl_str_space)
-		if (iret < 0) call error_handler("READING VERTICAL LEVEL TYPE.", iret)
-		lev_input=iret
-	endif
-!endif
-	print*, "lev_input = ", lev_input
-	allocate(slevs(lev_input))
-	allocate(rlevs(lev_input))
-	levp1_input = lev_input + 1
-	
-	! get the vertical levels, and search string by sequential reads
-
-	do i = 1,lev_input
-		iret=grb2_inq(the_file,inv_file,':UGRD:',trim(lvl_str),sequential=i-1,desc=metadata)
-		if (iret.ne.1) call error_handler(" IN SEQUENTIAL FILE READ.", iret)
-	
-		j = index(metadata,':UGRD:') + len(':UGRD:')
-		k = index(metadata,trim(lvl_str_space)) + len(trim(lvl_str_space))-1
-
-		read(metadata(j:k),*) rlevs(i)
-	
-		slevs(i) = metadata(j-1:k)
-		
-		if (.not. isnative) rlevs(i) = rlevs(i) * 100.0
-	
-		if (localpet==0) print*, "LEVEL = ", rlevs(i)
-	enddo
-
- allocate(vcoord(levp1_input,2))
- if (localpet == 0) print*,"- READ VERTICAL COORDINATE INFO."
- call read_vcoord(isnative,rlevs,vcoord,lev_input,levp1_input,pt,metadata,iret)
- if (iret /= 0) call error_handler("READING VERTICAL COORDINATE INFO.", iret)
- 
- if (localpet==0) print*, "VCOORD(:,1) = ", vcoord(:,1)
- if (localpet==0) print*, "VCOORD(:,2) = ", vcoord(:,2)
-
- if (localpet == 0) print*,"- FIND SPFH OR RH IN FILE"
- iret = grb2_inq(the_file,inv_file,':SPFH:',lvl_str_space)
-
- if (iret <= 0) then
-	iret = grb2_inq(the_file,inv_file,':RH:')
-	if (iret <= 0) call error_handler("READING ATMOSPHERIC WATER VAPOR VARIABLE.", iret)
-	hasspfh = .false.
-	trac_names_grib(1)=':RH:'
- endif
- 
- if (localpet == 0) print*,"- FIND CICE or CIMIXR"
- iret = grb2_inq(the_file,inv_file,':CICE:',lvl_str_space)
-
- if (iret <= 0) then
-	iret = grb2_inq(the_file,inv_file,':CIMIXR:',lvl_str_space)
-	if (iret >= 1) trac_names_grib(4)=':CIMIXR:'
-	if (iret <= 0) then
-		iret = grb2_inq(the_file,inv_file,':ICMR:',lvl_str_space)
-		if (iret >= 1) trac_names_grib(4)=':ICMR:'
-	endif
- endif
-
- print*,"- COUNT NUMBER OF TRACERS TO BE READ IN BASED ON PHYSICS SUITE TABLE"
- !um_tracers = 0
- !tracers_input(:)=""
- do n = 1, num_tracers
-
-	 vname = tracers_input(n)
- 
-	 i = maxloc(merge(1.,0.,trac_names_vmap == vname),dim=1)
-
-	 tracers_input_grib(n)=trac_names_grib(i)
-	 tracers_input_vmap(n)=trac_names_vmap(i)
-	 tracers(n)=tracers_default(i)
-	 tracers_input(n) = tracers_default(i)
- enddo
-
- num_tracers_input = num_tracers
- 
- allocate(atm(num_tracers+4))
-=======
    !print*,"- READ VERTICAL LEVELS."
    iret = grb2_inq(the_file,inv_file,":UGRD:"," hybrid level:")
    !if (iret < 0) call error_handler("COUNTING VERTICAL LEVELS.", iret)
@@ -2483,7 +2341,6 @@
 
  enddo
  allocate(atm(num_tracers+5))
->>>>>>> 8592b81e
  if (localpet==0) print*, "NUMBER OF TRACERS IN FILE = ", num_tracers
 
  if (localpet == 0) print*,"- CALL FieldCreate FOR INPUT GRID SURFACE PRESSURE."
@@ -2569,11 +2426,7 @@
  
  if (localpet == 0) then
    print*,"- READ TEMPERATURE."
-<<<<<<< HEAD
    vname = ":TMP:"
-=======
-   vname = ":TMP:"   
->>>>>>> 8592b81e
     do vlev = 1, lev_input
       iret = grb2_inq(the_file,inv_file,vname,slevs(vlev),data2=dummy2d)
       if (iret<=0) then 
@@ -2628,20 +2481,13 @@
         endif
       endif
       
-<<<<<<< HEAD
       if (n==1 .and. .not. hasspfh) then
-=======
-      if (n==1 .and. .not. hasspfh) then 
->>>>>>> 8592b81e
         call rh2spfh(dummy2d,rlevs(vlev),dummy3d(:,:,vlev))
       endif
 
        print*,'tracer ',vlev, maxval(dummy2d),minval(dummy2d)
        dummy3d(:,:,vlev) = real(dummy2d,esmf_kind_r8)
      enddo
-<<<<<<< HEAD
-     if(localpet==0 .and. trim(tracers_input_vmap(n))=="sphum") then
-         print*,'q ',dummy3d(1,1,:)
      endif
    endif
 
@@ -2649,15 +2495,6 @@
    call ESMF_FieldScatter(tracers_input_grid(n), dummy3d, rootpet=0, rc=rc)
    if(ESMF_logFoundError(rcToCheck=rc,msg=ESMF_LOGERR_PASSTHRU,line=__line__,file=__file__)) &
       call error_handler("IN FieldScatter", rc)
-=======
-   endif
-
-   if (localpet == 0) print*,"- CALL FieldScatter FOR INPUT ", trim(tracers_input_grib(n))
-   call ESMF_FieldScatter(tracers_input_grid(n), dummy3d, rootpet=0, rc=rc)
-   if(ESMF_logFoundError(rcToCheck=rc,msg=ESMF_LOGERR_PASSTHRU,line=__line__,file=__file__)) &
-      call error_handler("IN FieldScatter", rc)
-
->>>>>>> 8592b81e
  enddo
  
  call read_winds(the_file,inv_file,u_tmp_3d,v_tmp_3d, localpet) 
@@ -2694,11 +2531,7 @@
    vname = ":DZDT:"
    do vlev = 1, lev_input
      iret = grb2_inq(the_file,inv_file,vname,slevs(vlev),data2=dummy2d)
-<<<<<<< HEAD
      if (iret <= 0) then
-=======
-     if (iret <= 0 ) then
->>>>>>> 8592b81e
        print*,"DZDT not available at level ", trim(slevs(vlev)), " so checking for VVEL"
        vname = ":VVEL:"
        iret = grb2_inq(the_file,inv_file,vname,slevs(vlev),data2=dummy2d)
@@ -2707,11 +2540,7 @@
        if (iret <= 0) then
         call handle_grib_error(vname, slevs(vlev),method,value,varnum,iret,var=dummy2d)
         if (iret==1) then ! missing_var_method == skip 
-<<<<<<< HEAD
-          exit
-=======
           cycle
->>>>>>> 8592b81e
         endif
        else
         conv_omega = .true.
@@ -2789,35 +2618,24 @@
                     farrayPtr=atm(4)%var, rc=rc)
   if(ESMF_logFoundError(rcToCheck=rc,msg=ESMF_LOGERR_PASSTHRU,line=__line__,file=__file__)) &
     call error_handler("IN FieldGet", rc)
-<<<<<<< HEAD
-=======
   
    if (localpet == 0) print*,"- CALL FieldGet FOR W"
   call ESMF_FieldGet(dzdt_input_grid, &
                     farrayPtr=atm(5)%var, rc=rc)
   if(ESMF_logFoundError(rcToCheck=rc,msg=ESMF_LOGERR_PASSTHRU,line=__line__,file=__file__)) &
     call error_handler("IN FieldGet", rc)
->>>>>>> 8592b81e
  
   if (localpet == 0) print*,"- CALL FieldGet FOR TRACERS."
   do i=1,num_tracers
     call ESMF_FieldGet(tracers_input_grid(i), &
-<<<<<<< HEAD
-                    farrayPtr=atm(i+4)%var, rc=rc)
-=======
                     farrayPtr=atm(i+5)%var, rc=rc)
->>>>>>> 8592b81e
     if(ESMF_logFoundError(rcToCheck=rc,msg=ESMF_LOGERR_PASSTHRU,line=__line__,file=__file__)) &
       call error_handler("IN FieldGet", rc)
     if(ESMF_logFoundError(rcToCheck=rc,msg=ESMF_LOGERR_PASSTHRU,line=__line__,file=__file__)) &
     call error_handler("IN FieldGet", rc) 
   end do
   
-<<<<<<< HEAD
-  call iso2sig(rlevs,vcoord,lev_input,levp1_input,psptr,atm,clb,cub,4+num_tracers, iret)
-=======
   call iso2sig(rlevs,vcoord,lev_input,levp1_input,psptr,atm,clb,cub,5+num_tracers, iret)
->>>>>>> 8592b81e
   deallocate(vcoord)
 
  else
@@ -2919,12 +2737,6 @@
  
  if (localpet == 0 .and. file_is_converted .and. .not. convert_sfc) &
       call system("rm "//trim(the_file))
-<<<<<<< HEAD
-=======
-
- end subroutine read_input_atm_grib2_file
->>>>>>> 8592b81e
-
  end subroutine read_input_atm_grib2_file
  
 !---------------------------------------------------------------------------
