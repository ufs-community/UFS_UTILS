!> @file
!! @brief Read atmospheric and surface data from GRIB2, NEMSIO and NetCDF files.
!! @author George Gayno NCEP/EMC

!> Read atmospheric, surface and nst data on the input grid.
!! Supported formats include fv3 tiled 'restart' files, fv3 tiled 
!! 'history' files, fv3 gaussian history files, spectral gfs
!! gaussian nemsio files, and spectral gfs sigio/sfcio files.
!!
!! Public variables are defined below: "input" indicates field
!! associated with the input grid.
!!
!! @author George Gayno NCEP/EMC
 module input_data

 use esmf
 use netcdf
 use nemsio_module

 use program_setup, only          : data_dir_input_grid, &
                                    nst_files_input_grid, &
                                    sfc_files_input_grid, &
                                    atm_files_input_grid, &
                                    grib2_file_input_grid, &
                                    atm_core_files_input_grid, &
                                    atm_tracer_files_input_grid, &
                                    convert_nst, &
                                    orog_dir_input_grid, &
                                    orog_files_input_grid, &
                                    tracers_input, num_tracers_input, &
                                    input_type, tracers, &
                                    get_var_cond, read_from_input, &
                                    geogrid_file_input_grid, &
                                    external_model, &
                                    vgfrc_from_climo, &
                                    minmax_vgfrc_from_climo, &
                                    lai_from_climo

 use model_grid, only             : input_grid,        &
                                    i_input, j_input,  &
                                    ip1_input, jp1_input,  &
                                    num_tiles_input_grid, &
                                    latitude_input_grid, &
                                    longitude_input_grid, &
                                    inv_file

 implicit none

 private

! Fields associated with the atmospheric model.

 type(esmf_field), public              :: dzdt_input_grid       !< vert velocity
 type(esmf_field)                      :: dpres_input_grid      !< pressure thickness
 type(esmf_field), public              :: pres_input_grid       !< 3-d pressure
 type(esmf_field), public              :: ps_input_grid         !< surface pressure
 type(esmf_field), public              :: terrain_input_grid    !< terrain height
 type(esmf_field), public              :: temp_input_grid       !< temperature

 type(esmf_field), public              :: u_input_grid          !< u/v wind at grid
 type(esmf_field), public              :: v_input_grid          !< box center
 type(esmf_field), public              :: wind_input_grid       !< 3-component wind
 type(esmf_field), allocatable, public :: tracers_input_grid(:) !< tracers

 integer, public                 :: lev_input      !< number of atmospheric layers
 integer, public                 :: levp1_input    !< number of atmos layer interfaces

! Fields associated with the land-surface model.

 integer, public                 :: veg_type_landice_input = 15 !< NOAH land ice option
                                                                !< defined at this veg type.
                                                                !< Default is igbp.
 integer, parameter              :: ICET_DEFAULT = 265.0    !< Default value of soil and skin
                                                            !< temperature (K) over ice.
 type(esmf_field), public :: canopy_mc_input_grid    !< canopy moist content
 type(esmf_field), public :: f10m_input_grid         !< log((z0+10)*1/z0)
 type(esmf_field), public :: ffmm_input_grid         !< log((z0+z1)*1/z0)
                                                            !! See sfc_diff.f for details.
 type(esmf_field), public :: landsea_mask_input_grid !< land sea mask;
                                                            !! 0-water, 1-land, 2-ice
 type(esmf_field), public :: q2m_input_grid          !< 2-m spec hum
 type(esmf_field), public :: seaice_depth_input_grid !< sea ice depth
 type(esmf_field), public :: seaice_fract_input_grid !< sea ice fraction
 type(esmf_field), public :: seaice_skin_temp_input_grid  !< sea ice skin temp
 type(esmf_field), public :: skin_temp_input_grid    !< skin temp/sst
 type(esmf_field), public :: snow_depth_input_grid   !< snow dpeth
 type(esmf_field), public :: snow_liq_equiv_input_grid !< snow liq equiv depth
 type(esmf_field), public :: soil_temp_input_grid    !< 3-d soil temp
 type(esmf_field), public :: soil_type_input_grid    !< soil type
 type(esmf_field), public :: soilm_liq_input_grid    !< 3-d liquid soil moisture
 type(esmf_field), public :: soilm_tot_input_grid    !< 3-d total soil moisture
 type(esmf_field), public :: srflag_input_grid       !< snow/rain flag
 type(esmf_field), public :: t2m_input_grid          !< 2-m temperature
 type(esmf_field), public :: tprcp_input_grid        !< precip
 type(esmf_field), public :: ustar_input_grid        !< fric velocity
 type(esmf_field), public :: veg_type_input_grid     !< vegetation type
 type(esmf_field), public :: z0_input_grid           !< roughness length
 type(esmf_field), public :: veg_greenness_input_grid !< vegetation fraction
 type(esmf_field), public :: lai_input_grid          !< leaf area index
 type(esmf_field), public :: max_veg_greenness_input_grid !< shdmax
 type(esmf_field), public :: min_veg_greenness_input_grid !< shdmin

 integer, public      :: lsoil_input=4  !< number of soil layers, no longer hardwired to allow
                                        !! for 7 layers of soil for the RUC LSM
 
 character(len=50), private, allocatable :: slevs(:) !< The atmospheric levels in the GRIB2 input file.

! Fields associated with the nst model.

 type(esmf_field), public :: c_d_input_grid   !< Coefficient 2 to calculate d(tz)/d(ts)
 type(esmf_field), public :: c_0_input_grid   !< Coefficient 1 to calculate d(tz)/d(ts)
 type(esmf_field), public :: d_conv_input_grid   !< Thickness of free convection layer
 type(esmf_field), public :: dt_cool_input_grid   !< Sub-layer cooling amount
 type(esmf_field), public :: ifd_input_grid   !< Model mode index. 0-diurnal model not
                                                     !< started; 1-diurnal model started.
 type(esmf_field), public :: qrain_input_grid   !< Sensible heat flux due to rainfall
 type(esmf_field), public :: tref_input_grid  !< Reference temperature
 type(esmf_field), public :: w_d_input_grid   !< Coefficient 4 to calculate d(tz)/d(ts)
 type(esmf_field), public :: w_0_input_grid   !< Coefficient 3 to calculate d(tz)/d(ts)
 type(esmf_field), public :: xs_input_grid   !< Salinity content in diurnal thermocline layer
 type(esmf_field), public :: xt_input_grid   !< Heat content in diurnal thermocline layer
 type(esmf_field), public :: xu_input_grid   !< u-current content in diurnal thermocline layer
 type(esmf_field), public :: xv_input_grid   !< v-current content in diurnal thermocline layer
 type(esmf_field), public :: xz_input_grid   !< Diurnal thermocline layer thickness
 type(esmf_field), public :: xtts_input_grid   !< d(xt)/d(ts)
 type(esmf_field), public :: xzts_input_grid   !< d(xz)/d(ts)
 type(esmf_field), public :: z_c_input_grid   !< Sub-layer cooling thickness
 type(esmf_field), public :: zm_input_grid   !< Oceanic mixed layer depth

 public :: read_input_atm_data
 public :: cleanup_input_atm_data
 public :: read_input_sfc_data
 public :: cleanup_input_sfc_data
 public :: read_input_nst_data
 public :: cleanup_input_nst_data
 public :: check_soilt
 public :: check_cnwat
 public :: quicksort
 public :: convert_winds
 public :: init_sfc_esmf_fields
 public :: dint2p
 
 contains

!> Read input grid atmospheric data driver.
!!
!! @param[in] localpet  ESMF local persistent execution thread 
!! @author George Gayno NCEP/EMC   
 subroutine read_input_atm_data(localpet)

 implicit none

 integer, intent(in)             :: localpet

!-------------------------------------------------------------------------------
! Read the tiled 'warm' restart files.
!-------------------------------------------------------------------------------

 if (trim(input_type) == "restart") then

   call read_input_atm_restart_file(localpet)

!-------------------------------------------------------------------------------
! Read the gaussian history files in netcdf format.
!-------------------------------------------------------------------------------

 elseif (trim(input_type) == "gaussian_netcdf") then

   call read_input_atm_gaussian_netcdf_file(localpet)

!-------------------------------------------------------------------------------
! Read the tiled history files in netcdf format.
!-------------------------------------------------------------------------------

 elseif (trim(input_type) == "history") then

   call read_input_atm_tiled_history_file(localpet)

!-------------------------------------------------------------------------------
! Read the gaussian history files in nemsio format.
!-------------------------------------------------------------------------------

 elseif (trim(input_type) == "gaussian_nemsio") then  ! fv3gfs gaussian nemsio

   call read_input_atm_gaussian_nemsio_file(localpet)

!-------------------------------------------------------------------------------
! Read the spectral gfs gaussian history files in nemsio format.
!-------------------------------------------------------------------------------

 elseif (trim(input_type) == "gfs_gaussian_nemsio") then ! spectral gfs gaussian 
                                                         ! nemsio.
   call read_input_atm_gfs_gaussian_nemsio_file(localpet)

!-------------------------------------------------------------------------------
! Read the spectral gfs gaussian history files in sigio format.
!-------------------------------------------------------------------------------

 elseif (trim(input_type) == "gfs_sigio") then ! spectral gfs sigio format.
 
   call read_input_atm_gfs_sigio_file(localpet)

!-------------------------------------------------------------------------------
! Read fv3gfs data in grib2 format.
!-------------------------------------------------------------------------------

 elseif (trim(input_type) == "grib2") then

   call read_input_atm_grib2_file(localpet)

 endif

 end subroutine read_input_atm_data

!> Driver to read input grid nst data.
!!
!! @param[in] localpet  ESMF local persistent execution thread 
!! @author George Gayno NCEP/EMC   
 subroutine read_input_nst_data(localpet)

 implicit none

 integer, intent(in)             :: localpet

 integer                         :: rc

 print*,"- READ INPUT GRID NST DATA."

 print*,"- CALL FieldCreate FOR INPUT GRID C_D."
 c_d_input_grid = ESMF_FieldCreate(input_grid, &
                                   typekind=ESMF_TYPEKIND_R8, &
                                   staggerloc=ESMF_STAGGERLOC_CENTER, rc=rc)
 if(ESMF_logFoundError(rcToCheck=rc,msg=ESMF_LOGERR_PASSTHRU,line=__LINE__,file=__FILE__)) &
   call error_handler("IN FieldCreate", rc)

 print*,"- CALL FieldCreate FOR INPUT GRID C_0."
 c_0_input_grid = ESMF_FieldCreate(input_grid, &
                                   typekind=ESMF_TYPEKIND_R8, &
                                   staggerloc=ESMF_STAGGERLOC_CENTER, rc=rc)
 if(ESMF_logFoundError(rcToCheck=rc,msg=ESMF_LOGERR_PASSTHRU,line=__LINE__,file=__FILE__)) &
   call error_handler("IN FieldCreate", rc)

 print*,"- CALL FieldCreate FOR INPUT GRID D_CONV."
 d_conv_input_grid = ESMF_FieldCreate(input_grid, &
                                   typekind=ESMF_TYPEKIND_R8, &
                                   staggerloc=ESMF_STAGGERLOC_CENTER, rc=rc)
 if(ESMF_logFoundError(rcToCheck=rc,msg=ESMF_LOGERR_PASSTHRU,line=__LINE__,file=__FILE__)) &
   call error_handler("IN FieldCreate", rc)

 print*,"- CALL FieldCreate FOR INPUT GRID DT_COOL."
 dt_cool_input_grid = ESMF_FieldCreate(input_grid, &
                                   typekind=ESMF_TYPEKIND_R8, &
                                   staggerloc=ESMF_STAGGERLOC_CENTER, rc=rc)
 if(ESMF_logFoundError(rcToCheck=rc,msg=ESMF_LOGERR_PASSTHRU,line=__LINE__,file=__FILE__)) &
   call error_handler("IN FieldCreate", rc)

 print*,"- CALL FieldCreate FOR INPUT GRID IFD."
 ifd_input_grid = ESMF_FieldCreate(input_grid, &
                                   typekind=ESMF_TYPEKIND_R8, &
                                   staggerloc=ESMF_STAGGERLOC_CENTER, rc=rc)
 if(ESMF_logFoundError(rcToCheck=rc,msg=ESMF_LOGERR_PASSTHRU,line=__LINE__,file=__FILE__)) &
   call error_handler("IN FieldCreate", rc)

 print*,"- CALL FieldCreate FOR INPUT GRID QRAIN."
 qrain_input_grid = ESMF_FieldCreate(input_grid, &
                                   typekind=ESMF_TYPEKIND_R8, &
                                   staggerloc=ESMF_STAGGERLOC_CENTER, rc=rc)
 if(ESMF_logFoundError(rcToCheck=rc,msg=ESMF_LOGERR_PASSTHRU,line=__LINE__,file=__FILE__)) &
   call error_handler("IN FieldCreate", rc)

 print*,"- CALL FieldCreate FOR INPUT GRID TREF."
 tref_input_grid = ESMF_FieldCreate(input_grid, &
                                   typekind=ESMF_TYPEKIND_R8, &
                                   staggerloc=ESMF_STAGGERLOC_CENTER, rc=rc)
 if(ESMF_logFoundError(rcToCheck=rc,msg=ESMF_LOGERR_PASSTHRU,line=__LINE__,file=__FILE__)) &
   call error_handler("IN FieldCreate", rc)

 print*,"- CALL FieldCreate FOR INPUT GRID W_D."
 w_d_input_grid = ESMF_FieldCreate(input_grid, &
                                   typekind=ESMF_TYPEKIND_R8, &
                                   staggerloc=ESMF_STAGGERLOC_CENTER, rc=rc)
 if(ESMF_logFoundError(rcToCheck=rc,msg=ESMF_LOGERR_PASSTHRU,line=__LINE__,file=__FILE__)) &
   call error_handler("IN FieldCreate", rc)

 print*,"- CALL FieldCreate FOR INPUT GRID W_0."
 w_0_input_grid = ESMF_FieldCreate(input_grid, &
                                   typekind=ESMF_TYPEKIND_R8, &
                                   staggerloc=ESMF_STAGGERLOC_CENTER, rc=rc)
 if(ESMF_logFoundError(rcToCheck=rc,msg=ESMF_LOGERR_PASSTHRU,line=__LINE__,file=__FILE__)) &
   call error_handler("IN FieldCreate", rc)

 print*,"- CALL FieldCreate FOR INPUT GRID XS."
 xs_input_grid = ESMF_FieldCreate(input_grid, &
                                   typekind=ESMF_TYPEKIND_R8, &
                                   staggerloc=ESMF_STAGGERLOC_CENTER, rc=rc)
 if(ESMF_logFoundError(rcToCheck=rc,msg=ESMF_LOGERR_PASSTHRU,line=__LINE__,file=__FILE__)) &
   call error_handler("IN FieldCreate", rc)

 print*,"- CALL FieldCreate FOR INPUT GRID XT."
 xt_input_grid = ESMF_FieldCreate(input_grid, &
                                   typekind=ESMF_TYPEKIND_R8, &
                                   staggerloc=ESMF_STAGGERLOC_CENTER, rc=rc)
 if(ESMF_logFoundError(rcToCheck=rc,msg=ESMF_LOGERR_PASSTHRU,line=__LINE__,file=__FILE__)) &
   call error_handler("IN FieldCreate", rc)

 print*,"- CALL FieldCreate FOR INPUT GRID XU."
 xu_input_grid = ESMF_FieldCreate(input_grid, &
                                   typekind=ESMF_TYPEKIND_R8, &
                                   staggerloc=ESMF_STAGGERLOC_CENTER, rc=rc)
 if(ESMF_logFoundError(rcToCheck=rc,msg=ESMF_LOGERR_PASSTHRU,line=__LINE__,file=__FILE__)) &
   call error_handler("IN FieldCreate", rc)

 print*,"- CALL FieldCreate FOR INPUT GRID XV."
 xv_input_grid = ESMF_FieldCreate(input_grid, &
                                   typekind=ESMF_TYPEKIND_R8, &
                                   staggerloc=ESMF_STAGGERLOC_CENTER, rc=rc)
 if(ESMF_logFoundError(rcToCheck=rc,msg=ESMF_LOGERR_PASSTHRU,line=__LINE__,file=__FILE__)) &
   call error_handler("IN FieldCreate", rc)

 print*,"- CALL FieldCreate FOR INPUT GRID XZ."
 xz_input_grid = ESMF_FieldCreate(input_grid, &
                                   typekind=ESMF_TYPEKIND_R8, &
                                   staggerloc=ESMF_STAGGERLOC_CENTER, rc=rc)
 if(ESMF_logFoundError(rcToCheck=rc,msg=ESMF_LOGERR_PASSTHRU,line=__LINE__,file=__FILE__)) &
   call error_handler("IN FieldCreate", rc)

 print*,"- CALL FieldCreate FOR INPUT GRID XTTS."
 xtts_input_grid = ESMF_FieldCreate(input_grid, &
                                   typekind=ESMF_TYPEKIND_R8, &
                                   staggerloc=ESMF_STAGGERLOC_CENTER, rc=rc)
 if(ESMF_logFoundError(rcToCheck=rc,msg=ESMF_LOGERR_PASSTHRU,line=__LINE__,file=__FILE__)) &
   call error_handler("IN FieldCreate", rc)

 print*,"- CALL FieldCreate FOR INPUT GRID XZTS."
 xzts_input_grid = ESMF_FieldCreate(input_grid, &
                                   typekind=ESMF_TYPEKIND_R8, &
                                   staggerloc=ESMF_STAGGERLOC_CENTER, rc=rc)
 if(ESMF_logFoundError(rcToCheck=rc,msg=ESMF_LOGERR_PASSTHRU,line=__LINE__,file=__FILE__)) &
   call error_handler("IN FieldCreate", rc)

 print*,"- CALL FieldCreate FOR INPUT GRID Z_C."
 z_c_input_grid = ESMF_FieldCreate(input_grid, &
                                   typekind=ESMF_TYPEKIND_R8, &
                                   staggerloc=ESMF_STAGGERLOC_CENTER, rc=rc)
 if(ESMF_logFoundError(rcToCheck=rc,msg=ESMF_LOGERR_PASSTHRU,line=__LINE__,file=__FILE__)) &
   call error_handler("IN FieldCreate", rc)

 print*,"- CALL FieldCreate FOR INPUT GRID ZM."
 zm_input_grid = ESMF_FieldCreate(input_grid, &
                                  typekind=ESMF_TYPEKIND_R8, &
                                  staggerloc=ESMF_STAGGERLOC_CENTER, rc=rc)
 if(ESMF_logFoundError(rcToCheck=rc,msg=ESMF_LOGERR_PASSTHRU,line=__LINE__,file=__FILE__)) &
   call error_handler("IN FieldCreate", rc)
 
!--------------------------------------------------------------------------
! Read input grid nst data from a fv3 gaussian nemsio history file or
! spectral GFS nemsio file.
!--------------------------------------------------------------------------

 if (trim(input_type) == "gaussian_nemsio" .or. trim(input_type) == "gfs_gaussian_nemsio") then

   call read_input_nst_nemsio_file(localpet)

!---------------------------------------------------------------------------
! Read nst data from these netcdf formatted fv3 files: tiled history,
! tiled warm restart, and gaussian history.
!---------------------------------------------------------------------------

 else

   call read_input_nst_netcdf_file(localpet)

 endif

 end subroutine read_input_nst_data

!> Driver to read input grid surface data.
!!
!! @param[in] localpet  ESMF local persistent execution thread 
!! @author George Gayno NCEP/EMC   
 subroutine read_input_sfc_data(localpet)

 implicit none

 integer, intent(in)             :: localpet

 call init_sfc_esmf_fields()

!-------------------------------------------------------------------------------
! Read the tiled 'warm' restart files.
!-------------------------------------------------------------------------------

 if (trim(input_type) == "restart") then

   call read_input_sfc_restart_file(localpet)

!-------------------------------------------------------------------------------
! Read the tiled or gaussian history files in netcdf format.
!-------------------------------------------------------------------------------

 elseif (trim(input_type) == "history" .or. trim(input_type) ==  &
         "gaussian_netcdf") then

   call read_input_sfc_netcdf_file(localpet)

!-------------------------------------------------------------------------------
! Read the gaussian history files in nemsio format.
!-------------------------------------------------------------------------------

 elseif (trim(input_type) == "gaussian_nemsio") then

   call read_input_sfc_gaussian_nemsio_file(localpet)

!-------------------------------------------------------------------------------
! Read the spectral gfs gaussian history files in nemsio format.
!-------------------------------------------------------------------------------

 elseif (trim(input_type) == "gfs_gaussian_nemsio") then

   call read_input_sfc_gfs_gaussian_nemsio_file(localpet)

!-------------------------------------------------------------------------------
! Read the spectral gfs gaussian history files in sfcio format.
!-------------------------------------------------------------------------------

 elseif (trim(input_type) == "gfs_sigio") then

   call read_input_sfc_gfs_sfcio_file(localpet)

!-------------------------------------------------------------------------------
! Read fv3gfs surface data in grib2 format.
!-------------------------------------------------------------------------------

 elseif (trim(input_type) == "grib2") then

   call read_input_sfc_grib2_file(localpet)

 endif

 end subroutine read_input_sfc_data

!> Create atmospheric esmf fields.
!!
!! @author George Gayno NCEP/EMC   
 subroutine init_atm_esmf_fields
 
 implicit none

 integer                                  :: i, rc

 print*,"- INITIALIZE ATMOSPHERIC ESMF FIELDS."

 print*,"- CALL FieldCreate FOR INPUT GRID 3-D WIND."
 wind_input_grid = ESMF_FieldCreate(input_grid, &
                                   typekind=ESMF_TYPEKIND_R8, &
                                   staggerloc=ESMF_STAGGERLOC_CENTER, &
                                   ungriddedLBound=(/1,1/), &
                                   ungriddedUBound=(/lev_input,3/), rc=rc)
 if(ESMF_logFoundError(rcToCheck=rc,msg=ESMF_LOGERR_PASSTHRU,line=__LINE__,file=__FILE__)) &
    call error_handler("IN FieldCreate", rc)

 print*,"- CALL FieldCreate FOR INPUT GRID SURFACE PRESSURE."
 ps_input_grid = ESMF_FieldCreate(input_grid, &
                                  typekind=ESMF_TYPEKIND_R8, &
                                  staggerloc=ESMF_STAGGERLOC_CENTER, rc=rc)
 if(ESMF_logFoundError(rcToCheck=rc,msg=ESMF_LOGERR_PASSTHRU,line=__LINE__,file=__FILE__)) &
    call error_handler("IN FieldCreate", rc)

 print*,"- CALL FieldCreate FOR INPUT GRID TERRAIN."
 terrain_input_grid = ESMF_FieldCreate(input_grid, &
                                   typekind=ESMF_TYPEKIND_R8, &
                                   staggerloc=ESMF_STAGGERLOC_CENTER, rc=rc)
 if(ESMF_logFoundError(rcToCheck=rc,msg=ESMF_LOGERR_PASSTHRU,line=__LINE__,file=__FILE__)) &
    call error_handler("IN FieldCreate", rc)

 print*,"- CALL FieldCreate FOR INPUT GRID TEMPERATURE."
 temp_input_grid = ESMF_FieldCreate(input_grid, &
                                   typekind=ESMF_TYPEKIND_R8, &
                                   staggerloc=ESMF_STAGGERLOC_CENTER, &
                                   ungriddedLBound=(/1/), &
                                   ungriddedUBound=(/lev_input/), rc=rc)
 if(ESMF_logFoundError(rcToCheck=rc,msg=ESMF_LOGERR_PASSTHRU,line=__LINE__,file=__FILE__)) &
    call error_handler("IN FieldCreate", rc)

 allocate(tracers_input_grid(num_tracers_input))

 do i = 1, num_tracers_input
   print*,"- CALL FieldCreate FOR INPUT GRID TRACER ", trim(tracers_input(i))
   tracers_input_grid(i) = ESMF_FieldCreate(input_grid, &
                                   typekind=ESMF_TYPEKIND_R8, &
                                   staggerloc=ESMF_STAGGERLOC_CENTER, &
                                   ungriddedLBound=(/1/), &
                                   ungriddedUBound=(/lev_input/), rc=rc)
   if(ESMF_logFoundError(rcToCheck=rc,msg=ESMF_LOGERR_PASSTHRU,line=__LINE__,file=__FILE__)) &
     call error_handler("IN FieldCreate", rc)
 enddo

 print*,"- CALL FieldCreate FOR INPUT GRID DZDT."
 dzdt_input_grid = ESMF_FieldCreate(input_grid, &
                                   typekind=ESMF_TYPEKIND_R8, &
                                   staggerloc=ESMF_STAGGERLOC_CENTER, &
                                   ungriddedLBound=(/1/), &
                                   ungriddedUBound=(/lev_input/), rc=rc)
 if(ESMF_logFoundError(rcToCheck=rc,msg=ESMF_LOGERR_PASSTHRU,line=__LINE__,file=__FILE__)) &
    call error_handler("IN FieldCreate", rc)

 print*,"- CALL FieldCreate FOR INPUT GRID U."
 u_input_grid = ESMF_FieldCreate(input_grid, &
                                 typekind=ESMF_TYPEKIND_R8, &
                                 staggerloc=ESMF_STAGGERLOC_CENTER, &
                                 ungriddedLBound=(/1/), &
                                 ungriddedUBound=(/lev_input/), rc=rc)
 if(ESMF_logFoundError(rcToCheck=rc,msg=ESMF_LOGERR_PASSTHRU,line=__LINE__,file=__FILE__)) &
    call error_handler("IN FieldCreate", rc)

 print*,"- CALL FieldCreate FOR INPUT GRID V."
 v_input_grid = ESMF_FieldCreate(input_grid, &
                                 typekind=ESMF_TYPEKIND_R8, &
                                 staggerloc=ESMF_STAGGERLOC_CENTER, &
                                 ungriddedLBound=(/1/), &
                                 ungriddedUBound=(/lev_input/), rc=rc)
 if(ESMF_logFoundError(rcToCheck=rc,msg=ESMF_LOGERR_PASSTHRU,line=__LINE__,file=__FILE__)) &
    call error_handler("IN FieldCreate", rc)

 print*,"- CALL FieldCreate FOR INPUT GRID PRESSURE."
 pres_input_grid = ESMF_FieldCreate(input_grid, &
                                   typekind=ESMF_TYPEKIND_R8, &
                                   staggerloc=ESMF_STAGGERLOC_CENTER, &
                                   ungriddedLBound=(/1/), &
                                   ungriddedUBound=(/lev_input/), rc=rc)
 if(ESMF_logFoundError(rcToCheck=rc,msg=ESMF_LOGERR_PASSTHRU,line=__LINE__,file=__FILE__)) &
    call error_handler("IN FieldCreate", rc)
 
 end subroutine init_atm_esmf_fields

!> Create surface input grid esmf fields
!!
!! @author George Gayno NCEP/EMC 
 subroutine init_sfc_esmf_fields
 
 implicit none

 integer                         :: rc

 print*,"- CALL FieldCreate FOR INPUT GRID LANDSEA MASK."
 landsea_mask_input_grid = ESMF_FieldCreate(input_grid, &
                                     typekind=ESMF_TYPEKIND_R8, &
                                     staggerloc=ESMF_STAGGERLOC_CENTER, rc=rc)
 if(ESMF_logFoundError(rcToCheck=rc,msg=ESMF_LOGERR_PASSTHRU,line=__LINE__,file=__FILE__)) &
    call error_handler("IN FieldCreate", rc)

 print*,"- CALL FieldCreate FOR INPUT GRID Z0."
 z0_input_grid = ESMF_FieldCreate(input_grid, &
                                     typekind=ESMF_TYPEKIND_R8, &
                                     staggerloc=ESMF_STAGGERLOC_CENTER, rc=rc)
 if(ESMF_logFoundError(rcToCheck=rc,msg=ESMF_LOGERR_PASSTHRU,line=__LINE__,file=__FILE__)) &
    call error_handler("IN FieldCreate", rc)

 print*,"- CALL FieldCreate FOR INPUT GRID VEGETATION TYPE."
 veg_type_input_grid = ESMF_FieldCreate(input_grid, &
                                     typekind=ESMF_TYPEKIND_R8, &
                                     staggerloc=ESMF_STAGGERLOC_CENTER, rc=rc)
 if(ESMF_logFoundError(rcToCheck=rc,msg=ESMF_LOGERR_PASSTHRU,line=__LINE__,file=__FILE__)) &
    call error_handler("IN FieldCreate", rc)

 print*,"- CALL FieldCreate FOR INPUT GRID CANOPY MOISTURE CONTENT."
 canopy_mc_input_grid = ESMF_FieldCreate(input_grid, &
                                     typekind=ESMF_TYPEKIND_R8, &
                                     staggerloc=ESMF_STAGGERLOC_CENTER, rc=rc)
 if(ESMF_logFoundError(rcToCheck=rc,msg=ESMF_LOGERR_PASSTHRU,line=__LINE__,file=__FILE__)) &
    call error_handler("IN FieldCreate", rc)

 print*,"- CALL FieldCreate FOR INPUT GRID SEAICE FRACTION."
 seaice_fract_input_grid = ESMF_FieldCreate(input_grid, &
                                     typekind=ESMF_TYPEKIND_R8, &
                                     staggerloc=ESMF_STAGGERLOC_CENTER, rc=rc)
 if(ESMF_logFoundError(rcToCheck=rc,msg=ESMF_LOGERR_PASSTHRU,line=__LINE__,file=__FILE__)) &
    call error_handler("IN FieldCreate", rc)

 print*,"- CALL FieldCreate FOR INPUT GRID SEAICE DEPTH."
 seaice_depth_input_grid = ESMF_FieldCreate(input_grid, &
                                     typekind=ESMF_TYPEKIND_R8, &
                                     staggerloc=ESMF_STAGGERLOC_CENTER, rc=rc)
 if(ESMF_logFoundError(rcToCheck=rc,msg=ESMF_LOGERR_PASSTHRU,line=__LINE__,file=__FILE__)) &
    call error_handler("IN FieldCreate", rc)

 print*,"- CALL FieldCreate FOR INPUT GRID SEAICE SKIN TEMPERATURE."
 seaice_skin_temp_input_grid = ESMF_FieldCreate(input_grid, &
                                     typekind=ESMF_TYPEKIND_R8, &
                                     staggerloc=ESMF_STAGGERLOC_CENTER, rc=rc)
 if(ESMF_logFoundError(rcToCheck=rc,msg=ESMF_LOGERR_PASSTHRU,line=__LINE__,file=__FILE__)) &
    call error_handler("IN FieldCreate", rc)

 print*,"- CALL FieldCreate FOR INPUT GRID SNOW DEPTH."
 snow_depth_input_grid = ESMF_FieldCreate(input_grid, &
                                     typekind=ESMF_TYPEKIND_R8, &
                                     staggerloc=ESMF_STAGGERLOC_CENTER, rc=rc)
 if(ESMF_logFoundError(rcToCheck=rc,msg=ESMF_LOGERR_PASSTHRU,line=__LINE__,file=__FILE__)) &
    call error_handler("IN FieldCreate", rc)

 print*,"- CALL FieldCreate FOR INPUT GRID SNOW LIQUID EQUIVALENT."
 snow_liq_equiv_input_grid = ESMF_FieldCreate(input_grid, &
                                     typekind=ESMF_TYPEKIND_R8, &
                                     staggerloc=ESMF_STAGGERLOC_CENTER, rc=rc)
 if(ESMF_logFoundError(rcToCheck=rc,msg=ESMF_LOGERR_PASSTHRU,line=__LINE__,file=__FILE__)) &
    call error_handler("IN FieldCreate", rc)

 print*,"- CALL FieldCreate FOR INPUT GRID T2M."
 t2m_input_grid = ESMF_FieldCreate(input_grid, &
                                   typekind=ESMF_TYPEKIND_R8, &
                                   staggerloc=ESMF_STAGGERLOC_CENTER, rc=rc)
 if(ESMF_logFoundError(rcToCheck=rc,msg=ESMF_LOGERR_PASSTHRU,line=__LINE__,file=__FILE__)) &
    call error_handler("IN FieldCreate", rc)

 print*,"- CALL FieldCreate FOR INPUT GRID Q2M."
 q2m_input_grid = ESMF_FieldCreate(input_grid, &
                                   typekind=ESMF_TYPEKIND_R8, &
                                   staggerloc=ESMF_STAGGERLOC_CENTER, rc=rc)
 if(ESMF_logFoundError(rcToCheck=rc,msg=ESMF_LOGERR_PASSTHRU,line=__LINE__,file=__FILE__)) &
    call error_handler("IN FieldCreate", rc)

 print*,"- CALL FieldCreate FOR INPUT GRID TPRCP."
 tprcp_input_grid = ESMF_FieldCreate(input_grid, &
                                   typekind=ESMF_TYPEKIND_R8, &
                                   staggerloc=ESMF_STAGGERLOC_CENTER, rc=rc)
 if(ESMF_logFoundError(rcToCheck=rc,msg=ESMF_LOGERR_PASSTHRU,line=__LINE__,file=__FILE__)) &
    call error_handler("IN FieldCreate", rc)

 print*,"- CALL FieldCreate FOR INPUT GRID F10M."
 f10m_input_grid = ESMF_FieldCreate(input_grid, &
                                   typekind=ESMF_TYPEKIND_R8, &
                                   staggerloc=ESMF_STAGGERLOC_CENTER, rc=rc)
 if(ESMF_logFoundError(rcToCheck=rc,msg=ESMF_LOGERR_PASSTHRU,line=__LINE__,file=__FILE__)) &
    call error_handler("IN FieldCreate", rc)

 print*,"- CALL FieldCreate FOR INPUT GRID USTAR."
 ustar_input_grid = ESMF_FieldCreate(input_grid, &
                                   typekind=ESMF_TYPEKIND_R8, &
                                   staggerloc=ESMF_STAGGERLOC_CENTER, rc=rc)
 if(ESMF_logFoundError(rcToCheck=rc,msg=ESMF_LOGERR_PASSTHRU,line=__LINE__,file=__FILE__)) &
    call error_handler("IN FieldCreate", rc)

 print*,"- CALL FieldCreate FOR INPUT GRID FFMM."
 ffmm_input_grid = ESMF_FieldCreate(input_grid, &
                                   typekind=ESMF_TYPEKIND_R8, &
                                   staggerloc=ESMF_STAGGERLOC_CENTER, rc=rc)
 if(ESMF_logFoundError(rcToCheck=rc,msg=ESMF_LOGERR_PASSTHRU,line=__LINE__,file=__FILE__)) &
    call error_handler("IN FieldCreate", rc)

 print*,"- CALL FieldCreate FOR INPUT GRID SRFLAG."
 srflag_input_grid = ESMF_FieldCreate(input_grid, &
                                   typekind=ESMF_TYPEKIND_R8, &
                                   staggerloc=ESMF_STAGGERLOC_CENTER, rc=rc)
 if(ESMF_logFoundError(rcToCheck=rc,msg=ESMF_LOGERR_PASSTHRU,line=__LINE__,file=__FILE__)) &
    call error_handler("IN FieldCreate", rc)

 print*,"- CALL FieldCreate FOR INPUT SKIN TEMPERATURE."
 skin_temp_input_grid = ESMF_FieldCreate(input_grid, &
                                   typekind=ESMF_TYPEKIND_R8, &
                                   staggerloc=ESMF_STAGGERLOC_CENTER, rc=rc)
 if(ESMF_logFoundError(rcToCheck=rc,msg=ESMF_LOGERR_PASSTHRU,line=__LINE__,file=__FILE__)) &
    call error_handler("IN FieldCreate", rc)

 print*,"- CALL FieldCreate FOR INPUT SOIL TYPE."
 soil_type_input_grid = ESMF_FieldCreate(input_grid, &
                                   typekind=ESMF_TYPEKIND_R8, &
                                   staggerloc=ESMF_STAGGERLOC_CENTER, rc=rc)
 if(ESMF_logFoundError(rcToCheck=rc,msg=ESMF_LOGERR_PASSTHRU,line=__LINE__,file=__FILE__)) &
    call error_handler("IN FieldCreate", rc)

 print*,"- CALL FieldCreate FOR INPUT TERRAIN."
 terrain_input_grid = ESMF_FieldCreate(input_grid, &
                                   typekind=ESMF_TYPEKIND_R8, &
                                   staggerloc=ESMF_STAGGERLOC_CENTER, rc=rc)
 if(ESMF_logFoundError(rcToCheck=rc,msg=ESMF_LOGERR_PASSTHRU,line=__LINE__,file=__FILE__)) &
    call error_handler("IN FieldCreate", rc)

 print*,"- CALL FieldCreate FOR INPUT SOIL TEMPERATURE."
 soil_temp_input_grid = ESMF_FieldCreate(input_grid, &
                                   typekind=ESMF_TYPEKIND_R8, &
                                   staggerloc=ESMF_STAGGERLOC_CENTER, &
                                   ungriddedLBound=(/1/), &
                                   ungriddedUBound=(/lsoil_input/), rc=rc)
 if(ESMF_logFoundError(rcToCheck=rc,msg=ESMF_LOGERR_PASSTHRU,line=__LINE__,file=__FILE__)) &
    call error_handler("IN FieldCreate", rc)

 print*,"- CALL FieldCreate FOR INPUT TOTAL SOIL MOISTURE."
 soilm_tot_input_grid = ESMF_FieldCreate(input_grid, &
                                   typekind=ESMF_TYPEKIND_R8, &
                                   staggerloc=ESMF_STAGGERLOC_CENTER, &
                                   ungriddedLBound=(/1/), &
                                   ungriddedUBound=(/lsoil_input/), rc=rc)
 if(ESMF_logFoundError(rcToCheck=rc,msg=ESMF_LOGERR_PASSTHRU,line=__LINE__,file=__FILE__)) &
    call error_handler("IN FieldCreate", rc)

 print*,"- CALL FieldCreate FOR INPUT LIQUID SOIL MOISTURE."
 soilm_liq_input_grid = ESMF_FieldCreate(input_grid, &
                                   typekind=ESMF_TYPEKIND_R8, &
                                   staggerloc=ESMF_STAGGERLOC_CENTER, &
                                   ungriddedLBound=(/1/), &
                                   ungriddedUBound=(/lsoil_input/), rc=rc)
 if(ESMF_logFoundError(rcToCheck=rc,msg=ESMF_LOGERR_PASSTHRU,line=__LINE__,file=__FILE__)) &
    call error_handler("IN FieldCreate", rc)
    
 

 if (.not. vgfrc_from_climo) then
   print*,"- CALL FieldCreate FOR INPUT VEGETATION GREENNESS."
   veg_greenness_input_grid = ESMF_FieldCreate(input_grid, &
                     typekind=ESMF_TYPEKIND_R8, &
                     staggerloc=ESMF_STAGGERLOC_CENTER, rc=rc)
   if(ESMF_logFoundError(rcToCheck=rc,msg=ESMF_LOGERR_PASSTHRU,line=__LINE__,file=__FILE__)) &
    call error_handler("IN FieldCreate", rc)
 endif
 
 if (.not. minmax_vgfrc_from_climo) then
   print*,"- CALL FieldCreate FOR INPUT MIN VEGETATION GREENNESS."
   min_veg_greenness_input_grid = ESMF_FieldCreate(input_grid, &
                                   typekind=ESMF_TYPEKIND_R8, &
                                   staggerloc=ESMF_STAGGERLOC_CENTER, rc=rc)
   if(ESMF_logFoundError(rcToCheck=rc,msg=ESMF_LOGERR_PASSTHRU,line=__LINE__,file=__FILE__))&
    call error_handler("IN FieldCreate", rc)
    
    print*,"- CALL FieldCreate FOR INPUT MAX VEGETATION GREENNESS."
   max_veg_greenness_input_grid = ESMF_FieldCreate(input_grid, &
                                   typekind=ESMF_TYPEKIND_R8, &
                                   staggerloc=ESMF_STAGGERLOC_CENTER, rc=rc)
   if(ESMF_logFoundError(rcToCheck=rc,msg=ESMF_LOGERR_PASSTHRU,line=__LINE__,file=__FILE__))&
    call error_handler("IN FieldCreate", rc)
 endif
 
 if (.not. lai_from_climo) then
    print*,"- CALL FieldCreate FOR INPUT LEAF AREA INDEX."
   lai_input_grid = ESMF_FieldCreate(input_grid, &
                                   typekind=ESMF_TYPEKIND_R8, &
                                   staggerloc=ESMF_STAGGERLOC_CENTER, rc=rc)
   if(ESMF_logFoundError(rcToCheck=rc,msg=ESMF_LOGERR_PASSTHRU,line=__LINE__,file=__FILE__))&
    call error_handler("IN FieldCreate", rc)
 endif
 end subroutine init_sfc_esmf_fields

!> Read input atmospheric data from spectral gfs (old sigio format).
!! 
!! @note Format used prior to July 19, 2017.
!! @param[in] localpet  ESMF local persistent execution thread 
!! @author George Gayno NCEP/EMC   
 subroutine read_input_atm_gfs_sigio_file(localpet)

 use sigio_module

 implicit none

 integer, intent(in)                   :: localpet

 character(len=300)                    :: the_file

 integer(sigio_intkind)                :: iret
 integer                               :: rc, i, j, k
 integer                               :: clb(3), cub(3)

 real(esmf_kind_r8)                    :: ak, bk
 real(esmf_kind_r8), allocatable       :: dummy2d(:,:)
 real(esmf_kind_r8), allocatable       :: dummy3d(:,:,:)
 real(esmf_kind_r8), allocatable       :: dummy3d2(:,:,:)
 real(esmf_kind_r8), pointer           :: pptr(:,:,:), psptr(:,:)
 real(esmf_kind_r8), allocatable       :: pi(:,:,:)

 type(sigio_head)                      :: sighead
 type(sigio_dbta)                      :: sigdata

 the_file = trim(data_dir_input_grid) // "/" // trim(atm_files_input_grid(1))

 print*,"- ATMOSPHERIC DATA IN SIGIO FORMAT."
 print*,"- OPEN AND READ: ", trim(the_file)

 call sigio_sropen(21, trim(the_file), iret)
 if (iret /= 0) then
   rc = iret
   call error_handler("OPENING SPECTRAL GFS SIGIO FILE.", rc)
 endif
 call sigio_srhead(21, sighead, iret)
 if (iret /= 0) then
   rc = iret
   call error_handler("READING SPECTRAL GFS SIGIO FILE.", rc)
 endif

 lev_input = sighead%levs
 levp1_input = lev_input + 1

 if (num_tracers_input /= sighead%ntrac) then
   call error_handler("WRONG NUMBER OF TRACERS EXPECTED.", 99)
 endif

 if (sighead%idvt == 0 .or. sighead%idvt == 21) then
   if (trim(tracers_input(1)) /= 'spfh'  .or.  &
       trim(tracers_input(2)) /= 'o3mr'   .or.  &
       trim(tracers_input(3)) /= 'clwmr') then 
     call error_handler("TRACERS SELECTED DO NOT MATCH FILE CONTENTS.", 99)
   endif
 else
   print*,'- UNRECOGNIZED IDVT: ', sighead%idvt
   call error_handler("UNRECOGNIZED IDVT", 99)
 endif

!---------------------------------------------------------------------------
! Initialize esmf atmospheric fields.
!---------------------------------------------------------------------------

 call init_atm_esmf_fields

 if (localpet == 0) then
   allocate(dummy2d(i_input,j_input))
   allocate(dummy3d(i_input,j_input,lev_input))
   allocate(dummy3d2(i_input,j_input,lev_input))
 else
   allocate(dummy2d(0,0))
   allocate(dummy3d(0,0,0))
   allocate(dummy3d2(0,0,0))
 endif

 if (localpet == 0) then
   call sigio_aldbta(sighead, sigdata, iret)
   if (iret /= 0) then
     rc = iret
     call error_handler("ALLOCATING SIGDATA.", rc)
   endif
   call sigio_srdbta(21, sighead, sigdata, iret)
   if (iret /= 0) then
     rc = iret
     call error_handler("READING SIGDATA.", rc)
   endif
   call sptez(0,sighead%jcap,4,i_input, j_input, sigdata%ps, dummy2d, 1)
   dummy2d = exp(dummy2d) * 1000.0
   print*,'surface pres ',maxval(dummy2d),minval(dummy2d)
 endif

 print*,"- CALL FieldScatter FOR SURFACE PRESSURE."
 call ESMF_FieldScatter(ps_input_grid, dummy2d, rootpet=0, rc=rc)
 if(ESMF_logFoundError(rcToCheck=rc,msg=ESMF_LOGERR_PASSTHRU,line=__LINE__,file=__FILE__)) &
    call error_handler("IN FieldScatter", rc)

 if (localpet == 0) then
   call sptez(0,sighead%jcap,4,i_input, j_input, sigdata%hs, dummy2d, 1)
   print*,'terrain ',maxval(dummy2d),minval(dummy2d)
 endif

 print*,"- CALL FieldScatter FOR TERRAIN."
 call ESMF_FieldScatter(terrain_input_grid, dummy2d, rootpet=0, rc=rc)
 if(ESMF_logFoundError(rcToCheck=rc,msg=ESMF_LOGERR_PASSTHRU,line=__LINE__,file=__FILE__)) &
    call error_handler("IN FieldScatter", rc)

 do k = 1, num_tracers_input

   if (localpet == 0) then
     call sptezm(0,sighead%jcap,4,i_input, j_input, lev_input, sigdata%q(:,:,k), dummy3d, 1)
     print*,trim(tracers_input(k)),maxval(dummy3d),minval(dummy3d)
   endif

   print*,"- CALL FieldScatter FOR INPUT ", trim(tracers_input(k))
   call ESMF_FieldScatter(tracers_input_grid(k), dummy3d, rootpet=0, rc=rc)
   if(ESMF_logFoundError(rcToCheck=rc,msg=ESMF_LOGERR_PASSTHRU,line=__LINE__,file=__FILE__)) &
      call error_handler("IN FieldScatter", rc)

 enddo

 if (localpet == 0) then
   call sptezm(0,sighead%jcap,4,i_input, j_input, lev_input, sigdata%t, dummy3d, 1)
   print*,'temp ',maxval(dummy3d),minval(dummy3d)
 endif

 print*,"- CALL FieldScatter FOR INPUT GRID TEMPERATURE."
 call ESMF_FieldScatter(temp_input_grid, dummy3d, rootpet=0, rc=rc)
 if(ESMF_logFoundError(rcToCheck=rc,msg=ESMF_LOGERR_PASSTHRU,line=__LINE__,file=__FILE__)) &
     call error_handler("IN FieldScatter", rc)

!---------------------------------------------------------------------------
! The spectral gfs files have omega, not vertical velocity.  Set to
! zero for now.  Convert from omega to vv in the future?
!---------------------------------------------------------------------------

 if (localpet == 0) then
   print*,"- NO VERTICAL VELOCITY RECORD.  SET TO ZERO."
   dummy3d = 0.0
 endif

 print*,"- CALL FieldScatter FOR INPUT DZDT."
 call ESMF_FieldScatter(dzdt_input_grid, dummy3d, rootpet=0, rc=rc)
 if(ESMF_logFoundError(rcToCheck=rc,msg=ESMF_LOGERR_PASSTHRU,line=__LINE__,file=__FILE__)) &
    call error_handler("IN FieldScatter", rc)

 if (localpet == 0) then
   call sptezmv(0, sighead%jcap, 4, i_input, j_input, lev_input, sigdata%d, sigdata%z, dummy3d, dummy3d2, 1)
   print*,'u ',maxval(dummy3d),minval(dummy3d)
   print*,'v ',maxval(dummy3d2),minval(dummy3d2)
 endif

 print*,"- CALL FieldScatter FOR INPUT U-WIND."
 call ESMF_FieldScatter(u_input_grid, dummy3d, rootpet=0, rc=rc)
 if(ESMF_logFoundError(rcToCheck=rc,msg=ESMF_LOGERR_PASSTHRU,line=__LINE__,file=__FILE__)) &
    call error_handler("IN FieldScatter", rc)

 print*,"- CALL FieldScatter FOR INPUT V-WIND."
 call ESMF_FieldScatter(v_input_grid, dummy3d2, rootpet=0, rc=rc)
 if(ESMF_logFoundError(rcToCheck=rc,msg=ESMF_LOGERR_PASSTHRU,line=__LINE__,file=__FILE__)) &
    call error_handler("IN FieldScatter", rc)

 deallocate(dummy2d, dummy3d, dummy3d2)

 if (localpet == 0) call sigio_axdbta(sigdata, iret)

 call sigio_sclose(21, iret)

!---------------------------------------------------------------------------
! Convert from 2-d to 3-d component winds.
!---------------------------------------------------------------------------

 call convert_winds

!---------------------------------------------------------------------------
! Compute 3-d pressure from 'ak' and 'bk'.
!---------------------------------------------------------------------------

 print*,"- COMPUTE 3-D PRESSURE."

 print*,"- CALL FieldGet FOR 3-D PRES."
 nullify(pptr)
 call ESMF_FieldGet(pres_input_grid, &
                    computationalLBound=clb, &
                    computationalUBound=cub, &
                    farrayPtr=pptr, rc=rc)
 if(ESMF_logFoundError(rcToCheck=rc,msg=ESMF_LOGERR_PASSTHRU,line=__LINE__,file=__FILE__)) &
    call error_handler("IN FieldGet", rc)

 print*,"- CALL FieldGet FOR SURFACE PRESSURE."
 nullify(psptr)
 call ESMF_FieldGet(ps_input_grid, &
                    farrayPtr=psptr, rc=rc)
 if(ESMF_logFoundError(rcToCheck=rc,msg=ESMF_LOGERR_PASSTHRU,line=__LINE__,file=__FILE__)) &
    call error_handler("IN FieldGet", rc)

!---------------------------------------------------------------------------
! First, compute interface pressure.
!---------------------------------------------------------------------------

 allocate(pi(clb(1):cub(1),clb(2):cub(2),1:levp1_input),stat=rc)

 do k=1,levp1_input
   ak = sighead%vcoord(k,1)
   bk = sighead%vcoord(k,2)
   do i= clb(1), cub(1)
     do j= clb(2), cub(2)
       pi(i,j,k) = ak + bk*psptr(i,j)
     enddo
   enddo
 enddo

 if (localpet == 0) then
   print*,'pres int ',psptr(clb(1),clb(2)),pi(clb(1),clb(2),:)
 endif

!---------------------------------------------------------------------------
! Now comput mid-layer pressure from interface pressure.
!---------------------------------------------------------------------------

 do k=1,lev_input
   do i= clb(1), cub(1)
     do j= clb(2), cub(2)
       pptr(i,j,k) = (pi(i,j,k)+pi(i,j,k+1))/2.0_esmf_kind_r8
     enddo
   enddo
 enddo

 deallocate(pi)

 if (localpet == 0) then
   print*,'pres ',psptr(clb(1),clb(2)),pptr(clb(1),clb(2),:)
 endif

 end subroutine read_input_atm_gfs_sigio_file

!> Read input atmospheric data from spectral gfs (global gaussian in
!! nemsio format. Starting July 19, 2017).
!!
!! @param[in] localpet  ESMF local persistent execution thread 
!! @author George Gayno NCEP/EMC   
 subroutine read_input_atm_gfs_gaussian_nemsio_file(localpet)

 implicit none

 integer, intent(in)                   :: localpet

 character(len=300)                    :: the_file
 character(len=20)                     :: vlevtyp, vname

 integer(nemsio_intkind)               :: vlev, iret
 integer                               :: i, j, k, n, rc
 integer                               :: clb(3), cub(3)

 real(nemsio_realkind), allocatable    :: vcoord(:,:,:)
 real(nemsio_realkind), allocatable    :: dummy(:)
 real(esmf_kind_r8), allocatable       :: dummy2d(:,:)
 real(esmf_kind_r8), allocatable       :: dummy3d(:,:,:)
 real(esmf_kind_r8)                    :: ak, bk
 real(esmf_kind_r8), allocatable       :: pi(:,:,:)
 real(esmf_kind_r8), pointer           :: pptr(:,:,:), psptr(:,:)

 type(nemsio_gfile)                    :: gfile

 the_file = trim(data_dir_input_grid) // "/" // trim(atm_files_input_grid(1))

 print*,"- READ ATMOS DATA FROM SPECTRAL GFS NEMSIO FILE: ", trim(the_file)

 print*,"- OPEN FILE."
 call nemsio_open(gfile, the_file, "read", iret=iret)
 if (iret /= 0) call error_handler("OPENING SPECTRAL GFS NEMSIO ATM FILE.", iret)

 print*,"- READ NUMBER OF VERTICAL LEVELS."
 call nemsio_getfilehead(gfile, iret=iret, dimz=lev_input)
 if (iret /= 0) call error_handler("READING NUMBER OF VERTICAL LEVLES.", iret)

 levp1_input = lev_input + 1

 allocate(vcoord(levp1_input,3,2))

 print*,"- READ VERTICAL COORDINATE INFO."
 call nemsio_getfilehead(gfile, iret=iret, vcoord=vcoord)
 if (iret /= 0) call error_handler("READING VERTICAL COORDINATE INFO.", iret)

!---------------------------------------------------------------------------
! Initialize esmf atmospheric fields.
!---------------------------------------------------------------------------

 call init_atm_esmf_fields

 if (localpet == 0) then
   allocate(dummy(i_input*j_input))
   allocate(dummy2d(i_input,j_input))
   allocate(dummy3d(i_input,j_input,lev_input))
 else
   allocate(dummy(0))
   allocate(dummy2d(0,0))
   allocate(dummy3d(0,0,0))
 endif

!-----------------------------------------------------------------------
! 3-d fields in gaussian files increment from bottom to model top.
! That is what is expected by this program, so no need to flip indices.
!-----------------------------------------------------------------------

 if (localpet == 0) then
   print*,"- READ TEMPERATURE."
   vname = "tmp"
   vlevtyp = "mid layer"
   do vlev = 1, lev_input
     call nemsio_readrecv(gfile, vname, vlevtyp, vlev, dummy, 0, iret)
     if (iret /= 0) call error_handler("READING TEMPERATURE RECORD.", iret)
     dummy3d(:,:,vlev) = reshape(dummy, (/i_input,j_input/))
!    print*,'temp check after read ',vlev, dummy3d(1,1,vlev)
   enddo
 endif

 print*,"- CALL FieldScatter FOR INPUT GRID TEMPERATURE."
 call ESMF_FieldScatter(temp_input_grid, dummy3d, rootpet=0, rc=rc)
 if(ESMF_logFoundError(rcToCheck=rc,msg=ESMF_LOGERR_PASSTHRU,line=__LINE__,file=__FILE__)) &
     call error_handler("IN FieldScatter", rc)

 do n = 1, num_tracers_input

   if (localpet == 0) then
     print*,"- READ ", trim(tracers_input(n))
     vname = trim(tracers_input(n))
     vlevtyp = "mid layer"
     do vlev = 1, lev_input
       call nemsio_readrecv(gfile, vname, vlevtyp, vlev, dummy, 0, iret)
       if (iret /= 0) call error_handler("READING TRACER RECORD.", iret)
!      print*,'tracer ',vlev, maxval(dummy),minval(dummy)
       dummy3d(:,:,vlev) = reshape(dummy, (/i_input,j_input/))
     enddo
   endif

   print*,"- CALL FieldScatter FOR INPUT ", trim(tracers_input(n))
   call ESMF_FieldScatter(tracers_input_grid(n), dummy3d, rootpet=0, rc=rc)
   if(ESMF_logFoundError(rcToCheck=rc,msg=ESMF_LOGERR_PASSTHRU,line=__LINE__,file=__FILE__)) &
      call error_handler("IN FieldScatter", rc)

 enddo

 if (localpet == 0) then
   print*,"- READ U-WINDS."
   vname = "ugrd"
   vlevtyp = "mid layer"
   do vlev = 1, lev_input
     call nemsio_readrecv(gfile, vname, vlevtyp, vlev, dummy, 0, iret)
     if (iret /= 0) call error_handler("READING U-WIND RECORD.", iret)
!    print*,'ugrd ',vlev, maxval(dummy),minval(dummy)
     dummy3d(:,:,vlev) = reshape(dummy, (/i_input,j_input/))
   enddo
 endif

 print*,"- CALL FieldScatter FOR INPUT U-WIND."
 call ESMF_FieldScatter(u_input_grid, dummy3d, rootpet=0, rc=rc)
 if(ESMF_logFoundError(rcToCheck=rc,msg=ESMF_LOGERR_PASSTHRU,line=__LINE__,file=__FILE__)) &
    call error_handler("IN FieldScatter", rc)

 if (localpet == 0) then
   print*,"- READ V-WINDS."
   vname = "vgrd"
   vlevtyp = "mid layer"
   do vlev = 1, lev_input
     call nemsio_readrecv(gfile, vname, vlevtyp, vlev, dummy, 0, iret)
     if (iret /= 0) call error_handler("READING V-WIND RECORD.", iret)
!    print*,'vgrd ',vlev, maxval(dummy),minval(dummy)
     dummy3d(:,:,vlev) = reshape(dummy, (/i_input,j_input/))
   enddo
 endif

 print*,"- CALL FieldScatter FOR INPUT V-WIND."
 call ESMF_FieldScatter(v_input_grid, dummy3d, rootpet=0, rc=rc)
 if(ESMF_logFoundError(rcToCheck=rc,msg=ESMF_LOGERR_PASSTHRU,line=__LINE__,file=__FILE__)) &
    call error_handler("IN FieldScatter", rc)

!---------------------------------------------------------------------------
! The spectral gfs nemsio files do not have a vertical velocity or
! omega record.  So set to zero for now.
!---------------------------------------------------------------------------

 if (localpet == 0) then
   print*,"- NO VERTICAL VELOCITY RECORD.  SET TO ZERO."
   dummy3d = 0.0
 endif

 print*,"- CALL FieldScatter FOR INPUT DZDT."
 call ESMF_FieldScatter(dzdt_input_grid, dummy3d, rootpet=0, rc=rc)
 if(ESMF_logFoundError(rcToCheck=rc,msg=ESMF_LOGERR_PASSTHRU,line=__LINE__,file=__FILE__)) &
    call error_handler("IN FieldScatter", rc)

 if (localpet == 0) then
   print*,"- READ HGT."
   vname = "hgt"
   vlevtyp = "sfc"
   vlev = 1
   call nemsio_readrecv(gfile, vname, vlevtyp, vlev, dummy, 0, iret)
   if (iret /= 0) call error_handler("READING HGT RECORD.", iret)
!  print*,'hgt ',vlev, maxval(dummy),minval(dummy)
   dummy2d = reshape(dummy, (/i_input,j_input/))
 endif

 print*,"- CALL FieldScatter FOR TERRAIN."
 call ESMF_FieldScatter(terrain_input_grid, dummy2d, rootpet=0, rc=rc)
 if(ESMF_logFoundError(rcToCheck=rc,msg=ESMF_LOGERR_PASSTHRU,line=__LINE__,file=__FILE__)) &
    call error_handler("IN FieldScatter", rc)

 if (localpet == 0) then
   print*,"- READ PRES."
   vname = "pres"
   vlevtyp = "sfc"
   vlev = 1
   call nemsio_readrecv(gfile, vname, vlevtyp, vlev, dummy, 0, iret)
   if (iret /= 0) call error_handler("READING PRES RECORD.", iret)
!  print*,'pres ',vlev, maxval(dummy),minval(dummy)
   dummy2d = reshape(dummy, (/i_input,j_input/))
 endif

 print*,"- CALL FieldScatter FOR SURFACE PRESSURE."
 call ESMF_FieldScatter(ps_input_grid, dummy2d, rootpet=0, rc=rc)
 if(ESMF_logFoundError(rcToCheck=rc,msg=ESMF_LOGERR_PASSTHRU,line=__LINE__,file=__FILE__)) &
    call error_handler("IN FieldScatter", rc)

 call nemsio_close(gfile)

 deallocate(dummy, dummy2d, dummy3d)

!---------------------------------------------------------------------------
! Convert from 2-d to 3-d component winds.
!---------------------------------------------------------------------------

 call convert_winds

!---------------------------------------------------------------------------
! Compute 3-d pressure from 'ak' and 'bk'.
!---------------------------------------------------------------------------

 print*,"- COMPUTE 3-D PRESSURE."

 print*,"- CALL FieldGet FOR 3-D PRES."
 nullify(pptr)
 call ESMF_FieldGet(pres_input_grid, &
                    computationalLBound=clb, &
                    computationalUBound=cub, &
                    farrayPtr=pptr, rc=rc)
 if(ESMF_logFoundError(rcToCheck=rc,msg=ESMF_LOGERR_PASSTHRU,line=__LINE__,file=__FILE__)) &
    call error_handler("IN FieldGet", rc)

 print*,"- CALL FieldGet FOR SURFACE PRESSURE."
 nullify(psptr)
 call ESMF_FieldGet(ps_input_grid, &
                    farrayPtr=psptr, rc=rc)
 if(ESMF_logFoundError(rcToCheck=rc,msg=ESMF_LOGERR_PASSTHRU,line=__LINE__,file=__FILE__)) &
    call error_handler("IN FieldGet", rc)

!---------------------------------------------------------------------------
! First, compute interface pressure.
!---------------------------------------------------------------------------

 allocate(pi(clb(1):cub(1),clb(2):cub(2),1:levp1_input))

 do k=1,levp1_input
   ak = vcoord(k,1,1)
   bk = vcoord(k,2,1)
   do i= clb(1), cub(1)
     do j= clb(2), cub(2)
       pi(i,j,k) = ak + bk*psptr(i,j)
     enddo
   enddo
 enddo

 deallocate(vcoord)

!---------------------------------------------------------------------------
! Now comput mid-layer pressure from interface pressure.
!---------------------------------------------------------------------------

 do k=1,lev_input
   do i= clb(1), cub(1)
     do j= clb(2), cub(2)
       pptr(i,j,k) = (pi(i,j,k)+pi(i,j,k+1))/2.0
     enddo
   enddo
 enddo

 deallocate(pi)

 end subroutine read_input_atm_gfs_gaussian_nemsio_file

!> Read input grid atmospheric fv3 gaussian nemsio files.
!!
!! @param[in] localpet  ESMF local persistent execution thread 
!! @author George Gayno NCEP/EMC   
 subroutine read_input_atm_gaussian_nemsio_file(localpet)

 implicit none

 integer, intent(in)                   :: localpet

 character(len=300)                    :: the_file
 character(len=20)                     :: vlevtyp, vname

 integer                               :: i, j, k, n
 integer                               :: rc, clb(3), cub(3)
 integer(nemsio_intkind)               :: vlev, iret

 real(nemsio_realkind), allocatable    :: vcoord(:,:,:)
 real(nemsio_realkind), allocatable    :: dummy(:)
 real(esmf_kind_r8), allocatable       :: dummy2d(:,:)
 real(esmf_kind_r8), allocatable       :: dummy3d(:,:,:)
 real(esmf_kind_r8), pointer           :: presptr(:,:,:), psptr(:,:)
 real(esmf_kind_r8), pointer           :: dpresptr(:,:,:)
 real(esmf_kind_r8), allocatable       :: pres_interface(:)

 type(nemsio_gfile)                    :: gfile

 the_file = trim(data_dir_input_grid) // "/" // trim(atm_files_input_grid(1))

 print*,"- READ ATMOS DATA FROM GAUSSIAN NEMSIO FILE: ", trim(the_file)

 print*,"- OPEN FILE."
 call nemsio_open(gfile, the_file, "read", iret=iret)
 if (iret /= 0) call error_handler("OPENING GAUSSIAN NEMSIO ATM FILE.", iret)

 print*,"- READ NUMBER OF VERTICAL LEVELS."
 call nemsio_getfilehead(gfile, iret=iret, dimz=lev_input)
 if (iret /= 0) call error_handler("READING NUMBER OF VERTICAL LEVLES.", iret)

 levp1_input = lev_input + 1

 allocate(vcoord(levp1_input,3,2))

 print*,"- READ VERTICAL COORDINATE INFO."
 call nemsio_getfilehead(gfile, iret=iret, vcoord=vcoord)
 if (iret /= 0) call error_handler("READING VERTICAL COORDINATE INFO.", iret)

!---------------------------------------------------------------------------
! Initialize esmf atmospheric fields.
!---------------------------------------------------------------------------

 call init_atm_esmf_fields

 print*,"- CALL FieldCreate FOR INPUT DPRES."
 dpres_input_grid = ESMF_FieldCreate(input_grid, &
                                 typekind=ESMF_TYPEKIND_R8, &
                                 staggerloc=ESMF_STAGGERLOC_CENTER, &
                                 ungriddedLBound=(/1/), &
                                 ungriddedUBound=(/lev_input/), rc=rc)
 if(ESMF_logFoundError(rcToCheck=rc,msg=ESMF_LOGERR_PASSTHRU,line=__LINE__,file=__FILE__)) &
    call error_handler("IN FieldCreate", rc)

 if (localpet == 0) then
   allocate(dummy(i_input*j_input))
   allocate(dummy2d(i_input,j_input))
   allocate(dummy3d(i_input,j_input,lev_input))
 else
   allocate(dummy(0))
   allocate(dummy2d(0,0))
   allocate(dummy3d(0,0,0))
 endif

!-----------------------------------------------------------------------
! 3-d fields in gaussian files increment from bottom to model top.
! That is what is expected by this program, so no need to flip indices.
!-----------------------------------------------------------------------

 if (localpet == 0) then
   print*,"- READ TEMPERATURE."
   vname = "tmp"
   vlevtyp = "mid layer"
   do vlev = 1, lev_input
     call nemsio_readrecv(gfile, vname, vlevtyp, vlev, dummy, 0, iret)
     if (iret /= 0) call error_handler("READING TEMPERATURE RECORD.", iret)
     dummy3d(:,:,vlev) = reshape(dummy, (/i_input,j_input/))
     print*,'temp check after read ',vlev, dummy3d(1,1,vlev)
   enddo
 endif

 print*,"- CALL FieldScatter FOR INPUT GRID TEMPERATURE."
 call ESMF_FieldScatter(temp_input_grid, dummy3d, rootpet=0, rc=rc)
 if(ESMF_logFoundError(rcToCheck=rc,msg=ESMF_LOGERR_PASSTHRU,line=__LINE__,file=__FILE__)) &
    call error_handler("IN FieldScatter", rc)

 do n = 1, num_tracers_input

   if (localpet == 0) then
     print*,"- READ ", trim(tracers_input(n))
     vname = trim(tracers_input(n))
     vlevtyp = "mid layer"
     do vlev = 1, lev_input
       call nemsio_readrecv(gfile, vname, vlevtyp, vlev, dummy, 0, iret)
       if (iret /= 0) call error_handler("READING TRACER RECORD.", iret)
       print*,'tracer ',vlev, maxval(dummy),minval(dummy)
       dummy3d(:,:,vlev) = reshape(dummy, (/i_input,j_input/))
     enddo
   endif

   print*,"- CALL FieldScatter FOR INPUT ", trim(tracers_input(n))
   call ESMF_FieldScatter(tracers_input_grid(n), dummy3d, rootpet=0, rc=rc)
   if(ESMF_logFoundError(rcToCheck=rc,msg=ESMF_LOGERR_PASSTHRU,line=__LINE__,file=__FILE__)) &
      call error_handler("IN FieldScatter", rc)

 enddo

 if (localpet == 0) then
   print*,"- READ U-WINDS."
   vname = "ugrd"
   vlevtyp = "mid layer"
   do vlev = 1, lev_input
     call nemsio_readrecv(gfile, vname, vlevtyp, vlev, dummy, 0, iret)
     if (iret /= 0) call error_handler("READING U-WIND RECORD.", iret)
     print*,'ugrd ',vlev, maxval(dummy),minval(dummy)
     dummy3d(:,:,vlev) = reshape(dummy, (/i_input,j_input/))
   enddo
 endif

 print*,"- CALL FieldScatter FOR INPUT U-WIND."
 call ESMF_FieldScatter(u_input_grid, dummy3d, rootpet=0, rc=rc)
 if(ESMF_logFoundError(rcToCheck=rc,msg=ESMF_LOGERR_PASSTHRU,line=__LINE__,file=__FILE__)) &
    call error_handler("IN FieldScatter", rc)

 if (localpet == 0) then
   print*,"- READ V-WINDS."
   vname = "vgrd"
   vlevtyp = "mid layer"
   do vlev = 1, lev_input
     call nemsio_readrecv(gfile, vname, vlevtyp, vlev, dummy, 0, iret)
     if (iret /= 0) call error_handler("READING V-WIND RECORD.", iret)
     print*,'vgrd ',vlev, maxval(dummy),minval(dummy)
     dummy3d(:,:,vlev) = reshape(dummy, (/i_input,j_input/))
   enddo
 endif

 print*,"- CALL FieldScatter FOR INPUT V-WIND."
 call ESMF_FieldScatter(v_input_grid, dummy3d, rootpet=0, rc=rc)
 if(ESMF_logFoundError(rcToCheck=rc,msg=ESMF_LOGERR_PASSTHRU,line=__LINE__,file=__FILE__)) &
    call error_handler("IN FieldScatter", rc)

 if (localpet == 0) then
   print*,"- READ DPRES."
   vname = "dpres"
   vlevtyp = "mid layer"
   do vlev = 1, lev_input
     call nemsio_readrecv(gfile, vname, vlevtyp, vlev, dummy, 0, iret)
     if (iret /= 0) call error_handler("READING DPRES RECORD.", iret)
     print*,'dpres ',vlev, maxval(dummy),minval(dummy)
     dummy3d(:,:,vlev) = reshape(dummy, (/i_input,j_input/))
   enddo
 endif

 print*,"- CALL FieldScatter FOR INPUT DPRES."
 call ESMF_FieldScatter(dpres_input_grid, dummy3d, rootpet=0, rc=rc)
 if(ESMF_logFoundError(rcToCheck=rc,msg=ESMF_LOGERR_PASSTHRU,line=__LINE__,file=__FILE__)) &
    call error_handler("IN FieldScatter", rc)

 if (localpet == 0) then
   print*,"- READ DZDT."
   vname = "dzdt"
   vlevtyp = "mid layer"
   do vlev = 1, lev_input
     call nemsio_readrecv(gfile, vname, vlevtyp, vlev, dummy, 0, iret)
     if (iret /= 0) call error_handler("READING DZDT RECORD.", iret)
     print*,'dzdt ',vlev, maxval(dummy),minval(dummy)
     dummy3d(:,:,vlev) = reshape(dummy, (/i_input,j_input/))
   enddo
 endif

 print*,"- CALL FieldScatter FOR INPUT DZDT."
 call ESMF_FieldScatter(dzdt_input_grid, dummy3d, rootpet=0, rc=rc)
 if(ESMF_logFoundError(rcToCheck=rc,msg=ESMF_LOGERR_PASSTHRU,line=__LINE__,file=__FILE__)) &
    call error_handler("IN FieldScatter", rc)

 if (localpet == 0) then
   print*,"- READ HGT."
   vname = "hgt"
   vlevtyp = "sfc"
   vlev = 1
   call nemsio_readrecv(gfile, vname, vlevtyp, vlev, dummy, 0, iret)
   if (iret /= 0) call error_handler("READING HGT RECORD.", iret)
   print*,'hgt ',vlev, maxval(dummy),minval(dummy)
   dummy2d = reshape(dummy, (/i_input,j_input/))
 endif

 print*,"- CALL FieldScatter FOR TERRAIN."
 call ESMF_FieldScatter(terrain_input_grid, dummy2d, rootpet=0, rc=rc)
 if(ESMF_logFoundError(rcToCheck=rc,msg=ESMF_LOGERR_PASSTHRU,line=__LINE__,file=__FILE__)) &
    call error_handler("IN FieldScatter", rc)

 call nemsio_close(gfile)

 deallocate(dummy, dummy2d, dummy3d)

!---------------------------------------------------------------------------
! Convert from 2-d to 3-d component winds.
!---------------------------------------------------------------------------

 call convert_winds

!---------------------------------------------------------------------------
! Compute 3-d pressure.  Mid-layer and surface pressure are computed
! from delta p.  The surface pressure in the file is not used.  After
! the model's write component interpolates from the cubed-sphere grid
! to the gaussian grid, the surface pressure is no longer consistent
! with the delta p (per Jun Wang).
!---------------------------------------------------------------------------

 print*,"- COMPUTE 3-D PRESSURE."

 print*,"- CALL FieldGet FOR DELTA PRESSURE."
 nullify(dpresptr)
 call ESMF_FieldGet(dpres_input_grid, &
                    computationalLBound=clb, &
                    computationalUBound=cub, &
                    farrayPtr=dpresptr, rc=rc)
 if(ESMF_logFoundError(rcToCheck=rc,msg=ESMF_LOGERR_PASSTHRU,line=__LINE__,file=__FILE__)) &
    call error_handler("IN FieldGet", rc)

 print*,"- CALL FieldGet FOR 3-D PRESSURE."
 nullify(presptr)
 call ESMF_FieldGet(pres_input_grid, &
                    farrayPtr=presptr, rc=rc)
 if(ESMF_logFoundError(rcToCheck=rc,msg=ESMF_LOGERR_PASSTHRU,line=__LINE__,file=__FILE__)) &
    call error_handler("IN FieldGet", rc)

 print*,"- CALL FieldGet FOR SURFACE PRESSURE."
 nullify(psptr)
 call ESMF_FieldGet(ps_input_grid, &
                    farrayPtr=psptr, rc=rc)
 if(ESMF_logFoundError(rcToCheck=rc,msg=ESMF_LOGERR_PASSTHRU,line=__LINE__,file=__FILE__)) &
    call error_handler("IN FieldGet", rc)

 allocate(pres_interface(levp1_input))

 if (localpet == 0) then
   do k = clb(3), cub(3)
   print*,'dpres is ',cub(1),cub(2),k, dpresptr(cub(1),cub(2),k)
   enddo
 endif

 do i = clb(1), cub(1)
   do j = clb(2), cub(2)
     pres_interface(levp1_input) = vcoord(levp1_input,1,1)
     do k = lev_input, 1, -1
       pres_interface(k) = pres_interface(k+1) + dpresptr(i,j,k)
     enddo
     psptr(i,j) = pres_interface(1)
     do k = 1, lev_input
       presptr(i,j,k) = (pres_interface(k) + pres_interface(k+1)) / 2.0_8
     enddo
   enddo
 enddo

 deallocate(vcoord)

 if (localpet == 0) then
   print*,'psfc is ',clb(1),clb(2),psptr(clb(1),clb(2))
   print*,'pres is ',clb(1),clb(2),presptr(clb(1),clb(2),:)
 endif

 print*,'pres check 1',localpet,maxval(presptr(:,:,1)),minval(presptr(:,:,1))
 print*,'pres check lev',localpet,maxval(presptr(:,:,lev_input)),minval(presptr(:,:,lev_input))

 deallocate(pres_interface)

 call ESMF_FieldDestroy(dpres_input_grid, rc=rc)

 end subroutine read_input_atm_gaussian_nemsio_file

!> Read input grid fv3 atmospheric data 'warm' restart files.
!!
!! @note Routine reads tiled files in parallel.  Tile 1 is read by 
!! localpet 0; tile 2 by localpet 1, etc.  The number of pets
!! must be equal to or greater than the number of tiled files.  
!! Logic only tested with global input data of six tiles.
!! @param[in] localpet  ESMF local persistent execution thread 
!! @author George Gayno NCEP/EMC   
 subroutine read_input_atm_restart_file(localpet)

 implicit none

 integer, intent(in)             :: localpet

 character(len=500)              :: tilefile

 integer                         :: i, j, k
 integer                         :: clb(3), cub(3)
 integer                         :: rc, tile, ncid, id_var
 integer                         :: error, id_dim

 real(esmf_kind_r8), allocatable :: ak(:)
 real(esmf_kind_r8), pointer     :: presptr(:,:,:), psptr(:,:)
 real(esmf_kind_r8), pointer     :: dpresptr(:,:,:)
 real(esmf_kind_r8), allocatable :: data_one_tile(:,:)
 real(esmf_kind_r8), allocatable :: data_one_tile_3d(:,:,:)
 real(esmf_kind_r8), allocatable :: pres_interface(:)

!---------------------------------------------------------------------------
! Get number of vertical levels and model top pressure.
!---------------------------------------------------------------------------

 tilefile = trim(data_dir_input_grid) // "/" // trim(atm_core_files_input_grid(7))
 print*,"- READ ATM VERTICAL LEVELS FROM: ", trim(tilefile)
 error=nf90_open(trim(tilefile),nf90_nowrite,ncid)
 call netcdf_err(error, 'opening: '//trim(tilefile) )

 error=nf90_inq_dimid(ncid, 'xaxis_1', id_dim)
 call netcdf_err(error, 'reading xaxis_1 id' )
 error=nf90_inquire_dimension(ncid,id_dim,len=levp1_input)
 call netcdf_err(error, 'reading xaxis_1 value' )

 lev_input = levp1_input - 1

 allocate(ak(levp1_input))

 error=nf90_inq_varid(ncid, 'ak', id_var)
 call netcdf_err(error, 'reading field id' )
 error=nf90_get_var(ncid, id_var, ak)
 call netcdf_err(error, 'reading ak' )

 error = nf90_close(ncid)

!---------------------------------------------------------------------------
! Initialize esmf atmospheric fields.
!---------------------------------------------------------------------------

 call init_atm_esmf_fields

 print*,"- CALL FieldCreate FOR INPUT GRID DELTA PRESSURE."
 dpres_input_grid = ESMF_FieldCreate(input_grid, &
                                   typekind=ESMF_TYPEKIND_R8, &
                                   staggerloc=ESMF_STAGGERLOC_CENTER, &
                                   ungriddedLBound=(/1/), &
                                   ungriddedUBound=(/lev_input/), rc=rc)
 if(ESMF_logFoundError(rcToCheck=rc,msg=ESMF_LOGERR_PASSTHRU,line=__LINE__,file=__FILE__)) &
    call error_handler("IN FieldCreate", rc)

 if (localpet < num_tiles_input_grid) then
   allocate(data_one_tile_3d(i_input,j_input,lev_input))
   allocate(data_one_tile(i_input,j_input))
 else
   allocate(data_one_tile_3d(0,0,0))
   allocate(data_one_tile(0,0))
 endif

 if (localpet < num_tiles_input_grid) then
   tile = localpet+1
   tilefile= trim(data_dir_input_grid) // "/" // trim(atm_core_files_input_grid(tile))
   print*,"- READ ATMOSPHERIC CORE FILE: ", trim(tilefile)
   error=nf90_open(trim(tilefile),nf90_nowrite,ncid)
   call netcdf_err(error, 'opening: '//trim(tilefile) )
 endif

 if (localpet < num_tiles_input_grid) then
   error=nf90_inq_varid(ncid, 'phis', id_var)
   call netcdf_err(error, 'reading field id' )
   error=nf90_get_var(ncid, id_var, data_one_tile)
   call netcdf_err(error, 'reading field' )
   data_one_tile = data_one_tile / 9.806_8  ! geopotential height
 endif

 do tile = 1, num_tiles_input_grid
   print*,"- CALL FieldScatter FOR INPUT GRID TERRAIN for tile ",tile
   call ESMF_FieldScatter(terrain_input_grid, data_one_tile, rootpet=tile-1, tile=tile, rc=rc)
   if(ESMF_logFoundError(rcToCheck=rc,msg=ESMF_LOGERR_PASSTHRU,line=__LINE__,file=__FILE__)) &
      call error_handler("IN FieldScatter", rc)
 enddo

 if (localpet < num_tiles_input_grid) then
!  error=nf90_inq_varid(ncid, 'W', id_var)
!  call netcdf_err(error, 'reading field id' )
!  error=nf90_get_var(ncid, id_var, data_one_tile_3d)
!  call netcdf_err(error, 'reading field' )
!  data_one_tile_3d(:,:,1:lev_input) = data_one_tile_3d(:,:,lev_input:1:-1)

! Using 'w' from restart files has caused problems.  Set to zero.
   data_one_tile_3d = 0.0_8
 endif

 do tile = 1, num_tiles_input_grid
   print*,"- CALL FieldScatter FOR INPUT GRID VERTICAL VELOCITY for tile ",tile
   call ESMF_FieldScatter(dzdt_input_grid, data_one_tile_3d, rootpet=tile-1, tile=tile, rc=rc)
   if(ESMF_logFoundError(rcToCheck=rc,msg=ESMF_LOGERR_PASSTHRU,line=__LINE__,file=__FILE__)) &
      call error_handler("IN FieldScatter", rc)
 enddo

 if (localpet < num_tiles_input_grid) then
   error=nf90_inq_varid(ncid, 'T', id_var)
   call netcdf_err(error, 'reading field id' )
   error=nf90_get_var(ncid, id_var, data_one_tile_3d)
   call netcdf_err(error, 'reading field' )
   data_one_tile_3d(:,:,1:lev_input) = data_one_tile_3d(:,:,lev_input:1:-1)
 endif

 do tile = 1, num_tiles_input_grid
   print*,"- CALL FieldScatter FOR INPUT GRID TEMPERATURE."
   call ESMF_FieldScatter(temp_input_grid, data_one_tile_3d, rootpet=tile-1, tile=tile, rc=rc)
   if(ESMF_logFoundError(rcToCheck=rc,msg=ESMF_LOGERR_PASSTHRU,line=__LINE__,file=__FILE__)) &
      call error_handler("IN FieldScatter", rc)
 enddo

 if (localpet < num_tiles_input_grid) then
   error=nf90_inq_varid(ncid, 'delp', id_var)
   call netcdf_err(error, 'reading field id' )
   error=nf90_get_var(ncid, id_var, data_one_tile_3d)
   call netcdf_err(error, 'reading field' )
   data_one_tile_3d(:,:,1:lev_input) = data_one_tile_3d(:,:,lev_input:1:-1)
 endif

 do tile = 1, num_tiles_input_grid
   print*,"- CALL FieldScatter FOR INPUT DELTA PRESSURE."
   call ESMF_FieldScatter(dpres_input_grid, data_one_tile_3d, rootpet=tile-1, tile=tile, rc=rc)
   if(ESMF_logFoundError(rcToCheck=rc,msg=ESMF_LOGERR_PASSTHRU,line=__LINE__,file=__FILE__)) &
      call error_handler("IN FieldScatter", rc)
 enddo

 if (localpet < num_tiles_input_grid) then
   error=nf90_inq_varid(ncid, 'ua', id_var)
   call netcdf_err(error, 'reading field id' )
   error=nf90_get_var(ncid, id_var, data_one_tile_3d)
   call netcdf_err(error, 'reading field' )
   data_one_tile_3d(:,:,1:lev_input) = data_one_tile_3d(:,:,lev_input:1:-1)
 endif

 do tile = 1, num_tiles_input_grid
   print*,"- CALL FieldScatter FOR INPUT GRID U."
   call ESMF_FieldScatter(u_input_grid, data_one_tile_3d, rootpet=tile-1, tile=tile, rc=rc)
   if(ESMF_logFoundError(rcToCheck=rc,msg=ESMF_LOGERR_PASSTHRU,line=__LINE__,file=__FILE__)) &
      call error_handler("IN FieldScatter", rc)
 enddo

 if (localpet < num_tiles_input_grid) then
   error=nf90_inq_varid(ncid, 'va', id_var)
   call netcdf_err(error, 'reading field id' )
   error=nf90_get_var(ncid, id_var, data_one_tile_3d)
   call netcdf_err(error, 'reading field' )
   data_one_tile_3d(:,:,1:lev_input) = data_one_tile_3d(:,:,lev_input:1:-1)
 endif

 do tile = 1, num_tiles_input_grid
   print*,"- CALL FieldScatter FOR INPUT GRID V."
   call ESMF_FieldScatter(v_input_grid, data_one_tile_3d, rootpet=tile-1, tile=tile, rc=rc)
   if(ESMF_logFoundError(rcToCheck=rc,msg=ESMF_LOGERR_PASSTHRU,line=__LINE__,file=__FILE__)) &
      call error_handler("IN FieldScatter", rc)
 enddo

 if (localpet < num_tiles_input_grid)  error = nf90_close(ncid)

 if (localpet < num_tiles_input_grid) then
   tile = localpet+1
   tilefile= trim(data_dir_input_grid) // "/" // trim(atm_tracer_files_input_grid(tile))
   print*,"- READ ATMOSPHERIC TRACER FILE: ", trim(tilefile)
   error=nf90_open(trim(tilefile),nf90_nowrite,ncid)
   call netcdf_err(error, 'opening: '//trim(tilefile) )
 endif

 do i = 1, num_tracers_input

   if (localpet < num_tiles_input_grid) then
     error=nf90_inq_varid(ncid, tracers_input(i), id_var)
     call netcdf_err(error, 'reading field id' )
     error=nf90_get_var(ncid, id_var, data_one_tile_3d)
     call netcdf_err(error, 'reading field' )
     data_one_tile_3d(:,:,1:lev_input) = data_one_tile_3d(:,:,lev_input:1:-1)
   endif

   do tile = 1, num_tiles_input_grid
     print*,"- CALL FieldScatter FOR INPUT ", trim(tracers_input(i))
     call ESMF_FieldScatter(tracers_input_grid(i), data_one_tile_3d, rootpet=tile-1, tile=tile, rc=rc)
     if(ESMF_logFoundError(rcToCheck=rc,msg=ESMF_LOGERR_PASSTHRU,line=__LINE__,file=__FILE__)) &
        call error_handler("IN FieldScatter", rc)
   enddo

 enddo

 if (localpet < num_tiles_input_grid) error=nf90_close(ncid)

!---------------------------------------------------------------------------
! Convert from 2-d to 3-d cartesian winds.
!---------------------------------------------------------------------------

 call convert_winds

!---------------------------------------------------------------------------
! Compute pressures
!---------------------------------------------------------------------------

 print*,"- CALL FieldGet FOR SURFACE PRESSURE."
 call ESMF_FieldGet(ps_input_grid, &
                    farrayPtr=psptr, rc=rc)
 if(ESMF_logFoundError(rcToCheck=rc,msg=ESMF_LOGERR_PASSTHRU,line=__LINE__,file=__FILE__)) &
    call error_handler("IN FieldGet", rc)

 print*,"- CALL FieldGet FOR PRESSURE."
 call ESMF_FieldGet(pres_input_grid, &
                    computationalLBound=clb, &
                    computationalUBound=cub, &
                    farrayPtr=presptr, rc=rc)
 if(ESMF_logFoundError(rcToCheck=rc,msg=ESMF_LOGERR_PASSTHRU,line=__LINE__,file=__FILE__)) &
    call error_handler("IN FieldGet", rc)

 print*,"- CALL FieldGet FOR DELTA PRESSURE."
 call ESMF_FieldGet(dpres_input_grid, &
                    farrayPtr=dpresptr, rc=rc)
 if(ESMF_logFoundError(rcToCheck=rc,msg=ESMF_LOGERR_PASSTHRU,line=__LINE__,file=__FILE__)) &
    call error_handler("IN FieldGet", rc)

 allocate(pres_interface(levp1_input))

 do i = clb(1), cub(1)
   do j = clb(2), cub(2)
     pres_interface(levp1_input) = ak(1)  ! model top in Pa
     do k = (levp1_input-1), 1, -1
       pres_interface(k) = pres_interface(k+1) + dpresptr(i,j,k)
     enddo
     do k = 1, lev_input
       presptr(i,j,k) = (pres_interface(k) + pres_interface(k+1)) / 2.0_8
     enddo
     psptr(i,j) = pres_interface(1)
   enddo
 enddo

 deallocate(ak)
 deallocate(pres_interface)

 call ESMF_FieldDestroy(dpres_input_grid, rc=rc)

 deallocate(data_one_tile_3d, data_one_tile)

 end subroutine read_input_atm_restart_file

!> Read fv3 netcdf gaussian history file.  Each task reads a horizontal
!! slice.
!!
!! @param[in] localpet  ESMF local persistent execution thread 
!! @author George Gayno NCEP/EMC   
 subroutine read_input_atm_gaussian_netcdf_file(localpet)

 use mpi

 implicit none

 integer, intent(in)               :: localpet

 character(len=500)                :: tilefile

 integer                           :: start(3), count(3), iscnt
 integer                           :: error, ncid, num_tracers_file
 integer                           :: id_dim, idim_input, jdim_input
 integer                           :: id_var, rc, nprocs, max_procs
 integer                           :: kdim, remainder, myrank, i, j, k, n
 integer                           :: clb(3), cub(3)
 integer, allocatable              :: kcount(:), startk(:), displ(:)
 integer, allocatable              :: ircnt(:)

 real(esmf_kind_r8), allocatable   :: phalf(:)
 real(esmf_kind_r8), allocatable   :: pres_interface(:)
 real(kind=4), allocatable         :: dummy3d(:,:,:)
 real(kind=4), allocatable         :: dummy3dall(:,:,:)
 real(esmf_kind_r8), allocatable   :: dummy3dflip(:,:,:)
 real(esmf_kind_r8), allocatable   :: dummy(:,:)
 real(esmf_kind_r8), pointer       :: presptr(:,:,:), dpresptr(:,:,:)
 real(esmf_kind_r8), pointer       :: psptr(:,:)

 print*,"- READ INPUT ATMOS DATA FROM GAUSSIAN NETCDF FILE."

 tilefile = trim(data_dir_input_grid) // "/" // trim(atm_files_input_grid(1))
 error=nf90_open(trim(tilefile),nf90_nowrite,ncid)
 call netcdf_err(error, 'opening: '//trim(tilefile) )

 error=nf90_inq_dimid(ncid, 'grid_xt', id_dim)
 call netcdf_err(error, 'reading grid_xt id' )
 error=nf90_inquire_dimension(ncid,id_dim,len=idim_input)
 call netcdf_err(error, 'reading grid_xt value' )

 error=nf90_inq_dimid(ncid, 'grid_yt', id_dim)
 call netcdf_err(error, 'reading grid_yt id' )
 error=nf90_inquire_dimension(ncid,id_dim,len=jdim_input)
 call netcdf_err(error, 'reading grid_yt value' )

 if (idim_input /= i_input .or. jdim_input /= j_input) then
   call error_handler("DIMENSION MISMATCH BETWEEN SFC AND OROG FILES.", 2)
 endif

 error=nf90_inq_dimid(ncid, 'pfull', id_dim)
 call netcdf_err(error, 'reading pfull id' )
 error=nf90_inquire_dimension(ncid,id_dim,len=lev_input)
 call netcdf_err(error, 'reading pfull value' )

 error=nf90_inq_dimid(ncid, 'phalf', id_dim)
 call netcdf_err(error, 'reading phalf id' )
 error=nf90_inquire_dimension(ncid,id_dim,len=levp1_input)
 call netcdf_err(error, 'reading phalf value' )
 allocate(phalf(levp1_input))
 error=nf90_inq_varid(ncid, 'phalf', id_var)
 call netcdf_err(error, 'getting phalf varid' )
 error=nf90_get_var(ncid, id_var, phalf)
 call netcdf_err(error, 'reading phalf varid' )

 error=nf90_get_att(ncid, nf90_global, 'ncnsto', num_tracers_file)
 call netcdf_err(error, 'reading ntracer value' )

 call mpi_comm_size(mpi_comm_world, nprocs, error)
 print*,'- Running with ', nprocs, ' processors'

 call mpi_comm_rank(mpi_comm_world, myrank, error)
 print*,'- myrank/localpet is ',myrank,localpet

 max_procs = nprocs
 if (nprocs > lev_input) then
   max_procs = lev_input
 endif

 kdim = lev_input / max_procs
 remainder = lev_input - (max_procs*kdim)

 allocate(kcount(0:nprocs-1))
 kcount=0
 allocate(startk(0:nprocs-1))
 startk=0
 allocate(displ(0:nprocs-1))
 displ=0
 allocate(ircnt(0:nprocs-1))
 ircnt=0

 do k = 0, max_procs-2
   kcount(k) = kdim
 enddo
 kcount(max_procs-1) = kdim + remainder

 startk(0) = 1
 do k = 1, max_procs-1
   startk(k) = startk(k-1) + kcount(k-1)
 enddo

 ircnt(:) = idim_input * jdim_input * kcount(:)

 displ(0) = 0
 do k = 1, max_procs-1
   displ(k) = displ(k-1) + ircnt(k-1)
 enddo

 iscnt=idim_input*jdim_input*kcount(myrank)

! Account for case if number of tasks exceeds the number of vert levels.

 if (myrank <= max_procs-1) then
   allocate(dummy3d(idim_input,jdim_input,kcount(myrank)))
 else
   allocate(dummy3d(0,0,0))
 endif

 if (myrank == 0) then
  allocate(dummy3dall(idim_input,jdim_input,lev_input))
  dummy3dall = 0.0
  allocate(dummy3dflip(idim_input,jdim_input,lev_input))
  dummy3dflip = 0.0
  allocate(dummy(idim_input,jdim_input))
  dummy = 0.0
 else
  allocate(dummy3dall(0,0,0))
  allocate(dummy3dflip(0,0,0))
  allocate(dummy(0,0))
 endif

!---------------------------------------------------------------------------
! Initialize esmf atmospheric fields.
!---------------------------------------------------------------------------

 call init_atm_esmf_fields

 print*,"- CALL FieldCreate FOR INPUT GRID DELTA PRESSURE."
 dpres_input_grid = ESMF_FieldCreate(input_grid, &
                                   typekind=ESMF_TYPEKIND_R8, &
                                   staggerloc=ESMF_STAGGERLOC_CENTER, &
                                   ungriddedLBound=(/1/), &
                                   ungriddedUBound=(/lev_input/), rc=rc)
 if(ESMF_logFoundError(rcToCheck=rc,msg=ESMF_LOGERR_PASSTHRU,line=__LINE__,file=__FILE__)) &
    call error_handler("IN FieldCreate", rc)

! Temperature 

 if (myrank <= max_procs-1) then
   start = (/1,1,startk(myrank)/)
   count = (/idim_input,jdim_input,kcount(myrank)/)
   error=nf90_inq_varid(ncid, 'tmp', id_var)
   call netcdf_err(error, 'reading tmp field id' )
   error=nf90_get_var(ncid, id_var, dummy3d, start=start, count=count)
   call netcdf_err(error, 'reading tmp field' )
 endif

 call mpi_gatherv(dummy3d, iscnt, mpi_real, &
                  dummy3dall, ircnt, displ, mpi_real, &
                  0, mpi_comm_world, error)
 if (error /= 0) call error_handler("IN mpi_gatherv of temperature", error)

 if (myrank == 0) then
   dummy3dflip(:,:,1:lev_input) = dummy3dall(:,:,lev_input:1:-1)
 endif
   
 print*,"- CALL FieldScatter FOR INPUT GRID TEMPERATURE "
 call ESMF_FieldScatter(temp_input_grid, dummy3dflip, rootpet=0, rc=rc)
 if(ESMF_logFoundError(rcToCheck=rc,msg=ESMF_LOGERR_PASSTHRU,line=__LINE__,file=__FILE__)) &
      call error_handler("IN FieldScatter", rc)

! dpres

 if (myrank <= max_procs-1) then
   error=nf90_inq_varid(ncid, 'dpres', id_var)
   call netcdf_err(error, 'reading dpres field id' )
   error=nf90_get_var(ncid, id_var, dummy3d, start=start, count=count)
   call netcdf_err(error, 'reading dpres field' )
 endif

 call mpi_gatherv(dummy3d, iscnt, mpi_real, &
                  dummy3dall, ircnt, displ, mpi_real, &
                  0, mpi_comm_world, error)
 if (error /= 0) call error_handler("IN mpi_gatherv of dpres", error)

 if (myrank == 0) then
   dummy3dflip(:,:,1:lev_input) = dummy3dall(:,:,lev_input:1:-1)
 endif

 print*,"- CALL FieldScatter FOR INPUT GRID DPRES "
 call ESMF_FieldScatter(dpres_input_grid, dummy3dflip, rootpet=0, rc=rc)
 if(ESMF_logFoundError(rcToCheck=rc,msg=ESMF_LOGERR_PASSTHRU,line=__LINE__,file=__FILE__)) &
      call error_handler("IN FieldScatter", rc)

! ugrd

 if (myrank <= max_procs-1) then
   error=nf90_inq_varid(ncid, 'ugrd', id_var)
   call netcdf_err(error, 'reading ugrd field id' )
   error=nf90_get_var(ncid, id_var, dummy3d, start=start, count=count)
   call netcdf_err(error, 'reading ugrd field' )
 endif

 call mpi_gatherv(dummy3d, iscnt, mpi_real, &
                  dummy3dall, ircnt, displ, mpi_real, &
                  0, mpi_comm_world, error)
 if (error /= 0) call error_handler("IN mpi_gatherv of ugrd", error)

 if (myrank == 0) then
   dummy3dflip(:,:,1:lev_input) = dummy3dall(:,:,lev_input:1:-1)
 endif

 print*,"- CALL FieldScatter FOR INPUT GRID UGRD "
 call ESMF_FieldScatter(u_input_grid, dummy3dflip, rootpet=0, rc=rc)
 if(ESMF_logFoundError(rcToCheck=rc,msg=ESMF_LOGERR_PASSTHRU,line=__LINE__,file=__FILE__)) &
        call error_handler("IN FieldScatter", rc)

! vgrd

 if (myrank <= max_procs-1) then
   error=nf90_inq_varid(ncid, 'vgrd', id_var)
   call netcdf_err(error, 'reading vgrd field id' )
   error=nf90_get_var(ncid, id_var, dummy3d, start=start, count=count)
   call netcdf_err(error, 'reading vgrd field' )
 endif

 call mpi_gatherv(dummy3d, iscnt, mpi_real, &
                  dummy3dall, ircnt, displ, mpi_real, &
                  0, mpi_comm_world, error)
 if (error /= 0) call error_handler("IN mpi_gatherv of vgrd", error)

 if (myrank == 0) then
   dummy3dflip(:,:,1:lev_input) = dummy3dall(:,:,lev_input:1:-1)
 endif

 print*,"- CALL FieldScatter FOR INPUT GRID VGRD "
 call ESMF_FieldScatter(v_input_grid, dummy3dflip, rootpet=0, rc=rc)
 if(ESMF_logFoundError(rcToCheck=rc,msg=ESMF_LOGERR_PASSTHRU,line=__LINE__,file=__FILE__)) &
        call error_handler("IN FieldScatter", rc)

! tracers

 do n = 1, num_tracers_input

   if (myrank <= max_procs-1) then
     error=nf90_inq_varid(ncid, tracers_input(n), id_var)
     call netcdf_err(error, 'reading tracer field id' )
     error=nf90_get_var(ncid, id_var, dummy3d, start=start, count=count)
     call netcdf_err(error, 'reading tracer field' )
   endif

   call mpi_gatherv(dummy3d, iscnt, mpi_real, &
                    dummy3dall, ircnt, displ, mpi_real, &
                    0, mpi_comm_world, error)
   if (error /= 0) call error_handler("IN mpi_gatherv of tracer", error)

   if (myrank == 0) then
     dummy3dflip(:,:,1:lev_input) = dummy3dall(:,:,lev_input:1:-1)
     where(dummy3dflip < 0.0) dummy3dflip = 0.0
   endif

   print*,"- CALL FieldScatter FOR INPUT GRID ", tracers_input(n)
   call ESMF_FieldScatter(tracers_input_grid(n), dummy3dflip, rootpet=0, rc=rc)
   if(ESMF_logFoundError(rcToCheck=rc,msg=ESMF_LOGERR_PASSTHRU,line=__LINE__,file=__FILE__)) &
        call error_handler("IN FieldScatter", rc)

 enddo

! dzdt   set to zero for now.

 if (myrank == 0) then
   dummy3dflip = 0.0
 endif

 print*,"- CALL FieldScatter FOR INPUT GRID DZDT"
 call ESMF_FieldScatter(dzdt_input_grid, dummy3dflip, rootpet=0, rc=rc)
 if(ESMF_logFoundError(rcToCheck=rc,msg=ESMF_LOGERR_PASSTHRU,line=__LINE__,file=__FILE__)) &
      call error_handler("IN FieldScatter", rc)
 
 deallocate(dummy3dflip, dummy3dall, dummy3d)

! terrain 

 if (myrank==0) then
   print*,"- READ TERRAIN."
   error=nf90_inq_varid(ncid, 'hgtsfc', id_var)
   call netcdf_err(error, 'reading hgtsfc field id' )
   error=nf90_get_var(ncid, id_var, dummy)
   call netcdf_err(error, 'reading hgtsfc field' )
 endif

 print*,"- CALL FieldScatter FOR INPUT GRID TERRAIN."
 call ESMF_FieldScatter(terrain_input_grid, dummy, rootpet=0, rc=rc)
 if(ESMF_logFoundError(rcToCheck=rc,msg=ESMF_LOGERR_PASSTHRU,line=__LINE__,file=__FILE__)) &
      call error_handler("IN FieldScatter", rc)

! surface pressure

 if (myrank==0) then
   print*,"- READ SURFACE P."
   error=nf90_inq_varid(ncid, 'pressfc', id_var)
   call netcdf_err(error, 'reading pressfc field id' )
   error=nf90_get_var(ncid, id_var, dummy)
   call netcdf_err(error, 'reading pressfc field' )
 endif

 print*,"- CALL FieldScatter FOR INPUT GRID SURFACE P."
 call ESMF_FieldScatter(ps_input_grid, dummy, rootpet=0, rc=rc)
 if(ESMF_logFoundError(rcToCheck=rc,msg=ESMF_LOGERR_PASSTHRU,line=__LINE__,file=__FILE__)) &
      call error_handler("IN FieldScatter", rc)

 deallocate(kcount, startk, displ, ircnt, dummy)

!---------------------------------------------------------------------------
! Convert from 2-d to 3-d cartesian winds.
!---------------------------------------------------------------------------

 call convert_winds

!---------------------------------------------------------------------------
! Compute pressure.
!---------------------------------------------------------------------------

 print*,"- CALL FieldGet FOR PRESSURE."
 call ESMF_FieldGet(pres_input_grid, &
                    computationalLBound=clb, &
                    computationalUBound=cub, &
                    farrayPtr=presptr, rc=rc)
 if(ESMF_logFoundError(rcToCheck=rc,msg=ESMF_LOGERR_PASSTHRU,line=__LINE__,file=__FILE__)) &
    call error_handler("IN FieldGet", rc)

 print*,"- CALL FieldGet FOR DELTA PRESSURE."
 call ESMF_FieldGet(dpres_input_grid, &
                    farrayPtr=dpresptr, rc=rc)
 if(ESMF_logFoundError(rcToCheck=rc,msg=ESMF_LOGERR_PASSTHRU,line=__LINE__,file=__FILE__)) &
    call error_handler("IN FieldGet", rc)

 print*,"- CALL FieldGet FOR SURFACE PRESSURE."
 call ESMF_FieldGet(ps_input_grid, &
                    farrayPtr=psptr, rc=rc)
 if(ESMF_logFoundError(rcToCheck=rc,msg=ESMF_LOGERR_PASSTHRU,line=__LINE__,file=__FILE__)) &
    call error_handler("IN FieldGet", rc)

 allocate(pres_interface(levp1_input))

!---------------------------------------------------------------------------
! Compute 3-d pressure.
!---------------------------------------------------------------------------

!---------------------------------------------------------------------------
!  When ingesting gaussian netcdf files, the mid-layer
!  surface pressure are computed top down from delta-p
!  The surface pressure in the file is not used.  According
!  to Jun Wang, after the model's write component interpolates from the
!  cubed-sphere grid to the gaussian grid, the surface pressure is
!  no longer consistent with the delta p.
!---------------------------------------------------------------------------

 do i = clb(1), cub(1)
   do j = clb(2), cub(2)
     pres_interface(levp1_input) = phalf(1) * 100.0_8
     do k = lev_input, 1, -1
       pres_interface(k) = pres_interface(k+1) + dpresptr(i,j,k)
     enddo
     psptr(i,j) = pres_interface(1)
     do k = 1, lev_input
       presptr(i,j,k) = (pres_interface(k) + pres_interface(k+1)) / 2.0_8
     enddo
   enddo
 enddo

 deallocate(pres_interface, phalf)

 call ESMF_FieldDestroy(dpres_input_grid, rc=rc)

 end subroutine read_input_atm_gaussian_netcdf_file

!> Read input grid fv3 atmospheric tiled history files in netcdf
!! format.
!!
!! @note Routine reads tiled files in parallel.  Tile 1 is read by 
!! localpet 0; tile 2 by localpet 1, etc.  The number of pets
!! must be equal to or greater than the number of tiled files.  
!!
!! @param[in] localpet  ESMF local persistent execution thread 
!! @author George Gayno NCEP/EMC   
 subroutine read_input_atm_tiled_history_file(localpet)

 use mpi

 implicit none

 integer, intent(in)             :: localpet

 character(len=500)              :: tilefile

 integer                         :: error, ncid, rc, tile
 integer                         :: id_dim, idim_input, jdim_input
 integer                         :: id_var, i, j, k, n
 integer                         :: clb(3), cub(3), num_tracers_file

 real(esmf_kind_r8), allocatable :: data_one_tile(:,:)
 real(esmf_kind_r8), allocatable :: data_one_tile_3d(:,:,:)
 real(esmf_kind_r8), pointer     :: presptr(:,:,:), dpresptr(:,:,:)
 real(esmf_kind_r8), pointer     :: psptr(:,:)
 real(esmf_kind_r8), allocatable :: pres_interface(:), phalf(:)

 print*,"- READ INPUT ATMOS DATA FROM TILED HISTORY FILES."

 tilefile = trim(data_dir_input_grid) // "/" // trim(atm_files_input_grid(1))
 error=nf90_open(trim(tilefile),nf90_nowrite,ncid)
 call netcdf_err(error, 'opening: '//trim(tilefile) )

 error=nf90_inq_dimid(ncid, 'grid_xt', id_dim)
 call netcdf_err(error, 'reading grid_xt id' )
 error=nf90_inquire_dimension(ncid,id_dim,len=idim_input)
 call netcdf_err(error, 'reading grid_xt value' )

 error=nf90_inq_dimid(ncid, 'grid_yt', id_dim)
 call netcdf_err(error, 'reading grid_yt id' )
 error=nf90_inquire_dimension(ncid,id_dim,len=jdim_input)
 call netcdf_err(error, 'reading grid_yt value' )

 if (idim_input /= i_input .or. jdim_input /= j_input) then
   call error_handler("DIMENSION MISMATCH BETWEEN SFC AND OROG FILES.", 2)
 endif

 error=nf90_inq_dimid(ncid, 'pfull', id_dim)
 call netcdf_err(error, 'reading pfull id' )
 error=nf90_inquire_dimension(ncid,id_dim,len=lev_input)
 call netcdf_err(error, 'reading pfull value' )

 error=nf90_inq_dimid(ncid, 'phalf', id_dim)
 call netcdf_err(error, 'reading phalf id' )
 error=nf90_inquire_dimension(ncid,id_dim,len=levp1_input)
 call netcdf_err(error, 'reading phalf value' )
 allocate(phalf(levp1_input))
 error=nf90_inq_varid(ncid, 'phalf', id_var)
 call netcdf_err(error, 'getting phalf varid' )
 error=nf90_get_var(ncid, id_var, phalf)
 call netcdf_err(error, 'reading phalf varid' )

 error=nf90_get_att(ncid, nf90_global, 'ncnsto', num_tracers_file)
 call netcdf_err(error, 'reading ntracer value' )

 error = nf90_close(ncid)

 print*,'- FILE HAS ', num_tracers_file, ' TRACERS.'
 print*,'- WILL PROCESS ', num_tracers_input, ' TRACERS.'

!---------------------------------------------------------------------------
! Initialize esmf atmospheric fields.
!---------------------------------------------------------------------------

 call init_atm_esmf_fields

 print*,"- CALL FieldCreate FOR INPUT GRID DELTA PRESSURE."
 dpres_input_grid = ESMF_FieldCreate(input_grid, &
                                   typekind=ESMF_TYPEKIND_R8, &
                                   staggerloc=ESMF_STAGGERLOC_CENTER, &
                                   ungriddedLBound=(/1/), &
                                   ungriddedUBound=(/lev_input/), rc=rc)
 if(ESMF_logFoundError(rcToCheck=rc,msg=ESMF_LOGERR_PASSTHRU,line=__LINE__,file=__FILE__)) &
    call error_handler("IN FieldCreate", rc)

 if (localpet < num_tiles_input_grid) then
   allocate(data_one_tile(i_input,j_input))
   allocate(data_one_tile_3d(i_input,j_input,lev_input))
 else
   allocate(data_one_tile(0,0))
   allocate(data_one_tile_3d(0,0,0))
 endif

 if (localpet < num_tiles_input_grid) then
   tile = localpet+1
   tilefile= trim(data_dir_input_grid) // "/" // trim(atm_files_input_grid(tile))
   print*,"- READ ATMOSPHERIC DATA FROM: ", trim(tilefile)
   error=nf90_open(trim(tilefile),nf90_nowrite,ncid)
   call netcdf_err(error, 'opening: '//trim(tilefile) )
 endif

 if (localpet < num_tiles_input_grid) then
!  print*,"- READ VERTICAL VELOCITY."
!  error=nf90_inq_varid(ncid, 'dzdt', id_var)
!  call netcdf_err(error, 'reading field id' )
!  error=nf90_get_var(ncid, id_var, data_one_tile_3d)
!  call netcdf_err(error, 'reading field' )
!  data_one_tile_3d(:,:,1:lev_input) = data_one_tile_3d(:,:,lev_input:1:-1)

! Using w from the tiled history files has caused problems.  
! Set to zero.
   data_one_tile_3d = 0.0_8
 endif

 do tile = 1, num_tiles_input_grid
   print*,"- CALL FieldScatter FOR INPUT GRID VERTICAL VELOCITY."
   call ESMF_FieldScatter(dzdt_input_grid, data_one_tile_3d, rootpet=tile-1, tile=tile, rc=rc)
   if(ESMF_logFoundError(rcToCheck=rc,msg=ESMF_LOGERR_PASSTHRU,line=__LINE__,file=__FILE__)) &
      call error_handler("IN FieldScatter", rc)
 enddo

 do n = 1, num_tracers_input

   if (localpet < num_tiles_input_grid) then
     print*,"- READ ", trim(tracers_input(n))
     error=nf90_inq_varid(ncid, tracers_input(n), id_var)
     call netcdf_err(error, 'reading field id' )
     error=nf90_get_var(ncid, id_var, data_one_tile_3d)
     call netcdf_err(error, 'reading field' )
     data_one_tile_3d(:,:,1:lev_input) = data_one_tile_3d(:,:,lev_input:1:-1)
   endif

   do tile = 1, num_tiles_input_grid
     print*,"- CALL FieldScatter FOR INPUT GRID TRACER ", trim(tracers_input(n))
     call ESMF_FieldScatter(tracers_input_grid(n), data_one_tile_3d, rootpet=tile-1, tile=tile, rc=rc)
     if(ESMF_logFoundError(rcToCheck=rc,msg=ESMF_LOGERR_PASSTHRU,line=__LINE__,file=__FILE__)) &
        call error_handler("IN FieldScatter", rc)
   enddo

 enddo

 if (localpet < num_tiles_input_grid) then
   print*,"- READ TEMPERATURE."
   error=nf90_inq_varid(ncid, 'tmp', id_var)
   call netcdf_err(error, 'reading field id' )
   error=nf90_get_var(ncid, id_var, data_one_tile_3d)
   call netcdf_err(error, 'reading field' )
   data_one_tile_3d(:,:,1:lev_input) = data_one_tile_3d(:,:,lev_input:1:-1)
 endif

 do tile = 1, num_tiles_input_grid
   print*,"- CALL FieldScatter FOR INPUT GRID TEMPERATURE."
   call ESMF_FieldScatter(temp_input_grid, data_one_tile_3d, rootpet=tile-1, tile=tile, rc=rc)
   if(ESMF_logFoundError(rcToCheck=rc,msg=ESMF_LOGERR_PASSTHRU,line=__LINE__,file=__FILE__)) &
      call error_handler("IN FieldScatter", rc)
 enddo

 if (localpet < num_tiles_input_grid) then
   print*,"- READ U-WIND."
   error=nf90_inq_varid(ncid, 'ugrd', id_var)
   call netcdf_err(error, 'reading field id' )
   error=nf90_get_var(ncid, id_var, data_one_tile_3d)
   call netcdf_err(error, 'reading field' )
   data_one_tile_3d(:,:,1:lev_input) = data_one_tile_3d(:,:,lev_input:1:-1)
 endif

 do tile = 1, num_tiles_input_grid
   print*,"- CALL FieldScatter FOR INPUT GRID U."
   call ESMF_FieldScatter(u_input_grid, data_one_tile_3d, rootpet=tile-1, tile=tile, rc=rc)
   if(ESMF_logFoundError(rcToCheck=rc,msg=ESMF_LOGERR_PASSTHRU,line=__LINE__,file=__FILE__)) &
      call error_handler("IN FieldScatter", rc)
 enddo

 if (localpet < num_tiles_input_grid) then
   print*,"- READ V-WIND."
   error=nf90_inq_varid(ncid, 'vgrd', id_var)
   call netcdf_err(error, 'reading field id' )
   error=nf90_get_var(ncid, id_var, data_one_tile_3d)
   call netcdf_err(error, 'reading field' )
   data_one_tile_3d(:,:,1:lev_input) = data_one_tile_3d(:,:,lev_input:1:-1)
 endif

 do tile = 1, num_tiles_input_grid
   print*,"- CALL FieldScatter FOR INPUT GRID V."
   call ESMF_FieldScatter(v_input_grid, data_one_tile_3d, rootpet=tile-1, tile=tile, rc=rc)
   if(ESMF_logFoundError(rcToCheck=rc,msg=ESMF_LOGERR_PASSTHRU,line=__LINE__,file=__FILE__)) &
      call error_handler("IN FieldScatter", rc)
 enddo

 if (localpet < num_tiles_input_grid) then
   print*,"- READ SURFACE PRESSURE."
   error=nf90_inq_varid(ncid, 'pressfc', id_var)
   call netcdf_err(error, 'reading field id' )
   error=nf90_get_var(ncid, id_var, data_one_tile)
   call netcdf_err(error, 'reading field' )
 endif

 do tile = 1, num_tiles_input_grid
   print*,"- CALL FieldScatter FOR INPUT GRID SURFACE PRESSURE."
   call ESMF_FieldScatter(ps_input_grid, data_one_tile, rootpet=tile-1, tile=tile, rc=rc)
   if(ESMF_logFoundError(rcToCheck=rc,msg=ESMF_LOGERR_PASSTHRU,line=__LINE__,file=__FILE__)) &
      call error_handler("IN FieldScatter", rc)
 enddo

 if (localpet < num_tiles_input_grid) then
   print*,"- READ TERRAIN."
   error=nf90_inq_varid(ncid, 'hgtsfc', id_var)
   call netcdf_err(error, 'reading field id' )
   error=nf90_get_var(ncid, id_var, data_one_tile)
   call netcdf_err(error, 'reading field' )
 endif

 do tile = 1, num_tiles_input_grid
   print*,"- CALL FieldScatter FOR INPUT GRID TERRAIN."
   call ESMF_FieldScatter(terrain_input_grid, data_one_tile, rootpet=tile-1, tile=tile, rc=rc)
   if(ESMF_logFoundError(rcToCheck=rc,msg=ESMF_LOGERR_PASSTHRU,line=__LINE__,file=__FILE__)) &
      call error_handler("IN FieldScatter", rc)
 enddo

 if (localpet < num_tiles_input_grid) then
   print*,"- READ DELTA PRESSURE."
   error=nf90_inq_varid(ncid, 'dpres', id_var)
   call netcdf_err(error, 'reading field id' )
   error=nf90_get_var(ncid, id_var, data_one_tile_3d)
   call netcdf_err(error, 'reading field' )
   data_one_tile_3d(:,:,1:lev_input) = data_one_tile_3d(:,:,lev_input:1:-1)
 endif

 do tile = 1, num_tiles_input_grid
   print*,"- CALL FieldScatter FOR INPUT DELTA PRESSURE."
   call ESMF_FieldScatter(dpres_input_grid, data_one_tile_3d, rootpet=tile-1, tile=tile, rc=rc)
   if(ESMF_logFoundError(rcToCheck=rc,msg=ESMF_LOGERR_PASSTHRU,line=__LINE__,file=__FILE__)) &
      call error_handler("IN FieldScatter", rc)
 enddo

 if (localpet < num_tiles_input_grid) error = nf90_close(ncid)

 deallocate(data_one_tile_3d, data_one_tile)

!---------------------------------------------------------------------------
! Convert from 2-d to 3-d cartesian winds.
!---------------------------------------------------------------------------

 call convert_winds

!---------------------------------------------------------------------------
! Compute pressure.
!---------------------------------------------------------------------------

 print*,"- CALL FieldGet FOR PRESSURE."
 call ESMF_FieldGet(pres_input_grid, &
                    computationalLBound=clb, &
                    computationalUBound=cub, &
                    farrayPtr=presptr, rc=rc)
 if(ESMF_logFoundError(rcToCheck=rc,msg=ESMF_LOGERR_PASSTHRU,line=__LINE__,file=__FILE__)) &
    call error_handler("IN FieldGet", rc)

 print*,"- CALL FieldGet FOR DELTA PRESSURE."
 call ESMF_FieldGet(dpres_input_grid, &
                    farrayPtr=dpresptr, rc=rc)
 if(ESMF_logFoundError(rcToCheck=rc,msg=ESMF_LOGERR_PASSTHRU,line=__LINE__,file=__FILE__)) &
    call error_handler("IN FieldGet", rc)

 print*,"- CALL FieldGet FOR SURFACE PRESSURE."
 call ESMF_FieldGet(ps_input_grid, &
                    farrayPtr=psptr, rc=rc)
 if(ESMF_logFoundError(rcToCheck=rc,msg=ESMF_LOGERR_PASSTHRU,line=__LINE__,file=__FILE__)) &
    call error_handler("IN FieldGet", rc)

 allocate(pres_interface(levp1_input))

!---------------------------------------------------------------------------
! Compute 3-d pressure.
!---------------------------------------------------------------------------

 do i = clb(1), cub(1)
   do j = clb(2), cub(2)
     pres_interface(1) = psptr(i,j)
     do k = 2, levp1_input
       pres_interface(k) = pres_interface(k-1) - dpresptr(i,j,k-1)
     enddo
     do k = 1, lev_input
       presptr(i,j,k) = (pres_interface(k) + pres_interface(k+1)) / 2.0_8
     enddo
   enddo
 enddo

 deallocate(pres_interface, phalf)

 call ESMF_FieldDestroy(dpres_input_grid, rc=rc)

 end subroutine read_input_atm_tiled_history_file
 
!> Read input grid atmospheric fv3gfs grib2 files.
!!
!! @param[in] localpet  ESMF local persistent execution thread 
!! @author George Gayno NCEP/EMC   
 subroutine read_input_atm_grib2_file(localpet)

 use mpi
<<<<<<< HEAD
 use grib_mod
=======
 use wgrib2api
>>>>>>> d1bdd106
 
 use grib2_util, only                   : rh2spfh, rh2spfh_gfs, convert_omega

 implicit none

 integer, intent(in)                   :: localpet
 
 integer, parameter                    :: ntrac_max=14
 integer, parameter                    :: max_levs=1000

 character(len=300)                    :: the_file
 character(len=20)                     :: vname, &
                                          trac_names_vmap(ntrac_max), &
                                          tmpstr, & 
                                          method, tracers_input_vmap(num_tracers_input), &
                                          tracers_default(ntrac_max)

 integer                               :: i, j, k, n
 integer                               :: ii,jj
 integer                               :: rc, clb(3), cub(3)
 integer                               :: vlev, iret,varnum, o3n
 integer                               :: intrp_ier, done_print
 integer                               :: trac_names_oct10(ntrac_max)
 integer                               :: tracers_input_oct10(num_tracers_input)
 integer                               :: trac_names_oct11(ntrac_max)
 integer                               :: tracers_input_oct11(num_tracers_input)
 integer                               :: lugb, lugi, jdisc, jpdt(200), jgdt(200), iscale
 integer                               :: jids(200), jpdtn, jgdtn, octet23, octet29
 integer                               :: count_spfh, count_rh, count_icmr, count_scliwc
 integer                               :: count_cice, count_rwmr, count_scllwc, count

 logical                               :: conv_omega=.false., &
                                          hasspfh=.true., &
                                          isnative=.false., &
                                          use_rh=.false. , unpack, &
                                          all_empty, is_missing

 real(esmf_kind_r8), allocatable       :: dum2d_1(:,:)
                                          

 real(esmf_kind_r8)                    :: rlevs_hold(max_levs)
 real(esmf_kind_r8), allocatable       :: rlevs(:)
 real(esmf_kind_r4), allocatable       :: dummy2d(:,:)
 real(esmf_kind_r8), allocatable       :: dummy3d(:,:,:), dummy2d_8(:,:),&
                                          u_tmp_3d(:,:,:), v_tmp_3d(:,:,:)
 real(esmf_kind_r8), pointer           :: presptr(:,:,:), psptr(:,:),tptr(:,:,:), &
                                          qptr(:,:,:), wptr(:,:,:),  &
                                          uptr(:,:,:), vptr(:,:,:)
 real(esmf_kind_r4)                    :: value
 real(esmf_kind_r8), parameter         :: p0 = 100000.0
 real(esmf_kind_r8), allocatable       :: dummy3d_col_in(:),dummy3d_col_out(:)
 real(esmf_kind_r8), parameter         :: intrp_missing = -999.0 
 real(esmf_kind_r4), parameter         :: lev_no_tr_fill = 20000.0
 real(esmf_kind_r4), parameter         :: lev_no_o3_fill = 40000.0

 type(gribfield)                       :: gfld
 
 tracers(:) = "NULL"
 
 trac_names_oct10 = (/1,  1,  14,  1,  1,  1,  1, 6,  6,   1,  6,  13,  13, 2 /)
 trac_names_oct11 = (/0, 22, 192, 23, 24, 25, 32, 1, 29, 100, 28, 193, 192, 2 /)

 trac_names_vmap = (/"sphum   ", "liq_wat ", "o3mr    ", "ice_wat ", &
                     "rainwat ", "snowwat ", "graupel ", "cld_amt ", "ice_nc  ", &
                     "rain_nc ", "water_nc", "liq_aero", "ice_aero", &
                     "sgs_tke "/)

 tracers_default = (/"sphum   ", "liq_wat ", "o3mr    ", "ice_wat ", &
                     "rainwat ", "snowwat ", "graupel ", "cld_amt ", "ice_nc  ", &
                     "rain_nc ", "water_nc", "liq_aero", "ice_aero", &
                     "sgs_tke "/)

 the_file = trim(data_dir_input_grid) // "/" // trim(grib2_file_input_grid)

 print*,"- READ ATMOS DATA FROM GRIB2 FILE: ", trim(the_file)

 if (localpet == 0) then

   lugb=14
   lugi=0
   call baopenr(lugb,the_file,iret)
   if (iret /= 0) call error_handler("ERROR OPENING GRIB2 FILE.", iret)

   jdisc   = 0     ! Search for discipline - meteorological products
   j = 0           ! Search at beginning of file.
   jpdt    = -9999  ! Array of values in product definition template, set to wildcard
   jids    = -9999  ! Array of values in identification section, set to wildcard
   jgdt    = -9999  ! Array of values in grid definition template, set to wildcard
   jgdtn   = -1     ! Search for any grid definition number.
   jpdtn   =  0     ! Search for product def template number 0 - anl or fcst.

! First, check for the vertical coordinate. If temperture at the 10 hybrid
! level is found, hybrid coordinates are assumed. Otherwise, data is on
! isobaric levels.

   jpdt(1) = 0      ! Sect4/oct 10 - param category - temperature field
   jpdt(2) = 0      ! Sect4/oct 11 - param number - temperature
   jpdt(10) = 105   ! Sect4/oct 23 - type of level - hybrid
   jpdt(12) = 10    ! oct 23 - type of level - value of hybrid level
   unpack=.false.

   call getgb2(lugb, lugi, j, jdisc, jids, jpdtn, jpdt, jgdtn, jgdt, &
             unpack, k, gfld, iret)
    
   if (iret == 0) then  ! data is on hybrid levels
     octet23 = 105
     octet29 = 255
     isnative=.true.
   else                 ! data is on isobaric levels
     octet23 = 100
     octet29 = 255
   endif

! Now count the number of vertical levels by searching for u-wind.
! Store the value of each level.

   rlevs_hold = -999.9
   lev_input = 0
   iret = 0
   j = 0
   jpdt = -9999

   do
     call getgb2(lugb, lugi, j, jdisc, jids, jpdtn, jpdt, jgdtn, jgdt, &
             unpack, k, gfld, iret)

     if (iret /= 0) exit

     if (gfld%discipline == 0) then ! Discipline - meteorological products
       if (gfld%ipdtnum == 0) then  ! Product definition template number -
                                    ! analysis or forecast at single level.
         if (gfld%ipdtmpl(1) == 2 .and. gfld%ipdtmpl(2) == 2) then  ! u-wind
                                                                    ! Sect4/octs 10 and 11.
           if (gfld%ipdtmpl(10) == octet23 .and. gfld%ipdtmpl(13) == octet29) then  
                                                                    ! Sect4 octs 23 and 29.
                                                                    ! Hybrid or isobaric.
             lev_input = lev_input + 1
             iscale = 10 ** gfld%ipdtmpl(11)
             rlevs_hold(lev_input) = float(gfld%ipdtmpl(12))/float(iscale)
           endif
         endif
       endif
     endif
    
     j = k
   enddo

 endif

 call mpi_barrier(MPI_COMM_WORLD, iret)
 call MPI_BCAST(isnative,1,MPI_LOGICAL,0,MPI_COMM_WORLD,iret)
 call MPI_BCAST(lev_input,1,MPI_INTEGER,0,MPI_COMM_WORLD,iret)
 call MPI_BCAST(rlevs_hold, max_levs, MPI_INTEGER,0,MPI_COMM_WORLD,iret)

 allocate(slevs(lev_input))
 allocate(rlevs(lev_input))
 allocate(dummy3d_col_in(lev_input))
 allocate(dummy3d_col_out(lev_input))

 levp1_input = lev_input + 1

! Jili Dong add sort to re-order isobaric levels.

 do i = 1, lev_input
   rlevs(i) = rlevs_hold(i)
 enddo

 call quicksort(rlevs,1,lev_input)

 do i = 1, lev_input
   if (isnative) then
     write(slevs(i), '(i6)') nint(rlevs(i))
     slevs(i) = trim(slevs(i)) // " hybrid"
   else
     write(slevs(i), '(f11.2)') rlevs(i)
     slevs(i) = trim(slevs(i)) // " Pa"
   endif
 enddo

 if(localpet == 0) then
   do i = 1,lev_input
     print*, "- LEVEL AFTER SORT = ",trim(slevs(i))
   enddo
 endif

! Check to see if specfic humidity exists at all the same levels as ugrd.

 if (localpet == 0) then
   
   jpdt = -9999
   jpdt(1) = 1  ! Sect4/oct 10 - param category - moisture
   jpdt(2) = 0  ! Sect4/oct 11 - param number - specific humidity
   if (isnative) then
     jpdt(10) = 105 ! Sect4/oct 23 - type of level - hybrid
   else
     jpdt(10) = 100 ! Sect4/oct 23 - type of level - isobaric
   endif
   unpack=.false.

   count_spfh=0

   do vlev = 1, lev_input
     j = 0
     jpdt(12) = nint(rlevs(vlev))

     call getgb2(lugb, lugi, j, jdisc, jids, jpdtn, jpdt, jgdtn, jgdt, &
             unpack, k, gfld, iret)

     if (iret == 0) then
       count_spfh = count_spfh + 1
     endif

   enddo

   jpdt(1) = 1  ! Sec4/oct 10 - param category - moisture
   jpdt(2) = 1  ! Sec4/oct 11 - param number - rel humidity
   count_rh=0

   do vlev = 1, lev_input
     j = 0
     jpdt(12) = nint(rlevs(vlev))

     call getgb2(lugb, lugi, j, jdisc, jids, jpdtn, jpdt, jgdtn, jgdt, &
             unpack, k, gfld, iret)

     if (iret == 0) then
       count_rh = count_rh + 1
     endif
   enddo

   if (count_spfh /= lev_input) then
     use_rh = .true.
   endif

   if (count_spfh == 0 .or. use_rh) then
     if (count_rh == 0) then
       call error_handler("READING ATMOSPHERIC WATER VAPOR VARIABLE.", 2)
     endif
     hasspfh = .false.  ! Will read rh and convert to specific humidity.
     trac_names_oct10(1) = 1
     trac_names_oct11(1) = 1
     print*,"- FILE CONTAINS RH."
   else
     print*,"- FILE CONTAINS SPFH."
   endif

 endif

 call MPI_BARRIER(MPI_COMM_WORLD, rc)
 call MPI_BCAST(hasspfh,1,MPI_LOGICAL,0,MPI_COMM_WORLD,rc)
 
! Search for and count the number of tracers in the file.

 if (localpet == 0) then

   jpdt = -9999
   if (isnative) then
     jpdt(10) = 105 ! Sect4/oct 23 - type of level - hybrid
   else
     jpdt(10) = 100 ! Sect4/oct 23 - type of level - isobaric
   endif
   unpack=.false.

   count_icmr=0
   count_scliwc=0
   count_cice=0
   count_rwmr=0
   count_scllwc=0

   do vlev = 1, lev_input

     j = 0
     jpdt(1) = 1  ! Sect4/oct 10 - param category - moisture
     jpdt(2) = 23 ! Sect4/oct 11 - param number - ice water mixing ratio
     jpdt(12) = nint(rlevs(vlev))

     call getgb2(lugb, lugi, j, jdisc, jids, jpdtn, jpdt, jgdtn, jgdt, &
             unpack, k, gfld, iret)

     if (iret == 0) then
       count_icmr = count_icmr + 1
     endif

     j = 0
     jpdt(1) = 1  ! Sect4/oct 10 - param category - moisture
     jpdt(2) = 84 ! Sect4/oct 11 - param number - cloud ice water content.
     call getgb2(lugb, lugi, j, jdisc, jids, jpdtn, jpdt, jgdtn, jgdt, &
           unpack, k, gfld, iret)

     if (iret == 0) then
       count_scliwc = count_scliwc + 1
     endif

     j = 0
     jpdt(1) = 6  ! Sect4/oct 10 - param category - clouds
     jpdt(2) = 0  ! Sect4/oct 11 - param number - cloud ice
     call getgb2(lugb, lugi, j, jdisc, jids, jpdtn, jpdt, jgdtn, jgdt, &
             unpack, k, gfld, iret)

     if (iret == 0) then
       count_cice = count_cice + 1
     endif

     j = 0
     jpdt(1) = 1   ! Sect4/oct 10 - param category - moisture
     jpdt(2) = 24  ! Sect4/oct 11 - param number - rain mixing ratio
     call getgb2(lugb, lugi, j, jdisc, jids, jpdtn, jpdt, jgdtn, jgdt, &
             unpack, k, gfld, iret)

     if (iret == 0) then
       count_rwmr = count_rwmr + 1
     endif

     j = 0
     jpdt(1) = 1   ! Sect4/oct 10 - param category - moisture
     jpdt(2) = 83  ! Sect4/oct 11 - param number - specific cloud liquid
                   ! water content.
     call getgb2(lugb, lugi, j, jdisc, jids, jpdtn, jpdt, jgdtn, jgdt, &
             unpack, k, gfld, iret)

     if (iret == 0) then
       count_scllwc = count_scllwc + 1
     endif

   enddo

   if (count_icmr == 0) then
     if (count_scliwc == 0) then
       if (count_cice == 0) then
         print*,'- FILE DOES NOT CONTAIN CICE.'
       else
         trac_names_oct10(4) = 6 ! Sect4/oct 10 - param category - clouds
         trac_names_oct11(4) = 0 ! Sect4/oct 11 - param number - cloud ice
         print*,"- FILE CONTAINS CICE."
       endif
     else
       trac_names_oct10(4) = 1  ! Sect4/oct 10 - param category - moisture
       trac_names_oct11(4) = 84 ! Sect4/oct 11 - param number - cloud ice water content.
       print*,"- FILE CONTAINS SCLIWC."
     endif
   else
     print*,"- FILE CONTAINS ICMR."
   endif ! count of icmr

   if (count_rwmr == 0) then
     if (count_scllwc == 0) then
       print*,"- FILE DOES NOT CONTAIN SCLLWC."
     else
       trac_names_oct10(4) = 1  ! Sect4/oct 10 - param category - moisture
       trac_names_oct11(4) = 83 ! Sect4/oct 11 - param number - specific cloud liquid
                                ! water content.
       print*,"- FILE CONTAINS SCLLWC."
     endif
   else
     print*,"- FILE CONTAINS CLWMR."
   endif

 endif ! count of tracers/localpet = 0
   
 call MPI_BARRIER(MPI_COMM_WORLD, rc)
 call MPI_BCAST(trac_names_oct10,ntrac_max,MPI_INTEGER,0,MPI_COMM_WORLD,rc)
 call MPI_BCAST(trac_names_oct11,ntrac_max,MPI_INTEGER,0,MPI_COMM_WORLD,rc)
 
 print*,"- COUNT NUMBER OF TRACERS TO BE READ IN BASED ON PHYSICS SUITE TABLE"
 do n = 1, num_tracers_input

   vname = tracers_input(n)

   i = maxloc(merge(1.,0.,trac_names_vmap == vname),dim=1)

   tracers_input_vmap(n)=trac_names_vmap(i)
   tracers(n)=tracers_default(i)
   if(trim(tracers(n)) .eq. "o3mr") o3n = n

   tracers_input_oct10(n) = trac_names_oct10(i)
   tracers_input_oct11(n) = trac_names_oct11(i)

 enddo

!---------------------------------------------------------------------------
! Initialize esmf atmospheric fields.
!---------------------------------------------------------------------------

 call init_atm_esmf_fields

 if (localpet == 0) then
   allocate(dummy2d(i_input,j_input))
   allocate(dummy2d_8(i_input,j_input))
   allocate(dummy3d(i_input,j_input,lev_input))
   allocate(dum2d_1(i_input,j_input))
 else
   allocate(dummy2d(0,0))
   allocate(dummy2d_8(0,0))
   allocate(dummy3d(0,0,0))
   allocate(dum2d_1(0,0))
 endif

!----------------------------------------------------------------------------------
! This program expects field levels from bottom to top. Fields in non-native 
! files read in from top to bottom. We will flip indices later. Fields on 
! native vertical coordinates read from bottom to top so those need no adjustments.
!----------------------------------------------------------------------------------
 
 if (localpet == 0) then

   print*,"- READ TEMPERATURE."

   jdisc   = 0     ! search for discipline - meteorological products
   j = 0           ! search at beginning of file.
   jpdt    = -9999  ! array of values in product definition template, set to wildcard
   jids    = -9999  ! array of values in identification section, set to wildcard
   jgdt    = -9999  ! array of values in grid definition template, set to wildcard
   jgdtn   = -1     ! search for any grid definition number.
   jpdtn   =  0     ! search for product def template number 0 - anl or fcst.
   jpdt(1) = 0      ! Sect 4/oct 10 - param category - temperature
   jpdt(2) = 0      ! Sect 4/oct 11 - param number - temperature

   if (isnative) then
     jpdt(10) = 105 ! Sect 4/oct 23 - type of level - hybrid
   else
     jpdt(10) = 100 ! Sect 4/oct 23 - type of level - isobaric
   endif

   unpack=.true.

   do vlev = 1, lev_input

     jpdt(12) = nint(rlevs(vlev))

     call getgb2(lugb, lugi, j, jdisc, jids, jpdtn, jpdt, jgdtn, jgdt, &
             unpack, k, gfld, iret)
     if (iret /= 0) then 
       call error_handler("READING IN TEMPERATURE AT LEVEL "//trim(slevs(vlev)),iret)
     endif

     dum2d_1 = reshape(gfld%fld, (/i_input,j_input/) )

     dummy3d(:,:,vlev) = dum2d_1

   enddo

 endif ! Read of temperature

 if (localpet == 0) print*,"- CALL FieldScatter FOR INPUT GRID TEMPERATURE."
 call ESMF_FieldScatter(temp_input_grid, dummy3d, rootpet=0, rc=rc)
 if(ESMF_logFoundError(rcToCheck=rc,msg=ESMF_LOGERR_PASSTHRU,line=__LINE__,file=__FILE__)) &
    call error_handler("IN FieldScatter", rc)

! Read tracers

 do n = 1, num_tracers_input

   if (localpet == 0) print*,"- READ ", trim(tracers_input_vmap(n))

   vname = tracers_input_vmap(n)
   call get_var_cond(vname,this_miss_var_method=method, this_miss_var_value=value, &
                       this_field_var_name=tmpstr,loc=varnum)

   if (n==1 .and. .not. hasspfh) then 
     print*,"- CALL FieldGather TEMPERATURE." 
     call ESMF_FieldGather(temp_input_grid,dummy3d,rootPet=0, tile=1, rc=rc)
     if(ESMF_logFoundError(rcToCheck=rc,msg=ESMF_LOGERR_PASSTHRU,line=__LINE__,file=__FILE__)) &
     call error_handler("IN FieldGet", rc) 
   endif
   
   if (localpet == 0) then

     jdisc   = 0     ! search for discipline - meteorological products
     jpdt    = -9999  ! array of values in product definition template, set to wildcard
     jids    = -9999  ! array of values in identification section, set to wildcard
     jgdt    = -9999  ! array of values in grid definition template, set to wildcard
     jgdtn   = -1     ! search for any grid definition number.
     jpdtn   =  0     ! search for product def template number 0 - anl or fcst.
     unpack = .false.
     if (isnative) then
       jpdt(10) = 105 ! Sect4/oct 23 - type of level - hybrid
     else
       jpdt(10) = 100 ! Sect4/oct 23 - type of level - isobaric
     endif

     count = 0

     do vlev = 1, lev_input

       j = 0
       jpdt(1) = tracers_input_oct10(n)
       jpdt(2) = tracers_input_oct11(n)
       jpdt(12) = nint(rlevs(vlev))

       call getgb2(lugb, lugi, j, jdisc, jids, jpdtn, jpdt, jgdtn, jgdt, &
             unpack, k, gfld, iret)

       if (iret == 0) then
         count = count + 1
       endif

     enddo
     iret=count

     ! Check to see if file has any data for this tracer
     if (iret == 0) then
       all_empty = .true.
     else
       all_empty = .false.
     endif
 
     is_missing = .false.

     do vlev = 1, lev_input

       unpack=.true.
       j = 0
       jpdt(1) = tracers_input_oct10(n)
       jpdt(2) = tracers_input_oct11(n)
       jpdt(12) = nint(rlevs(vlev) )

       call getgb2(lugb, lugi, j, jdisc, jids, jpdtn, jpdt, jgdtn, jgdt, &
             unpack, k, gfld, iret)

       if (iret == 0) then ! found data
         dummy2d = reshape(gfld%fld, (/i_input,j_input/) )
       else ! did not find data.
        if (trim(method) .eq. 'intrp' .and. .not.all_empty) then
          dummy2d = intrp_missing 
          is_missing = .true.
        else
          ! Abort if input data has some data for current tracer, but has
          ! missing data below 200 mb/ above 400mb
            if (.not.all_empty .and. n == o3n) then
              if (rlevs(vlev) .lt. lev_no_o3_fill) &
                call error_handler("TRACER "//trim(tracers(n))//" HAS MISSING DATA AT "//trim(slevs(vlev))//&
                  ". SET MISSING VARIABLE CONDITION TO 'INTRP' TO AVOID THIS ERROR", 1)
            elseif (.not.all_empty .and. n .ne. o3n) then 
              if (rlevs(vlev) .gt. lev_no_tr_fill) &
                call error_handler("TRACER "//trim(tracers(n))//" HAS MISSING DATA AT "//trim(slevs(vlev))//&
                  ". SET MISSING VARIABLE CONDITION TO 'INTRP' TO AVOID THIS ERROR.", 1)
            endif 
          ! If entire array is empty and method is set to intrp, switch method to fill
          if (trim(method) .eq. 'intrp' .and. all_empty) method='set_to_fill' 

          call handle_grib_error(vname, slevs(vlev),method,value,varnum,iret,var=dummy2d)
          if (iret==1) then ! missing_var_method == skip or no entry
            if ( (tracers_input_oct10(n) == 1 .and. tracers_input_oct11(n) == 0) .or. &  ! spec humidity
                 (tracers_input_oct10(n) == 1 .and. tracers_input_oct11(n) == 1) .or. &  ! rel humidity
                 (tracers_input_oct10(n) == 14 .and. tracers_input_oct11(n) == 192) ) then ! ozone
              call error_handler("READING IN "//trim(tracers(n))//" AT LEVEL "//trim(slevs(vlev))&
                        //". SET A FILL VALUE IN THE VARMAP TABLE IF THIS ERROR IS NOT DESIRABLE.",iret)
            endif
          endif
        endif ! method intrp
      endif !iret<=0

      if (n==1 .and. .not. hasspfh) then 
        if (trim(external_model) .eq. 'GFS') then
          print *,'- CALL CALRH GFS'
          call rh2spfh_gfs(dummy2d,rlevs(vlev),dummy3d(:,:,vlev))
        else 
          print *,'- CALL CALRH non-GFS'
          call rh2spfh(dummy2d,rlevs(vlev),dummy3d(:,:,vlev))
        end if
      endif

       dummy3d(:,:,vlev) = real(dummy2d,esmf_kind_r8)

     enddo !vlev

! Jili Dong interpolation for missing levels 
     if (is_missing .and. trim(method) .eq. 'intrp') then
       print *,'- INTERPOLATE TRACER '//trim(tracers(n))
       done_print = 0
       do jj = 1, j_input
         do ii = 1, i_input
           dummy3d_col_in=dummy3d(ii,jj,:)
           call dint2p(rlevs,dummy3d_col_in,lev_input,rlevs,dummy3d_col_out,    &
                        lev_input, 2, intrp_missing, intrp_ier) 
           if (intrp_ier .gt. 0) call error_handler("Interpolation failed.",intrp_ier)
           dummy3d(ii,jj,:)=dummy3d_col_out
         enddo
       enddo
       do vlev=1,lev_input
         dummy2d = dummy3d(:,:,n) 
         if (any(dummy2d .eq. intrp_missing)) then 
           ! If we're outside the appropriate region, don't fill but error instead
           if (n == o3n .and. rlevs(vlev) .lt. lev_no_o3_fill) then
             call error_handler("TRACER "//trim(tracers(n))//" HAS MISSING DATA AT "//trim(slevs(vlev)),1)
           elseif (n .ne. o3n .and. rlevs(vlev) .gt. lev_no_tr_fill) then
             call error_handler("TRACER "//trim(tracers(n))//" HAS MISSING DATA AT "//trim(slevs(vlev)),1)
           else ! we're okay to fill missing data with provided fill value
             if (done_print .eq. 0) then
               print*, "Pressure out of range of existing data. Defaulting to fill value."
               done_print = 1
             end if !done print
             where(dummy2d .eq. intrp_missing) dummy2d = value
             dummy3d(:,:,vlev) = dummy2d
           end if !n & lev
         endif ! intrp_missing
         ! zero out negative tracers from interpolation/extrapolation
         where(dummy3d(:,:,vlev) .lt. 0.0)  dummy3d(:,:,vlev) = 0.0
!        print*,'tracer af intrp',vlev, maxval(dummy3d(:,:,vlev)),minval(dummy3d(:,:,vlev))
       end do !nlevs do
     end if !if intrp
   endif !localpet == 0

   if (localpet == 0) print*,"- CALL FieldScatter FOR INPUT ", trim(tracers_input_vmap(n))
   call ESMF_FieldScatter(tracers_input_grid(n), dummy3d, rootpet=0, rc=rc)
   if(ESMF_logFoundError(rcToCheck=rc,msg=ESMF_LOGERR_PASSTHRU,line=__LINE__,file=__FILE__)) &
      call error_handler("IN FieldScatter", rc)

 enddo
 
 deallocate(dummy3d_col_in, dummy3d_col_out)
 
 call read_winds(u_tmp_3d,v_tmp_3d,localpet,isnative,rlevs,lugb)

 if (localpet == 0) print*,"- CALL FieldScatter FOR INPUT U-WIND."
 call ESMF_FieldScatter(u_input_grid, u_tmp_3d, rootpet=0, rc=rc)
 if(ESMF_logFoundError(rcToCheck=rc,msg=ESMF_LOGERR_PASSTHRU,line=__LINE__,file=__FILE__)) &
    call error_handler("IN FieldScatter", rc)

 if (localpet == 0) print*,"- CALL FieldScatter FOR INPUT V-WIND."
 call ESMF_FieldScatter(v_input_grid, v_tmp_3d, rootpet=0, rc=rc)
 if(ESMF_logFoundError(rcToCheck=rc,msg=ESMF_LOGERR_PASSTHRU,line=__LINE__,file=__FILE__)) &
    call error_handler("IN FieldScatter", rc)

 if (localpet == 0) then

   print*,"- READ SURFACE PRESSURE."
   jdisc   = 0     ! search for discipline - meteorological products
   j = 0           ! search at beginning of file.
   jpdt    = -9999  ! array of values in product definition template, set to wildcard
   jids    = -9999  ! array of values in identification section, set to wildcard
   jgdt    = -9999  ! array of values in grid definition template, set to wildcard
   jgdtn   = -1     ! search for any grid definition number.
   jpdtn   =  0     ! search for product def template number 0 - anl or fcst.
   jpdt(1) = 3      ! Sect4/oct 10 - param category - mass
   jpdt(2) = 0      ! Sect4/oct 11 - param number - pressure
   jpdt(10) = 1     ! Sect4/oct 23 - type of level - ground surface
   unpack=.true.

   call getgb2(lugb, lugi, j, jdisc, jids, jpdtn, jpdt, jgdtn, jgdt, &
             unpack, k, gfld, iret)
   if (iret /= 0) call error_handler("READING SURFACE PRESSURE RECORD.", iret)

   dummy2d_8 = reshape(gfld%fld, (/i_input,j_input/) )

 endif ! Read surface pressure

 if (localpet == 0) print*,"- CALL FieldScatter FOR INPUT GRID SURFACE PRESSURE."
 call ESMF_FieldScatter(ps_input_grid, dummy2d_8, rootpet=0, rc=rc)
 if(ESMF_logFoundError(rcToCheck=rc,msg=ESMF_LOGERR_PASSTHRU,line=__LINE__,file=__FILE__)) &
    call error_handler("IN FieldScatter", rc)

! Read dzdt.

 if (localpet == 0) then

   print*,"- READ DZDT."
   vname = "dzdt"
   call get_var_cond(vname,this_miss_var_method=method, this_miss_var_value=value, &
                         loc=varnum)

   jdisc   = 0     ! search for discipline - meteorological products
   j = 0           ! search at beginning of file.
   jpdt    = -9999  ! array of values in product definition template, set to wildcard
   jids    = -9999  ! array of values in identification section, set to wildcard
   jgdt    = -9999  ! array of values in grid definition template, set to wildcard
   jgdtn   = -1     ! search for any grid definition number.
   jpdtn   =  0     ! search for product def template number 0 - anl or fcst.
   jpdt(1) = 2      ! Sect4/oct 10 - param category - momentum
   jpdt(2) = 9      ! Sect4/oct 11 - param number - dzdt

   if (isnative) then
     jpdt(10) = 105 ! Sect4/oct 23 - type of level - hybrid
   else
     jpdt(10) = 100 ! Sect4/oct 23 - type of level - isobaric
   endif

   unpack=.true.

   do vlev = 1, lev_input

     jpdt(12) = nint(rlevs(vlev))

     call getgb2(lugb, lugi, j, jdisc, jids, jpdtn, jpdt, jgdtn, jgdt, &
             unpack, k, gfld, iret)

     if (iret /= 0) then ! dzdt not found, look for omega.
       print*,"DZDT not available at level ", trim(slevs(vlev)), " so checking for VVEL"
       jpdt(2) = 8  ! Sect4/oct 11 - parameter number - omega
       call getgb2(lugb, lugi, j, jdisc, jids, jpdtn, jpdt, jgdtn, jgdt, &
             unpack, k, gfld, iret)
       if (iret /= 0) then
         call handle_grib_error(vname, slevs(vlev),method,value,varnum,iret,var8=dum2d_1)
         if (iret==1) then ! missing_var_method == skip 
           cycle
         endif
       else
         conv_omega = .true.
         dum2d_1 = reshape(gfld%fld, (/i_input,j_input/) )
       endif
     else ! found dzdt
       dum2d_1 = reshape(gfld%fld, (/i_input,j_input/) )
     endif

     dummy3d(:,:,vlev) = dum2d_1

   enddo

 endif ! Read of dzdt

! This variable needs to be availabe on all tasks. The original
! code has a bug. To make comparisons easier, keep the bug 
! for now.  Uncomment to fix bug.
!call MPI_BCAST(conv_omega,1,MPI_LOGICAL,0,MPI_COMM_WORLD,rc)

 call mpi_bcast(conv_omega,1,MPI_LOGICAL,0,MPI_COMM_WORLD,rc)

 if (localpet == 0) print*,"- CALL FieldScatter FOR INPUT DZDT."
 call ESMF_FieldScatter(dzdt_input_grid, dummy3d, rootpet=0, rc=rc)
 if(ESMF_logFoundError(rcToCheck=rc,msg=ESMF_LOGERR_PASSTHRU,line=__LINE__,file=__FILE__)) &
    call error_handler("IN FieldScatter", rc)

! Read terrain

 if (localpet == 0) then

   print*,"- READ TERRAIN."
   jdisc   = 0     ! search for discipline - meteorological products
   j = 0           ! search at beginning of file.
   jpdt    = -9999  ! array of values in product definition template, set to wildcard
   jids    = -9999  ! array of values in identification section, set to wildcard
   jgdt    = -9999  ! array of values in grid definition template, set to wildcard
   jgdtn   = -1     ! search for any grid definition number.
   jpdtn   =  0     ! search for product def template number 0 - anl or fcst.
   jpdt(1) = 3      ! Sect4/oct 10 - param category - mass
   jpdt(2) = 5      ! Sect4/oct 11 - param number - geopotential height
   jpdt(10) = 1     ! Sect4/oct 23 - type of level - ground surface
   unpack=.true.

   call getgb2(lugb, lugi, j, jdisc, jids, jpdtn, jpdt, jgdtn, jgdt, &
             unpack, k, gfld, iret)
   if (iret /= 0) call error_handler("READING TERRAIN HEIGHT RECORD.", iret)

   dummy2d_8 = reshape(gfld%fld, (/i_input,j_input/) )

 endif ! read of terrain.

 if (localpet == 0) print*,"- CALL FieldScatter FOR INPUT GRID TERRAIN."
 call ESMF_FieldScatter(terrain_input_grid, dummy2d_8, rootpet=0, rc=rc)
 if(ESMF_logFoundError(rcToCheck=rc,msg=ESMF_LOGERR_PASSTHRU,line=__LINE__,file=__FILE__)) &
    call error_handler("IN FieldScatter", rc)

 deallocate(dummy2d, dummy2d_8)
 
if (.not. isnative) then

  !---------------------------------------------------------------------------
  ! Flip 'z' indices to all 3-d variables.  Data is read in from model
  ! top to surface.  This program expects surface to model top.
  !---------------------------------------------------------------------------
  
   if (localpet == 0) print*,"- CALL FieldGet FOR SURFACE PRESSURE."
   nullify(psptr)
   call ESMF_FieldGet(ps_input_grid, &
              farrayPtr=psptr, rc=rc)
   if(ESMF_logFoundError(rcToCheck=rc,msg=ESMF_LOGERR_PASSTHRU,line=__LINE__,file=__FILE__)) &
      call error_handler("IN FieldGet", rc)
    
   nullify(presptr)
   if (localpet == 0) print*,"- CALL FieldGet FOR 3-D PRESSURE."
   call ESMF_FieldGet(pres_input_grid, &
            computationalLBound=clb, &
            computationalUBound=cub, &
            farrayPtr=presptr, rc=rc)
   if(ESMF_logFoundError(rcToCheck=rc,msg=ESMF_LOGERR_PASSTHRU,line=__LINE__,file=__FILE__)) &
    call error_handler("IN FieldGet", rc)

   nullify(tptr)
   if (localpet == 0) print*,"- CALL FieldGet TEMPERATURE."  
   call ESMF_FieldGet(temp_input_grid, &
            farrayPtr=tptr, rc=rc)
   if(ESMF_logFoundError(rcToCheck=rc,msg=ESMF_LOGERR_PASSTHRU,line=__LINE__,file=__FILE__)) &
    call error_handler("IN FieldGet", rc) 
  
   nullify(uptr)
   if (localpet == 0) print*,"- CALL FieldGet FOR U"
   call ESMF_FieldGet(u_input_grid, &
            farrayPtr=uptr, rc=rc)
   if(ESMF_logFoundError(rcToCheck=rc,msg=ESMF_LOGERR_PASSTHRU,line=__LINE__,file=__FILE__)) &
    call error_handler("IN FieldGet", rc)
  
   nullify(vptr)
   if (localpet == 0) print*,"- CALL FieldGet FOR V"
   call ESMF_FieldGet(v_input_grid, &
            farrayPtr=vptr, rc=rc)
   if(ESMF_logFoundError(rcToCheck=rc,msg=ESMF_LOGERR_PASSTHRU,line=__LINE__,file=__FILE__)) &
    call error_handler("IN FieldGet", rc)
  
   nullify(wptr)
   if (localpet == 0) print*,"- CALL FieldGet FOR W"
   call ESMF_FieldGet(dzdt_input_grid, &
            farrayPtr=wptr, rc=rc)
   if(ESMF_logFoundError(rcToCheck=rc,msg=ESMF_LOGERR_PASSTHRU,line=__LINE__,file=__FILE__)) &
    call error_handler("IN FieldGet", rc)
 
  if (localpet == 0) print*,"- CALL FieldGet FOR TRACERS."
  do n=1,num_tracers_input
    nullify(qptr)
    call ESMF_FieldGet(tracers_input_grid(n), &
            farrayPtr=qptr, rc=rc)
    if(ESMF_logFoundError(rcToCheck=rc,msg=ESMF_LOGERR_PASSTHRU,line=__LINE__,file=__FILE__)) &
      call error_handler("IN FieldGet", rc)
    do i = clb(1),cub(1)
      do j = clb(2),cub(2)
      qptr(i,j,:) = qptr(i,j,lev_input:1:-1)
      end do
    end do
    end do

    do i = clb(1),cub(1)
    do j = clb(2),cub(2)
      presptr(i,j,:) = rlevs(lev_input:1:-1)
      tptr(i,j,:) = tptr(i,j,lev_input:1:-1)
      uptr(i,j,:) = uptr(i,j,lev_input:1:-1)
      vptr(i,j,:) = vptr(i,j,lev_input:1:-1)
      wptr(i,j,:) = wptr(i,j,lev_input:1:-1)
    end do
    end do

   if (localpet == 0) then
     print*,'psfc is ',clb(1),clb(2),psptr(clb(1),clb(2))
     print*,'pres is ',cub(1),cub(2),presptr(cub(1),cub(2),:) 
   
     print*,'pres check 1',localpet,maxval(presptr(clb(1):cub(1),clb(2):cub(2),1)), &
          minval(presptr(clb(1):cub(1),clb(2):cub(2),1))
     print*,'pres check lev',localpet,maxval(presptr(clb(1):cub(1),clb(2):cub(2), &
        lev_input)),minval(presptr(clb(1):cub(1),clb(2):cub(2),lev_input))
   endif
 
else ! is native coordinate (hybrid).

! For native files, read in pressure field directly from file but don't flip levels

   if (localpet == 0) then

    print*,"- READ PRESSURE."

    jdisc   = 0     ! search for discipline - meteorological products
    j = 0           ! search at beginning of file.
    jpdt    = -9999  ! array of values in product definition template, set to wildcard
    jids    = -9999  ! array of values in identification section, set to wildcard
    jgdt    = -9999  ! array of values in grid definition template, set to wildcard
    jgdtn   = -1     ! search for any grid definition number.
    jpdtn   =  0     ! search for product def template number 0 - anl or fcst.
    jpdt(1) = 3      ! Sect4/oct 10 - param category - mass
    jpdt(2) = 0      ! Sect4/oct 11 - param number - pressure
    jpdt(10) = 105   ! Sect4/oct 23 - type of level - hybrid
    unpack=.true.

    do vlev = 1, lev_input

      jpdt(12) = nint(rlevs(vlev))
      call getgb2(lugb, lugi, j, jdisc, jids, jpdtn, jpdt, jgdtn, jgdt, &
             unpack, k, gfld, iret)
      if (iret /= 0) then
        call error_handler("READING IN PRESSURE AT LEVEL "//trim(slevs(vlev)),iret)
      endif

      dum2d_1 = reshape(gfld%fld, (/i_input,j_input/) )

      dummy3d(:,:,vlev) = dum2d_1

    enddo

  endif  ! localpet == 0

  if (localpet == 0) print*,"- CALL FieldScatter FOR INPUT GRID PRESSURE."
  call ESMF_FieldScatter(pres_input_grid, dummy3d, rootpet=0, rc=rc)
  if(ESMF_logFoundError(rcToCheck=rc,msg=ESMF_LOGERR_PASSTHRU,line=__LINE__,file=__FILE__)) &
      call error_handler("IN FieldScatter", rc)

 endif

 deallocate(dummy3d, dum2d_1) 
 
!---------------------------------------------------------------------------
! Convert from 2-d to 3-d component winds.
!---------------------------------------------------------------------------

 call convert_winds
 
!---------------------------------------------------------------------------
! Convert dpdt to dzdt if needed
!---------------------------------------------------------------------------

 if (conv_omega) then

  if (localpet == 0)  print*,"- CONVERT FROM OMEGA TO DZDT."

  nullify(tptr)
  if (localpet == 0) print*,"- CALL FieldGet TEMPERATURE."  
  call ESMF_FieldGet(temp_input_grid, &
                    farrayPtr=tptr, rc=rc)
  if(ESMF_logFoundError(rcToCheck=rc,msg=ESMF_LOGERR_PASSTHRU,line=__LINE__,file=__FILE__)) &
    call error_handler("IN FieldGet", rc) 
    
  nullify(qptr)
  if (localpet == 0) print*,"- CALL FieldGet SPECIFIC HUMIDITY."  
  call ESMF_FieldGet(tracers_input_grid(1), &
                    computationalLBound=clb, &
                    computationalUBound=cub, &
                    farrayPtr=qptr, rc=rc)
  if(ESMF_logFoundError(rcToCheck=rc,msg=ESMF_LOGERR_PASSTHRU,line=__LINE__,file=__FILE__)) &
    call error_handler("IN FieldGet", rc)
    
  nullify(wptr)
  if (localpet == 0) print*,"- CALL FieldGet DZDT." 
  call ESMF_FieldGet(dzdt_input_grid, &
                    computationalLBound=clb, &
                    computationalUBound=cub, &
                    farrayPtr=wptr, rc=rc)
  if(ESMF_logFoundError(rcToCheck=rc,msg=ESMF_LOGERR_PASSTHRU,line=__LINE__,file=__FILE__)) &
    call error_handler("IN FieldGet", rc)
  
  nullify(presptr)
  call ESMF_FieldGet(pres_input_grid, &
                    farrayPtr=presptr, rc=rc)
  if(ESMF_logFoundError(rcToCheck=rc,msg=ESMF_LOGERR_PASSTHRU,line=__LINE__,file=__FILE__)) &
    call error_handler("IN FieldGet", rc)

  call convert_omega(wptr,presptr,tptr,qptr,clb,cub)
  
 endif
 
 if (localpet == 0) call baclose(lugb, rc)

 end subroutine read_input_atm_grib2_file

!> Read input grid surface data from a spectral gfs gaussian sfcio
!! file.
!!
!! @note Prior to July 19, 2017.
!!
!! @param[in] localpet  ESMF local persistent execution thread 
!! @author George Gayno NCEP/EMC   
 subroutine read_input_sfc_gfs_sfcio_file(localpet)
 
 use sfcio_module

 implicit none

 integer, intent(in)                   :: localpet

 character(len=300)                    :: the_file

 integer(sfcio_intkind)                :: iret
 integer                               :: rc

 real(esmf_kind_r8), allocatable       :: dummy2d(:,:)
 real(esmf_kind_r8), allocatable       :: dummy3d(:,:,:)

 type(sfcio_head)                      :: sfchead
 type(sfcio_dbta)                      :: sfcdata

 the_file = trim(data_dir_input_grid) // "/" // trim(sfc_files_input_grid(1))

 print*,"- READ SURFACE DATA IN SFCIO FORMAT."
 print*,"- OPEN AND READ: ",trim(the_file)
 call sfcio_sropen(23, trim(the_file), iret)
 if (iret /= 0) then
   rc=iret
   call error_handler("OPENING FILE", rc)
 endif

 call sfcio_srhead(23, sfchead, iret)
 if (iret /= 0) then
   rc=iret
   call error_handler("READING HEADER", rc)
 endif

 if (localpet == 0) then
   call sfcio_aldbta(sfchead, sfcdata, iret)
   if (iret /= 0) then
     rc=iret
     call error_handler("ALLOCATING DATA.", rc)
   endif
   call sfcio_srdbta(23, sfchead, sfcdata, iret)
   if (iret /= 0) then
     rc=iret
     call error_handler("READING DATA.", rc)
   endif
   allocate(dummy2d(i_input,j_input))
   allocate(dummy3d(i_input,j_input,lsoil_input))
 else
   allocate(dummy2d(0,0))
   allocate(dummy3d(0,0,0))
 endif

 if (localpet == 0) dummy2d = sfcdata%slmsk

 print*,"- CALL FieldScatter FOR INPUT LANDSEA MASK."
 call ESMF_FieldScatter(landsea_mask_input_grid, dummy2d, rootpet=0, rc=rc)
 if(ESMF_logFoundError(rcToCheck=rc,msg=ESMF_LOGERR_PASSTHRU,line=__LINE__,file=__FILE__)) &
    call error_handler("IN FieldScatter", rc)

 if (localpet == 0) dummy2d = sfcdata%zorl

 print*,"- CALL FieldScatter FOR INPUT Z0."
 call ESMF_FieldScatter(z0_input_grid, dummy2d, rootpet=0, rc=rc)
 if(ESMF_logFoundError(rcToCheck=rc,msg=ESMF_LOGERR_PASSTHRU,line=__LINE__,file=__FILE__)) &
    call error_handler("IN FieldScatter", rc)

 if (localpet == 0) dummy2d = nint(sfcdata%vtype)

 print*,"- CALL FieldScatter FOR INPUT VEG TYPE."
 call ESMF_FieldScatter(veg_type_input_grid, dummy2d, rootpet=0, rc=rc)
 if(ESMF_logFoundError(rcToCheck=rc,msg=ESMF_LOGERR_PASSTHRU,line=__LINE__,file=__FILE__)) &
    call error_handler("IN FieldScatter", rc)

! Prior to July, 2017, gfs used zobler soil types.  '13' indicates permanent land ice.
 veg_type_landice_input = 13

 if (localpet == 0) dummy2d = sfcdata%canopy

 print*,"- CALL FieldScatter FOR INPUT CANOPY MC."
 call ESMF_FieldScatter(canopy_mc_input_grid, dummy2d, rootpet=0, rc=rc)
 if(ESMF_logFoundError(rcToCheck=rc,msg=ESMF_LOGERR_PASSTHRU,line=__LINE__,file=__FILE__)) &
    call error_handler("IN FieldScatter", rc)

 if (localpet == 0) dummy2d = sfcdata%fice

 print*,"- CALL FieldScatter FOR INPUT ICE FRACTION."
 call ESMF_FieldScatter(seaice_fract_input_grid, dummy2d, rootpet=0, rc=rc)
 if(ESMF_logFoundError(rcToCheck=rc,msg=ESMF_LOGERR_PASSTHRU,line=__LINE__,file=__FILE__)) &
    call error_handler("IN FieldScatter", rc)

 if (localpet == 0) dummy2d = sfcdata%hice

 print*,"- CALL FieldScatter FOR INPUT ICE DEPTH."
 call ESMF_FieldScatter(seaice_depth_input_grid, dummy2d, rootpet=0, rc=rc)
 if(ESMF_logFoundError(rcToCheck=rc,msg=ESMF_LOGERR_PASSTHRU,line=__LINE__,file=__FILE__)) &
    call error_handler("IN FieldScatter", rc)

 if (localpet == 0) dummy2d = sfcdata%tisfc

 print*,"- CALL FieldScatter FOR INPUT ICE SKIN TEMP."
 call ESMF_FieldScatter(seaice_skin_temp_input_grid, dummy2d, rootpet=0, rc=rc)
 if(ESMF_logFoundError(rcToCheck=rc,msg=ESMF_LOGERR_PASSTHRU,line=__LINE__,file=__FILE__)) &
    call error_handler("IN FieldScatter", rc)

 if (localpet == 0) dummy2d = sfcdata%snwdph ! mm (expected by program)

 print*,"- CALL FieldScatter FOR INPUT SNOW DEPTH."
 call ESMF_FieldScatter(snow_depth_input_grid, dummy2d, rootpet=0, rc=rc)
 if(ESMF_logFoundError(rcToCheck=rc,msg=ESMF_LOGERR_PASSTHRU,line=__LINE__,file=__FILE__)) &
    call error_handler("IN FieldScatter", rc)

 if (localpet == 0) dummy2d = sfcdata%sheleg

 print*,"- CALL FieldScatter FOR INPUT SNOW LIQUID EQUIV."
 call ESMF_FieldScatter(snow_liq_equiv_input_grid, dummy2d, rootpet=0, rc=rc)
 if(ESMF_logFoundError(rcToCheck=rc,msg=ESMF_LOGERR_PASSTHRU,line=__LINE__,file=__FILE__)) &
    call error_handler("IN FieldScatter", rc)

 if (localpet == 0) dummy2d = sfcdata%t2m

 print*,"- CALL FieldScatter FOR INPUT T2M."
 call ESMF_FieldScatter(t2m_input_grid, dummy2d, rootpet=0, rc=rc)
 if(ESMF_logFoundError(rcToCheck=rc,msg=ESMF_LOGERR_PASSTHRU,line=__LINE__,file=__FILE__)) &
    call error_handler("IN FieldScatter", rc)

 if (localpet == 0) dummy2d = sfcdata%q2m

 print*,"- CALL FieldScatter FOR INPUT Q2M."
 call ESMF_FieldScatter(q2m_input_grid, dummy2d, rootpet=0, rc=rc)
 if(ESMF_logFoundError(rcToCheck=rc,msg=ESMF_LOGERR_PASSTHRU,line=__LINE__,file=__FILE__)) &
    call error_handler("IN FieldScatter", rc)

 if (localpet == 0) dummy2d = sfcdata%tprcp

 print*,"- CALL FieldScatter FOR INPUT TPRCP."
 call ESMF_FieldScatter(tprcp_input_grid, dummy2d, rootpet=0, rc=rc)
 if(ESMF_logFoundError(rcToCheck=rc,msg=ESMF_LOGERR_PASSTHRU,line=__LINE__,file=__FILE__)) &
    call error_handler("IN FieldScatter", rc)

 if (localpet == 0) dummy2d = sfcdata%f10m

 print*,"- CALL FieldScatter FOR INPUT F10M."
 call ESMF_FieldScatter(f10m_input_grid, dummy2d, rootpet=0, rc=rc)
 if(ESMF_logFoundError(rcToCheck=rc,msg=ESMF_LOGERR_PASSTHRU,line=__LINE__,file=__FILE__)) &
    call error_handler("IN FieldScatter", rc)

 if (localpet == 0) dummy2d = sfcdata%uustar

 print*,"- CALL FieldScatter FOR INPUT USTAR."
 call ESMF_FieldScatter(ustar_input_grid, dummy2d, rootpet=0, rc=rc)
 if(ESMF_logFoundError(rcToCheck=rc,msg=ESMF_LOGERR_PASSTHRU,line=__LINE__,file=__FILE__)) &
    call error_handler("IN FieldScatter", rc)

 if (localpet == 0) dummy2d = sfcdata%ffmm

 print*,"- CALL FieldScatter FOR INPUT FFMM."
 call ESMF_FieldScatter(ffmm_input_grid, dummy2d, rootpet=0, rc=rc)
 if(ESMF_logFoundError(rcToCheck=rc,msg=ESMF_LOGERR_PASSTHRU,line=__LINE__,file=__FILE__)) &
    call error_handler("IN FieldScatter", rc)

 if (localpet == 0) dummy2d = sfcdata%srflag

 print*,"- CALL FieldScatter FOR INPUT SRFLAG."
 call ESMF_FieldScatter(srflag_input_grid, dummy2d, rootpet=0, rc=rc)
 if(ESMF_logFoundError(rcToCheck=rc,msg=ESMF_LOGERR_PASSTHRU,line=__LINE__,file=__FILE__)) &
    call error_handler("IN FieldScatter", rc)

 if (localpet == 0) dummy2d = sfcdata%tsea

 print*,"- CALL FieldScatter FOR INPUT SKIN TEMP."
 call ESMF_FieldScatter(skin_temp_input_grid, dummy2d, rootpet=0, rc=rc)
 if(ESMF_logFoundError(rcToCheck=rc,msg=ESMF_LOGERR_PASSTHRU,line=__LINE__,file=__FILE__)) &
    call error_handler("IN FieldScatter", rc)

 if (localpet == 0) dummy2d = nint(sfcdata%stype)

 print*,"- CALL FieldScatter FOR INPUT SOIL TYPE."
 call ESMF_FieldScatter(soil_type_input_grid, dummy2d, rootpet=0, rc=rc)
 if(ESMF_logFoundError(rcToCheck=rc,msg=ESMF_LOGERR_PASSTHRU,line=__LINE__,file=__FILE__)) &
    call error_handler("IN FieldScatter", rc)

 if (localpet == 0) dummy2d = sfcdata%orog

 print*,"- CALL FieldScatter FOR INPUT TERRAIN."
 call ESMF_FieldScatter(terrain_input_grid, dummy2d, rootpet=0, rc=rc)
 if(ESMF_logFoundError(rcToCheck=rc,msg=ESMF_LOGERR_PASSTHRU,line=__LINE__,file=__FILE__)) &
    call error_handler("IN FieldScatter", rc)

 if (localpet == 0) dummy3d = sfcdata%slc

 print*,"- CALL FieldScatter FOR INPUT LIQUID SOIL MOISTURE."
 call ESMF_FieldScatter(soilm_liq_input_grid, dummy3d, rootpet=0, rc=rc)
 if(ESMF_logFoundError(rcToCheck=rc,msg=ESMF_LOGERR_PASSTHRU,line=__LINE__,file=__FILE__)) &
    call error_handler("IN FieldScatter", rc)

 if (localpet == 0) dummy3d = sfcdata%smc

 print*,"- CALL FieldScatter FOR INPUT TOTAL SOIL MOISTURE."
 call ESMF_FieldScatter(soilm_tot_input_grid, dummy3d, rootpet=0, rc=rc)
 if(ESMF_logFoundError(rcToCheck=rc,msg=ESMF_LOGERR_PASSTHRU,line=__LINE__,file=__FILE__)) &
    call error_handler("IN FieldScatter", rc)

 if (localpet == 0) dummy3d = sfcdata%stc

 print*,"- CALL FieldScatter FOR INPUT SOIL TEMPERATURE."
 call ESMF_FieldScatter(soil_temp_input_grid, dummy3d, rootpet=0, rc=rc)
 if(ESMF_logFoundError(rcToCheck=rc,msg=ESMF_LOGERR_PASSTHRU,line=__LINE__,file=__FILE__)) &
    call error_handler("IN FieldScatter", rc)

 deallocate(dummy2d, dummy3d)
 call sfcio_axdbta(sfcdata, iret)

 call sfcio_sclose(23, iret)

 end subroutine read_input_sfc_gfs_sfcio_file

!> Read input grid surface data from a spectral gfs gaussian nemsio
!! file.
!!
!! @note Format used by gfs starting July 19, 2017.
!!
!! @param[in] localpet  ESMF local persistent execution thread 
!! @author George Gayno NCEP/EMC   
 subroutine read_input_sfc_gfs_gaussian_nemsio_file(localpet)
 
 implicit none

 integer, intent(in)                   :: localpet

 character(len=300)                    :: the_file

 integer                               :: rc

 real(nemsio_realkind), allocatable    :: dummy(:)
 real(esmf_kind_r8), allocatable       :: dummy2d(:,:)
 real(esmf_kind_r8), allocatable       :: dummy3d(:,:,:)

 type(nemsio_gfile)                    :: gfile

 the_file = trim(data_dir_input_grid) // "/" // trim(sfc_files_input_grid(1))

 if (localpet == 0) then
   allocate(dummy3d(i_input,j_input,lsoil_input))
   allocate(dummy2d(i_input,j_input))
   allocate(dummy(i_input*j_input))
   print*,"- OPEN FILE ", trim(the_file)
   call nemsio_open(gfile, the_file, "read", iret=rc)
   if (rc /= 0) call error_handler("OPENING FILE.", rc)
 else
   allocate(dummy3d(0,0,0))
   allocate(dummy2d(0,0))
   allocate(dummy(0))
 endif

 if (localpet == 0) then
   print*,"- READ TERRAIN."
   call nemsio_readrecv(gfile, "orog", "sfc", 1, dummy, 0, iret=rc)
   if (rc /= 0) call error_handler("READING TERRAIN.", rc)
   dummy2d = reshape(dummy, (/i_input,j_input/))
   print*,'orog ',maxval(dummy2d),minval(dummy2d)
 endif

 print*,"- CALL FieldScatter FOR INPUT TERRAIN."
 call ESMF_FieldScatter(terrain_input_grid, dummy2d, rootpet=0, rc=rc)
 if(ESMF_logFoundError(rcToCheck=rc,msg=ESMF_LOGERR_PASSTHRU,line=__LINE__,file=__FILE__)) &
    call error_handler("IN FieldScatter", rc)

 if (localpet == 0) then
   print*,"- READ LANDSEA MASK."
   call nemsio_readrecv(gfile, "land", "sfc", 1, dummy, 0, iret=rc)
   if (rc /= 0) call error_handler("READING LANDSEA MASK.", rc)
   dummy2d = reshape(dummy, (/i_input,j_input/))
   print*,'landmask ',maxval(dummy2d),minval(dummy2d)
 endif

 print*,"- CALL FieldScatter FOR INPUT LANDSEA MASK."
 call ESMF_FieldScatter(landsea_mask_input_grid, dummy2d, rootpet=0, rc=rc)
 if(ESMF_logFoundError(rcToCheck=rc,msg=ESMF_LOGERR_PASSTHRU,line=__LINE__,file=__FILE__)) &
    call error_handler("IN FieldScatter", rc)
 
 if (localpet == 0) then
   print*,"- READ SEAICE FRACTION."
   call nemsio_readrecv(gfile, "icec", "sfc", 1, dummy, 0, iret=rc)
   if (rc /= 0) call error_handler("READING SEAICE FRACTION.", rc)
   dummy2d = reshape(dummy, (/i_input,j_input/))
   print*,'icec ',maxval(dummy2d),minval(dummy2d)
 endif

 print*,"- CALL FieldScatter FOR INPUT GRID SEAICE FRACTION."
 call ESMF_FieldScatter(seaice_fract_input_grid, dummy2d, rootpet=0, rc=rc)
 if(ESMF_logFoundError(rcToCheck=rc,msg=ESMF_LOGERR_PASSTHRU,line=__LINE__,file=__FILE__)) &
    call error_handler("IN FieldScatter", rc)

 if (localpet == 0) then
   print*,"- READ SEAICE DEPTH."
   call nemsio_readrecv(gfile, "icetk", "sfc", 1, dummy, 0, iret=rc)
   if (rc /= 0) call error_handler("READING SEAICE DEPTH.", rc)
   dummy2d = reshape(dummy, (/i_input,j_input/))
   print*,'icetk ',maxval(dummy2d),minval(dummy2d)
 endif

 print*,"- CALL FieldScatter FOR INPUT GRID SEAICE DEPTH."
 call ESMF_FieldScatter(seaice_depth_input_grid, dummy2d, rootpet=0, rc=rc)
 if(ESMF_logFoundError(rcToCheck=rc,msg=ESMF_LOGERR_PASSTHRU,line=__LINE__,file=__FILE__)) &
    call error_handler("IN FieldScatter", rc)

 if (localpet == 0) then
   print*,"- READ SEAICE SKIN TEMPERATURE."
   call nemsio_readrecv(gfile, "tisfc", "sfc", 1, dummy, 0, iret=rc)
   if (rc /= 0) call error_handler("READING SEAICE SKIN TEMP.", rc)
   dummy2d = reshape(dummy, (/i_input,j_input/))
   print*,'ti ',maxval(dummy2d),minval(dummy2d)
 endif

 print*,"- CALL FieldScatter FOR INPUT GRID SEAICE SKIN TEMPERATURE."
 call ESMF_FieldScatter(seaice_skin_temp_input_grid, dummy2d, rootpet=0, rc=rc)
 if(ESMF_logFoundError(rcToCheck=rc,msg=ESMF_LOGERR_PASSTHRU,line=__LINE__,file=__FILE__)) &
    call error_handler("IN FieldScatter", rc)

 if (localpet == 0) then
   print*,"- READ SNOW LIQUID EQUIVALENT."
   call nemsio_readrecv(gfile, "weasd", "sfc", 1, dummy, 0, iret=rc)
   if (rc /= 0) call error_handler("READING SNOW LIQUID EQUIVALENT.", rc)
   dummy2d = reshape(dummy, (/i_input,j_input/))
   print*,'weasd ',maxval(dummy2d),minval(dummy2d)
 endif

 print*,"- CALL FieldScatter FOR INPUT GRID SNOW LIQUID EQUIVALENT."
 call ESMF_FieldScatter(snow_liq_equiv_input_grid, dummy2d, rootpet=0, rc=rc)
 if(ESMF_logFoundError(rcToCheck=rc,msg=ESMF_LOGERR_PASSTHRU,line=__LINE__,file=__FILE__)) &
    call error_handler("IN FieldScatter", rc)

 if (localpet == 0) then
   print*,"- READ SNOW DEPTH."
   call nemsio_readrecv(gfile, "snod", "sfc", 1, dummy, 0, iret=rc)
   if (rc /= 0) call error_handler("READING SNOW DEPTH.", rc)
   dummy2d = reshape(dummy, (/i_input,j_input/))
   print*,'snod ',maxval(dummy2d),minval(dummy2d)
 endif

 print*,"- CALL FieldScatter FOR INPUT GRID SNOW DEPTH."
 call ESMF_FieldScatter(snow_depth_input_grid, dummy2d, rootpet=0, rc=rc)
 if(ESMF_logFoundError(rcToCheck=rc,msg=ESMF_LOGERR_PASSTHRU,line=__LINE__,file=__FILE__)) &
    call error_handler("IN FieldScatter", rc)

 if (localpet == 0) then
   print*,"- READ VEG TYPE."
   call nemsio_readrecv(gfile, "vtype", "sfc", 1, dummy, 0, iret=rc)
   if (rc /= 0) call error_handler("READING VEG TYPE", rc)
   dummy2d = reshape(dummy, (/i_input,j_input/))
   print*,'vtype ',maxval(dummy2d),minval(dummy2d)
 endif

 print*,"- CALL FieldScatter FOR INPUT GRID VEG TYPE."
 call ESMF_FieldScatter(veg_type_input_grid, dummy2d, rootpet=0, rc=rc)
 if(ESMF_logFoundError(rcToCheck=rc,msg=ESMF_LOGERR_PASSTHRU,line=__LINE__,file=__FILE__)) &
    call error_handler("IN FieldScatter", rc)

 if (localpet == 0) then
   print*,"- READ SOIL TYPE."
   call nemsio_readrecv(gfile, "sotyp", "sfc", 1, dummy, 0, iret=rc)
   if (rc /= 0) call error_handler("READING SOIL TYPE.", rc)
   dummy2d = reshape(dummy, (/i_input,j_input/))
   print*,'sotype ',maxval(dummy2d),minval(dummy2d)
 endif

 print*,"- CALL FieldScatter FOR INPUT GRID SOIL TYPE."
 call ESMF_FieldScatter(soil_type_input_grid, dummy2d, rootpet=0, rc=rc)
 if(ESMF_logFoundError(rcToCheck=rc,msg=ESMF_LOGERR_PASSTHRU,line=__LINE__,file=__FILE__)) &
    call error_handler("IN FieldScatter", rc)

 if (localpet == 0) then
   print*,"- READ T2M."
   call nemsio_readrecv(gfile, "tmp", "2 m above gnd", 1, dummy, 0, iret=rc)
   if (rc /= 0) call error_handler("READING T2M.", rc)
   dummy2d = reshape(dummy, (/i_input,j_input/))
   print*,'t2m ',maxval(dummy2d),minval(dummy2d)
 endif

 print*,"- CALL FieldScatter FOR INPUT GRID T2M."
 call ESMF_FieldScatter(t2m_input_grid, dummy2d, rootpet=0, rc=rc)
 if(ESMF_logFoundError(rcToCheck=rc,msg=ESMF_LOGERR_PASSTHRU,line=__LINE__,file=__FILE__)) &
    call error_handler("IN FieldScatter", rc)

 if (localpet == 0) then
   print*,"- READ Q2M."
   call nemsio_readrecv(gfile, "spfh", "2 m above gnd", 1, dummy, 0, iret=rc)
   if (rc /= 0) call error_handler("READING Q2M.", rc)
   dummy2d = reshape(dummy, (/i_input,j_input/))
   print*,'q2m ',maxval(dummy2d),minval(dummy2d)
 endif

 print*,"- CALL FieldScatter FOR INPUT GRID Q2M."
 call ESMF_FieldScatter(q2m_input_grid, dummy2d, rootpet=0, rc=rc)
 if(ESMF_logFoundError(rcToCheck=rc,msg=ESMF_LOGERR_PASSTHRU,line=__LINE__,file=__FILE__)) &
    call error_handler("IN FieldScatter", rc)

 if (localpet == 0) then
   print*,"- READ TPRCP."
   call nemsio_readrecv(gfile, "tprcp", "sfc", 1, dummy, 0, iret=rc)
   if (rc /= 0) call error_handler("READING TPRCP.", rc)
   dummy2d = reshape(dummy, (/i_input,j_input/))
   print*,'tprcp ',maxval(dummy2d),minval(dummy2d)
 endif

 print*,"- CALL FieldScatter FOR INPUT GRID TPRCP."
 call ESMF_FieldScatter(tprcp_input_grid, dummy2d, rootpet=0, rc=rc)
 if(ESMF_logFoundError(rcToCheck=rc,msg=ESMF_LOGERR_PASSTHRU,line=__LINE__,file=__FILE__)) &
    call error_handler("IN FieldScatter", rc)

 if (localpet == 0) then
   print*,"- READ FFMM."
   call nemsio_readrecv(gfile, "ffmm", "sfc", 1, dummy, 0, iret=rc)
   if (rc /= 0) call error_handler("READING FFMM.", rc)
   dummy2d = reshape(dummy, (/i_input,j_input/))
   print*,'ffmm ',maxval(dummy2d),minval(dummy2d)
 endif

 print*,"- CALL FieldScatter FOR INPUT GRID FFMM"
 call ESMF_FieldScatter(ffmm_input_grid, dummy2d, rootpet=0, rc=rc)
 if(ESMF_logFoundError(rcToCheck=rc,msg=ESMF_LOGERR_PASSTHRU,line=__LINE__,file=__FILE__)) &
    call error_handler("IN FieldScatter", rc)

 if (localpet == 0) then
   print*,"- READ USTAR."
   call nemsio_readrecv(gfile, "fricv", "sfc", 1, dummy, 0, iret=rc)
   if (rc /= 0) call error_handler("READING USTAR.", rc)
   dummy2d = reshape(dummy, (/i_input,j_input/))
   print*,'fricv ',maxval(dummy2d),minval(dummy2d)
 endif

 print*,"- CALL FieldScatter FOR INPUT GRID USTAR"
 call ESMF_FieldScatter(ustar_input_grid, dummy2d, rootpet=0, rc=rc)
 if(ESMF_logFoundError(rcToCheck=rc,msg=ESMF_LOGERR_PASSTHRU,line=__LINE__,file=__FILE__)) &
    call error_handler("IN FieldScatter", rc)

 if (localpet == 0) dummy2d = 0.0
 print*,"- CALL FieldScatter FOR INPUT GRID SRFLAG"
 call ESMF_FieldScatter(srflag_input_grid, dummy2d, rootpet=0, rc=rc)
 if(ESMF_logFoundError(rcToCheck=rc,msg=ESMF_LOGERR_PASSTHRU,line=__LINE__,file=__FILE__)) &
    call error_handler("IN FieldScatter", rc)

 if (localpet == 0) then
   print*,"- READ SKIN TEMPERATURE."
   call nemsio_readrecv(gfile, "tmp", "sfc", 1, dummy, 0, iret=rc)
   if (rc /= 0) call error_handler("READING SKIN TEMPERATURE.", rc)
   dummy2d = reshape(dummy, (/i_input,j_input/))
   print*,'tmp ',maxval(dummy2d),minval(dummy2d)
 endif

 print*,"- CALL FieldScatter FOR INPUT GRID SKIN TEMPERATURE"
 call ESMF_FieldScatter(skin_temp_input_grid, dummy2d, rootpet=0, rc=rc)
 if(ESMF_logFoundError(rcToCheck=rc,msg=ESMF_LOGERR_PASSTHRU,line=__LINE__,file=__FILE__)) &
    call error_handler("IN FieldScatter", rc)

 if (localpet == 0) then
   print*,"- READ F10M."
   call nemsio_readrecv(gfile, "f10m", "10 m above gnd", 1, dummy, 0, iret=rc)
   if (rc /= 0) call error_handler("READING F10M.", rc)
   dummy2d = reshape(dummy, (/i_input,j_input/))
   print*,'f10m ',maxval(dummy2d),minval(dummy2d)
 endif

 print*,"- CALL FieldScatter FOR INPUT GRID F10M."
 call ESMF_FieldScatter(f10m_input_grid, dummy2d, rootpet=0, rc=rc)
 if(ESMF_logFoundError(rcToCheck=rc,msg=ESMF_LOGERR_PASSTHRU,line=__LINE__,file=__FILE__)) &
    call error_handler("IN FieldScatter", rc)

 if (localpet == 0) then
   print*,"- READ CANOPY MOISTURE CONTENT."
   call nemsio_readrecv(gfile, "cnwat", "sfc", 1, dummy, 0, iret=rc)
   if (rc /= 0) call error_handler("READING CANOPY MOISTURE CONTENT.", rc)
   dummy2d = reshape(dummy, (/i_input,j_input/))
   print*,'cnwat ',maxval(dummy2d),minval(dummy2d)
 endif

 print*,"- CALL FieldScatter FOR INPUT GRID CANOPY MOISTURE CONTENT."
 call ESMF_FieldScatter(canopy_mc_input_grid, dummy2d, rootpet=0, rc=rc)
 if(ESMF_logFoundError(rcToCheck=rc,msg=ESMF_LOGERR_PASSTHRU,line=__LINE__,file=__FILE__)) &
    call error_handler("IN FieldScatter", rc)

 if (localpet == 0) then
   print*,"- READ Z0."
   call nemsio_readrecv(gfile, "sfcr", "sfc", 1, dummy, 0, iret=rc)
   if (rc /= 0) call error_handler("READING Z0.", rc)
   dummy2d = reshape(dummy, (/i_input,j_input/))
   print*,'sfcr ',maxval(dummy2d),minval(dummy2d)
 endif

 print*,"- CALL FieldScatter FOR INPUT GRID Z0."
 call ESMF_FieldScatter(z0_input_grid, dummy2d, rootpet=0, rc=rc)
 if(ESMF_logFoundError(rcToCheck=rc,msg=ESMF_LOGERR_PASSTHRU,line=__LINE__,file=__FILE__)) &
    call error_handler("IN FieldScatter", rc)

 deallocate(dummy2d)

 if (localpet == 0) then
   print*,"- READ LIQUID SOIL MOISTURE."
   call nemsio_readrecv(gfile, "slc", "soil layer", 1, dummy, 0, iret=rc)
   if (rc /= 0) call error_handler("READING LAYER 1 LIQUID SOIL MOIST.", rc)
   dummy3d(:,:,1) = reshape(dummy, (/i_input,j_input/))
   call nemsio_readrecv(gfile, "slc", "soil layer", 2, dummy, 0, iret=rc)
   if (rc /= 0) call error_handler("READING LAYER 2 LIQUID SOIL MOIST.", rc)
   dummy3d(:,:,2) = reshape(dummy, (/i_input,j_input/))
   call nemsio_readrecv(gfile, "slc", "soil layer", 3, dummy, 0, iret=rc)
   if (rc /= 0) call error_handler("READING LAYER 3 LIQUID SOIL MOIST.", rc)
   dummy3d(:,:,3) = reshape(dummy, (/i_input,j_input/))
   call nemsio_readrecv(gfile, "slc", "soil layer", 4, dummy, 0, iret=rc)
   if (rc /= 0) call error_handler("READING LAYER 4 LIQUID SOIL MOIST.", rc)
   dummy3d(:,:,4) = reshape(dummy, (/i_input,j_input/))
   print*,'slc ',maxval(dummy3d),minval(dummy3d)
 endif

 print*,"- CALL FieldScatter FOR INPUT LIQUID SOIL MOISTURE."
 call ESMF_FieldScatter(soilm_liq_input_grid, dummy3d, rootpet=0, rc=rc)
 if(ESMF_logFoundError(rcToCheck=rc,msg=ESMF_LOGERR_PASSTHRU,line=__LINE__,file=__FILE__)) &
    call error_handler("IN FieldScatter", rc)
 
 if (localpet == 0) then
   print*,"- READ TOTAL SOIL MOISTURE."
   call nemsio_readrecv(gfile, "smc", "soil layer", 1, dummy, 0, iret=rc)
   if (rc /= 0) call error_handler("READING LAYER 1 TOTAL SOIL MOIST.", rc)
   dummy3d(:,:,1) = reshape(dummy, (/i_input,j_input/))
   call nemsio_readrecv(gfile, "smc", "soil layer", 2, dummy, 0, iret=rc)
   if (rc /= 0) call error_handler("READING LAYER 2 TOTAL SOIL MOIST.", rc)
   dummy3d(:,:,2) = reshape(dummy, (/i_input,j_input/))
   call nemsio_readrecv(gfile, "smc", "soil layer", 3, dummy, 0, iret=rc)
   if (rc /= 0) call error_handler("READING LAYER 3 TOTAL SOIL MOIST.", rc)
   dummy3d(:,:,3) = reshape(dummy, (/i_input,j_input/))
   call nemsio_readrecv(gfile, "smc", "soil layer", 4, dummy, 0, iret=rc)
   if (rc /= 0) call error_handler("READING LAYER 4 TOTAL SOIL MOIST.", rc)
   dummy3d(:,:,4) = reshape(dummy, (/i_input,j_input/))
   print*,'smc ',maxval(dummy3d),minval(dummy3d)
 endif

 print*,"- CALL FieldScatter FOR INPUT TOTAL SOIL MOISTURE."
 call ESMF_FieldScatter(soilm_tot_input_grid, dummy3d, rootpet=0, rc=rc)
 if(ESMF_logFoundError(rcToCheck=rc,msg=ESMF_LOGERR_PASSTHRU,line=__LINE__,file=__FILE__)) &
    call error_handler("IN FieldScatter", rc)

 if (localpet == 0) then
   print*,"- READ SOIL TEMPERATURE."
   call nemsio_readrecv(gfile, "stc", "soil layer", 1, dummy, 0, iret=rc)
   if (rc /= 0) call error_handler("READING LAYER 1 SOIL TEMP.", rc)
   dummy3d(:,:,1) = reshape(dummy, (/i_input,j_input/))
   call nemsio_readrecv(gfile, "stc", "soil layer", 2, dummy, 0, iret=rc)
   if (rc /= 0) call error_handler("READING LAYER 2 SOIL TEMP.", rc)
   dummy3d(:,:,2) = reshape(dummy, (/i_input,j_input/))
   call nemsio_readrecv(gfile, "stc", "soil layer", 3, dummy, 0, iret=rc)
   if (rc /= 0) call error_handler("READING LAYER 3 SOIL TEMP.", rc)
   dummy3d(:,:,3) = reshape(dummy, (/i_input,j_input/))
   call nemsio_readrecv(gfile, "stc", "soil layer", 4, dummy, 0, iret=rc)
   if (rc /= 0) call error_handler("READING LAYER 4 SOIL TEMP.", rc)
   dummy3d(:,:,4) = reshape(dummy, (/i_input,j_input/))
   print*,'stc ',maxval(dummy3d),minval(dummy3d)
 endif

 print*,"- CALL FieldScatter FOR INPUT SOIL TEMPERATURE."
 call ESMF_FieldScatter(soil_temp_input_grid, dummy3d, rootpet=0, rc=rc)
 if(ESMF_logFoundError(rcToCheck=rc,msg=ESMF_LOGERR_PASSTHRU,line=__LINE__,file=__FILE__)) &
    call error_handler("IN FieldScatter", rc)

 deallocate(dummy3d, dummy)

 if (localpet == 0) call nemsio_close(gfile)

 end subroutine read_input_sfc_gfs_gaussian_nemsio_file

!> Read input grid surface data from an fv3 gaussian nemsio file.
!!
!! @param[in] localpet  ESMF local persistent execution thread 
!! @author George Gayno NCEP/EMC   
 subroutine read_input_sfc_gaussian_nemsio_file(localpet)

 implicit none

 integer, intent(in)                   :: localpet

 character(len=250)                    :: the_file

 integer                               :: rc

 real(nemsio_realkind), allocatable    :: dummy(:)
 real(esmf_kind_r8), allocatable       :: dummy2d(:,:)
 real(esmf_kind_r8), allocatable       :: dummy3d(:,:,:)

 type(nemsio_gfile)                    :: gfile

 the_file = trim(data_dir_input_grid) // "/" // trim(sfc_files_input_grid(1))

 if (localpet == 0) then
   allocate(dummy3d(i_input,j_input,lsoil_input))
   allocate(dummy2d(i_input,j_input))
   allocate(dummy(i_input*j_input))
   print*,"- OPEN FILE ", trim(the_file)
   call nemsio_open(gfile, the_file, "read", iret=rc)
   if (rc /= 0) call error_handler("OPENING FILE.", rc)
 else
   allocate(dummy3d(0,0,0))
   allocate(dummy2d(0,0))
   allocate(dummy(0))
 endif

 if (localpet == 0) then
   print*,"- READ TERRAIN."
   call nemsio_readrecv(gfile, "orog", "sfc", 1, dummy, 0, iret=rc)
   if (rc /= 0) call error_handler("READING TERRAIN.", rc)
   dummy2d = reshape(dummy, (/i_input,j_input/))
   print*,'orog ',maxval(dummy2d),minval(dummy2d)
 endif

 print*,"- CALL FieldScatter FOR INPUT TERRAIN."
 call ESMF_FieldScatter(terrain_input_grid, dummy2d, rootpet=0, rc=rc)
 if(ESMF_logFoundError(rcToCheck=rc,msg=ESMF_LOGERR_PASSTHRU,line=__LINE__,file=__FILE__)) &
    call error_handler("IN FieldScatter", rc)

 if (localpet == 0) then
   print*,"- READ LANDSEA MASK."
   call nemsio_readrecv(gfile, "land", "sfc", 1, dummy, 0, iret=rc)
   if (rc /= 0) call error_handler("READING LANDSEA MASK.", rc)
   dummy2d = reshape(dummy, (/i_input,j_input/))
   print*,'landmask ',maxval(dummy2d),minval(dummy2d)
 endif

 print*,"- CALL FieldScatter FOR INPUT LANDSEA MASK."
 call ESMF_FieldScatter(landsea_mask_input_grid, dummy2d, rootpet=0, rc=rc)
 if(ESMF_logFoundError(rcToCheck=rc,msg=ESMF_LOGERR_PASSTHRU,line=__LINE__,file=__FILE__)) &
    call error_handler("IN FieldScatter", rc)
 
 if (localpet == 0) then
   print*,"- READ SEAICE FRACTION."
   call nemsio_readrecv(gfile, "icec", "sfc", 1, dummy, 0, iret=rc)
   if (rc /= 0) call error_handler("READING SEAICE FRACTION.", rc)
   dummy2d = reshape(dummy, (/i_input,j_input/))
   print*,'icec ',maxval(dummy2d),minval(dummy2d)
 endif

 print*,"- CALL FieldScatter FOR INPUT GRID SEAICE FRACTION."
 call ESMF_FieldScatter(seaice_fract_input_grid, dummy2d, rootpet=0, rc=rc)
 if(ESMF_logFoundError(rcToCheck=rc,msg=ESMF_LOGERR_PASSTHRU,line=__LINE__,file=__FILE__)) &
    call error_handler("IN FieldScatter", rc)

 if (localpet == 0) then
   print*,"- READ SEAICE DEPTH."
   call nemsio_readrecv(gfile, "icetk", "sfc", 1, dummy, 0, iret=rc)
   if (rc /= 0) call error_handler("READING SEAICE DEPTH.", rc)
   dummy2d = reshape(dummy, (/i_input,j_input/))
   print*,'icetk ',maxval(dummy2d),minval(dummy2d)
 endif

 print*,"- CALL FieldScatter FOR INPUT GRID SEAICE DEPTH."
 call ESMF_FieldScatter(seaice_depth_input_grid, dummy2d, rootpet=0, rc=rc)
 if(ESMF_logFoundError(rcToCheck=rc,msg=ESMF_LOGERR_PASSTHRU,line=__LINE__,file=__FILE__)) &
    call error_handler("IN FieldScatter", rc)

 if (localpet == 0) then
   print*,"- READ SEAICE SKIN TEMPERATURE."
   call nemsio_readrecv(gfile, "ti", "sfc", 1, dummy, 0, iret=rc)
   if (rc /= 0) call error_handler("READING SEAICE SKIN TEMP.", rc)
   dummy2d = reshape(dummy, (/i_input,j_input/))
   print*,'ti ',maxval(dummy2d),minval(dummy2d)
 endif

 print*,"- CALL FieldScatter FOR INPUT GRID SEAICE SKIN TEMPERATURE."
 call ESMF_FieldScatter(seaice_skin_temp_input_grid, dummy2d, rootpet=0, rc=rc)
 if(ESMF_logFoundError(rcToCheck=rc,msg=ESMF_LOGERR_PASSTHRU,line=__LINE__,file=__FILE__)) &
    call error_handler("IN FieldScatter", rc)

 if (localpet == 0) then
   print*,"- READ SNOW LIQUID EQUIVALENT."
   call nemsio_readrecv(gfile, "weasd", "sfc", 1, dummy, 0, iret=rc)
   if (rc /= 0) call error_handler("READING SNOW LIQUID EQUIVALENT.", rc)
   dummy2d = reshape(dummy, (/i_input,j_input/))
   print*,'weasd ',maxval(dummy2d),minval(dummy2d)
 endif

 print*,"- CALL FieldScatter FOR INPUT GRID SNOW LIQUID EQUIVALENT."
 call ESMF_FieldScatter(snow_liq_equiv_input_grid, dummy2d, rootpet=0, rc=rc)
 if(ESMF_logFoundError(rcToCheck=rc,msg=ESMF_LOGERR_PASSTHRU,line=__LINE__,file=__FILE__)) &
    call error_handler("IN FieldScatter", rc)

 if (localpet == 0) then
   print*,"- READ SNOW DEPTH."
   call nemsio_readrecv(gfile, "snod", "sfc", 1, dummy, 0, iret=rc)
   if (rc /= 0) call error_handler("READING SNOW DEPTH.", rc)
   dummy2d = reshape(dummy, (/i_input,j_input/)) * 1000.0_8
   print*,'snod ',maxval(dummy2d),minval(dummy2d)
 endif

 print*,"- CALL FieldScatter FOR INPUT GRID SNOW DEPTH."
 call ESMF_FieldScatter(snow_depth_input_grid, dummy2d, rootpet=0, rc=rc)
 if(ESMF_logFoundError(rcToCheck=rc,msg=ESMF_LOGERR_PASSTHRU,line=__LINE__,file=__FILE__)) &
    call error_handler("IN FieldScatter", rc)

 if (localpet == 0) then
   print*,"- READ VEG TYPE."
   call nemsio_readrecv(gfile, "vtype", "sfc", 1, dummy, 0, iret=rc)
   if (rc /= 0) call error_handler("READING VEG TYPE", rc)
   dummy2d = reshape(dummy, (/i_input,j_input/))
   print*,'vtype ',maxval(dummy2d),minval(dummy2d)
 endif

 print*,"- CALL FieldScatter FOR INPUT GRID VEG TYPE."
 call ESMF_FieldScatter(veg_type_input_grid, dummy2d, rootpet=0, rc=rc)
 if(ESMF_logFoundError(rcToCheck=rc,msg=ESMF_LOGERR_PASSTHRU,line=__LINE__,file=__FILE__)) &
    call error_handler("IN FieldScatter", rc)

 if (localpet == 0) then
   print*,"- READ SOIL TYPE."
   call nemsio_readrecv(gfile, "sotyp", "sfc", 1, dummy, 0, iret=rc)
   if (rc /= 0) call error_handler("READING SOIL TYPE.", rc)
   dummy2d = reshape(dummy, (/i_input,j_input/))
   print*,'sotype ',maxval(dummy2d),minval(dummy2d)
 endif

 print*,"- CALL FieldScatter FOR INPUT GRID SOIL TYPE."
 call ESMF_FieldScatter(soil_type_input_grid, dummy2d, rootpet=0, rc=rc)
 if(ESMF_logFoundError(rcToCheck=rc,msg=ESMF_LOGERR_PASSTHRU,line=__LINE__,file=__FILE__)) &
    call error_handler("IN FieldScatter", rc)

 if (localpet == 0) then
   print*,"- READ T2M."
   call nemsio_readrecv(gfile, "tmp", "2 m above gnd", 1, dummy, 0, iret=rc)
   if (rc /= 0) call error_handler("READING T2M.", rc)
   dummy2d = reshape(dummy, (/i_input,j_input/))
   print*,'t2m ',maxval(dummy2d),minval(dummy2d)
 endif

 print*,"- CALL FieldScatter FOR INPUT GRID T2M."
 call ESMF_FieldScatter(t2m_input_grid, dummy2d, rootpet=0, rc=rc)
 if(ESMF_logFoundError(rcToCheck=rc,msg=ESMF_LOGERR_PASSTHRU,line=__LINE__,file=__FILE__)) &
    call error_handler("IN FieldScatter", rc)

 if (localpet == 0) then
   print*,"- READ Q2M."
   call nemsio_readrecv(gfile, "spfh", "2 m above gnd", 1, dummy, 0, iret=rc)
   if (rc /= 0) call error_handler("READING Q2M.", rc)
   dummy2d = reshape(dummy, (/i_input,j_input/))
   print*,'q2m ',maxval(dummy2d),minval(dummy2d)
 endif

 print*,"- CALL FieldScatter FOR INPUT GRID Q2M."
 call ESMF_FieldScatter(q2m_input_grid, dummy2d, rootpet=0, rc=rc)
 if(ESMF_logFoundError(rcToCheck=rc,msg=ESMF_LOGERR_PASSTHRU,line=__LINE__,file=__FILE__)) &
    call error_handler("IN FieldScatter", rc)

 if (localpet == 0) then
   print*,"- READ TPRCP."
   call nemsio_readrecv(gfile, "tprcp", "sfc", 1, dummy, 0, iret=rc)
   if (rc /= 0) call error_handler("READING TPRCP.", rc)
   dummy2d = reshape(dummy, (/i_input,j_input/))
   print*,'tprcp ',maxval(dummy2d),minval(dummy2d)
 endif

 print*,"- CALL FieldScatter FOR INPUT GRID TPRCP."
 call ESMF_FieldScatter(tprcp_input_grid, dummy2d, rootpet=0, rc=rc)
 if(ESMF_logFoundError(rcToCheck=rc,msg=ESMF_LOGERR_PASSTHRU,line=__LINE__,file=__FILE__)) &
    call error_handler("IN FieldScatter", rc)

 if (localpet == 0) then
   print*,"- READ FFMM."
   call nemsio_readrecv(gfile, "ffmm", "sfc", 1, dummy, 0, iret=rc)
   if (rc /= 0) call error_handler("READING FFMM.", rc)
   dummy2d = reshape(dummy, (/i_input,j_input/))
   print*,'ffmm ',maxval(dummy2d),minval(dummy2d)
 endif

 print*,"- CALL FieldScatter FOR INPUT GRID FFMM"
 call ESMF_FieldScatter(ffmm_input_grid, dummy2d, rootpet=0, rc=rc)
 if(ESMF_logFoundError(rcToCheck=rc,msg=ESMF_LOGERR_PASSTHRU,line=__LINE__,file=__FILE__)) &
    call error_handler("IN FieldScatter", rc)

 if (localpet == 0) then
   print*,"- READ USTAR."
   call nemsio_readrecv(gfile, "fricv", "sfc", 1, dummy, 0, iret=rc)
   if (rc /= 0) call error_handler("READING USTAR.", rc)
   dummy2d = reshape(dummy, (/i_input,j_input/))
   print*,'fricv ',maxval(dummy2d),minval(dummy2d)
 endif

 print*,"- CALL FieldScatter FOR INPUT GRID USTAR"
 call ESMF_FieldScatter(ustar_input_grid, dummy2d, rootpet=0, rc=rc)
 if(ESMF_logFoundError(rcToCheck=rc,msg=ESMF_LOGERR_PASSTHRU,line=__LINE__,file=__FILE__)) &
    call error_handler("IN FieldScatter", rc)

 if (localpet == 0) dummy2d = 0.0
 print*,"- CALL FieldScatter FOR INPUT GRID SRFLAG"
 call ESMF_FieldScatter(srflag_input_grid, dummy2d, rootpet=0, rc=rc)
 if(ESMF_logFoundError(rcToCheck=rc,msg=ESMF_LOGERR_PASSTHRU,line=__LINE__,file=__FILE__)) &
    call error_handler("IN FieldScatter", rc)

 if (localpet == 0) then
   print*,"- READ SKIN TEMPERATURE."
   call nemsio_readrecv(gfile, "tmp", "sfc", 1, dummy, 0, iret=rc)
   if (rc /= 0) call error_handler("READING SKIN TEMPERATURE.", rc)
   dummy2d = reshape(dummy, (/i_input,j_input/))
   print*,'tmp ',maxval(dummy2d),minval(dummy2d)
 endif

 print*,"- CALL FieldScatter FOR INPUT GRID SKIN TEMPERATURE"
 call ESMF_FieldScatter(skin_temp_input_grid, dummy2d, rootpet=0, rc=rc)
 if(ESMF_logFoundError(rcToCheck=rc,msg=ESMF_LOGERR_PASSTHRU,line=__LINE__,file=__FILE__)) &
    call error_handler("IN FieldScatter", rc)

 if (localpet == 0) then
   print*,"- READ F10M."
   call nemsio_readrecv(gfile, "f10m", "10 m above gnd", 1, dummy, 0, iret=rc)
   if (rc /= 0) call error_handler("READING F10M.", rc)
   dummy2d = reshape(dummy, (/i_input,j_input/))
   print*,'f10m ',maxval(dummy2d),minval(dummy2d)
 endif

 print*,"- CALL FieldScatter FOR INPUT GRID F10M."
 call ESMF_FieldScatter(f10m_input_grid, dummy2d, rootpet=0, rc=rc)
 if(ESMF_logFoundError(rcToCheck=rc,msg=ESMF_LOGERR_PASSTHRU,line=__LINE__,file=__FILE__)) &
    call error_handler("IN FieldScatter", rc)

 if (localpet == 0) then
   print*,"- READ CANOPY MOISTURE CONTENT."
   call nemsio_readrecv(gfile, "cnwat", "sfc", 1, dummy, 0, iret=rc)
   if (rc /= 0) call error_handler("READING CANOPY MOISTURE CONTENT.", rc)
   dummy2d = reshape(dummy, (/i_input,j_input/))
   print*,'cnwat ',maxval(dummy2d),minval(dummy2d)
 endif

 print*,"- CALL FieldScatter FOR INPUT GRID CANOPY MOISTURE CONTENT."
 call ESMF_FieldScatter(canopy_mc_input_grid, dummy2d, rootpet=0, rc=rc)
 if(ESMF_logFoundError(rcToCheck=rc,msg=ESMF_LOGERR_PASSTHRU,line=__LINE__,file=__FILE__)) &
    call error_handler("IN FieldScatter", rc)

 if (localpet == 0) then
   print*,"- READ Z0."
   call nemsio_readrecv(gfile, "sfcr", "sfc", 1, dummy, 0, iret=rc)
   if (rc /= 0) call error_handler("READING Z0.", rc)
   dummy2d = reshape(dummy, (/i_input,j_input/)) * 100.0_8 ! convert to cm
   print*,'sfcr ',maxval(dummy2d),minval(dummy2d)
 endif

 print*,"- CALL FieldScatter FOR INPUT GRID Z0."
 call ESMF_FieldScatter(z0_input_grid, dummy2d, rootpet=0, rc=rc)
 if(ESMF_logFoundError(rcToCheck=rc,msg=ESMF_LOGERR_PASSTHRU,line=__LINE__,file=__FILE__)) &
    call error_handler("IN FieldScatter", rc)

 deallocate(dummy2d)

 if (localpet == 0) then
   print*,"- READ LIQUID SOIL MOISTURE."
   call nemsio_readrecv(gfile, "soill", "0-10 cm down", 1, dummy, 0, iret=rc)
   if (rc /= 0) call error_handler("READING LAYER 1 LIQUID SOIL MOIST.", rc)
   dummy3d(:,:,1) = reshape(dummy, (/i_input,j_input/))
   call nemsio_readrecv(gfile, "soill", "10-40 cm down", 1, dummy, 0, iret=rc)
   if (rc /= 0) call error_handler("READING LAYER 2 LIQUID SOIL MOIST.", rc)
   dummy3d(:,:,2) = reshape(dummy, (/i_input,j_input/))
   call nemsio_readrecv(gfile, "soill", "40-100 cm down", 1, dummy, 0, iret=rc)
   if (rc /= 0) call error_handler("READING LAYER 3 LIQUID SOIL MOIST.", rc)
   dummy3d(:,:,3) = reshape(dummy, (/i_input,j_input/))
   call nemsio_readrecv(gfile, "soill", "100-200 cm down", 1, dummy, 0, iret=rc)
   if (rc /= 0) call error_handler("READING LAYER 4 LIQUID SOIL MOIST.", rc)
   dummy3d(:,:,4) = reshape(dummy, (/i_input,j_input/))
   print*,'soill ',maxval(dummy3d),minval(dummy3d)
 endif

 print*,"- CALL FieldScatter FOR INPUT LIQUID SOIL MOISTURE."
 call ESMF_FieldScatter(soilm_liq_input_grid, dummy3d, rootpet=0, rc=rc)
 if(ESMF_logFoundError(rcToCheck=rc,msg=ESMF_LOGERR_PASSTHRU,line=__LINE__,file=__FILE__)) &
    call error_handler("IN FieldScatter", rc)
 
 if (localpet == 0) then
   print*,"- READ TOTAL SOIL MOISTURE."
   call nemsio_readrecv(gfile, "soilw", "0-10 cm down", 1, dummy, 0, iret=rc)
   if (rc /= 0) call error_handler("READING LAYER 1 TOTAL SOIL MOIST.", rc)
   dummy3d(:,:,1) = reshape(dummy, (/i_input,j_input/))
   call nemsio_readrecv(gfile, "soilw", "10-40 cm down", 1, dummy, 0, iret=rc)
   if (rc /= 0) call error_handler("READING LAYER 2 TOTAL SOIL MOIST.", rc)
   dummy3d(:,:,2) = reshape(dummy, (/i_input,j_input/))
   call nemsio_readrecv(gfile, "soilw", "40-100 cm down", 1, dummy, 0, iret=rc)
   if (rc /= 0) call error_handler("READING LAYER 3 TOTAL SOIL MOIST.", rc)
   dummy3d(:,:,3) = reshape(dummy, (/i_input,j_input/))
   call nemsio_readrecv(gfile, "soilw", "100-200 cm down", 1, dummy, 0, iret=rc)
   if (rc /= 0) call error_handler("READING LAYER 4 TOTAL SOIL MOIST.", rc)
   dummy3d(:,:,4) = reshape(dummy, (/i_input,j_input/))
   print*,'soilm ',maxval(dummy3d),minval(dummy3d)
 endif

 print*,"- CALL FieldScatter FOR INPUT TOTAL SOIL MOISTURE."
 call ESMF_FieldScatter(soilm_tot_input_grid, dummy3d, rootpet=0, rc=rc)
 if(ESMF_logFoundError(rcToCheck=rc,msg=ESMF_LOGERR_PASSTHRU,line=__LINE__,file=__FILE__)) &
    call error_handler("IN FieldScatter", rc)

 if (localpet == 0) then
   print*,"- READ SOIL TEMPERATURE."
   call nemsio_readrecv(gfile, "tmp", "0-10 cm down", 1, dummy, 0, iret=rc)
   if (rc /= 0) call error_handler("READING LAYER 1 SOIL TEMP.", rc)
   dummy3d(:,:,1) = reshape(dummy, (/i_input,j_input/))
   call nemsio_readrecv(gfile, "tmp", "10-40 cm down", 1, dummy, 0, iret=rc)
   if (rc /= 0) call error_handler("READING LAYER 2 SOIL TEMP.", rc)
   dummy3d(:,:,2) = reshape(dummy, (/i_input,j_input/))
   call nemsio_readrecv(gfile, "tmp", "40-100 cm down", 1, dummy, 0, iret=rc)
   if (rc /= 0) call error_handler("READING LAYER 3 SOIL TEMP.", rc)
   dummy3d(:,:,3) = reshape(dummy, (/i_input,j_input/))
   call nemsio_readrecv(gfile, "tmp", "100-200 cm down", 1, dummy, 0, iret=rc)
   if (rc /= 0) call error_handler("READING LAYER 4 SOIL TEMP.", rc)
   dummy3d(:,:,4) = reshape(dummy, (/i_input,j_input/))
   print*,'soilt ',maxval(dummy3d),minval(dummy3d)
 endif

 print*,"- CALL FieldScatter FOR INPUT SOIL TEMPERATURE."
 call ESMF_FieldScatter(soil_temp_input_grid, dummy3d, rootpet=0, rc=rc)
 if(ESMF_logFoundError(rcToCheck=rc,msg=ESMF_LOGERR_PASSTHRU,line=__LINE__,file=__FILE__)) &
    call error_handler("IN FieldScatter", rc)

 deallocate(dummy3d, dummy)

 if (localpet == 0) call nemsio_close(gfile)

 end subroutine read_input_sfc_gaussian_nemsio_file

!> Read input grid surface data from fv3 tiled warm 'restart' files.
!!
!! @param[in] localpet  ESMF local persistent execution thread 
!! @author George Gayno NCEP/EMC   
 subroutine read_input_sfc_restart_file(localpet)

 implicit none

 integer, intent(in)             :: localpet

 character(len=500)              :: tilefile

 integer                         :: error, rc
 integer                         :: id_dim, idim_input, jdim_input
 integer                         :: ncid, tile, id_var

 real(esmf_kind_r8), allocatable :: data_one_tile(:,:)
 real(esmf_kind_r8), allocatable :: data_one_tile_3d(:,:,:)

!---------------------------------------------------------------------------
! Get i/j dimensions and number of soil layers from first surface file.
! Do dimensions match those from the orography file?
!---------------------------------------------------------------------------

 tilefile = trim(data_dir_input_grid) // "/" // trim(sfc_files_input_grid(1))
 print*,"- READ GRID DIMENSIONS FROM: ", trim(tilefile)
 error=nf90_open(trim(tilefile),nf90_nowrite,ncid)
 call netcdf_err(error, 'opening: '//trim(tilefile) )

 error=nf90_inq_dimid(ncid, 'xaxis_1', id_dim)
 call netcdf_err(error, 'reading xaxis_1 id' )
 error=nf90_inquire_dimension(ncid,id_dim,len=idim_input)
 call netcdf_err(error, 'reading xaxis_1 value' )

 error=nf90_inq_dimid(ncid, 'yaxis_1', id_dim)
 call netcdf_err(error, 'reading yaxis_1 id' )
 error=nf90_inquire_dimension(ncid,id_dim,len=jdim_input)
 call netcdf_err(error, 'reading yaxis_1 value' )

 if (idim_input /= i_input .or. jdim_input /= j_input) then
   call error_handler("DIMENSION MISMATCH BETWEEN SFC AND OROG FILES.", 1)
 endif

 error = nf90_close(ncid)

 if (localpet == 0) then
   allocate(data_one_tile(idim_input,jdim_input))
   allocate(data_one_tile_3d(idim_input,jdim_input,lsoil_input))
 else
   allocate(data_one_tile(0,0))
   allocate(data_one_tile_3d(0,0,0))
 endif

 TERRAIN_LOOP: do tile = 1, num_tiles_input_grid

   if (localpet == 0) then
     tilefile = trim(orog_dir_input_grid) // trim(orog_files_input_grid(tile))
     print*,'- OPEN OROGRAPHY FILE: ', trim(tilefile)
     error=nf90_open(tilefile,nf90_nowrite,ncid)
     call netcdf_err(error, 'OPENING OROGRAPHY FILE' )
     error=nf90_inq_varid(ncid, 'orog_raw', id_var)
     call netcdf_err(error, 'READING OROG RECORD ID' )
     error=nf90_get_var(ncid, id_var, data_one_tile)
     call netcdf_err(error, 'READING OROG RECORD' )
     print*,'terrain check ',tile, maxval(data_one_tile)
     error=nf90_close(ncid)
   endif

   print*,"- CALL FieldScatter FOR INPUT TERRAIN."
   call ESMF_FieldScatter(terrain_input_grid, data_one_tile, rootpet=0, tile=tile, rc=rc)
   if(ESMF_logFoundError(rcToCheck=rc,msg=ESMF_LOGERR_PASSTHRU,line=__LINE__,file=__FILE__)) &
     call error_handler("IN FieldScatter", rc)

 enddo TERRAIN_LOOP

 TILE_LOOP : do tile = 1, num_tiles_input_grid

! liquid soil moisture

  if (localpet == 0) then
    call read_fv3_grid_data_netcdf('slc', tile, idim_input, jdim_input, &
                                   lsoil_input, sfcdata_3d=data_one_tile_3d)
  endif

  print*,"- CALL FieldScatter FOR INPUT LIQUID SOIL MOISTURE."
  call ESMF_FieldScatter(soilm_liq_input_grid, data_one_tile_3d, rootpet=0, tile=tile, rc=rc)
  if(ESMF_logFoundError(rcToCheck=rc,msg=ESMF_LOGERR_PASSTHRU,line=__LINE__,file=__FILE__)) &
     call error_handler("IN FieldScatter", rc)

  if (localpet == 0) then
    call read_fv3_grid_data_netcdf('smc', tile, idim_input, jdim_input, &
                                   lsoil_input, sfcdata_3d=data_one_tile_3d)
  endif

  print*,"- CALL FieldScatter FOR INPUT TOTAL SOIL MOISTURE."
  call ESMF_FieldScatter(soilm_tot_input_grid, data_one_tile_3d, rootpet=0, tile=tile, rc=rc)
  if(ESMF_logFoundError(rcToCheck=rc,msg=ESMF_LOGERR_PASSTHRU,line=__LINE__,file=__FILE__)) &
     call error_handler("IN FieldScatter", rc)

  if (localpet == 0) then
    call read_fv3_grid_data_netcdf('stc', tile, idim_input, jdim_input, &
                                   lsoil_input, sfcdata_3d=data_one_tile_3d)
  endif

  print*,"- CALL FieldScatter FOR INPUT SOIL TEMPERATURE."
  call ESMF_FieldScatter(soil_temp_input_grid, data_one_tile_3d, rootpet=0, tile=tile, rc=rc)
  if(ESMF_logFoundError(rcToCheck=rc,msg=ESMF_LOGERR_PASSTHRU,line=__LINE__,file=__FILE__)) &
     call error_handler("IN FieldScatter", rc)

! land mask

  if (localpet == 0) then
    call read_fv3_grid_data_netcdf('slmsk', tile, idim_input, jdim_input, &
                                   lsoil_input, sfcdata=data_one_tile)
  endif

  print*,"- CALL FieldScatter FOR INPUT LANDSEA MASK."
  call ESMF_FieldScatter(landsea_mask_input_grid, data_one_tile, rootpet=0, tile=tile, rc=rc)
  if(ESMF_logFoundError(rcToCheck=rc,msg=ESMF_LOGERR_PASSTHRU,line=__LINE__,file=__FILE__)) &
     call error_handler("IN FieldScatter", rc)

! sea ice fraction

  if (localpet == 0) then
    call read_fv3_grid_data_netcdf('fice', tile, idim_input, jdim_input, &
                                   lsoil_input, sfcdata=data_one_tile)
  endif

  print*,"- CALL FieldScatter FOR INPUT GRID SEAICE FRACTION."
  call ESMF_FieldScatter(seaice_fract_input_grid, data_one_tile, rootpet=0, tile=tile, rc=rc)
  if(ESMF_logFoundError(rcToCheck=rc,msg=ESMF_LOGERR_PASSTHRU,line=__LINE__,file=__FILE__)) &
     call error_handler("IN FieldScatter", rc)

! sea ice depth

  if (localpet == 0) then
    call read_fv3_grid_data_netcdf('hice', tile, idim_input, jdim_input, &
                                   lsoil_input, sfcdata=data_one_tile)
  endif

  print*,"- CALL FieldScatter FOR INPUT GRID SEAICE DEPTH."
  call ESMF_FieldScatter(seaice_depth_input_grid, data_one_tile, rootpet=0, tile=tile, rc=rc)
  if(ESMF_logFoundError(rcToCheck=rc,msg=ESMF_LOGERR_PASSTHRU,line=__LINE__,file=__FILE__)) &
     call error_handler("IN FieldScatter", rc)

! sea ice skin temperature

  if (localpet == 0) then
    call read_fv3_grid_data_netcdf('tisfc', tile, idim_input, jdim_input, &
                                   lsoil_input, sfcdata=data_one_tile)
  endif

  print*,"- CALL FieldScatter FOR INPUT GRID SEAICE SKIN TEMPERATURE."
  call ESMF_FieldScatter(seaice_skin_temp_input_grid, data_one_tile, rootpet=0, tile=tile, rc=rc)
  if(ESMF_logFoundError(rcToCheck=rc,msg=ESMF_LOGERR_PASSTHRU,line=__LINE__,file=__FILE__)) &
     call error_handler("IN FieldScatter", rc)

! liquid equivalent snow depth

  if (localpet == 0) then
    call read_fv3_grid_data_netcdf('sheleg', tile, idim_input, jdim_input, &
                                   lsoil_input, sfcdata=data_one_tile)
  endif

  print*,"- CALL FieldScatter FOR INPUT GRID SNOW LIQUID EQUIVALENT."
  call ESMF_FieldScatter(snow_liq_equiv_input_grid, data_one_tile, rootpet=0, tile=tile, rc=rc)
  if(ESMF_logFoundError(rcToCheck=rc,msg=ESMF_LOGERR_PASSTHRU,line=__LINE__,file=__FILE__)) &
     call error_handler("IN FieldScatter", rc)

! physical snow depth

  if (localpet == 0) then
    call read_fv3_grid_data_netcdf('snwdph', tile, idim_input, jdim_input, &
                                   lsoil_input, sfcdata=data_one_tile)
    data_one_tile = data_one_tile
  endif

  print*,"- CALL FieldScatter FOR INPUT GRID SNOW DEPTH."
  call ESMF_FieldScatter(snow_depth_input_grid, data_one_tile, rootpet=0, tile=tile, rc=rc)
  if(ESMF_logFoundError(rcToCheck=rc,msg=ESMF_LOGERR_PASSTHRU,line=__LINE__,file=__FILE__)) &
     call error_handler("IN FieldScatter", rc)

! Vegetation type

  if (localpet == 0) then
    call read_fv3_grid_data_netcdf('vtype', tile, idim_input, jdim_input, &
                                   lsoil_input, sfcdata=data_one_tile)
  endif

  print*,"- CALL FieldScatter FOR INPUT GRID VEG TYPE."
  call ESMF_FieldScatter(veg_type_input_grid, data_one_tile, rootpet=0, tile=tile, rc=rc)
  if(ESMF_logFoundError(rcToCheck=rc,msg=ESMF_LOGERR_PASSTHRU,line=__LINE__,file=__FILE__)) &
     call error_handler("IN FieldScatter", rc)

! Soil type

  if (localpet == 0) then
    call read_fv3_grid_data_netcdf('stype', tile, idim_input, jdim_input, &
                                   lsoil_input, sfcdata=data_one_tile)
  endif

  print*,"- CALL FieldScatter FOR INPUT GRID SOIL TYPE."
  call ESMF_FieldScatter(soil_type_input_grid, data_one_tile, rootpet=0, tile=tile, rc=rc)
  if(ESMF_logFoundError(rcToCheck=rc,msg=ESMF_LOGERR_PASSTHRU,line=__LINE__,file=__FILE__)) &
     call error_handler("IN FieldScatter", rc)

! Two-meter temperature

  if (localpet == 0) then
    call read_fv3_grid_data_netcdf('t2m', tile, idim_input, jdim_input, &
                                   lsoil_input, sfcdata=data_one_tile)
  endif

  print*,"- CALL FieldScatter FOR INPUT GRID T2M."
  call ESMF_FieldScatter(t2m_input_grid, data_one_tile, rootpet=0, tile=tile, rc=rc)
  if(ESMF_logFoundError(rcToCheck=rc,msg=ESMF_LOGERR_PASSTHRU,line=__LINE__,file=__FILE__)) &
     call error_handler("IN FieldScatter", rc)

! Two-meter q

  if (localpet == 0) then
    call read_fv3_grid_data_netcdf('q2m', tile, idim_input, jdim_input, &
                                   lsoil_input, sfcdata=data_one_tile)
  endif

  print*,"- CALL FieldScatter FOR INPUT GRID Q2M."
  call ESMF_FieldScatter(q2m_input_grid, data_one_tile, rootpet=0, tile=tile, rc=rc)
  if(ESMF_logFoundError(rcToCheck=rc,msg=ESMF_LOGERR_PASSTHRU,line=__LINE__,file=__FILE__)) &
     call error_handler("IN FieldScatter", rc)

  if (localpet == 0) then
    call read_fv3_grid_data_netcdf('tprcp', tile, idim_input, jdim_input, &
                                   lsoil_input, sfcdata=data_one_tile)
  endif

  print*,"- CALL FieldScatter FOR INPUT GRID TPRCP."
  call ESMF_FieldScatter(tprcp_input_grid, data_one_tile, rootpet=0, tile=tile, rc=rc)
  if(ESMF_logFoundError(rcToCheck=rc,msg=ESMF_LOGERR_PASSTHRU,line=__LINE__,file=__FILE__)) &
     call error_handler("IN FieldScatter", rc)

  if (localpet == 0) then
    call read_fv3_grid_data_netcdf('f10m', tile, idim_input, jdim_input, &
                                   lsoil_input, sfcdata=data_one_tile)
  endif

  print*,"- CALL FieldScatter FOR INPUT GRID F10M"
  call ESMF_FieldScatter(f10m_input_grid, data_one_tile, rootpet=0, tile=tile, rc=rc)
  if(ESMF_logFoundError(rcToCheck=rc,msg=ESMF_LOGERR_PASSTHRU,line=__LINE__,file=__FILE__)) &
     call error_handler("IN FieldScatter", rc)

  if (localpet == 0) then
    call read_fv3_grid_data_netcdf('ffmm', tile, idim_input, jdim_input, &
                                   lsoil_input, sfcdata=data_one_tile)
  endif

  print*,"- CALL FieldScatter FOR INPUT GRID FFMM"
  call ESMF_FieldScatter(ffmm_input_grid, data_one_tile, rootpet=0, tile=tile, rc=rc)
  if(ESMF_logFoundError(rcToCheck=rc,msg=ESMF_LOGERR_PASSTHRU,line=__LINE__,file=__FILE__)) &
     call error_handler("IN FieldScatter", rc)

  if (localpet == 0) then
    call read_fv3_grid_data_netcdf('uustar', tile, idim_input, jdim_input, &
                                   lsoil_input, sfcdata=data_one_tile)
  endif

  print*,"- CALL FieldScatter FOR INPUT GRID USTAR"
  call ESMF_FieldScatter(ustar_input_grid, data_one_tile, rootpet=0, tile=tile, rc=rc)
  if(ESMF_logFoundError(rcToCheck=rc,msg=ESMF_LOGERR_PASSTHRU,line=__LINE__,file=__FILE__)) &
     call error_handler("IN FieldScatter", rc)

  if (localpet == 0) then
    call read_fv3_grid_data_netcdf('srflag', tile, idim_input, jdim_input, &
                                   lsoil_input, sfcdata=data_one_tile)
  endif

  print*,"- CALL FieldScatter FOR INPUT GRID SRFLAG"
  call ESMF_FieldScatter(srflag_input_grid, data_one_tile, rootpet=0, tile=tile, rc=rc)
  if(ESMF_logFoundError(rcToCheck=rc,msg=ESMF_LOGERR_PASSTHRU,line=__LINE__,file=__FILE__)) &
     call error_handler("IN FieldScatter", rc)

  if (localpet == 0) then
    call read_fv3_grid_data_netcdf('tsea', tile, idim_input, jdim_input, &
                                   lsoil_input, sfcdata=data_one_tile)
  endif

  print*,"- CALL FieldScatter FOR INPUT GRID SKIN TEMPERATURE"
  call ESMF_FieldScatter(skin_temp_input_grid, data_one_tile, rootpet=0, tile=tile, rc=rc)
  if(ESMF_logFoundError(rcToCheck=rc,msg=ESMF_LOGERR_PASSTHRU,line=__LINE__,file=__FILE__)) &
     call error_handler("IN FieldScatter", rc)

  if (localpet == 0) then
    call read_fv3_grid_data_netcdf('canopy', tile, idim_input, jdim_input, &
                                   lsoil_input, sfcdata=data_one_tile)
  endif

  print*,"- CALL FieldScatter FOR INPUT GRID CANOPY MOISTURE CONTENT."
  call ESMF_FieldScatter(canopy_mc_input_grid, data_one_tile, rootpet=0, tile=tile, rc=rc)
  if(ESMF_logFoundError(rcToCheck=rc,msg=ESMF_LOGERR_PASSTHRU,line=__LINE__,file=__FILE__)) &
     call error_handler("IN FieldScatter", rc)

  if (localpet == 0) then
    call read_fv3_grid_data_netcdf('zorl', tile, idim_input, jdim_input, &
                                   lsoil_input, sfcdata=data_one_tile)
  endif

  print*,"- CALL FieldScatter FOR INPUT GRID Z0."
  call ESMF_FieldScatter(z0_input_grid, data_one_tile, rootpet=0, tile=tile, rc=rc)
  if(ESMF_logFoundError(rcToCheck=rc,msg=ESMF_LOGERR_PASSTHRU,line=__LINE__,file=__FILE__)) &
     call error_handler("IN FieldScatter", rc)

 enddo TILE_LOOP

 deallocate(data_one_tile, data_one_tile_3d)

 end subroutine read_input_sfc_restart_file

!> Read input grid surface data from tiled 'history' files (netcdf) or 
!! gaussian netcdf files.
!!
!! @param[in] localpet  ESMF local persistent execution thread 
!! @author George Gayno NCEP/EMC   
 subroutine read_input_sfc_netcdf_file(localpet)

 implicit none

 integer, intent(in)             :: localpet

 character(len=500)              :: tilefile

 integer                         :: error, id_var
 integer                         :: id_dim, idim_input, jdim_input
 integer                         :: ncid, rc, tile

 real(esmf_kind_r8), allocatable :: data_one_tile(:,:)
 real(esmf_kind_r8), allocatable :: data_one_tile_3d(:,:,:)

!---------------------------------------------------------------------------
! Get i/j dimensions and number of soil layers from first surface file.
! Do dimensions match those from the orography file?
!---------------------------------------------------------------------------

 tilefile = trim(data_dir_input_grid) // "/" // trim(sfc_files_input_grid(1))
 print*,"- READ GRID DIMENSIONS FROM: ", trim(tilefile)
 error=nf90_open(trim(tilefile),nf90_nowrite,ncid)
 call netcdf_err(error, 'opening: '//trim(tilefile) )

 error=nf90_inq_dimid(ncid, 'grid_xt', id_dim)
 call netcdf_err(error, 'reading grid_xt id' )
 error=nf90_inquire_dimension(ncid,id_dim,len=idim_input)
 call netcdf_err(error, 'reading grid_xt value' )

 error=nf90_inq_dimid(ncid, 'grid_yt', id_dim)
 call netcdf_err(error, 'reading grid_yt id' )
 error=nf90_inquire_dimension(ncid,id_dim,len=jdim_input)
 call netcdf_err(error, 'reading grid_yt value' )

 if (idim_input /= i_input .or. jdim_input /= j_input) then
   call error_handler("DIMENSION MISMATCH BETWEEN SFC AND OROG FILES.", 3)
 endif

 error = nf90_close(ncid)

 if (localpet == 0) then
   allocate(data_one_tile(idim_input,jdim_input))
   allocate(data_one_tile_3d(idim_input,jdim_input,lsoil_input))
 else
   allocate(data_one_tile(0,0))
   allocate(data_one_tile_3d(0,0,0))
 endif

 TERRAIN_LOOP: do tile = 1, num_tiles_input_grid

   if (trim(input_type) == "gaussian_netcdf") then
    if (localpet == 0) then
      call read_fv3_grid_data_netcdf('orog', tile, idim_input, jdim_input, &
                                   lsoil_input, sfcdata=data_one_tile)
    endif

  else
   
   if (localpet == 0) then
     tilefile = trim(orog_dir_input_grid) // trim(orog_files_input_grid(tile))
     print*,'- OPEN OROGRAPHY FILE: ', trim(tilefile)
     error=nf90_open(tilefile,nf90_nowrite,ncid)
     call netcdf_err(error, 'OPENING OROGRAPHY FILE.' )
     error=nf90_inq_varid(ncid, 'orog_raw', id_var)
     call netcdf_err(error, 'READING OROGRAPHY RECORD ID.' )
     error=nf90_get_var(ncid, id_var, data_one_tile)
     call netcdf_err(error, 'READING OROGRAPHY RECORD.' )
     print*,'terrain check history ',tile, maxval(data_one_tile)
     error=nf90_close(ncid)
   endif

   endif

   print*,"- CALL FieldScatter FOR INPUT TERRAIN."
   call ESMF_FieldScatter(terrain_input_grid, data_one_tile, rootpet=0, tile=tile, rc=rc)
   if(ESMF_logFoundError(rcToCheck=rc,msg=ESMF_LOGERR_PASSTHRU,line=__LINE__,file=__FILE__)) &
     call error_handler("IN FieldScatter", rc)

 enddo TERRAIN_LOOP

 TILE_LOOP : do tile = 1, num_tiles_input_grid

! liquid soil moisture

  if (localpet == 0) then
    call read_fv3_grid_data_netcdf('soill1', tile, idim_input, jdim_input, &
                                   lsoil_input, sfcdata=data_one_tile)
    data_one_tile_3d(:,:,1) = data_one_tile
    call read_fv3_grid_data_netcdf('soill2', tile, idim_input, jdim_input, &
                                   lsoil_input, sfcdata=data_one_tile)
    data_one_tile_3d(:,:,2) = data_one_tile
    call read_fv3_grid_data_netcdf('soill3', tile, idim_input, jdim_input, &
                                   lsoil_input, sfcdata=data_one_tile)
    data_one_tile_3d(:,:,3) = data_one_tile
    call read_fv3_grid_data_netcdf('soill4', tile, idim_input, jdim_input, &
                                   lsoil_input, sfcdata=data_one_tile)
    data_one_tile_3d(:,:,4) = data_one_tile
  endif

  print*,"- CALL FieldScatter FOR INPUT LIQUID SOIL MOISTURE."
  call ESMF_FieldScatter(soilm_liq_input_grid, data_one_tile_3d, rootpet=0, tile=tile, rc=rc)
  if(ESMF_logFoundError(rcToCheck=rc,msg=ESMF_LOGERR_PASSTHRU,line=__LINE__,file=__FILE__)) &
     call error_handler("IN FieldScatter", rc)

! total soil moisture

  if (localpet == 0) then
    call read_fv3_grid_data_netcdf('soilw1', tile, idim_input, jdim_input, &
                                   lsoil_input, sfcdata=data_one_tile)
    data_one_tile_3d(:,:,1) = data_one_tile
    call read_fv3_grid_data_netcdf('soilw2', tile, idim_input, jdim_input, &
                                   lsoil_input, sfcdata=data_one_tile)
    data_one_tile_3d(:,:,2) = data_one_tile
    call read_fv3_grid_data_netcdf('soilw3', tile, idim_input, jdim_input, &
                                   lsoil_input, sfcdata=data_one_tile)
    data_one_tile_3d(:,:,3) = data_one_tile
    call read_fv3_grid_data_netcdf('soilw4', tile, idim_input, jdim_input, &
                                   lsoil_input, sfcdata=data_one_tile)
    data_one_tile_3d(:,:,4) = data_one_tile
  endif

  print*,"- CALL FieldScatter FOR INPUT TOTAL SOIL MOISTURE."
  call ESMF_FieldScatter(soilm_tot_input_grid, data_one_tile_3d, rootpet=0, tile=tile, rc=rc)
  if(ESMF_logFoundError(rcToCheck=rc,msg=ESMF_LOGERR_PASSTHRU,line=__LINE__,file=__FILE__)) &
     call error_handler("IN FieldScatter", rc)

! soil tempeature (ice temp at land ice points)

  if (localpet == 0) then
    call read_fv3_grid_data_netcdf('soilt1', tile, idim_input, jdim_input, &
                                   lsoil_input, sfcdata=data_one_tile)
    data_one_tile_3d(:,:,1) = data_one_tile
    call read_fv3_grid_data_netcdf('soilt2', tile, idim_input, jdim_input, &
                                   lsoil_input, sfcdata=data_one_tile)
    data_one_tile_3d(:,:,2) = data_one_tile
    call read_fv3_grid_data_netcdf('soilt3', tile, idim_input, jdim_input, &
                                   lsoil_input, sfcdata=data_one_tile)
    data_one_tile_3d(:,:,3) = data_one_tile
    call read_fv3_grid_data_netcdf('soilt4', tile, idim_input, jdim_input, &
                                   lsoil_input, sfcdata=data_one_tile)
    data_one_tile_3d(:,:,4) = data_one_tile
  endif

  print*,"- CALL FieldScatter FOR INPUT SOIL TEMPERATURE."
  call ESMF_FieldScatter(soil_temp_input_grid, data_one_tile_3d, rootpet=0, tile=tile, rc=rc)
  if(ESMF_logFoundError(rcToCheck=rc,msg=ESMF_LOGERR_PASSTHRU,line=__LINE__,file=__FILE__)) &
     call error_handler("IN FieldScatter", rc)

! land mask

  if (localpet == 0) then
    call read_fv3_grid_data_netcdf('land', tile, idim_input, jdim_input, &
                                   lsoil_input, sfcdata=data_one_tile)
  endif

  print*,"- CALL FieldScatter FOR INPUT LANDSEA MASK."
  call ESMF_FieldScatter(landsea_mask_input_grid, data_one_tile, rootpet=0, tile=tile, rc=rc)
  if(ESMF_logFoundError(rcToCheck=rc,msg=ESMF_LOGERR_PASSTHRU,line=__LINE__,file=__FILE__)) &
     call error_handler("IN FieldScatter", rc)

! sea ice fraction

  if (localpet == 0) then
    call read_fv3_grid_data_netcdf('icec', tile, idim_input, jdim_input, &
                                   lsoil_input, sfcdata=data_one_tile)
  endif

  print*,"- CALL FieldScatter FOR INPUT GRID SEAICE FRACTION."
  call ESMF_FieldScatter(seaice_fract_input_grid, data_one_tile, rootpet=0, tile=tile, rc=rc)
  if(ESMF_logFoundError(rcToCheck=rc,msg=ESMF_LOGERR_PASSTHRU,line=__LINE__,file=__FILE__)) &
     call error_handler("IN FieldScatter", rc)

! sea ice depth

  if (localpet == 0) then
    call read_fv3_grid_data_netcdf('icetk', tile, idim_input, jdim_input, &
                                   lsoil_input, sfcdata=data_one_tile)
  endif

  print*,"- CALL FieldScatter FOR INPUT GRID SEAICE DEPTH."
  call ESMF_FieldScatter(seaice_depth_input_grid, data_one_tile, rootpet=0, tile=tile, rc=rc)
  if(ESMF_logFoundError(rcToCheck=rc,msg=ESMF_LOGERR_PASSTHRU,line=__LINE__,file=__FILE__)) &
     call error_handler("IN FieldScatter", rc)

! sea ice skin temperature

  if (localpet == 0) then
    call read_fv3_grid_data_netcdf('tisfc', tile, idim_input, jdim_input, &
                                   lsoil_input, sfcdata=data_one_tile)
  endif

  print*,"- CALL FieldScatter FOR INPUT GRID SEAICE SKIN TEMPERATURE."
  call ESMF_FieldScatter(seaice_skin_temp_input_grid, data_one_tile, rootpet=0, tile=tile, rc=rc)
  if(ESMF_logFoundError(rcToCheck=rc,msg=ESMF_LOGERR_PASSTHRU,line=__LINE__,file=__FILE__)) &
     call error_handler("IN FieldScatter", rc)

! liquid equivalent snow depth

  if (localpet == 0) then
    call read_fv3_grid_data_netcdf('weasd', tile, idim_input, jdim_input, &
                                   lsoil_input, sfcdata=data_one_tile)
  endif

  print*,"- CALL FieldScatter FOR INPUT GRID SNOW LIQUID EQUIVALENT."
  call ESMF_FieldScatter(snow_liq_equiv_input_grid, data_one_tile, rootpet=0, tile=tile, rc=rc)
  if(ESMF_logFoundError(rcToCheck=rc,msg=ESMF_LOGERR_PASSTHRU,line=__LINE__,file=__FILE__)) &
     call error_handler("IN FieldScatter", rc)

! physical snow depth

  if (localpet == 0) then
    call read_fv3_grid_data_netcdf('snod', tile, idim_input, jdim_input, &
                                   lsoil_input, sfcdata=data_one_tile)
    data_one_tile = data_one_tile * 1000.0  ! convert from meters to mm.
  endif

  print*,"- CALL FieldScatter FOR INPUT GRID SNOW DEPTH."
  call ESMF_FieldScatter(snow_depth_input_grid, data_one_tile, rootpet=0, tile=tile, rc=rc)
  if(ESMF_logFoundError(rcToCheck=rc,msg=ESMF_LOGERR_PASSTHRU,line=__LINE__,file=__FILE__)) &
     call error_handler("IN FieldScatter", rc)

! Vegetation type

  if (localpet == 0) then
    call read_fv3_grid_data_netcdf('vtype', tile, idim_input, jdim_input, &
                                   lsoil_input, sfcdata=data_one_tile)
  endif

  print*,"- CALL FieldScatter FOR INPUT GRID VEG TYPE."
  call ESMF_FieldScatter(veg_type_input_grid, data_one_tile, rootpet=0, tile=tile, rc=rc)
  if(ESMF_logFoundError(rcToCheck=rc,msg=ESMF_LOGERR_PASSTHRU,line=__LINE__,file=__FILE__)) &
     call error_handler("IN FieldScatter", rc)

! Soil type

  if (localpet == 0) then
    call read_fv3_grid_data_netcdf('sotyp', tile, idim_input, jdim_input, &
                                   lsoil_input, sfcdata=data_one_tile)
  endif

  print*,"- CALL FieldScatter FOR INPUT GRID SOIL TYPE."
  call ESMF_FieldScatter(soil_type_input_grid, data_one_tile, rootpet=0, tile=tile, rc=rc)
  if(ESMF_logFoundError(rcToCheck=rc,msg=ESMF_LOGERR_PASSTHRU,line=__LINE__,file=__FILE__)) &
     call error_handler("IN FieldScatter", rc)

! Two-meter temperature

  if (localpet == 0) then
    call read_fv3_grid_data_netcdf('tmp2m', tile, idim_input, jdim_input, &
                                   lsoil_input, sfcdata=data_one_tile)
  endif

  print*,"- CALL FieldScatter FOR INPUT GRID T2M."
  call ESMF_FieldScatter(t2m_input_grid, data_one_tile, rootpet=0, tile=tile, rc=rc)
  if(ESMF_logFoundError(rcToCheck=rc,msg=ESMF_LOGERR_PASSTHRU,line=__LINE__,file=__FILE__)) &
     call error_handler("IN FieldScatter", rc)

! Two-meter q

  if (localpet == 0) then
    call read_fv3_grid_data_netcdf('spfh2m', tile, idim_input, jdim_input, &
                                   lsoil_input, sfcdata=data_one_tile)
  endif

  print*,"- CALL FieldScatter FOR INPUT GRID Q2M."
  call ESMF_FieldScatter(q2m_input_grid, data_one_tile, rootpet=0, tile=tile, rc=rc)
  if(ESMF_logFoundError(rcToCheck=rc,msg=ESMF_LOGERR_PASSTHRU,line=__LINE__,file=__FILE__)) &
     call error_handler("IN FieldScatter", rc)

  if (localpet == 0) then
    call read_fv3_grid_data_netcdf('tprcp', tile, idim_input, jdim_input, &
                                   lsoil_input, sfcdata=data_one_tile)
  endif

  print*,"- CALL FieldScatter FOR INPUT GRID TPRCP."
  call ESMF_FieldScatter(tprcp_input_grid, data_one_tile, rootpet=0, tile=tile, rc=rc)
  if(ESMF_logFoundError(rcToCheck=rc,msg=ESMF_LOGERR_PASSTHRU,line=__LINE__,file=__FILE__)) &
     call error_handler("IN FieldScatter", rc)

  if (localpet == 0) then
    call read_fv3_grid_data_netcdf('f10m', tile, idim_input, jdim_input, &
                                   lsoil_input, sfcdata=data_one_tile)
  endif

  print*,"- CALL FieldScatter FOR INPUT GRID F10M"
  call ESMF_FieldScatter(f10m_input_grid, data_one_tile, rootpet=0, tile=tile, rc=rc)
  if(ESMF_logFoundError(rcToCheck=rc,msg=ESMF_LOGERR_PASSTHRU,line=__LINE__,file=__FILE__)) &
     call error_handler("IN FieldScatter", rc)

  if (localpet == 0) then
    call read_fv3_grid_data_netcdf('ffmm', tile, idim_input, jdim_input, &
                                   lsoil_input, sfcdata=data_one_tile)
  endif

  print*,"- CALL FieldScatter FOR INPUT GRID FFMM"
  call ESMF_FieldScatter(ffmm_input_grid, data_one_tile, rootpet=0, tile=tile, rc=rc)
  if(ESMF_logFoundError(rcToCheck=rc,msg=ESMF_LOGERR_PASSTHRU,line=__LINE__,file=__FILE__)) &
     call error_handler("IN FieldScatter", rc)

  if (localpet == 0) then
    call read_fv3_grid_data_netcdf('fricv', tile, idim_input, jdim_input, &
                                   lsoil_input, sfcdata=data_one_tile)
  endif

  print*,"- CALL FieldScatter FOR INPUT GRID USTAR"
  call ESMF_FieldScatter(ustar_input_grid, data_one_tile, rootpet=0, tile=tile, rc=rc)
  if(ESMF_logFoundError(rcToCheck=rc,msg=ESMF_LOGERR_PASSTHRU,line=__LINE__,file=__FILE__)) &
     call error_handler("IN FieldScatter", rc)

  if (localpet == 0) then
!   call read_fv3_grid_data_netcdf('srflag', tile, idim_input, jdim_input, &
!                                  lsoil_input, sfcdata=data_one_tile)
    data_one_tile = 0.0
  endif

  print*,"- CALL FieldScatter FOR INPUT GRID SRFLAG"
  call ESMF_FieldScatter(srflag_input_grid, data_one_tile, rootpet=0, tile=tile, rc=rc)
  if(ESMF_logFoundError(rcToCheck=rc,msg=ESMF_LOGERR_PASSTHRU,line=__LINE__,file=__FILE__)) &
     call error_handler("IN FieldScatter", rc)

  if (localpet == 0) then
    call read_fv3_grid_data_netcdf('tmpsfc', tile, idim_input, jdim_input, &
                                   lsoil_input, sfcdata=data_one_tile)
  endif

  print*,"- CALL FieldScatter FOR INPUT GRID SKIN TEMPERATURE"
  call ESMF_FieldScatter(skin_temp_input_grid, data_one_tile, rootpet=0, tile=tile, rc=rc)
  if(ESMF_logFoundError(rcToCheck=rc,msg=ESMF_LOGERR_PASSTHRU,line=__LINE__,file=__FILE__)) &
     call error_handler("IN FieldScatter", rc)

  if (localpet == 0) then
    call read_fv3_grid_data_netcdf('cnwat', tile, idim_input, jdim_input, &
                                   lsoil_input, sfcdata=data_one_tile)
  endif

  print*,"- CALL FieldScatter FOR INPUT GRID CANOPY MOISTURE CONTENT."
  call ESMF_FieldScatter(canopy_mc_input_grid, data_one_tile, rootpet=0, tile=tile, rc=rc)
  if(ESMF_logFoundError(rcToCheck=rc,msg=ESMF_LOGERR_PASSTHRU,line=__LINE__,file=__FILE__)) &
     call error_handler("IN FieldScatter", rc)

  if (localpet == 0) then
    call read_fv3_grid_data_netcdf('sfcr', tile, idim_input, jdim_input, &
                                   lsoil_input, sfcdata=data_one_tile)
  endif

  print*,"- CALL FieldScatter FOR INPUT GRID Z0."
  call ESMF_FieldScatter(z0_input_grid, data_one_tile, rootpet=0, tile=tile, rc=rc)
  if(ESMF_logFoundError(rcToCheck=rc,msg=ESMF_LOGERR_PASSTHRU,line=__LINE__,file=__FILE__)) &
     call error_handler("IN FieldScatter", rc)

 enddo TILE_LOOP

 deallocate(data_one_tile, data_one_tile_3d)

 end subroutine read_input_sfc_netcdf_file

!> Read input grid surface data from a grib2 file.
!!
!! @param[in] localpet  ESMF local persistent execution thread 
!! @author Larissa Reames 
 subroutine read_input_sfc_grib2_file(localpet)

   use mpi
   use grib_mod
   use program_setup, only : vgtyp_from_climo, sotyp_from_climo
   use model_grid, only    : input_grid_type
   use search_util

   implicit none

   integer, intent(in)                   :: localpet

   character(len=250)                    :: the_file
   character(len=250)                    :: geo_file
   character(len=20)                     :: vname, vname_file, slev
   character(len=50)                     :: method
   character(len=20)                     :: to_upper
 
   integer                               :: rc, varnum, iret, i, j,k
   integer                               :: ncid2d, varid, varsize
   integer                               :: lugb, lugi
   integer                               :: jdisc, jgdtn, jpdtn
   integer                               :: jids(200), jgdt(200), jpdt(200)

   logical                               :: rap_latlon, unpack

   real(esmf_kind_r4)                    :: value
   real(esmf_kind_r4), allocatable       :: dummy2d(:,:)
   real(esmf_kind_r8), allocatable       :: icec_save(:,:)
   real(esmf_kind_r4), allocatable       :: dummy1d(:)
   real(esmf_kind_r8), allocatable       :: dummy2d_8(:,:),dummy2d_82(:,:),tsk_save(:,:)
   real(esmf_kind_r8), allocatable       :: dummy3d(:,:,:), dummy3d_stype(:,:,:)
   integer(esmf_kind_i4), allocatable    :: slmsk_save(:,:)
   integer(esmf_kind_i8), allocatable    :: dummy2d_i(:,:)
   
   type(gribfield)                       :: gfld
    
   rap_latlon = trim(to_upper(external_model))=="RAP" .and. trim(input_grid_type) == "rotated_latlon"

   the_file = trim(data_dir_input_grid) // "/" // trim(grib2_file_input_grid)
   geo_file = trim(geogrid_file_input_grid)
   
   print*,"- READ SFC DATA FROM GRIB2 FILE: ", trim(the_file)

! Determine the number of soil layers in file.

   if (localpet == 0) then

     lugb=12
     call baopenr(lugb,the_file,rc)
     if (rc /= 0) call error_handler("ERROR OPENING GRIB2 FILE.", rc)

     j       = 0      ! search at beginning of file
     lugi    = 0      ! no grib index file
     jdisc   = -1     ! search for any discipline
     jpdtn   = -1     ! search for any product definition template number
     jgdtn   = -1     ! search for any grid definition template number
     jids    = -9999  ! array of values in identification section, set to wildcard
     jgdt    = -9999  ! array of values in grid definition template, set to wildcard
     jpdt    = -9999  ! array of values in product definition template, set to wildcard
     unpack  = .false. ! unpack data

     lsoil_input = 0
     do

       call getgb2(lugb, lugi, j, jdisc, jids, jpdtn, jpdt, jgdtn, jgdt, &
             unpack, k, gfld, rc)

       if (rc /= 0) exit

       if (gfld%discipline == 2) then ! discipline - land products
         if (gfld%ipdtnum == 0) then  ! prod template number - analysis or forecast at single level.
           if (gfld%ipdtmpl(1) == 0 .and. gfld%ipdtmpl(2) == 2) then  ! soil temp
                                                                      ! Sect4/octs 10 and 11
             if (gfld%ipdtmpl(10) == 106 .and. gfld%ipdtmpl(13) == 106) then  ! Sect4/octs 23/29.
                                                                              ! Layer below ground.
               lsoil_input = lsoil_input + 1
             endif
           endif
         endif
       endif
    
       j = k

     enddo

     print*, "- FILE HAS ", lsoil_input, " SOIL LEVELS."
     if (lsoil_input == 0) call error_handler("COUNTING SOIL LEVELS.", rc)

   endif ! localpet == 0

   call MPI_BARRIER(MPI_COMM_WORLD, rc)
   call MPI_BCAST(lsoil_input,1,MPI_INTEGER,0,MPI_COMM_WORLD,rc)

 ! We need to recreate the soil fields if we have something other than 4 levels

   if (lsoil_input /= 4) then
   
     call ESMF_FieldDestroy(soil_temp_input_grid, rc=rc)
     call ESMF_FieldDestroy(soilm_tot_input_grid, rc=rc)
     call ESMF_FieldDestroy(soilm_liq_input_grid, rc=rc)
     
     print*,"- CALL FieldCreate FOR INPUT SOIL TEMPERATURE."
     soil_temp_input_grid = ESMF_FieldCreate(input_grid, &
                                       typekind=ESMF_TYPEKIND_R8, &
                                       staggerloc=ESMF_STAGGERLOC_CENTER, &
                                       ungriddedLBound=(/1/), &
                                       ungriddedUBound=(/lsoil_input/), rc=rc)
     if(ESMF_logFoundError(rcToCheck=rc,msg=ESMF_LOGERR_PASSTHRU,line=__LINE__,file=__FILE__)) &
        call error_handler("IN FieldCreate", rc)

     print*,"- CALL FieldCreate FOR INPUT TOTAL SOIL MOISTURE."
     soilm_tot_input_grid = ESMF_FieldCreate(input_grid, &
                                       typekind=ESMF_TYPEKIND_R8, &
                                       staggerloc=ESMF_STAGGERLOC_CENTER, &
                                       ungriddedLBound=(/1/), &
                                       ungriddedUBound=(/lsoil_input/), rc=rc)
     if(ESMF_logFoundError(rcToCheck=rc,msg=ESMF_LOGERR_PASSTHRU,line=__LINE__,file=__FILE__)) &
        call error_handler("IN FieldCreate", rc)

     print*,"- CALL FieldCreate FOR INPUT LIQUID SOIL MOISTURE."
     soilm_liq_input_grid = ESMF_FieldCreate(input_grid, &
                                       typekind=ESMF_TYPEKIND_R8, &
                                       staggerloc=ESMF_STAGGERLOC_CENTER, &
                                       ungriddedLBound=(/1/), &
                                       ungriddedUBound=(/lsoil_input/), rc=rc)
     if(ESMF_logFoundError(rcToCheck=rc,msg=ESMF_LOGERR_PASSTHRU,line=__LINE__,file=__FILE__)) &
        call error_handler("IN FieldCreate", rc)
   
   endif
 
   if (localpet == 0) then
     allocate(dummy2d(i_input,j_input))
     allocate(slmsk_save(i_input,j_input))
     allocate(tsk_save(i_input,j_input))
     allocate(icec_save(i_input,j_input))
     allocate(dummy2d_8(i_input,j_input))
     allocate(dummy2d_82(i_input,j_input))
     allocate(dummy3d(i_input,j_input,lsoil_input))
   else
     allocate(dummy3d(0,0,0))
     allocate(dummy2d_8(0,0))
     allocate(dummy2d_82(0,0))
     allocate(dummy2d(0,0))
     allocate(slmsk_save(0,0))
   endif
 
 !!!!!!!!!!!!!!!!!!!!!!!!!!!!!!!!!!!!!!!!!!!!!!!!!!!!!!!!!!!!!!!!!!!!!!!!!!!!!!!!!!!!!!!
 ! These variables are always in grib files, or are required, so no need to check for them 
 ! in the varmap table. If they can't be found in the input file, then stop the program.
 !!!!!!!!!!!!!!!!!!!!!!!!!!!!!!!!!!!!!!!!!!!!!!!!!!!!!!!!!!!!!!!!!!!!!!!!!!!!!!!!!!!!!!!

   if (localpet == 0) then

     print*,"- READ TERRAIN."
 
     j = 0
     jdisc   = 0  ! Search for discipline 0 - meteorological products
     jpdt    = -9999  ! array of values in product definition template, set to wildcard.
     jpdtn   = 0  ! search for product definition template number 0 - anl or fcst.
     jpdt(1) = 3  ! Sec4/oct 10 - param cat - mass field
     jpdt(2) = 5  ! Sec4/oct 11 - param number - geopotential height
     jpdt(10) = 1 ! Sec4/oct 23 - type of level - ground surface
     unpack=.true.
     call getgb2(lugb, lugi, j, jdisc, jids, jpdtn, jpdt, jgdtn, jgdt, &
               unpack, k, gfld, rc)
     if (rc /= 0) call error_handler("READING TERRAIN.", rc)

     dummy2d_8 = reshape(gfld%fld , (/i_input,j_input/))
!    print*,'orog ', maxval(dummy2d_8),minval(dummy2d_8)
   
   endif

   print*,"- CALL FieldScatter FOR INPUT TERRAIN."
   call ESMF_FieldScatter(terrain_input_grid, dummy2d_8, rootpet=0, rc=rc)
   if(ESMF_logFoundError(rcToCheck=rc,msg=ESMF_LOGERR_PASSTHRU,line=__LINE__,file=__FILE__))&
      call error_handler("IN FieldScatter", rc)
    
   if (localpet == 0) then

     print*,"- READ SEAICE FRACTION."
 
     jdisc   = 10 ! Search for discipline - ocean products
     j = 0        ! Search at beginning of file.
     jpdtn   = 0  ! Search for product def template number 0 - anl or fcst.
     jpdt    = -9999  ! Array of values in Sec 4 product definition template;
                      ! Initialize to wildcard.
     jpdt(1) = 2  ! Sec4/oct 10 - parameter category - ice
     jpdt(2) = 0  ! Sec4/oct 11 - parameter number - ice cover
     unpack=.true.
     call getgb2(lugb, lugi, j, jdisc, jids, jpdtn, jpdt, jgdtn, jgdt, &
               unpack, k, gfld, rc)
     if (rc /= 0) call error_handler("READING SEAICE FRACTION.", rc)

     dummy2d_8 = reshape(gfld%fld , (/i_input,j_input/))
!    print*,'icec ', maxval(dummy2d_8),minval(dummy2d_8)
 
     icec_save = dummy2d_8

   endif

   print*,"- CALL FieldScatter FOR INPUT GRID SEAICE FRACTION."
   call ESMF_FieldScatter(seaice_fract_input_grid, dummy2d_8 ,rootpet=0, rc=rc)
   if(ESMF_logFoundError(rcToCheck=rc,msg=ESMF_LOGERR_PASSTHRU,line=__LINE__,file=__FILE__))&
      call error_handler("IN FieldScatter", rc)

!----------------------------------------------------------------------------------
! GFS v14 and v15.2 grib data has two land masks.  LANDN is created by
! nearest neighbor interpolation.  LAND is created by bilinear interpolation.
! LANDN matches the bitmap.  So use it first.  For other GFS versions or other models,
! use LAND. Mask in grib file is '1' (land), '0' (not land).  Add sea/lake ice category
! '2' based on ice concentration.
!----------------------------------------------------------------------------------

   if (localpet == 0) then

     print*,"- READ LANDSEA MASK."

     jdisc   = 2  ! Search for discipline - land products
     j = 0        ! Search at beginning of file.
     jpdtn   = 0  ! Search for product definition template number 0 - anl or fcst.
     jpdt    = -9999  ! Initialize array of values in product definition template - Sec 4.
     jpdt(1) = 0      ! Sec4/oct 10 - parameter category - veg/biomass
     jpdt(2) = 218    ! Sec4/oct 11 - parameter number - land nearest neighbor
     unpack=.true.
     call getgb2(lugb, lugi, j, jdisc, jids, jpdtn, jpdt, jgdtn, jgdt, &
             unpack, k, gfld, rc)

     if (rc == 0) then

       print*,'landnn ', maxval(gfld%fld),minval(gfld%fld)

     else

       jdisc   = 2  ! Search for discipline - land products
       j = 0        ! Search at beginning of file.
       jpdtn   = 0  ! Search for product def template number 0 - anl or fcst.
       jpdt    = -9999  ! Initialize array of values in product definition template - Sec 4.
       jpdt(1) = 0  ! Sec4/oct 10 - parameter category - veg/biomass
       jpdt(2) = 0  ! Sec4/oct 11 - parameter number - land cover (fraction)
       unpack=.true.
       call getgb2(lugb, lugi, j, jdisc, jids, jpdtn, jpdt, jgdtn, jgdt, &
              unpack, k, gfld, rc)
       if (rc /= 0) call error_handler("READING LANDSEA MASK.", rc)
    
!      print*,'land ', maxval(gfld%fld),minval(gfld%fld)

     endif

     dummy2d_8 = reshape(gfld%fld , (/i_input,j_input/))
 
     do j = 1, j_input
       do i = 1, i_input
         if(dummy2d_8(i,j) < 0.5_esmf_kind_r8) dummy2d_8(i,j)=0.0
         if(icec_save(i,j) > 0.15_esmf_kind_r8) then 
           dummy2d_8(i,j) = 2.0_esmf_kind_r8
         endif
       enddo
     enddo

     slmsk_save = nint(dummy2d_8)

     deallocate(icec_save)

   endif ! read land mask

   print*,"- CALL FieldScatter FOR INPUT LANDSEA MASK."
   call ESMF_FieldScatter(landsea_mask_input_grid, dummy2d_8 ,rootpet=0, rc=rc)
   if(ESMF_logFoundError(rcToCheck=rc,msg=ESMF_LOGERR_PASSTHRU,line=__LINE__,file=__FILE__))&
      call error_handler("IN FieldScatter", rc)

   if (localpet == 0) then

     print*,"- READ SEAICE SKIN TEMPERATURE."

     jdisc   = 0  ! Search for discipline - meteorological products
     j = 0        ! Search at beginning of file.
     jpdtn   = 0  ! Search for product definition template number 0 - anl or fcst.
     jpdt    = -9999  ! Initialize array of values in product definition template - Sec4
     jpdt(1) = 0  ! Sec4/oct 10 - parameter category - temperature
     jpdt(2) = 0  ! Sec4/oct 11 - parameter number - temperature
     jpdt(10) = 1 ! Sec4/oct 23 - type of level - ground surface
     unpack=.true.
     call getgb2(lugb, lugi, j, jdisc, jids, jpdtn, jpdt, jgdtn, jgdt, &
             unpack, k, gfld, rc)
     if (rc /= 0) call error_handler("READING SEAICE SKIN TEMP.", rc)

!    print*,'ti ',maxval(gfld%fld),minval(gfld%fld)

     dummy2d_8 = reshape(gfld%fld , (/i_input,j_input/))

   endif

   print*,"- CALL FieldScatter FOR INPUT GRID SEAICE SKIN TEMPERATURE."
   call ESMF_FieldScatter(seaice_skin_temp_input_grid, dummy2d_8 ,rootpet=0, rc=rc)
   if(ESMF_logFoundError(rcToCheck=rc,msg=ESMF_LOGERR_PASSTHRU,line=__LINE__,file=__FILE__))&
     call error_handler("IN FieldScatter", rc)

!----------------------------------------------------------------------------------
! Read snow fields.  Zero out at non-land points and undefined points (points
! removed using the bitmap).  Program expects depth and liquid equivalent
! in mm.
!----------------------------------------------------------------------------------

   if (localpet == 0) then

     print*,"- READ SNOW LIQUID EQUIVALENT."

     jdisc   = 0 ! Search for discipline - meteorological products
     j = 0       ! Search at beginning of file.
     jpdtn   = 0 ! Search for product definition template number 0 - anl or fcst.
     jpdt    = -9999  ! Initialize array of values in product definition template - Sec4
     jpdt(1) = 1  ! Sec4/oct 10 - parameter category - moisture
     jpdt(2) = 13 ! Sec4/oct 11 - parameter number - liquid equiv snow depth
     jpdt(10) = 1 ! Sec4/oct 23 - type of level - ground surface
     unpack=.true.

     call getgb2(lugb, lugi, j, jdisc, jids, jpdtn, jpdt, jgdtn, jgdt, &
             unpack, k, gfld, rc)
     if (rc /= 0) call error_handler("READING SNOW LIQUID EQUIVALENT.", rc)

!    print*,'weasd ', maxval(gfld%fld),minval(gfld%fld)

     dummy2d_8 = reshape(gfld%fld , (/i_input,j_input/))

     do j = 1, j_input
       do i = 1, i_input
         if(slmsk_save(i,j) == 0) dummy2d_8(i,j) = 0.0
       enddo
     enddo

   endif

   print*,"- CALL FieldScatter FOR INPUT GRID SNOW LIQUID EQUIVALENT."
   call ESMF_FieldScatter(snow_liq_equiv_input_grid, dummy2d_8 ,rootpet=0, rc=rc)
   if(ESMF_logFoundError(rcToCheck=rc,msg=ESMF_LOGERR_PASSTHRU,line=__LINE__,file=__FILE__))&
      call error_handler("IN FieldScatter", rc)

   if (localpet == 0) then

     print*,"- READ SNOW DEPTH."

     jdisc   = 0  ! Search for discipline - meteorological products
     j = 0        ! Search at beginning of file.
     jpdtn   = 0  ! Search for product definition template number 0 - anl or fcst.
     jpdt    = -9999 ! Initialize array of values in product definition template - Sec4
     jpdt(1) = 1  ! Sec4/oct 10 - parameter category - moisture
     jpdt(2) = 11 ! Sec4/oct 11 - parameter number - snow depth
     jpdt(10) = 1 ! Sec4/oct 23 - type of level - ground surface
     unpack=.true.

     call getgb2(lugb, lugi, j, jdisc, jids, jpdtn, jpdt, jgdtn, jgdt, &
             unpack, k, gfld, rc)

     if (rc /= 0) then
       call error_handler("READING SNOW DEPTH.", rc)
     else
       gfld%fld = gfld%fld * 1000.0
!      print*,'snod ', maxval(gfld%fld),minval(gfld%fld)
       dummy2d_8 = reshape(gfld%fld , (/i_input,j_input/))
     endif

     do j = 1, j_input
     do i = 1, i_input
       if(slmsk_save(i,j) == 0) dummy2d_8(i,j) = 0.0
     enddo
     enddo

   endif

   print*,"- CALL FieldScatter FOR INPUT GRID SNOW DEPTH."
   call ESMF_FieldScatter(snow_depth_input_grid,dummy2d_8,rootpet=0, rc=rc)
   if(ESMF_logFoundError(rcToCheck=rc,msg=ESMF_LOGERR_PASSTHRU,line=__LINE__,file=__FILE__))&
      call error_handler("IN FieldScatter", rc)
    
   if (localpet == 0) then

     print*,"- READ T2M."

     jdisc   = 0 ! Search for discipline - meteorological products
     j = 0       ! Search at beginning of file.
     jpdtn   = 0 ! Search for product def template number 0 - anl or fcst.
     jpdt    = -9999  ! Initialize array of values in product definition template - Sec4
     jpdt(1) = 0    ! Sec4/oct 10 - parameter category - temperature
     jpdt(2) = 0    ! Sec4/oct 11 - parameter number - temperature
     jpdt(10) = 103 ! Sec4/oct 23 - type of level - height above ground surface
     jpdt(12) = 2   ! Sec4/octs 25-28 - 2 meters above ground.
     unpack=.true.

     call getgb2(lugb, lugi, j, jdisc, jids, jpdtn, jpdt, jgdtn, jgdt, &
             unpack, k, gfld, rc)

     if (rc /= 0) call error_handler("READING T2M.", rc)
!    print*,'t2m ', maxval(gfld%fld),minval(gfld%fld)

     dummy2d_8 = reshape(gfld%fld , (/i_input,j_input/))

   endif

   print*,"- CALL FieldScatter FOR INPUT GRID T2M."
   call ESMF_FieldScatter(t2m_input_grid, dummy2d_8, rootpet=0,rc=rc)
   if(ESMF_logFoundError(rcToCheck=rc,msg=ESMF_LOGERR_PASSTHRU,line=__LINE__,file=__FILE__))&
      call error_handler("IN FieldScatter", rc)

   if (localpet == 0) then

     print*,"- READ Q2M."

     jdisc   = 0  ! Search for discipline - meteorological products
     j = 0        ! Search at beginning of file.
     jpdtn   = 0  ! Search for product definition template number 0 - anl or fcst.
     jpdt    = -9999  ! Initialize array of values in product definition template - Sec4
     jpdt(1) = 1  ! Sec4/oct 10 - parameter category - moisture
     jpdt(2) = 0  ! Sec4/oct 11 - parameter number - specific humidity
     jpdt(10) = 103 ! Sec4/oct 23 - type of level - height above ground surface
     jpdt(12) = 2 ! Sec4/octs 25-28 - 2 meters above ground.
     unpack=.true.

     call getgb2(lugb, lugi, j, jdisc, jids, jpdtn, jpdt, jgdtn, jgdt, &
             unpack, k, gfld, rc)
     if (rc /=0) call error_handler("READING Q2M.", rc)

!    print*,'q2m ',maxval(gfld%fld),minval(gfld%fld)

     dummy2d_8 = reshape(gfld%fld , (/i_input,j_input/))

   endif

   print*,"- CALL FieldScatter FOR INPUT GRID Q2M."
   call ESMF_FieldScatter(q2m_input_grid,dummy2d_8, rootpet=0,rc=rc)
   if(ESMF_logFoundError(rcToCheck=rc,msg=ESMF_LOGERR_PASSTHRU,line=__LINE__,file=__FILE__))&
      call error_handler("IN FieldScatter", rc)
    
   if (localpet == 0) then

     print*,"- READ SKIN TEMPERATURE."

     jdisc   = 0  ! Search for discipline - meteorological products
     j = 0        ! Search at beginning of file.
     jpdtn   = 0  ! Search for product definition template number 0 - anl or fcst.
     jpdt    = -9999  ! Initialize array of values in product definition template - Sec4
     jpdt(1) = 0  ! Sec4/oct 10 - parameter category - temperature
     jpdt(2) = 0  ! Sec4/oct 11 - parameter number - temperature
     jpdt(10) = 1 ! Sec4/oct 23 - type of level - ground surface
     unpack=.true.

     call getgb2(lugb, lugi, j, jdisc, jids, jpdtn, jpdt, jgdtn, jgdt, &
             unpack, k, gfld, rc)

     if (rc /= 0 ) call error_handler("READING SKIN TEMPERATURE.", rc)
!    print*,'skint ', maxval(gfld%fld),minval(gfld%fld)

     dummy2d_8 = reshape(gfld%fld , (/i_input,j_input/))

     tsk_save(:,:) = dummy2d_8

     do j = 1, j_input
       do i = 1, i_input
        if(slmsk_save(i,j) == 0 .and. dummy2d_8(i,j) < 271.2) then
!         print*,'too cool SST ',i,j,dummy2d_8(i,j)
          dummy2d_8(i,j) = 271.2
        endif
        if(slmsk_save(i,j) == 0 .and. dummy2d_8(i,j) > 310.) then
!         print*,'too hot SST ',i,j,dummy2d_8(i,j)
          dummy2d_8(i,j) = 310.0
        endif
       enddo
     enddo

   endif

   print*,"- CALL FieldScatter FOR INPUT GRID SKIN TEMPERATURE"
   call ESMF_FieldScatter(skin_temp_input_grid,dummy2d_8,rootpet=0, rc=rc)
   if(ESMF_logFoundError(rcToCheck=rc,msg=ESMF_LOGERR_PASSTHRU,line=__LINE__,file=__FILE__))&
      call error_handler("IN FieldScatter", rc)
    
! srflag not in files. Set to zero.

   if (localpet == 0) dummy2d_8 = 0.0
 
   print*,"- CALL FieldScatter FOR INPUT GRID SRFLAG"
   call ESMF_FieldScatter(srflag_input_grid,dummy2d_8, rootpet=0,rc=rc)
   if(ESMF_logFoundError(rcToCheck=rc,msg=ESMF_LOGERR_PASSTHRU,line=__LINE__,file=__FILE__))&
      call error_handler("IN FieldScatter", rc)

   if (localpet == 0) then

     print*,"- READ SOIL TYPE."

     jdisc   = 2  ! Search for discipline - land products
     j = 0        ! Search at beginning of file
     jpdtn   = 0  ! Search for product definition template number 0 - anl or fcst.
     jpdt    = -9999  ! Initialize array of values in product definition template - Sec4
     jpdt(1) = 3  ! Sec4/oct 10 - parameter category - soil products
     jpdt(2) = 0  ! Sec4/oct 11 - parameter number - soil type
     jpdt(10) = 1 ! Sec4/oct 23 - type of level - ground surface
     unpack=.true.

     call getgb2(lugb, lugi, j, jdisc, jids, jpdtn, jpdt, jgdtn, jgdt, &
             unpack, k, gfld, rc)

     if (rc == 0 ) then
!      print*,'soil type ', maxval(gfld%fld),minval(gfld%fld)
       dummy2d = reshape(gfld%fld , (/i_input,j_input/))

     endif

     if (rc /= 0 .and. (trim(to_upper(external_model))=="HRRR" .or. rap_latlon) .and. geo_file .ne. "NULL")  then
     ! Some HRRR and RAP files don't have dominant soil type in the output, but the geogrid files
     ! do, so this gives users the option to provide the geogrid file and use input soil
     ! type 
       print*, "OPEN GEOGRID FILE ", trim(geo_file)
       rc = nf90_open(geo_file,NF90_NOWRITE,ncid2d)
       call netcdf_err(rc,"READING GEOGRID FILE")

       print*, "INQURE ABOUT DIM IDS"
       rc = nf90_inq_dimid(ncid2d,"west_east",varid)
       call netcdf_err(rc,"READING west_east DIMENSION FROM GEOGRID FILE")
     
       rc = nf90_inquire_dimension(ncid2d,varid,len=varsize)
       call netcdf_err(rc,"READING west_east DIMENSION SIZE")
       if (varsize .ne. i_input) call error_handler ("GEOGRID FILE GRID SIZE DIFFERS FROM INPUT DATA.", -1)
        
       print*, "INQUIRE ABOUT SOIL TYPE FROM GEOGRID FILE"
       rc = nf90_inq_varid(ncid2d,"SCT_DOM",varid)
       call netcdf_err(rc,"FINDING SCT_DOM IN GEOGRID FILE")
     
       print*, "READ SOIL TYPE FROM GEOGRID FILE "
       rc = nf90_get_var(ncid2d,varid,dummy2d)
       call netcdf_err(rc,"READING SCT_DOM FROM FILE")
       
       print*, "INQUIRE ABOUT SOIL TYPE FRACTIONS FROM GEOGRID FILE"
       rc = nf90_inq_varid(ncid2d,"SOILCTOP",varid)
       call netcdf_err(rc,"FINDING SOILCTOP IN GEOGRID FILE")
     
       allocate(dummy3d_stype(i_input,j_input,16))
       print*, "READ SOIL TYPE FRACTIONS FROM GEOGRID FILE "
       rc = nf90_get_var(ncid2d,varid,dummy3d_stype)
       call netcdf_err(rc,"READING SCT_DOM FROM FILE")

       print*, "CLOSE GEOGRID FILE "
       iret = nf90_close(ncid2d)
     
     ! There's an issue with the geogrid file containing soil type water at land points. 
     ! This correction replaces the soil type at these points with the soil type with
     ! the next highest fractional coverage.
       allocate(dummy1d(16))
       do j = 1, j_input
       do i = 1, i_input
         if(dummy2d(i,j) == 14.0_esmf_kind_r4 .and. slmsk_save(i,j) == 1) then
           dummy1d(:) = dummy3d_stype(i,j,:)
           dummy1d(14) = 0.0_esmf_kind_r4
           dummy2d(i,j) = real(MAXLOC(dummy1d, 1),esmf_kind_r4)
         endif
       enddo
       enddo
       deallocate(dummy1d)
       deallocate(dummy3d_stype)
     endif ! failed
   
     if ((rc /= 0 .and. trim(to_upper(external_model)) /= "HRRR" .and. .not. rap_latlon) & 
       .or. (rc /= 0 .and. (trim(to_upper(external_model)) == "HRRR" .or. rap_latlon))) then
       if (.not. sotyp_from_climo) then
         call error_handler("COULD NOT FIND SOIL TYPE IN FILE. PLEASE SET SOTYP_FROM_CLIMO=.TRUE. . EXITING", rc)
       else
         vname = "sotyp"
         slev = "surface"
         call get_var_cond(vname,this_miss_var_method=method, this_miss_var_value=value, &
                             loc=varnum)  
         call handle_grib_error(vname, slev ,method,value,varnum,rc, var= dummy2d)
         if (rc == 1) then ! missing_var_method == skip or no entry in varmap table
            print*, "WARNING: "//trim(vname)//" NOT AVAILABLE IN FILE. WILL NOT "//&
                       "SCALE SOIL MOISTURE FOR DIFFERENCES IN SOIL TYPE. "
            dummy2d(:,:) = -99999.0_esmf_kind_r4
         endif
       endif
     endif
   
   ! In the event that the soil type on the input grid still contains mismatches between 
   ! soil type and landmask, this correction is a last-ditch effort to replace these points
   ! with soil type from a nearby land point.

     if (.not. sotyp_from_climo) then
       do j = 1, j_input
       do i = 1, i_input
         if(dummy2d(i,j) == 14.0_esmf_kind_r4 .and. slmsk_save(i,j) == 1) dummy2d(i,j) = -99999.9   
       enddo
       enddo

       allocate(dummy2d_i(i_input,j_input))
       dummy2d_8 = real(dummy2d,esmf_kind_r8)
       dummy2d_i(:,:) = 0
       where(slmsk_save == 1) dummy2d_i = 1
   
       call search(dummy2d_8,dummy2d_i,i_input,j_input,1,230)
       deallocate(dummy2d_i)
     else
       dummy2d_8=real(dummy2d,esmf_kind_r8)
     endif
   
     print*,'sotype ',maxval(dummy2d_8),minval(dummy2d_8)

   endif ! read of soil type
  
   print*,"- CALL FieldScatter FOR INPUT GRID SOIL TYPE."
   call ESMF_FieldScatter(soil_type_input_grid,dummy2d_8, rootpet=0, rc=rc)
   if(ESMF_logFoundError(rcToCheck=rc,msg=ESMF_LOGERR_PASSTHRU,line=__LINE__,file=__FILE__))&
      call error_handler("IN FieldScatter", rc)

   deallocate(dummy2d)

 !!!!!!!!!!!!!!!!!!!!!!!!!!!!!!!!!!!!!!!!!!!!!!!!!!!!!!!!!!!!!!!!!!!!!!!!!!!!!!!!!!!!!!!     
 ! Begin variables whose presence in grib2 files varies, but no climatological
 ! data is available, so we have to account for values in the varmap table
 !!!!!!!!!!!!!!!!!!!!!!!!!!!!!!!!!!!!!!!!!!!!!!!!!!!!!!!!!!!!!!!!!!!!!!!!!!!!!!!!!!!!!!!
 
   if (.not. vgfrc_from_climo) then  

     if (localpet == 0) then

       print*,"- READ VEG FRACTION."

       jdisc   = 2  ! Search for discipline - land products
       j = 0        ! Search at beginning of file.
       jpdtn   = 0  ! Search for product definition template number 0 - anl or fcst.
       jpdt    = -9999  ! Initialize array of values in product definition template Sec4.
       jpdt(1) = 0  ! Sec4/oct 10 - parameter category - veg/biomass
       jpdt(2) = 4  ! Sec4/oct 11 - parameter number - vegetation
       jpdt(10) = 1 ! Sec4/oct 23 - type of level - ground surface
       unpack=.true.

       call getgb2(lugb, lugi, j, jdisc, jids, jpdtn, jpdt, jgdtn, jgdt, &
               unpack, k, gfld, rc)

       if (rc /= 0 )then
         call error_handler("COULD NOT FIND VEGETATION FRACTION IN FILE.  &
           PLEASE SET VGFRC_FROM_CLIMO=.TRUE. EXITING", rc)
       else
         if (maxval(gfld%fld) > 2.0) gfld%fld = gfld%fld / 100.0
!        print*,'vfrac ', maxval(gfld%fld),minval(gfld%fld)
         dummy2d_8 = reshape(gfld%fld , (/i_input,j_input/))

       endif

     endif ! localpet 0

     print*,"- CALL FieldScatter FOR INPUT GRID VEG GREENNESS."
     call ESMF_FieldScatter(veg_greenness_input_grid,dummy2d_8, rootpet=0, rc=rc)
     if(ESMF_logFoundError(rcToCheck=rc,msg=ESMF_LOGERR_PASSTHRU,line=__LINE__,file=__FILE__)) &
        call error_handler("IN FieldScatter", rc)

   endif

   if (.not. minmax_vgfrc_from_climo) then

     if (localpet == 0) then

       print*,"- READ MIN VEG FRACTION."

       jdisc   = 2  ! Search for discipline - land products
       j = 1105 ! grib2 file does not distinguish between the various veg
                ! fractions. Need to search using record number.
       jpdtn   = 0  ! Search for product definition template number 0 - anl or fcst.
       jpdt    = -9999  ! Initialize array of values in product definition template Sec4.
       jpdt(1) = 0  ! Sec4/oct 10 - parameter category - veg/biomass
       jpdt(2) = 4  ! Sec4/oct 11 - parameter number - vegetation
       jpdt(10) = 1 ! Sec4/oct 23 - type of level - ground surface
       unpack=.true.

       call getgb2(lugb, lugi, j, jdisc, jids, jpdtn, jpdt, jgdtn, jgdt, &
               unpack, k, gfld, rc)

       if (rc /= 0) then
         j = 1101 ! Have to search by record number.
         call getgb2(lugb, lugi, j, jdisc, jids, jpdtn, jpdt, jgdtn, jgdt, &
                unpack, k, gfld, rc)
         if (rc /= 0) then
           j = 1151 ! Have to search by record number.
           call getgb2(lugb, lugi, j, jdisc, jids, jpdtn, jpdt, jgdtn, jgdt, &
                  unpack, k, gfld, rc)
           if (rc/=0) call error_handler("COULD NOT FIND MIN VEGETATION FRACTION IN FILE. &
             PLEASE SET MINMAX_VGFRC_FROM_CLIMO=.TRUE. . EXITING",rc)
         endif
       endif
    
       if (maxval(gfld%fld) > 2.0) gfld%fld = gfld%fld / 100.0
       print*,'vfrac min ', maxval(gfld%fld),minval(gfld%fld)
       dummy2d_8 = reshape(gfld%fld , (/i_input,j_input/))

     endif ! localpet == 0

     print*,"- CALL FieldScatter FOR INPUT GRID MIN VEG GREENNESS."
     call ESMF_FieldScatter(min_veg_greenness_input_grid,dummy2d_8, rootpet=0, rc=rc)
     if(ESMF_logFoundError(rcToCheck=rc,msg=ESMF_LOGERR_PASSTHRU,line=__LINE__,file=__FILE__))&
        call error_handler("IN FieldScatter", rc)
   
     if (localpet == 0) then

       print*,"- READ MAX VEG FRACTION."

       jdisc   = 2  ! Search for discipline - land products
       j = 1106 ! Have to search by record number.
       jpdtn   = 0  ! Search for product def template number 0 - anl or fcst.
       jpdt    = -9999  ! Initialize array of values in product definition template Sec4.
       jpdt(1) = 0  ! Sec4/oct 10 - parameter category - veg/biomass
       jpdt(2) = 4  ! Sec4/oct 11 - parameter number - vegetation
       jpdt(10) = 1 ! Sec4/oct 23 - type of level - ground surface
       unpack=.true.

       call getgb2(lugb, lugi, j, jdisc, jids, jpdtn, jpdt, jgdtn, jgdt, &
               unpack, k, gfld, rc)
       if (rc /= 0) then
         j = 1102 ! Have to search by record number.
         call getgb2(lugb, lugi, j, jdisc, jids, jpdtn, jpdt, jgdtn, jgdt, &
              unpack, k, gfld, rc)
         if (rc /= 0) then
           j = 1152 ! Have to search by record number.
           call getgb2(lugb, lugi, j, jdisc, jids, jpdtn, jpdt, jgdtn, jgdt, &
                unpack, k, gfld, rc)
           if (rc <= 0) call error_handler("COULD NOT FIND MAX VEGETATION FRACTION IN FILE. &
             PLEASE SET MINMAX_VGFRC_FROM_CLIMO=.TRUE. . EXITING",rc)
         endif
       endif
    
       if (maxval(gfld%fld) > 2.0) gfld%fld = gfld%fld / 100.0
!      print*,'vfrac max ', maxval(gfld%fld),minval(gfld%fld)
       dummy2d_8 = reshape(gfld%fld , (/i_input,j_input/))

     endif !localpet==0

     print*,"- CALL FieldScatter FOR INPUT GRID MAX VEG GREENNESS."
     call ESMF_FieldScatter(max_veg_greenness_input_grid,dummy2d_8,rootpet=0, rc=rc)
     if(ESMF_logFoundError(rcToCheck=rc,msg=ESMF_LOGERR_PASSTHRU,line=__LINE__,file=__FILE__))&
        call error_handler("IN FieldScatter", rc)

   endif !minmax_vgfrc_from_climo
 
   if (.not. lai_from_climo) then

     if (localpet == 0) then

       print*,"- READ LAI."

       jdisc   = 0  ! Search for discipline - meteorological products
       j = 0        ! Search at beginning of file.
       jpdtn   = 0  ! Search for product def template number 0 - anl or fcst.
       jpdt    = -9999  ! Initialize array of values in product definition template Sec4.
       jpdt(1) = 7   ! Sec4/oct 10 - parameter category - thermo stability indices
       jpdt(2) = 198 ! Sec4/oct 11 - parameter number - leaf area index
       jpdt(10) = 1  ! Sec4/oct 23 - type of level - ground surface
       unpack=.true.

       call getgb2(lugb, lugi, j, jdisc, jids, jpdtn, jpdt, jgdtn, jgdt, &
             unpack, k, gfld, rc)

       if (rc /= 0) call error_handler("COULD NOT FIND LAI IN FILE. &
             PLEASE SET LAI_FROM_CLIMO=.TRUE. . EXITING",rc)

!      print*,'lai ', maxval(gfld%fld),minval(gfld%fld)
       dummy2d_8 = reshape(gfld%fld , (/i_input,j_input/))

     endif !localpet==0

     print*,"- CALL FieldScatter FOR INPUT GRID LAI."
     call ESMF_FieldScatter(lai_input_grid,dummy2d_8,rootpet=0, rc=rc)
     if(ESMF_logFoundError(rcToCheck=rc,msg=ESMF_LOGERR_PASSTHRU,line=__LINE__,file=__FILE__))&
        call error_handler("IN FieldScatter", rc)

   endif ! lai

   if (localpet == 0) then

     print*,"- READ SEAICE DEPTH."
     vname="hice"
     slev=":surface:" 
     call get_var_cond(vname,this_miss_var_method=method,this_miss_var_value=value, &
                         loc=varnum)                 

     jdisc   = 10  ! Search for discipline - ocean products
     j = 0         ! Search at beginning of file.
     jpdtn   = 0   ! Search for product def template number 0 - anl or fcst.
     jpdt    = -9999  ! Initialize array of values in product definition template Sec4.
     jpdt(1) = 2  ! Sec4/oct 10 - parameter category - ice
     jpdt(2) = 1  ! Sec4/oct 11 - parameter number - thickness
     jpdt(10) = 1 ! Sec4/oct 23 - type of level - ground surface
     unpack=.true.

     call getgb2(lugb, lugi, j, jdisc, jids, jpdtn, jpdt, jgdtn, jgdt, &
             unpack, k, gfld, rc)

     if (rc /= 0 ) then
       call handle_grib_error(vname, slev ,method,value,varnum,rc,var8=dummy2d_8)
       if (rc==1) then ! missing_var_method == skip or no entry in varmap table
         print*, "WARNING: "//trim(vname)//" NOT AVAILABLE IN FILE. THIS FIELD WILL BE"//&
                   " REPLACED WITH CLIMO. SET A FILL "// &
                      "VALUE IN THE VARMAP TABLE IF THIS IS NOT DESIRABLE."
         dummy2d_8(:,:) = 0.0
       endif
     else
!      print*,'hice ', maxval(gfld%fld),minval(gfld%fld)
       dummy2d_8 = reshape(gfld%fld , (/i_input,j_input/))
     endif

   endif

   print*,"- CALL FieldScatter FOR INPUT GRID SEAICE DEPTH."
   call ESMF_FieldScatter(seaice_depth_input_grid,dummy2d_8, rootpet=0, rc=rc)
   if(ESMF_logFoundError(rcToCheck=rc,msg=ESMF_LOGERR_PASSTHRU,line=__LINE__,file=__FILE__))&
      call error_handler("IN FieldScatter", rc)
    
   if (localpet == 0) then

     print*,"- READ TPRCP."
     vname="tprcp"
     slev=":surface:" 
     call get_var_cond(vname,this_miss_var_method=method,this_miss_var_value=value, &
                         loc=varnum)  

! No test data contained this field. So could not test with g2 library.
     rc = 1
     if (rc /= 0) then
        call handle_grib_error(vname, slev ,method,value,varnum,rc, var8=dummy2d_8)
        if (rc==1) then ! missing_var_method == skip or no entry in varmap table
          print*, "WARNING: "//trim(vname)//" NOT AVAILABLE IN FILE. THIS FIELD WILL NOT"//&
                     " BE WRITTEN TO THE INPUT FILE. SET A FILL "// &
                        "VALUE IN THE VARMAP TABLE IF THIS IS NOT DESIRABLE."
          dummy2d_8 = 0.0
        endif
     endif
     print*,'tprcp ',maxval(dummy2d_8),minval(dummy2d_8)

   endif ! tprcp

   print*,"- CALL FieldScatter FOR INPUT GRID TPRCP."
   call ESMF_FieldScatter(tprcp_input_grid,dummy2d_8, rootpet=0, rc=rc)
   if(ESMF_logFoundError(rcToCheck=rc,msg=ESMF_LOGERR_PASSTHRU,line=__LINE__,file=__FILE__))&
      call error_handler("IN FieldScatter", rc)
 
   if (localpet == 0) then

     print*,"- READ FFMM."
     vname="ffmm"
     slev=":surface:" 
     call get_var_cond(vname,this_miss_var_method=method,this_miss_var_value=value, &
                         loc=varnum)  

! No sample data contained this field, so could not test g2lib.
     rc = 1
     if (rc /= 0) then
       call handle_grib_error(vname, slev ,method,value,varnum,rc, var8=dummy2d_8)
       if (rc==1) then ! missing_var_method == skip or no entry in varmap table
         print*, "WARNING: "//trim(vname)//" NOT AVAILABLE IN FILE. THIS FIELD WILL NOT"//&
                   " BE WRITTEN TO THE INPUT FILE. SET A FILL "// &
                      "VALUE IN THE VARMAP TABLE IF THIS IS NOT DESIRABLE."
         dummy2d_8(:,:) = 0.0
       endif
     endif
     print*,'ffmm ',maxval(dummy2d_8),minval(dummy2d_8)

   endif ! ffmm

   print*,"- CALL FieldScatter FOR INPUT GRID FFMM"
   call ESMF_FieldScatter(ffmm_input_grid,dummy2d_8, rootpet=0, rc=rc)
   if(ESMF_logFoundError(rcToCheck=rc,msg=ESMF_LOGERR_PASSTHRU,line=__LINE__,file=__FILE__))&
      call error_handler("IN FieldScatter", rc)
    
   if (localpet == 0) then

     print*,"- READ USTAR."
     vname="fricv"
     slev=":surface:" 
     call get_var_cond(vname,this_miss_var_method=method,this_miss_var_value=value, &
                         loc=varnum)  

     jdisc   = 0  ! Search for discipline - meteorological products
     j = 0        ! Search at beginning of file.
     jpdtn   = 0  ! Search for product def template number 0 - anl or fcst.
     jpdt    = -9999  ! Initialize array of values in product definition template Sec4.
     jpdt(1) = 2  ! Sec4/oct 10 - parameter category - momentum
     jpdt(2) = 30 ! Sec4/oct 11 - parameter number - friction velocity
     jpdt(10) = 1 ! Sec4/oct 23 - type of level - ground surface
     unpack=.true.

     call getgb2(lugb, lugi, j, jdisc, jids, jpdtn, jpdt, jgdtn, jgdt, &
             unpack, k, gfld, rc)
     if (rc /= 0) then
       jpdt(2) = 197  ! oct 11 - param number - friction vel.
       call getgb2(lugb, lugi, j, jdisc, jids, jpdtn, jpdt, jgdtn, jgdt, &
             unpack, k, gfld, rc)
     endif

     if (rc == 0) then
!      print*,'fricv ', maxval(gfld%fld),minval(gfld%fld)
       dummy2d_8 = reshape(gfld%fld , (/i_input,j_input/))
     else
       call handle_grib_error(vname, slev ,method,value,varnum,rc, var8=dummy2d_8)
       if (rc==1) then ! missing_var_method == skip or no entry in varmap table
         print*, "WARNING: "//trim(vname)//" NOT AVAILABLE IN FILE. THIS FIELD WILL "//&
                   "REPLACED WITH CLIMO. SET A FILL "// &
                      "VALUE IN THE VARMAP TABLE IF THIS IS NOT DESIRABLE."
         dummy2d_8(:,:) = 0.0
       endif
     endif

   endif ! ustar

   print*,"- CALL FieldScatter FOR INPUT GRID USTAR"
   call ESMF_FieldScatter(ustar_input_grid,dummy2d_8, rootpet=0, rc=rc)
   if(ESMF_logFoundError(rcToCheck=rc,msg=ESMF_LOGERR_PASSTHRU,line=__LINE__,file=__FILE__))&
     call error_handler("IN FieldScatter", rc)

   if (localpet == 0) then

     print*,"- READ F10M."
     vname="f10m"
     slev=":10 m above ground:" 
     call get_var_cond(vname,this_miss_var_method=method,this_miss_var_value=value, &
                         loc=varnum)  

     rc = -1 ! None of the test cases have this record. Can't test with g2lib.
     if (rc /= 0) then
       call handle_grib_error(vname, slev ,method,value,varnum,rc, var8=dummy2d_8)
       if (rc==1) then ! missing_var_method == skip or no entry in varmap table
         print*, "WARNING: "//trim(vname)//" NOT AVAILABLE IN FILE. THIS FIELD WILL NOT"//&
                   " BE WRITTEN TO THE INPUT FILE. SET A FILL "// &
                      "VALUE IN THE VARMAP TABLE IF THIS IS NOT DESIRABLE."
         dummy2d_8(:,:) = 0.0
       endif
     endif
     print*,'f10m ',maxval(dummy2d_8),minval(dummy2d_8)

   endif

   print*,"- CALL FieldScatter FOR INPUT GRID F10M."
   call ESMF_FieldScatter(f10m_input_grid,dummy2d_8, rootpet=0, rc=rc)
   if(ESMF_logFoundError(rcToCheck=rc,msg=ESMF_LOGERR_PASSTHRU,line=__LINE__,file=__FILE__))&
     call error_handler("IN FieldScatter", rc)

   if (localpet == 0) then

     print*,"- READ CANOPY MOISTURE CONTENT."
     vname="cnwat"
     slev=":surface:" 
     call get_var_cond(vname,this_miss_var_method=method,this_miss_var_value=value, &
                         loc=varnum)  

     jdisc   = 2  ! Search for discipline - land products
     j = 0        ! Search from beginning of file
     jpdtn   = 0  ! Search for product def template number 0 - anl or fcst.
     jpdt    = -9999  ! Initialize array of values in product definition template Sec4.
     jpdt(1) = 0  ! Sec4/oct 10 - parameter category - veg/biomass
     jpdt(2) = 13 ! Sec4/oct 11 - parameter number - canopy water
     jpdt(10) = 1 ! Sec4/oct 23 - type of level - ground surface
     unpack=.true.

     call getgb2(lugb, lugi, j, jdisc, jids, jpdtn, jpdt, jgdtn, jgdt, &
             unpack, k, gfld, rc)

     if (rc /= 0 ) then
       jpdt(2) = 196 ! Sec4/oct 11 - param number - canopy water
       call getgb2(lugb, lugi, j, jdisc, jids, jpdtn, jpdt, jgdtn, jgdt, &
             unpack, k, gfld, rc)
     endif

     if (rc == 0 ) then
       print*,'cnwat ', maxval(gfld%fld),minval(gfld%fld)
       dummy2d_8 = reshape(gfld%fld , (/i_input,j_input/))
       call check_cnwat(dummy2d_8)
     else
       call handle_grib_error(vname, slev ,method,value,varnum,rc, var8=dummy2d_8)
       if (rc==1) then ! missing_var_method == skip or no entry in varmap table
         print*, "WARNING: "//trim(vname)//" NOT AVAILABLE IN FILE. THIS FIELD WILL"//&
                   " REPLACED WITH CLIMO. SET A FILL "// &
                      "VALUE IN THE VARMAP TABLE IF THIS IS NOT DESIRABLE."
         dummy2d_8 = 0.0
       endif
     endif

   endif

   print*,"- CALL FieldScatter FOR INPUT GRID CANOPY MOISTURE CONTENT."
   call ESMF_FieldScatter(canopy_mc_input_grid,dummy2d_8, rootpet=0, rc=rc)
   if(ESMF_logFoundError(rcToCheck=rc,msg=ESMF_LOGERR_PASSTHRU,line=__LINE__,file=__FILE__))&
      call error_handler("IN FieldScatter", rc)

   if (localpet == 0) then

     print*,"- READ Z0."
     vname="sfcr"
     slev=":surface:" 
     call get_var_cond(vname,this_miss_var_method=method,this_miss_var_value=value, &
                         loc=varnum)  

     jdisc   = 2  ! Search for discipline - land products
     j = 0        ! Search from beginning of file.
     jpdtn   = 0  ! Search for product def template number 0 - anl or fcst.
     jpdt    = -9999  ! Initialize array of values in product definition template Sec4.
     jpdt(1) = 0  ! Sec4/oct 10 - parameter category - veg/biomass
     jpdt(2) = 1  ! Sec4/oct 11 - parameter number - surface roughness
     jpdt(10) = 1 ! Sec4/oct 23 - type of level - ground surface
     unpack=.true.

     call getgb2(lugb, lugi, j, jdisc, jids, jpdtn, jpdt, jgdtn, jgdt, &
             unpack, k, gfld, rc)

     if (rc /= 0 ) then
       call handle_grib_error(vname, slev ,method,value,varnum,rc, var8= dummy2d_8)
       if (rc==1) then ! missing_var_method == skip or no entry in varmap table
         print*, "WARNING: "//trim(vname)//" NOT AVAILABLE IN FILE. THIS FIELD WILL BE"//&
                   " REPLACED WITH CLIMO. SET A FILL "// &
                      "VALUE IN THE VARMAP TABLE IF THIS IS NOT DESIRABLE."
         dummy2d_8(:,:) = 0.0
       endif
     else
       gfld%fld = gfld%fld * 10.0 ! Grib files have z0 (m), but fv3 expects z0(cm)
!      print*,'sfcr ', maxval(gfld%fld),minval(gfld%fld)
       dummy2d_8 = reshape(gfld%fld , (/i_input,j_input/))
     endif

   endif

   print*,"- CALL FieldScatter FOR INPUT GRID Z0."
   call ESMF_FieldScatter(z0_input_grid,dummy2d_8, rootpet=0, rc=rc)
   if(ESMF_logFoundError(rcToCheck=rc,msg=ESMF_LOGERR_PASSTHRU,line=__LINE__,file=__FILE__))&
      call error_handler("IN FieldScatter", rc)
 
   if (localpet == 0) then
     print*,"- READ LIQUID SOIL MOISTURE."
     vname = "soill"
     vname_file = ":SOILL:"
     call read_grib_soil(vname,vname_file,lugb, dummy3d) !!! NEED TO HANDLE 
                                                         !!! SOIL LEVELS
   endif

   print*,"- CALL FieldScatter FOR INPUT LIQUID SOIL MOISTURE."
   call ESMF_FieldScatter(soilm_liq_input_grid, dummy3d, rootpet=0, rc=rc)
   if(ESMF_logFoundError(rcToCheck=rc,msg=ESMF_LOGERR_PASSTHRU,line=__LINE__,file=__FILE__))&
      call error_handler("IN FieldScatter", rc)
 
   if (localpet == 0) then
     print*,"- READ TOTAL SOIL MOISTURE."
     vname = "soilw"
     vname_file = "var2_2_1_"         ! the var number instead
     call read_grib_soil(vname,vname_file,lugb,dummy3d)
   endif
 
   print*,"- CALL FieldScatter FOR INPUT TOTAL SOIL MOISTURE."
   call ESMF_FieldScatter(soilm_tot_input_grid, dummy3d, rootpet=0, rc=rc)
   if(ESMF_logFoundError(rcToCheck=rc,msg=ESMF_LOGERR_PASSTHRU,line=__LINE__,file=__FILE__))&
      call error_handler("IN FieldScatter", rc)
    
!----------------------------------------------------------------------------------------
! Vegetation type is not available in some files.  However, it is needed to identify
! permanent land ice points.  At land ice, the total soil moisture is a flag value of
! '1'. Use this flag as a temporary solution.
!----------------------------------------------------------------------------------------

   print*, "- CALL FieldGather for INPUT SOIL TYPE."
   call ESMF_FieldGather(soil_type_input_grid, dummy2d_82, rootPet=0, tile=1, rc=rc)
   if(ESMF_logFoundError(rcToCheck=rc,msg=ESMF_LOGERR_PASSTHRU,line=__LINE__,file=__FILE__)) &
     call error_handler("IN FieldGather", rc)

   if (localpet == 0) then

     print*,"- READ VEG TYPE."
   
     jdisc   = 2  ! Search for discipline - land products
     j = 0        ! Search from beginning of file.
     jpdtn   = 0  ! Search for product def template number 0 - anl or fcst.
     jpdt    = -9999  ! Initialize array of values in product definition template Sec4.
     jpdt(1) = 0   ! Sec4/oct 10 - parameter category - veg/biomass
     jpdt(2) = 198 ! Sec4/oct 11 - parameter number - vegetation type
     jpdt(10) = 1  ! Sec4/oct 23 - type of level - ground surface
     unpack=.true.

     call getgb2(lugb, lugi, j, jdisc, jids, jpdtn, jpdt, jgdtn, jgdt, &
             unpack, k, gfld, rc)

     if (rc /= 0 ) then
       if (.not. vgtyp_from_climo) then
         call error_handler("COULD NOT FIND VEGETATION TYPE IN FILE. PLEASE SET VGTYP_FROM_CLIMO=.TRUE. . EXITING", rc)
       else ! Set input veg type at land ice from soil moisture flag (1.0).
         do j = 1, j_input
          do i = 1, i_input
            dummy2d_8(i,j) = 0.0
            if(slmsk_save(i,j) == 1 .and. dummy3d(i,j,1) > 0.99) &  ! land ice indicated by
                                                                    ! soil moisture flag of '1'.
            dummy2d_8(i,j) = real(veg_type_landice_input,esmf_kind_r8)
          enddo
         enddo    
       endif
     else  ! found vtype in file.
       dummy2d_8 = reshape(gfld%fld , (/i_input,j_input/))
     endif

     if (trim(external_model) .ne. "GFS") then
       do j = 1, j_input
       do i = 1,i_input
         if (dummy2d_8(i,j) == 15.0_esmf_kind_r8 .and. slmsk_save(i,j) == 1) then
           if (dummy3d(i,j,1) < 0.6) then 
             dummy2d_8(i,j) = real(veg_type_landice_input,esmf_kind_r8)
           elseif (dummy3d(i,j,1) > 0.99) then
             slmsk_save(i,j) = 0
             dummy2d_8(i,j) = 0.0_esmf_kind_r8
             dummy2d_82(i,j) = 0.0_esmf_kind_r8
           endif
         elseif (dummy2d_8(i,j) == 17.0_esmf_kind_r8 .and. slmsk_save(i,j)==0) then
           dummy2d_8(i,j) = 0.0_esmf_kind_r8
         endif
       enddo
       enddo
     endif     

!    print*,'vgtyp ',maxval(dummy2d_8),minval(dummy2d_8)

   endif ! read veg type

   print*,"- CALL FieldScatter FOR INPUT VEG TYPE."
   call ESMF_FieldScatter(veg_type_input_grid, dummy2d_8, rootpet=0, rc=rc)
   if(ESMF_logFoundError(rcToCheck=rc,msg=ESMF_LOGERR_PASSTHRU,line=__LINE__,file=__FILE__))&
      call error_handler("IN FieldScatter", rc)

   print*,"- CALL FieldScatter FOR INPUT SOIL TYPE."
   call ESMF_FieldScatter(soil_type_input_grid, dummy2d_82, rootpet=0, rc=rc)
   if(ESMF_logFoundError(rcToCheck=rc,msg=ESMF_LOGERR_PASSTHRU,line=__LINE__,file=__FILE__))&
      call error_handler("IN FieldScatter", rc)

   deallocate(dummy2d_82)

   print*,"- CALL FieldScatter FOR INPUT LANDSEA MASK."
   call ESMF_FieldScatter(landsea_mask_input_grid,real(slmsk_save,esmf_kind_r8),rootpet=0, rc=rc)
   if(ESMF_logFoundError(rcToCheck=rc,msg=ESMF_LOGERR_PASSTHRU,line=__LINE__,file=__FILE__))&
      call error_handler("IN FieldScatter", rc)

!---------------------------------------------------------------------------------
! At open water (slmsk==0), the soil temperature array is not used and set
! to the filler value of SST.  At lake/sea ice points (slmsk=2), the soil 
! temperature array holds ice column temperature.  This field is not available
! in the grib data, so set to a default value.
!---------------------------------------------------------------------------------

   if (localpet == 0) then
     print*,"- READ SOIL TEMPERATURE."
     vname = "soilt"
     vname_file = ":TSOIL:"
     call read_grib_soil(vname,vname_file,lugb,dummy3d)
     call check_soilt(dummy3d,slmsk_save,tsk_save)
     deallocate(tsk_save)
   endif

   deallocate(slmsk_save)

   print*,"- CALL FieldScatter FOR INPUT SOIL TEMPERATURE."
   call ESMF_FieldScatter(soil_temp_input_grid, dummy3d, rootpet=0, rc=rc)
   if(ESMF_logFoundError(rcToCheck=rc,msg=ESMF_LOGERR_PASSTHRU,line=__LINE__,file=__FILE__))&
      call error_handler("IN FieldScatter", rc)

   deallocate(dummy3d)
   deallocate(dummy2d_8)
 
   if (localpet == 0) call baclose(lugb, rc)

 end subroutine read_input_sfc_grib2_file
   
!> Read nst data from these netcdf formatted fv3 files: tiled history,
!! tiled warm restart, and gaussian history.
!!
!! @param[in] localpet  ESMF local persistent execution thread 
!! @author George Gayno NCEP/EMC   
 subroutine read_input_nst_netcdf_file(localpet)

 implicit none

 integer, intent(in)             :: localpet

 character(len=10)               :: field

 integer                         :: rc, tile

 real(esmf_kind_r8), allocatable :: data_one_tile(:,:)

 if (localpet == 0) then
   allocate(data_one_tile(i_input,j_input))
 else
   allocate(data_one_tile(0,0))
 endif

 TILE_LOOP : do tile = 1, num_tiles_input_grid

! c_d

  if (localpet == 0) then
    if (trim(input_type) == "restart") then
      field='c_d'
    else
      field='cd'
    endif
    call read_fv3_grid_data_netcdf(trim(field), tile, i_input, j_input, &
                                   lsoil_input, sfcdata=data_one_tile)
  endif

  print*,"- CALL FieldScatter FOR INPUT C_D"
  call ESMF_FieldScatter(c_d_input_grid, data_one_tile, rootpet=0, tile=tile, rc=rc)
  if(ESMF_logFoundError(rcToCheck=rc,msg=ESMF_LOGERR_PASSTHRU,line=__LINE__,file=__FILE__)) &
     call error_handler("IN FieldScatter", rc)

! c_0

  if (localpet == 0) then
    if (trim(input_type) == "restart") then
      field='c_0'
    else
      field='c0'
    endif
    call read_fv3_grid_data_netcdf(trim(field), tile, i_input, j_input, &
                                   lsoil_input, sfcdata=data_one_tile)
  endif

  print*,"- CALL FieldScatter FOR INPUT C_0"
  call ESMF_FieldScatter(c_0_input_grid, data_one_tile, rootpet=0, tile=tile, rc=rc)
  if(ESMF_logFoundError(rcToCheck=rc,msg=ESMF_LOGERR_PASSTHRU,line=__LINE__,file=__FILE__)) &
     call error_handler("IN FieldScatter", rc)

! d_conv

  if (localpet == 0) then
    if (trim(input_type) == "restart") then
      field='d_conv'
    else
      field='dconv'
    endif
    call read_fv3_grid_data_netcdf(trim(field), tile, i_input, j_input, &
                                   lsoil_input, sfcdata=data_one_tile)
  endif

  print*,"- CALL FieldScatter FOR INPUT D_CONV."
  call ESMF_FieldScatter(d_conv_input_grid, data_one_tile, rootpet=0, tile=tile, rc=rc)
  if(ESMF_logFoundError(rcToCheck=rc,msg=ESMF_LOGERR_PASSTHRU,line=__LINE__,file=__FILE__)) &
     call error_handler("IN FieldScatter", rc)

! dt_cool

  if (localpet == 0) then
    if (trim(input_type) == "restart") then
      field='dt_cool'
    else
      field='dtcool'
    endif
    call read_fv3_grid_data_netcdf(trim(field), tile, i_input, j_input, &
                                   lsoil_input, sfcdata=data_one_tile)
  endif

  print*,"- CALL FieldScatter FOR INPUT DT_COOL."
  call ESMF_FieldScatter(dt_cool_input_grid, data_one_tile, rootpet=0, tile=tile, rc=rc)
  if(ESMF_logFoundError(rcToCheck=rc,msg=ESMF_LOGERR_PASSTHRU,line=__LINE__,file=__FILE__)) &
     call error_handler("IN FieldScatter", rc)

! ifd - xu li said initialize to '1'.

  if (localpet == 0) then
    data_one_tile = 1.0
  endif

  print*,"- CALL FieldScatter FOR INPUT IFD."
  call ESMF_FieldScatter(ifd_input_grid, data_one_tile, rootpet=0, tile=tile, rc=rc)
  if(ESMF_logFoundError(rcToCheck=rc,msg=ESMF_LOGERR_PASSTHRU,line=__LINE__,file=__FILE__)) &
     call error_handler("IN FieldScatter", rc)

! qrain

  if (localpet == 0) then
    call read_fv3_grid_data_netcdf('qrain', tile, i_input, j_input, &
                                   lsoil_input, sfcdata=data_one_tile)
  endif

  print*,"- CALL FieldScatter FOR INPUT QRAIN."
  call ESMF_FieldScatter(qrain_input_grid, data_one_tile, rootpet=0, tile=tile, rc=rc)
  if(ESMF_logFoundError(rcToCheck=rc,msg=ESMF_LOGERR_PASSTHRU,line=__LINE__,file=__FILE__)) &
     call error_handler("IN FieldScatter", rc)

! tref

  if (localpet == 0) then
    call read_fv3_grid_data_netcdf('tref', tile, i_input, j_input, &
                                   lsoil_input, sfcdata=data_one_tile)
  endif

  print*,"- CALL FieldScatter FOR INPUT TREF"
  call ESMF_FieldScatter(tref_input_grid, data_one_tile, rootpet=0, tile=tile, rc=rc)
  if(ESMF_logFoundError(rcToCheck=rc,msg=ESMF_LOGERR_PASSTHRU,line=__LINE__,file=__FILE__)) &
     call error_handler("IN FieldScatter", rc)

! w_d

  if (localpet == 0) then
    if (trim(input_type) == "restart") then
      field='w_d'
    else
      field='wd'
    endif
    call read_fv3_grid_data_netcdf(trim(field), tile, i_input, j_input, &
                                   lsoil_input, sfcdata=data_one_tile)
  endif

  print*,"- CALL FieldScatter FOR INPUT W_D"
  call ESMF_FieldScatter(w_d_input_grid, data_one_tile, rootpet=0, tile=tile, rc=rc)
  if(ESMF_logFoundError(rcToCheck=rc,msg=ESMF_LOGERR_PASSTHRU,line=__LINE__,file=__FILE__)) &
     call error_handler("IN FieldScatter", rc)

! w_0

  if (localpet == 0) then
    if (trim(input_type) == "restart") then
      field='w_0'
    else
      field='w0'
    endif
    call read_fv3_grid_data_netcdf(trim(field), tile, i_input, j_input, &
                                   lsoil_input, sfcdata=data_one_tile)
  endif

  print*,"- CALL FieldScatter FOR INPUT W_0"
  call ESMF_FieldScatter(w_0_input_grid, data_one_tile, rootpet=0, tile=tile, rc=rc)
  if(ESMF_logFoundError(rcToCheck=rc,msg=ESMF_LOGERR_PASSTHRU,line=__LINE__,file=__FILE__)) &
     call error_handler("IN FieldScatter", rc)

! xs

  if (localpet == 0) then
    call read_fv3_grid_data_netcdf('xs', tile, i_input, j_input, &
                                   lsoil_input, sfcdata=data_one_tile)
  endif

  print*,"- CALL FieldScatter FOR INPUT XS"
  call ESMF_FieldScatter(xs_input_grid, data_one_tile, rootpet=0, tile=tile, rc=rc)
  if(ESMF_logFoundError(rcToCheck=rc,msg=ESMF_LOGERR_PASSTHRU,line=__LINE__,file=__FILE__)) &
     call error_handler("IN FieldScatter", rc)

! xt

  if (localpet == 0) then
    call read_fv3_grid_data_netcdf('xt', tile, i_input, j_input, &
                                   lsoil_input, sfcdata=data_one_tile)
  endif

  print*,"- CALL FieldScatter FOR INPUT XT"
  call ESMF_FieldScatter(xt_input_grid, data_one_tile, rootpet=0, tile=tile, rc=rc)
  if(ESMF_logFoundError(rcToCheck=rc,msg=ESMF_LOGERR_PASSTHRU,line=__LINE__,file=__FILE__)) &
     call error_handler("IN FieldScatter", rc)

! xu

  if (localpet == 0) then
    call read_fv3_grid_data_netcdf('xu', tile, i_input, j_input, &
                                   lsoil_input, sfcdata=data_one_tile)
  endif

  print*,"- CALL FieldScatter FOR INPUT XU"
  call ESMF_FieldScatter(xu_input_grid, data_one_tile, rootpet=0, tile=tile, rc=rc)
  if(ESMF_logFoundError(rcToCheck=rc,msg=ESMF_LOGERR_PASSTHRU,line=__LINE__,file=__FILE__)) &
     call error_handler("IN FieldScatter", rc)

! xv

  if (localpet == 0) then
    call read_fv3_grid_data_netcdf('xv', tile, i_input, j_input, &
                                   lsoil_input, sfcdata=data_one_tile)
  endif

  print*,"- CALL FieldScatter FOR INPUT XV"
  call ESMF_FieldScatter(xv_input_grid, data_one_tile, rootpet=0, tile=tile, rc=rc)
  if(ESMF_logFoundError(rcToCheck=rc,msg=ESMF_LOGERR_PASSTHRU,line=__LINE__,file=__FILE__)) &
     call error_handler("IN FieldScatter", rc)

! xz

  if (localpet == 0) then
    call read_fv3_grid_data_netcdf('xz', tile, i_input, j_input, &
                                   lsoil_input, sfcdata=data_one_tile)
  endif

  print*,"- CALL FieldScatter FOR INPUT XZ"
  call ESMF_FieldScatter(xz_input_grid, data_one_tile, rootpet=0, tile=tile, rc=rc)
  if(ESMF_logFoundError(rcToCheck=rc,msg=ESMF_LOGERR_PASSTHRU,line=__LINE__,file=__FILE__)) &
     call error_handler("IN FieldScatter", rc)

! xtts

  if (localpet == 0) then
    call read_fv3_grid_data_netcdf('xtts', tile, i_input, j_input, &
                                   lsoil_input, sfcdata=data_one_tile)
  endif

  print*,"- CALL FieldScatter FOR INPUT XTTS"
  call ESMF_FieldScatter(xtts_input_grid, data_one_tile, rootpet=0, tile=tile, rc=rc)
  if(ESMF_logFoundError(rcToCheck=rc,msg=ESMF_LOGERR_PASSTHRU,line=__LINE__,file=__FILE__)) &
     call error_handler("IN FieldScatter", rc)

! xzts

  if (localpet == 0) then
    call read_fv3_grid_data_netcdf('xzts', tile, i_input, j_input, &
                                   lsoil_input, sfcdata=data_one_tile)
  endif

  print*,"- CALL FieldScatter FOR INPUT XZTS"
  call ESMF_FieldScatter(xzts_input_grid, data_one_tile, rootpet=0, tile=tile, rc=rc)
  if(ESMF_logFoundError(rcToCheck=rc,msg=ESMF_LOGERR_PASSTHRU,line=__LINE__,file=__FILE__)) &
     call error_handler("IN FieldScatter", rc)

! z_c

  if (localpet == 0) then
    if (trim(input_type) == "restart") then
      field='z_c'
    else
      field='zc'
    endif
    call read_fv3_grid_data_netcdf(trim(field), tile, i_input, j_input, &
                                   lsoil_input, sfcdata=data_one_tile)
  endif

  print*,"- CALL FieldScatter FOR INPUT Z_C"
  call ESMF_FieldScatter(z_c_input_grid, data_one_tile, rootpet=0, tile=tile, rc=rc)
  if(ESMF_logFoundError(rcToCheck=rc,msg=ESMF_LOGERR_PASSTHRU,line=__LINE__,file=__FILE__)) &
     call error_handler("IN FieldScatter", rc)

! zm - Not used yet. Xu li said set to '0'.

  if (localpet == 0) then
    data_one_tile = 0.0
  endif

  print*,"- CALL FieldScatter FOR INPUT ZM"
  call ESMF_FieldScatter(zm_input_grid, data_one_tile, rootpet=0, tile=tile, rc=rc)
  if(ESMF_logFoundError(rcToCheck=rc,msg=ESMF_LOGERR_PASSTHRU,line=__LINE__,file=__FILE__)) &
     call error_handler("IN FieldScatter", rc)

 enddo TILE_LOOP

 deallocate(data_one_tile)

 end subroutine read_input_nst_netcdf_file

!> Read input grid nst data from fv3 gaussian nemsio history file or
!! spectral GFS nemsio file.
!!
!! @note The spectral GFS nst data is in a separate file from
!! the surface data.  The fv3 surface and nst data are in a
!! single file.
!!
!! @param[in] localpet  ESMF local persistent execution thread 
!! @author George Gayno NCEP/EMC   
 subroutine read_input_nst_nemsio_file(localpet)

 implicit none

 integer, intent(in)                    :: localpet

 character(len=300)                     :: the_file

 integer                                :: rc

 real(nemsio_realkind), allocatable     :: dummy(:)
 real(esmf_kind_r8), allocatable        :: dummy2d(:,:)

 type(nemsio_gfile)                     :: gfile

 if (trim(input_type) == "gfs_gaussian_nemsio") then ! spectral gfs nemsio in
                                                     ! separate file.
   the_file = trim(data_dir_input_grid) // "/" // trim(nst_files_input_grid)
 else
   the_file = trim(data_dir_input_grid) // "/" // trim(sfc_files_input_grid(1))
 endif

 print*,"- READ NST DATA FROM: ", trim(the_file)

 if (localpet == 0) then
   allocate(dummy(i_input*j_input))
   allocate(dummy2d(i_input,j_input))
   call nemsio_open(gfile, the_file, "read", iret=rc)
 else
   allocate(dummy(0))
   allocate(dummy2d(0,0))
 endif

 if (localpet == 0) then
   print*,"- READ TREF"
   call nemsio_readrecv(gfile, "tref", "sfc", 1, dummy, 0, iret=rc)
   if (rc /= 0) call error_handler("READING TREF.", rc)
   dummy2d = reshape(dummy, (/i_input,j_input/))
   print*,'tref ',maxval(dummy2d),minval(dummy2d)
 endif

 print*,"- CALL FieldScatter FOR INPUT TREF."
 call ESMF_FieldScatter(tref_input_grid, dummy2d, rootpet=0, rc=rc)
 if(ESMF_logFoundError(rcToCheck=rc,msg=ESMF_LOGERR_PASSTHRU,line=__LINE__,file=__FILE__)) &
    call error_handler("IN FieldScatter", rc)

 if (localpet == 0) then
   print*,"- READ CD"
   call nemsio_readrecv(gfile, "cd", "sfc", 1, dummy, 0, iret=rc)
   if (rc /= 0) call error_handler("READING CD.", rc)
   dummy2d = reshape(dummy, (/i_input,j_input/))
   print*,'cd ',maxval(dummy2d),minval(dummy2d)
 endif

 print*,"- CALL FieldScatter FOR INPUT C_D."
 call ESMF_FieldScatter(c_d_input_grid, dummy2d, rootpet=0, rc=rc)
 if(ESMF_logFoundError(rcToCheck=rc,msg=ESMF_LOGERR_PASSTHRU,line=__LINE__,file=__FILE__)) &
    call error_handler("IN FieldScatter", rc)

 if (localpet == 0) then
   print*,"- READ C0"
   call nemsio_readrecv(gfile, "c0", "sfc", 1, dummy, 0, iret=rc)
   if (rc /= 0) call error_handler("READING C0.", rc)
   dummy2d = reshape(dummy, (/i_input,j_input/))
   print*,'c0 ',maxval(dummy2d),minval(dummy2d)
 endif

 print*,"- CALL FieldScatter FOR INPUT C_0."
 call ESMF_FieldScatter(c_0_input_grid, dummy2d, rootpet=0, rc=rc)
 if(ESMF_logFoundError(rcToCheck=rc,msg=ESMF_LOGERR_PASSTHRU,line=__LINE__,file=__FILE__)) &
    call error_handler("IN FieldScatter", rc)

 if (localpet == 0) then
   print*,"- READ DCONV"
   call nemsio_readrecv(gfile, "dconv", "sfc", 1, dummy, 0, iret=rc)
   if (rc /= 0) call error_handler("READING DCONV.", rc)
   dummy2d = reshape(dummy, (/i_input,j_input/))
   print*,'dconv ',maxval(dummy2d),minval(dummy2d)
 endif

 print*,"- CALL FieldScatter FOR INPUT D_CONV."
 call ESMF_FieldScatter(d_conv_input_grid, dummy2d, rootpet=0, rc=rc)
 if(ESMF_logFoundError(rcToCheck=rc,msg=ESMF_LOGERR_PASSTHRU,line=__LINE__,file=__FILE__)) &
    call error_handler("IN FieldScatter", rc)

 if (localpet == 0) then
   print*,"- READ DTCOOL"
   call nemsio_readrecv(gfile, "dtcool", "sfc", 1, dummy, 0, iret=rc)
   if (rc /= 0) call error_handler("READING DTCOOL.", rc)
   dummy2d = reshape(dummy, (/i_input,j_input/))
   print*,'dtcool ',maxval(dummy2d),minval(dummy2d)
 endif

 print*,"- CALL FieldScatter FOR INPUT DT_COOL."
 call ESMF_FieldScatter(dt_cool_input_grid, dummy2d, rootpet=0, rc=rc)
 if(ESMF_logFoundError(rcToCheck=rc,msg=ESMF_LOGERR_PASSTHRU,line=__LINE__,file=__FILE__)) &
    call error_handler("IN FieldScatter", rc)

 if (localpet == 0) then
   dummy2d = 1.0  ! IFD not in file.  Set to '1' per Xu Li.
 endif

 print*,"- CALL FieldScatter FOR INPUT IFD."
 call ESMF_FieldScatter(ifd_input_grid, dummy2d, rootpet=0, rc=rc)
 if(ESMF_logFoundError(rcToCheck=rc,msg=ESMF_LOGERR_PASSTHRU,line=__LINE__,file=__FILE__)) &
    call error_handler("IN FieldScatter", rc)

 if (localpet == 0) then
   print*,"- READ QRAIN"
   call nemsio_readrecv(gfile, "qrain", "sfc", 1, dummy, 0, iret=rc)
   if (rc /= 0) call error_handler("READING QRAIN.", rc)
   dummy2d = reshape(dummy, (/i_input,j_input/))
   print*,'qrain ',maxval(dummy2d),minval(dummy2d)
 endif

 print*,"- CALL FieldScatter FOR INPUT QRAIN."
 call ESMF_FieldScatter(qrain_input_grid, dummy2d, rootpet=0, rc=rc)
 if(ESMF_logFoundError(rcToCheck=rc,msg=ESMF_LOGERR_PASSTHRU,line=__LINE__,file=__FILE__)) &
    call error_handler("IN FieldScatter", rc)

 if (localpet == 0) then
   print*,"- READ WD"
   call nemsio_readrecv(gfile, "wd", "sfc", 1, dummy, 0, iret=rc)
   if (rc /= 0) call error_handler("READING WD.", rc)
   dummy2d = reshape(dummy, (/i_input,j_input/))
   print*,'wd ',maxval(dummy2d),minval(dummy2d)
 endif

 print*,"- CALL FieldScatter FOR INPUT WD."
 call ESMF_FieldScatter(w_d_input_grid, dummy2d, rootpet=0, rc=rc)
 if(ESMF_logFoundError(rcToCheck=rc,msg=ESMF_LOGERR_PASSTHRU,line=__LINE__,file=__FILE__)) &
    call error_handler("IN FieldScatter", rc)

 if (localpet == 0) then
   print*,"- READ W0"
   call nemsio_readrecv(gfile, "w0", "sfc", 1, dummy, 0, iret=rc)
   if (rc /= 0) call error_handler("READING W0.", rc)
   dummy2d = reshape(dummy, (/i_input,j_input/))
   print*,'w0 ',maxval(dummy2d),minval(dummy2d)
 endif

 print*,"- CALL FieldScatter FOR INPUT W0."
 call ESMF_FieldScatter(w_0_input_grid, dummy2d, rootpet=0, rc=rc)
 if(ESMF_logFoundError(rcToCheck=rc,msg=ESMF_LOGERR_PASSTHRU,line=__LINE__,file=__FILE__)) &
    call error_handler("IN FieldScatter", rc)

 if (localpet == 0) then
   print*,"- READ XS"
   call nemsio_readrecv(gfile, "xs", "sfc", 1, dummy, 0, iret=rc)
   if (rc /= 0) call error_handler("READING XS.", rc)
   dummy2d = reshape(dummy, (/i_input,j_input/))
   print*,'xs ',maxval(dummy2d),minval(dummy2d)
 endif

 print*,"- CALL FieldScatter FOR INPUT XS."
 call ESMF_FieldScatter(xs_input_grid, dummy2d, rootpet=0, rc=rc)
 if(ESMF_logFoundError(rcToCheck=rc,msg=ESMF_LOGERR_PASSTHRU,line=__LINE__,file=__FILE__)) &
    call error_handler("IN FieldScatter", rc)

 if (localpet == 0) then
   print*,"- READ XT"
   call nemsio_readrecv(gfile, "xt", "sfc", 1, dummy, 0, iret=rc)
   if (rc /= 0) call error_handler("READING XT.", rc)
   dummy2d = reshape(dummy, (/i_input,j_input/))
   print*,'xt ',maxval(dummy2d),minval(dummy2d)
 endif

 print*,"- CALL FieldScatter FOR INPUT XT."
 call ESMF_FieldScatter(xt_input_grid, dummy2d, rootpet=0, rc=rc)
 if(ESMF_logFoundError(rcToCheck=rc,msg=ESMF_LOGERR_PASSTHRU,line=__LINE__,file=__FILE__)) &
    call error_handler("IN FieldScatter", rc)

 if (localpet == 0) then
   print*,"- READ XU"
   call nemsio_readrecv(gfile, "xu", "sfc", 1, dummy, 0, iret=rc)
   if (rc /= 0) call error_handler("READING XU.", rc)
   dummy2d = reshape(dummy, (/i_input,j_input/))
   print*,'xu ',maxval(dummy2d),minval(dummy2d)
 endif

 print*,"- CALL FieldScatter FOR INPUT XU."
 call ESMF_FieldScatter(xu_input_grid, dummy2d, rootpet=0, rc=rc)
 if(ESMF_logFoundError(rcToCheck=rc,msg=ESMF_LOGERR_PASSTHRU,line=__LINE__,file=__FILE__)) &
    call error_handler("IN FieldScatter", rc)

 if (localpet == 0) then
   print*,"- READ XV"
   call nemsio_readrecv(gfile, "xv", "sfc", 1, dummy, 0, iret=rc)
   if (rc /= 0) call error_handler("READING XV.", rc)
   dummy2d = reshape(dummy, (/i_input,j_input/))
   print*,'xv ',maxval(dummy2d),minval(dummy2d)
 endif

 print*,"- CALL FieldScatter FOR INPUT XV."
 call ESMF_FieldScatter(xv_input_grid, dummy2d, rootpet=0, rc=rc)
 if(ESMF_logFoundError(rcToCheck=rc,msg=ESMF_LOGERR_PASSTHRU,line=__LINE__,file=__FILE__)) &
    call error_handler("IN FieldScatter", rc)

 if (localpet == 0) then
   print*,"- READ XZ"
   call nemsio_readrecv(gfile, "xz", "sfc", 1, dummy, 0, iret=rc)
   if (rc /= 0) call error_handler("READING XZ.", rc)
   dummy2d = reshape(dummy, (/i_input,j_input/))
   print*,'xz ',maxval(dummy2d),minval(dummy2d)
 endif

 print*,"- CALL FieldScatter FOR INPUT XZ."
 call ESMF_FieldScatter(xz_input_grid, dummy2d, rootpet=0, rc=rc)
 if(ESMF_logFoundError(rcToCheck=rc,msg=ESMF_LOGERR_PASSTHRU,line=__LINE__,file=__FILE__)) &
    call error_handler("IN FieldScatter", rc)

 if (localpet == 0) then
   print*,"- READ XTTS"
   call nemsio_readrecv(gfile, "xtts", "sfc", 1, dummy, 0, iret=rc)
   if (rc /= 0) call error_handler("READING XTTS.", rc)
   dummy2d = reshape(dummy, (/i_input,j_input/))
   print*,'xtts ',maxval(dummy2d),minval(dummy2d)
 endif

 print*,"- CALL FieldScatter FOR INPUT XTTS."
 call ESMF_FieldScatter(xtts_input_grid, dummy2d, rootpet=0, rc=rc)
 if(ESMF_logFoundError(rcToCheck=rc,msg=ESMF_LOGERR_PASSTHRU,line=__LINE__,file=__FILE__)) &
    call error_handler("IN FieldScatter", rc)

 if (localpet == 0) then
   print*,"- READ XZTS"
   call nemsio_readrecv(gfile, "xzts", "sfc", 1, dummy, 0, iret=rc)
   if (rc /= 0) call error_handler("READING XZTS.", rc)
   dummy2d = reshape(dummy, (/i_input,j_input/))
   print*,'xzts ',maxval(dummy2d),minval(dummy2d)
 endif

 print*,"- CALL FieldScatter FOR INPUT XZTS."
 call ESMF_FieldScatter(xzts_input_grid, dummy2d, rootpet=0, rc=rc)
 if(ESMF_logFoundError(rcToCheck=rc,msg=ESMF_LOGERR_PASSTHRU,line=__LINE__,file=__FILE__)) &
    call error_handler("IN FieldScatter", rc)

 if (localpet == 0) then
   print*,"- READ ZC"
   call nemsio_readrecv(gfile, "zc", "sfc", 1, dummy, 0, iret=rc)
   if (rc /= 0) call error_handler("READING ZC.", rc)
   dummy2d = reshape(dummy, (/i_input,j_input/))
   print*,'zc ',maxval(dummy2d),minval(dummy2d)
 endif

 print*,"- CALL FieldScatter FOR INPUT Z_C."
 call ESMF_FieldScatter(z_c_input_grid, dummy2d, rootpet=0, rc=rc)
 if(ESMF_logFoundError(rcToCheck=rc,msg=ESMF_LOGERR_PASSTHRU,line=__LINE__,file=__FILE__)) &
    call error_handler("IN FieldScatter", rc)

 if (localpet == 0) then
   dummy2d = 0.0 ! zm not used yet. Set to zero per Xu Li.
 endif

 print*,"- CALL FieldScatter FOR INPUT ZM."
 call ESMF_FieldScatter(zm_input_grid, dummy2d, rootpet=0, rc=rc)
 if(ESMF_logFoundError(rcToCheck=rc,msg=ESMF_LOGERR_PASSTHRU,line=__LINE__,file=__FILE__)) &
    call error_handler("IN FieldScatter", rc)

 deallocate(dummy, dummy2d)

 if (localpet == 0) call nemsio_close(gfile)

 end subroutine read_input_nst_nemsio_file

!> Read a record from a netcdf file
!!
!! @param [in] field  name of field to be read 
!! @param [in] tile_num  grid tile number
!! @param [in] imo i-dimension of field
!! @param [in] jmo j-dimension of field
!! @param [in] lmo number of vertical levels of field
!! @param [out] sfcdata 1-d array containing field data
!! @param [out] sfcdata_3d  3-d array containing field data
!! @author George Gayno NCEP/EMC   
 SUBROUTINE READ_FV3_GRID_DATA_NETCDF(FIELD,TILE_NUM,IMO,JMO,LMO, &
                                      SFCDATA, SFCDATA_3D)

 IMPLICIT NONE

 CHARACTER(LEN=*),INTENT(IN)      :: FIELD

 INTEGER, INTENT(IN)   :: IMO, JMO, LMO, TILE_NUM

 REAL(ESMF_KIND_R8), INTENT(OUT), OPTIONAL     :: SFCDATA(IMO,JMO)
 REAL(ESMF_KIND_R8), INTENT(OUT), OPTIONAL     :: SFCDATA_3D(IMO,JMO,LMO)

 CHARACTER(LEN=256)    :: TILEFILE

 INTEGER               :: ERROR, NCID, ID_VAR

 TILEFILE = TRIM(DATA_DIR_INPUT_GRID) // "/" // TRIM(SFC_FILES_INPUT_GRID(TILE_NUM))

 PRINT*,'WILL READ ',TRIM(FIELD), ' FROM: ', TRIM(TILEFILE)

 ERROR=NF90_OPEN(TRIM(TILEFILE),NF90_NOWRITE,NCID)
 CALL NETCDF_ERR(ERROR, 'OPENING: '//TRIM(TILEFILE) )

 ERROR=NF90_INQ_VARID(NCID, FIELD, ID_VAR)
 CALL NETCDF_ERR(ERROR, 'READING FIELD ID' )

 IF (PRESENT(SFCDATA_3D)) THEN
   ERROR=NF90_GET_VAR(NCID, ID_VAR, SFCDATA_3D)
   CALL NETCDF_ERR(ERROR, 'READING FIELD' )
 ELSE
   ERROR=NF90_GET_VAR(NCID, ID_VAR, SFCDATA)
   CALL NETCDF_ERR(ERROR, 'READING FIELD' )
 ENDIF

 ERROR = NF90_CLOSE(NCID)

 END SUBROUTINE READ_FV3_GRID_DATA_NETCDF
 
!> Read winds from a grib2 file.  Rotate winds
!! to be earth relative if necessary.
!!
!! @param [inout] u  u-component wind
!! @param [inout] v  v-component wind
!! @param[in] localpet  ESMF local persistent execution thread
!! @param[in] isnative When true, data on hybrid levels. Otherwise
!!            data is on isobaric levels.
!! @param[in] rlevs Array of atmospheric level values
!! @param[in] lugb Logical unit number of GRIB2 file.
!! @author Larissa Reames
 subroutine read_winds(u,v,localpet,isnative,rlevs,lugb)

 use grib_mod
 use program_setup, only      : get_var_cond

 implicit none

 integer, intent(in)                                  :: localpet, lugb

 logical, intent(in)                                  :: isnative

 real(esmf_kind_r8), intent(inout), allocatable       :: u(:,:,:),v(:,:,:)
 real(esmf_kind_r8), intent(in), dimension(lev_input) :: rlevs

 real(esmf_kind_r4), dimension(i_input,j_input)  :: alpha
 real(esmf_kind_r8), dimension(i_input,j_input)  :: lon, lat
 real(esmf_kind_r4), allocatable                 :: u_tmp(:,:),v_tmp(:,:)
 real(esmf_kind_r8), allocatable                 :: dum2d(:,:)
 real(esmf_kind_r4), dimension(i_input,j_input)  :: ws,wd
 real(esmf_kind_r4)                      :: value_u, value_v,lov,latin1,latin2
 real(esmf_kind_r8)                      :: d2r

 integer                                 :: varnum_u, varnum_v, vlev, &
                                            error, iret
 integer                                 :: j, k, lugi, jgdtn, jpdtn
 integer                                 :: jdisc, jids(200), jgdt(200), jpdt(200)

 character(len=20)                       :: vname
 character(len=50)                       :: method_u, method_v

 logical                                 :: unpack

 type(gribfield)                         :: gfld

 d2r=acos(-1.0_esmf_kind_r8) / 180.0_esmf_kind_r8
 if (localpet==0) then
   allocate(u(i_input,j_input,lev_input))
   allocate(v(i_input,j_input,lev_input))
 else
   allocate(u(0,0,0))
   allocate(v(0,0,0))
 endif

 vname = "u"
 call get_var_cond(vname,this_miss_var_method=method_u, this_miss_var_value=value_u, &
                       loc=varnum_u)
 vname = "v"
 call get_var_cond(vname,this_miss_var_method=method_v, this_miss_var_value=value_v, &
                       loc=varnum_v)

 print*,"- CALL FieldGather FOR INPUT GRID LONGITUDE"
 call ESMF_FieldGather(longitude_input_grid, lon, rootPet=0, tile=1, rc=error)
 if(ESMF_logFoundError(rcToCheck=error,msg=ESMF_LOGERR_PASSTHRU,line=__LINE__,file=__FILE__)) &
        call error_handler("IN FieldGather", error)

 print*,"- CALL FieldGather FOR INPUT GRID LATITUDE"
 call ESMF_FieldGather(latitude_input_grid, lat, rootPet=0, tile=1, rc=error)
 if(ESMF_logFoundError(rcToCheck=error,msg=ESMF_LOGERR_PASSTHRU,line=__LINE__,file=__FILE__)) &
        call error_handler("IN FieldGather", error)

 if (localpet==0) then

   lugi    = 0     ! index file unit number
   jdisc   = 0     ! search for discipline - meteorological products
   j = 0           ! search at beginning of file.
   jpdt    = -9999  ! array of values in product definition template, set to wildcard
   jids    = -9999  ! array of values in identification section, set to wildcard
   jgdt    = -9999  ! array of values in grid definition template, set to wildcard
   jgdtn   = -1     ! search for any grid definition number.
   jpdtn   =  0     ! search for product def template number 0 - anl or fcst.
   unpack=.false.

   call getgb2(lugb, lugi, j, jdisc, jids, jpdtn, jpdt, jgdtn, jgdt, &
             unpack, k, gfld, iret)
    
   if (iret /= 0) call error_handler("ERROR READING GRIB2 FILE.", iret)

   if (gfld%igdtnum == 32769) then ! grid definition template number - rotated lat/lon grid

     latin1 = float(gfld%igdtmpl(15))/1.0E6
     lov = float(gfld%igdtmpl(16))/1.0E6

     print*, "- CALL CALCALPHA_ROTLATLON with center lat,lon = ",latin1,lov
     call calcalpha_rotlatlon(lat,lon,latin1,lov,alpha)

   elseif (gfld%igdtnum == 30) then ! grid definition template number - lambert conformal grid.

     lov = float(gfld%igdtmpl(14))/1.0E6
     latin1 = float(gfld%igdtmpl(19))/1.0E6
     latin2 = float(gfld%igdtmpl(20))/1.0E6

     print*, "- CALL GRIDROT for LC grid with lov,latin1/2 = ",lov,latin1,latin2
     call gridrot(lov,latin1,latin2,lon,alpha)

   endif

   if (isnative) then
     jpdt(10) = 105 ! Sec4/oct 23 - type of level - hybrid
   else
     jpdt(10) = 100 ! Sec4/oct 23 - type of level - isobaric
   endif

   unpack=.true.

   allocate(dum2d(i_input,j_input))
   allocate(u_tmp(i_input,j_input))
   allocate(v_tmp(i_input,j_input))

   do vlev = 1, lev_input

     vname = ":UGRD:"

     jpdt(1) = 2  ! Sec4/oct 10 - parameter category - momentum
     jpdt(2) = 2  ! Sec4/oct 11 - parameter number - u-wind
     jpdt(12) = nint(rlevs(vlev)) ! Sect4/octs 25-28 - scaled value of fixed surface.

     call getgb2(lugb, lugi, j, jdisc, jids, jpdtn, jpdt, jgdtn, jgdt, &
             unpack, k, gfld, iret)

     if (iret /= 0) then
        call handle_grib_error(vname, slevs(vlev),method_u,value_u,varnum_u,iret,var=u_tmp)
        if (iret==1) then ! missing_var_method == skip
          call error_handler("READING IN U AT LEVEL "//trim(slevs(vlev))//". SET A FILL "// &
                        "VALUE IN THE VARMAP TABLE IF THIS ERROR IS NOT DESIRABLE.",iret)
        endif
     else
       dum2d = reshape(gfld%fld, (/i_input,j_input/) )
       u_tmp(:,:) = dum2d
     endif

     vname = ":VGRD:"

     jpdt(2) = 3  ! Sec4/oct 11 - parameter number - v-wind

     call getgb2(lugb, lugi, j, jdisc, jids, jpdtn, jpdt, jgdtn, jgdt, &
             unpack, k, gfld, iret)

     if (iret /= 0) then
        call handle_grib_error(vname, slevs(vlev),method_v,value_v,varnum_v,iret,var=v_tmp)
        if (iret==1) then ! missing_var_method == skip
          call error_handler("READING IN V AT LEVEL "//trim(slevs(vlev))//". SET A FILL "// &
                        "VALUE IN THE VARMAP TABLE IF THIS ERROR IS NOT DESIRABLE.",iret)
        endif
     else
       dum2d = reshape(gfld%fld, (/i_input,j_input/) )
       v_tmp(:,:) = dum2d
     endif

     deallocate(dum2d)

      if (gfld%igdtnum == 0) then ! grid definition template number - lat/lon grid
        if (external_model == 'UKMET') then
          u(:,:,vlev) = u_tmp
          v(:,:,vlev) = (v_tmp(:,2:jp1_input) + v_tmp(:,1:j_input))/2
        else
          u(:,:,vlev) = u_tmp
          v(:,:,vlev) = v_tmp
        endif
      else if (gfld%igdtnum == 32769) then ! grid definition template number - rotated lat/lon grid
        ws = sqrt(u_tmp**2 + v_tmp**2)
        wd = atan2(-u_tmp,-v_tmp) / d2r ! calculate grid-relative wind direction
        wd = wd + alpha + 180.0 ! Rotate from grid- to earth-relative direction
        wd = 270.0 - wd ! Convert from meteorological (true N) to mathematical direction
        u(:,:,vlev) = -ws*cos(wd*d2r)
        v(:,:,vlev) = -ws*sin(wd*d2r)
      else
        u(:,:,vlev) = real(u_tmp * cos(alpha) + v_tmp * sin(alpha),esmf_kind_r8)
        v(:,:,vlev) = real(v_tmp * cos(alpha) - u_tmp * sin(alpha),esmf_kind_r8)
      endif

      print*, 'max, min U ', minval(u(:,:,vlev)), maxval(u(:,:,vlev))
      print*, 'max, min V ', minval(v(:,:,vlev)), maxval(v(:,:,vlev))
    enddo
 endif

end subroutine read_winds

!> Convert winds from 2-d to 3-d components.
!!
!! @author George Gayno NCEP/EMC   
 subroutine convert_winds

 implicit none

 integer                         :: clb(4), cub(4)
 integer                         :: i, j, k, rc

 real(esmf_kind_r8)              :: latrad, lonrad
 real(esmf_kind_r8), pointer     :: windptr(:,:,:,:)
 real(esmf_kind_r8), pointer     :: uptr(:,:,:)
 real(esmf_kind_r8), pointer     :: vptr(:,:,:)
 real(esmf_kind_r8), pointer     :: latptr(:,:)
 real(esmf_kind_r8), pointer     :: lonptr(:,:)

 print*,"- CALL FieldGet FOR 3-D WIND."
 call ESMF_FieldGet(wind_input_grid, &
                    computationalLBound=clb, &
                    computationalUBound=cub, &
                    farrayPtr=windptr, rc=rc)
 if(ESMF_logFoundError(rcToCheck=rc,msg=ESMF_LOGERR_PASSTHRU,line=__LINE__,file=__FILE__)) &
    call error_handler("IN FieldGet", rc)

 print*,"- CALL FieldGet FOR U."
 call ESMF_FieldGet(u_input_grid, &
                    farrayPtr=uptr, rc=rc)
 if(ESMF_logFoundError(rcToCheck=rc,msg=ESMF_LOGERR_PASSTHRU,line=__LINE__,file=__FILE__)) &
    call error_handler("IN FieldGet", rc)

 print*,"- CALL FieldGet FOR V."
 call ESMF_FieldGet(v_input_grid, &
                    farrayPtr=vptr, rc=rc)
 if(ESMF_logFoundError(rcToCheck=rc,msg=ESMF_LOGERR_PASSTHRU,line=__LINE__,file=__FILE__)) &
    call error_handler("IN FieldGet", rc)

 print*,"- CALL FieldGet FOR LATITUDE."
 call ESMF_FieldGet(latitude_input_grid, &
                    farrayPtr=latptr, rc=rc)
 if(ESMF_logFoundError(rcToCheck=rc,msg=ESMF_LOGERR_PASSTHRU,line=__LINE__,file=__FILE__)) &
    call error_handler("IN FieldGet", rc)

 print*,"- CALL FieldGet FOR LONGITUDE."
 call ESMF_FieldGet(longitude_input_grid, &
                    farrayPtr=lonptr, rc=rc)
 if(ESMF_logFoundError(rcToCheck=rc,msg=ESMF_LOGERR_PASSTHRU,line=__LINE__,file=__FILE__)) &
    call error_handler("IN FieldGet", rc)

 do i = clb(1), cub(1)
   do j = clb(2), cub(2)
     latrad = latptr(i,j) * acos(-1.) / 180.0
     lonrad = lonptr(i,j) * acos(-1.) / 180.0
     do k = clb(3), cub(3)
       windptr(i,j,k,1) = uptr(i,j,k) * cos(lonrad) - vptr(i,j,k) * sin(latrad) * sin(lonrad)
       windptr(i,j,k,2) = uptr(i,j,k) * sin(lonrad) + vptr(i,j,k) * sin(latrad) * cos(lonrad)
       windptr(i,j,k,3) = vptr(i,j,k) * cos(latrad)
     enddo
   enddo
 enddo

 call ESMF_FieldDestroy(u_input_grid, rc=rc)
 call ESMF_FieldDestroy(v_input_grid, rc=rc)

 end subroutine convert_winds
 
!> Compute grid rotation angle for non-latlon grids.
!!
!! @note The original gridrot subroutine was specific to polar
!! stereographic grids.  We need to compute it for Lambert Conformal
!! grids. So we need lat1,lat2.  This follows the ncl_ncarg source
!! code: ncl_ncarg-6.6.2/ni/src/ncl/GetGrids.c
!!
!! @param [in] lov  orientation angle
!! @param [in] latin1  first tangent latitude
!! @param [in] latin2  second tangent latitude
!! @param [in] lon     longitude
!! @param [inout] rot  rotation angle
!! @author Larissa Reames
subroutine gridrot(lov,latin1,latin2,lon,rot)

  use model_grid, only                : i_input,j_input
  implicit none


  real(esmf_kind_r4), intent(in)      :: lov,latin1,latin2
  real(esmf_kind_r4), intent(inout)   :: rot(i_input,j_input)
  real(esmf_kind_r8), intent(in)      :: lon(i_input,j_input)

  real(esmf_kind_r4)                  :: trot(i_input,j_input), tlon(i_input,j_input)
  real(esmf_kind_r4)                  :: dtor = 3.14159265359/180.0_esmf_kind_r4
  real(esmf_kind_r4)                  :: an
  !trot_tmp = real(lon,esmf_kind_r4)-lov
  !trot = trot_tmp
  !where(trot_tmp > 180.0) trot = trot-360.0_esmf_kind_r4
  !where(trot_tmp < -180.0) trot = trot-360.0_esmf_kind_r4

  if ( (latin1 - latin2) .lt. 0.000001 ) then
        an = sin(latin1*dtor)
  else
        an = log( cos(latin1*dtor) / cos(latin2*dtor) ) / &
             log( tan(dtor*(90.0-latin1)/2.) / tan(dtor*(90.0-latin2)/2.))
  end if

  tlon = mod(lon - lov + 180. + 3600., 360.) - 180.
  trot = an * tlon

  rot = trot * dtor

end subroutine gridrot

!> Calculate rotation angle for rotated latlon grids.
!! Needed to convert to earth-relative winds.
!!
!! @param [in] latgrid  grid latitudes
!! @param [in] longrid  grid longitudes
!! @param [in] cenlat   center latitude
!! @param [in] cenlon   center longitude
!! @param [out] alpha   grid rotation angle
!! @author Larissa Reames
subroutine calcalpha_rotlatlon(latgrid,longrid,cenlat,cenlon,alpha)

  use model_grid, only                : i_input,j_input
  implicit none

  real(esmf_kind_r8), intent(in)      :: latgrid(i_input,j_input), &
                                         longrid(i_input,j_input)
  real(esmf_kind_r4), intent(in)      :: cenlat, cenlon
  real(esmf_kind_r4), intent(out)     :: alpha(i_input,j_input)

  ! Variables local to subroutine
  real(esmf_kind_r8)             :: D2R,lon0_r,lat0_r,sphi0,cphi0
  real(esmf_kind_r8), DIMENSION(i_input,j_input) :: tlat,tlon,tph,sinalpha

  D2R = acos(-1.0_esmf_kind_r8) /  180.0_esmf_kind_r8
  if (cenlon .lt. 0) then
      lon0_r = (cenlon + 360.0)*D2R
  else
      lon0_r = cenlon*D2R
  end if
  lat0_r=cenlat*D2R
  sphi0=sin(lat0_r)
  cphi0=cos(lat0_r)

  ! deal with input lat/lon
  tlat = latgrid * D2R
  tlon = longrid * D2R

  ! Calculate alpha (rotation angle)
  tlon = -tlon + lon0_r
  tph  = asin(cphi0*sin(tlat) - sphi0*cos(tlat)*cos(tlon))
  sinalpha = sphi0 * sin(tlon) / cos(tph)
  alpha = -asin(sinalpha)/D2R
  ! returns alpha in degrees
end subroutine calcalpha_rotlatlon

!> Handle GRIB2 read error based on the user selected
!! method in the varmap file.
!!
!! @param [in] vname  grib2 variable name
!! @param [in] lev    grib2 variable level
!! @param [in] method  how missing data is handled
!! @param [in] value   fill value for missing data
!! @param [in] varnum  grib2 variable number
!! @param [inout] iret  return status code
!! @param [inout] var   4-byte array of corrected data
!! @param [inout] var8  8-byte array of corrected data
!! @param [inout] var3d 3-d array of corrected data
!! @author Larissa Reames
subroutine handle_grib_error(vname,lev,method,value,varnum, iret,var,var8,var3d)

  use, intrinsic :: ieee_arithmetic

  implicit none
  
  real(esmf_kind_r4), intent(in)    :: value
  real(esmf_kind_r4), intent(inout), optional :: var(:,:)
  real(esmf_kind_r8), intent(inout), optional :: var8(:,:)
  real(esmf_kind_r8), intent(inout), optional  :: var3d(:,:,:)
  
  character(len=20), intent(in)     :: vname, lev, method
  
  integer, intent(in)               :: varnum 
  integer, intent(inout)            :: iret
  
  iret = 0
  if (varnum == 9999) then
    print*, "WARNING: ", trim(vname), " NOT FOUND AT LEVEL ", lev, " IN EXTERNAL FILE ", &
            "AND NO ENTRY EXISTS IN VARMAP TABLE. VARIABLE WILL NOT BE USED."
    iret = 1

    return
  endif

  if (trim(method) == "skip" ) then
    print*, "WARNING: SKIPPING ", trim(vname), " IN FILE"
    read_from_input(varnum) = .false.
    iret = 1
  elseif (trim(method) == "set_to_fill") then
    print*, "WARNING: ,", trim(vname), " NOT AVAILABLE AT LEVEL ", trim(lev), &
           ". SETTING EQUAL TO FILL VALUE OF ", value
    if(present(var)) var(:,:) = value
    if(present(var8)) var8(:,:) = value
    if(present(var3d)) var3d(:,:,:) = value
  elseif (trim(method) == "set_to_NaN") then
    print*, "WARNING: ,", trim(vname), " NOT AVAILABLE AT LEVEL ", trim(lev), &
           ". SETTING EQUAL TO NaNs"
    if(present(var)) var(:,:) = ieee_value(var,IEEE_QUIET_NAN)
    if(present(var8)) var8(:,:) = ieee_value(var8,IEEE_QUIET_NAN)
    if(present(var3d)) var3d(:,:,:) = ieee_value(var3d,IEEE_QUIET_NAN)
  elseif (trim(method) == "stop") then
    call error_handler("READING "//trim(vname)// " at level "//lev//". TO MAKE THIS NON- &
                        FATAL, CHANGE STOP TO SKIP FOR THIS VARIABLE IN YOUR VARMAP &
                        FILE.", iret)
  elseif (trim(method) == "intrp") then
    print*, "WARNING: ,"//trim(vname)//" NOT AVAILABLE AT LEVEL "//trim(lev)// &
          ". WILL INTERPOLATE INTERSPERSED MISSING LEVELS AND/OR FILL MISSING"//&
          " LEVELS AT EDGES."
  else
    call error_handler("ERROR USING MISSING_VAR_METHOD. PLEASE SET VALUES IN" // &
                       " VARMAP TABLE TO ONE OF: set_to_fill, set_to_NaN,"// &
                       " , intrp, skip, or stop.", 1)
  endif

end subroutine handle_grib_error

!> Read soil temperature and soil moisture fields from a GRIB2 file.
!!
!! @param [in] vname         variable name in varmap table
!! @param [in] vname_file    variable name in grib2 file
!! @param [in] lugb          logical unit number for surface grib2 file
!! @param [inout] dummy3d    array of soil data
!! @author George Gayno NCEP/EMC   
 subroutine read_grib_soil(vname, vname_file, lugb, dummy3d)
  
 use grib_mod

 implicit none
  
 character(len=20), intent(in)           :: vname,vname_file
  
 integer, intent(in)                     :: lugb

 real(esmf_kind_r8), intent(inout)       :: dummy3d(:,:,:)
  
 character(len=50)                       :: slevs(lsoil_input)
 character(len=50)                       :: method

 integer                                 :: varnum, i, j, k, rc, rc2
 integer                                 :: jdisc, jgdtn, jpdtn, lugi
 integer                                 :: jids(200), jgdt(200), jpdt(200)
 integer                                 :: iscale1, iscale2

 logical                                 :: unpack

 real(esmf_kind_r4), allocatable         :: dummy2d(:,:)
 real(esmf_kind_r4)                      :: value

 type(gribfield)                         :: gfld

 allocate(dummy2d(i_input,j_input))

 if(lsoil_input == 4) then
    slevs = (/character(24)::':0-0.1 m below ground:', ':0.1-0.4 m below ground:', &
                             ':0.4-1 m below ground:', ':1-2 m below ground:'/)
 elseif(lsoil_input == 9) then
    slevs = (/character(26)::':0-0 m below ground',':0.01-0.01 m below ground:',':0.04-0.04 m below ground:', &
        ':0.1-0.1 m below ground:',':0.3-0.3 m below ground:',':0.6-0.6 m below ground:', &
        ':1-1 m below ground:',':1.6-1.6 m below ground:',':3-3 m below ground:'/)
 else
    rc = -1
    call error_handler("reading soil levels. File must have 4 or 9 soil levels.", rc)
 endif
 
 call get_var_cond(vname,this_miss_var_method=method,this_miss_var_value=value, &
                         loc=varnum)

 lugi = 0        ! unit number for index file
 jdisc   = 2     ! search for discipline - land products
 j = 0           ! search at beginning of file.
 jpdt    = -9999  ! array of values in product definition template 4.n
 jids    = -9999  ! array of values in identification section, set to wildcard
 jgdt    = -9999  ! array of values in grid definition template 3.m
 jgdtn   = -1     ! search for any grid definition number.
 jpdtn   = 0  ! search for product def template number 0 - anl or fcst.
 jpdt(1) = 0  ! oct 10 - param cat - veg/biomass
 if (trim(vname) == 'soilt') jpdt(2) = 2  ! oct 11 - param number - soil temp
 if (trim(vname) == 'soilw') jpdt(2) = 192  ! oct 11 - param number - total soilm
 if (trim(vname) == 'soill') then
   jpdt(1) = 3 ! oct 10 - soil products
   jpdt(2) = 192  ! oct 11 - param number - liquid soilm
 endif
 jpdt(10) = 106 ! oct 23 - depth below ground 
 jpdt(13) = 106 ! oct 29 - depth below ground
 unpack=.true.

 do i = 1,lsoil_input

   call getgb2(lugb, lugi, j, jdisc, jids, jpdtn, jpdt, jgdtn, jgdt, &
             unpack, k, gfld, rc2)

   if (rc2 /= 0) then  ! record not found.
     call handle_grib_error(vname_file, slevs(i),method,value,varnum,rc,var=dummy2d)
     if (rc==1 .and. trim(vname) /= "soill") then 
       ! missing_var_method == skip or no entry in varmap table
       call error_handler("READING IN "//trim(vname)//". SET A FILL "// &
                      "VALUE IN THE VARMAP TABLE IF THIS ERROR IS NOT DESIRABLE.",rc)
     elseif (rc==1) then
       dummy3d(:,:,:) = 0.0_esmf_kind_r8
       return
     endif
   endif

   if (rc2 == 0) then ! record found. 
     iscale1 = 10 ** gfld%ipdtmpl(11)
     iscale2 = 10 ** gfld%ipdtmpl(14)
!    print*,'getgb2 top of soil layer in m ', float(gfld%ipdtmpl(12))/float(iscale1)
!    print*,'getgb2 bot of soil layer in m ', float(gfld%ipdtmpl(15))/float(iscale2)
     dummy2d = reshape(gfld%fld, (/i_input,j_input/) )
   endif 

   j = k

   dummy3d(:,:,i) = real(dummy2d,esmf_kind_r8)

 enddo

 deallocate(dummy2d)

 end subroutine read_grib_soil

!> Free up memory associated with atm data.
!!
!! @author George Gayno NCEP/EMC   
 subroutine cleanup_input_atm_data

 implicit none

 integer                         :: rc, n

 print*,'- DESTROY ATMOSPHERIC INPUT DATA.'

 call ESMF_FieldDestroy(terrain_input_grid, rc=rc)
 call ESMF_FieldDestroy(pres_input_grid, rc=rc)
 call ESMF_FieldDestroy(dzdt_input_grid, rc=rc)
 call ESMF_FieldDestroy(temp_input_grid, rc=rc)
 call ESMF_FieldDestroy(wind_input_grid, rc=rc)
 call ESMF_FieldDestroy(ps_input_grid, rc=rc)

 do n = 1, num_tracers_input
   call ESMF_FieldDestroy(tracers_input_grid(n), rc=rc)
 enddo
 deallocate(tracers_input_grid)

 end subroutine cleanup_input_atm_data

!> Free up memory associated with nst data.
!!
!! @author George Gayno NCEP/EMC   
 subroutine cleanup_input_nst_data

 implicit none

 integer                         :: rc

 print*,'- DESTROY NST INPUT DATA.'

 call ESMF_FieldDestroy(landsea_mask_input_grid, rc=rc)
 call ESMF_FieldDestroy(c_d_input_grid, rc=rc)
 call ESMF_FieldDestroy(c_0_input_grid, rc=rc)
 call ESMF_FieldDestroy(d_conv_input_grid, rc=rc)
 call ESMF_FieldDestroy(dt_cool_input_grid, rc=rc)
 call ESMF_FieldDestroy(ifd_input_grid, rc=rc)
 call ESMF_FieldDestroy(qrain_input_grid, rc=rc)
 call ESMF_FieldDestroy(tref_input_grid, rc=rc)
 call ESMF_FieldDestroy(w_d_input_grid, rc=rc)
 call ESMF_FieldDestroy(w_0_input_grid, rc=rc)
 call ESMF_FieldDestroy(xs_input_grid, rc=rc)
 call ESMF_FieldDestroy(xt_input_grid, rc=rc)
 call ESMF_FieldDestroy(xu_input_grid, rc=rc)
 call ESMF_FieldDestroy(xv_input_grid, rc=rc)
 call ESMF_FieldDestroy(xz_input_grid, rc=rc)
 call ESMF_FieldDestroy(xtts_input_grid, rc=rc)
 call ESMF_FieldDestroy(xzts_input_grid, rc=rc)
 call ESMF_FieldDestroy(z_c_input_grid, rc=rc)
 call ESMF_FieldDestroy(zm_input_grid, rc=rc)

 end subroutine cleanup_input_nst_data

!> Free up memory associated with sfc data.
!!
!! @author George Gayno NCEP/EMC   
 subroutine cleanup_input_sfc_data

 implicit none

 integer                         :: rc

 print*,"- CALL FieldDestroy FOR INPUT GRID FIELDS."

 call ESMF_FieldDestroy(canopy_mc_input_grid, rc=rc)
 call ESMF_FieldDestroy(f10m_input_grid, rc=rc)
 call ESMF_FieldDestroy(ffmm_input_grid, rc=rc)
 if (.not. convert_nst) then
   call ESMF_FieldDestroy(landsea_mask_input_grid, rc=rc)
 endif
 call ESMF_FieldDestroy(q2m_input_grid, rc=rc)
 call ESMF_FieldDestroy(seaice_depth_input_grid, rc=rc)
 call ESMF_FieldDestroy(seaice_fract_input_grid, rc=rc)
 call ESMF_FieldDestroy(seaice_skin_temp_input_grid, rc=rc)
 call ESMF_FieldDestroy(skin_temp_input_grid, rc=rc)
 call ESMF_FieldDestroy(snow_depth_input_grid, rc=rc)
 call ESMF_FieldDestroy(snow_liq_equiv_input_grid, rc=rc)
 call ESMF_FieldDestroy(soil_temp_input_grid, rc=rc)
 call ESMF_FieldDestroy(soil_type_input_grid, rc=rc)
 call ESMF_FieldDestroy(soilm_liq_input_grid, rc=rc)
 call ESMF_FieldDestroy(soilm_tot_input_grid, rc=rc)
 call ESMF_FieldDestroy(srflag_input_grid, rc=rc)
 call ESMF_FieldDestroy(t2m_input_grid, rc=rc)
 call ESMF_FieldDestroy(tprcp_input_grid, rc=rc)
 call ESMF_FieldDestroy(ustar_input_grid, rc=rc)
 call ESMF_FieldDestroy(veg_type_input_grid, rc=rc)
 call ESMF_FieldDestroy(z0_input_grid, rc=rc)
 call ESMF_FieldDestroy(terrain_input_grid, rc=rc)
 if (.not. vgfrc_from_climo) then
   call ESMF_FieldDestroy(veg_greenness_input_grid, rc=rc)
 endif
 if (.not. minmax_vgfrc_from_climo) then
   call ESMF_FieldDestroy(min_veg_greenness_input_grid, rc=rc)
   call ESMF_FieldDestroy(max_veg_greenness_input_grid, rc=rc)
 endif
 if (.not. lai_from_climo) then
   call ESMF_FieldDestroy(lai_input_grid, rc=rc)
 endif

 end subroutine cleanup_input_sfc_data

!> Sort an array of values.
!!
!! @param a      the sorted array
!! @param first  the first value of sorted array
!! @param last   the last value of sorted array
!! @author Jili Dong NOAA/EMC
recursive subroutine quicksort(a, first, last)
  implicit none
  real*8  a(*), x, t
  integer first, last
  integer i, j

  x = a( (first+last) / 2 )
  i = first
  j = last
  do
     do while (a(i) < x)
        i=i+1
     end do
     do while (x < a(j))
        j=j-1
     end do
     if (i >= j) exit
     t = a(i);  a(i) = a(j);  a(j) = t
     i=i+1
     j=j-1
  end do
  if (first < i-1) call quicksort(a, first, i-1)
  if (j+1 < last)  call quicksort(a, j+1, last)
end subroutine quicksort

!> Check for and replace certain values in soil temperature.
!> At open water points (landmask=0) use skin temperature as
!> a filler value. At land points (landmask=1) with excessive
!> soil temperature, replace soil temperature with skin temperature. 
!> In GEFSv12.0 data there are some erroneous missing values at
!> land points which this corrects. At sea ice points (landmask=2),
!> store a default ice column temperature because grib2 files do not 
!> have ice column temperature which FV3 expects at these points.
!!
!! @param soilt    [inout] 3-dimensional soil temperature arrray
!! @param landmask [in]    landmask of the input grid
!! @param skint    [in]    2-dimensional skin temperature array
!! @author Larissa Reames CIMMS/NSSL

subroutine check_soilt(soilt, landmask, skint)
  implicit none
  real(esmf_kind_r8), intent(inout) ::  soilt(i_input,j_input,lsoil_input)
  real(esmf_kind_r8), intent(in)    ::  skint(i_input,j_input)
  integer(esmf_kind_i4), intent(in)    ::  landmask(i_input,j_input)
  
  integer                           :: i, j, k

  do k=1,lsoil_input
    do j = 1, j_input
      do i = 1, i_input
        if (landmask(i,j) == 0_esmf_kind_i4 ) then 
          soilt(i,j,k) = skint(i,j)
        else if (landmask(i,j) == 1_esmf_kind_i4 .and. soilt(i,j,k) > 350.0_esmf_kind_r8) then 
          soilt(i,j,k) = skint(i,j)
        else if (landmask(i,j) == 2_esmf_kind_i4 ) then 
          soilt(i,j,k) = ICET_DEFAULT
        endif
      enddo
    enddo
  enddo
end subroutine check_soilt

!> When using GEFS data, some points on the target grid have 
!> unreasonable canpy moisture content, so zero out any 
!> locations with unrealistic canopy moisture values (>0.5).
!!
!! @param cnwat [input] 2-dimensional canopy moisture content
!! @author Larissa Reames CIMMS/NSSL

subroutine check_cnwat(cnwat)
  implicit none 
  real(esmf_kind_r8), intent(inout) :: cnwat(i_input,j_input)
  
  real(esmf_kind_r8)                :: max_cnwat = 0.5
  
  integer :: i, j

  do i = 1,i_input
    do j = 1,j_input
      if (cnwat(i,j) .gt. max_cnwat) cnwat(i,j) = 0.0_esmf_kind_r8
    enddo
  enddo
end subroutine check_cnwat




!> Pressure to presure vertical interpolation for tracers with linear or lnP
!> interpolation. Input tracers on pres levels are interpolated 
!> to the target output pressure levels. The matching levels of input and 
!> output will keep the same. Extrapolation is also allowed but needs
!> caution. The routine is mostly for GFSV16 combined grib2 input when spfh has
!> missing levels in low and mid troposphere from U/T/HGT/DZDT. 
!!
!! @param [in] ppin  1d input pres levs
!! @param [in] xxin  1d input tracer
!! @param [in] npin  number of input levs 
!! @param [in] ppout 1d target pres levs 
!! @param [out] xxout 1d interpolated tracer
!! @param [in] npout number of target levs 
!! @param [in] linlog interp method.1:linear;not 1:log;neg:extrp allowed
!! @param [in] xmsg  fill values of missing levels (-999.0)
!! @param [out] ier  error status. non 0: failed interpolation
!! @author Jili Dong NCEP/EMC  
!! @date 2021/07/30

SUBROUTINE DINT2P(PPIN,XXIN,NPIN,PPOUT,XXOUT,NPOUT   &
                      ,LINLOG,XMSG,IER)
      IMPLICIT NONE

! NCL code for pressure level interpolation
!
! This code was designed for one simple task. It has since
! been mangled and abused for assorted reasons. For example,
! early gfortran compilers had some issues with automatic arrays.
! Hence, the C-Wrapper was used to create 'work' arrays which
! were then passed to this code.  The original focused (non-NCL) 
! task was to handle PPIN & PPOUT that had the same 'monotonicity.' 
! Extra code was added to handle the more general case. 
! Blah-Blah:  Punch line: it is embarrassingly convoluted!!!
!
!                                                ! input types
      INTEGER NPIN,NPOUT,LINLOG,IER
      real*8 PPIN(NPIN),XXIN(NPIN),PPOUT(NPOUT),XMSG
                                                ! output
      real*8 XXOUT(NPOUT)
                                                ! work
      real*8 PIN(NPIN),XIN(NPIN),P(NPIN),X(NPIN)
      real*8 POUT(NPOUT),XOUT(NPOUT)

! local
      INTEGER J1,NP,NL,NIN,NLMAX,NPLVL,NLSAVE,NP1,NO1,N1,N2,LOGLIN,   &
             NLSTRT
      real*8 SLOPE,PA,PB,PC

      LOGLIN = ABS(LINLOG)

! error check: enough points: pressures consistency?

      IER = 0
      IF (NPOUT.GT.0) THEN
          DO NP = 1,NPOUT
              XXOUT(NP) = XMSG
          END DO
      END IF
! Jili Dong input levels have to be the same as output levels:
! we only interpolate for levels with missing variables
!      IF (.not. all(PPIN .eq. PPOUT)) IER = IER+1

      IF (NPIN.LT.2 .OR. NPOUT.LT.1) IER = IER + 1

      IF (IER.NE.0) THEN
!          PRINT *,'INT2P: error exit: ier=',IER
          RETURN
      END IF

! should *input arrays* be reordered? want p(1) > p(2) > p(3) etc
! so that it will match order for which code was originally designed
! copy to 'work'  arrays

      NP1 = 0
      NO1 = 0
      IF (PPIN(1).LT.PPIN(2)) THEN
          NP1 = NPIN + 1
      END IF
      IF (PPOUT(1).LT.PPOUT(2)) THEN
          NO1 = NPOUT + 1
      END IF

      DO NP = 1,NPIN
          PIN(NP) = PPIN(ABS(NP1-NP))
          XIN(NP) = XXIN(ABS(NP1-NP))
      END DO

      DO NP = 1,NPOUT
          POUT(NP) = PPOUT(ABS(NO1-NP))
      END DO

! eliminate XIN levels with missing data. 
! .   This can happen with observational data.

      NL = 0
      DO NP = 1,NPIN
          IF (XIN(NP).NE.XMSG .AND. PIN(NP).NE.XMSG) THEN
              NL = NL + 1
              P(NL) = PIN(NP)
              X(NL) = XIN(NP)
          END IF
      END DO
      NLMAX = NL

                                                ! all missing data
      IF (NLMAX.LT.2) THEN
          IER = IER + 1000
          PRINT *,'INT2P: ier=',IER
          RETURN
      END IF

! ===============> pressure in decreasing order <================
! perform the interpolation  [pin(1)>pin(2)>...>pin(npin)]
!                                                      ( p ,x)
! ------------------------- p(nl+1), x(nl+1)   example (200,5)
! .
! ------------------------- pout(np), xout(np)         (250,?)
! .
! ------------------------- p(nl)  , x(nl)             (300,10)


! exact p-level matches
      NLSTRT = 1
      NLSAVE = 1
      DO NP = 1,NPOUT
          XOUT(NP) = XMSG
          DO NL = NLSTRT,NLMAX
              IF (POUT(NP).EQ.P(NL)) THEN
                  XOUT(NP) = X(NL)
                  NLSAVE = NL + 1
                  GO TO 10
              END IF
          END DO
   10     NLSTRT = NLSAVE
      END DO

      IF (LOGLIN.EQ.1) THEN
          DO NP = 1,NPOUT
              DO NL = 1,NLMAX - 1
                  IF (POUT(NP).LT.P(NL) .AND. POUT(NP).GT.P(NL+1)) THEN
                      SLOPE = (X(NL)-X(NL+1))/ (P(NL)-P(NL+1))
                      XOUT(NP) = X(NL+1) + SLOPE* (POUT(NP)-P(NL+1))
                  END IF
              END DO
          END DO
      ELSE
          DO NP = 1,NPOUT
              DO NL = 1,NLMAX - 1
                  IF (POUT(NP).LT.P(NL) .AND. POUT(NP).GT.P(NL+1)) THEN
                      PA = LOG(P(NL))
                      PB = LOG(POUT(NP))
! special case: In case someome inadvertently enter p=0.
                      if (p(nl+1).gt.0.d0) then
                          PC = LOG(P(NL+1))
                      else
                          PC = LOG(1.d-4)
                      end if

                      SLOPE = (X(NL)-X(NL+1))/ (PA-PC)
                      XOUT(NP) = X(NL+1) + SLOPE* (PB-PC)
                  END IF
              END DO
          END DO
      END IF

! extrapolate?
! . use the 'last' valid slope for extrapolating

      IF (LINLOG.LT.0) THEN
          DO NP = 1,NPOUT
              DO NL = 1,NLMAX
                  IF (POUT(NP).GT.P(1)) THEN
                      IF (LOGLIN.EQ.1) THEN
                          SLOPE = (X(2)-X(1))/ (P(2)-P(1))
                          XOUT(NP) = X(1) + SLOPE* (POUT(NP)-P(1))
                      ELSE
                          PA = LOG(P(2))
                          PB = LOG(POUT(NP))
                          PC = LOG(P(1))
                          SLOPE = (X(2)-X(1))/ (PA-PC)
                          XOUT(NP) = X(1) + SLOPE* (PB-PC)
                      END IF
                  ELSE IF (POUT(NP).LT.P(NLMAX)) THEN
                      N1 = NLMAX
                      N2 = NLMAX - 1
                      IF (LOGLIN.EQ.1) THEN
                          SLOPE = (X(N1)-X(N2))/ (P(N1)-P(N2))
                          XOUT(NP) = X(N1) + SLOPE* (POUT(NP)-P(N1))
                      ELSE
                          PA = LOG(P(N1))
                          PB = LOG(POUT(NP))
                          PC = LOG(P(N2))
                          SLOPE = (X(N1)-X(N2))/ (PA-PC)
                          !XOUT(NP) = X(N1) + SLOPE* (PB-PC) !bug fixed below
                          XOUT(NP) = X(N1) + SLOPE* (PB-PA)
                      END IF
                  END IF
              END DO
          END DO
      END IF

! place results in the return array;
! .   possibly .... reverse to original order

      if (NO1.GT.0) THEN
          DO NP = 1,NPOUT
             n1 = ABS(NO1-NP)
             PPOUT(NP) = POUT(n1)
             XXOUT(NP) = XOUT(n1)
          END DO
      ELSE
          DO NP = 1,NPOUT
             PPOUT(NP) = POUT(NP)
             XXOUT(NP) = XOUT(NP)
          END DO
      END IF


      RETURN
      END SUBROUTINE DINT2P


 end module input_data<|MERGE_RESOLUTION|>--- conflicted
+++ resolved
@@ -2456,11 +2456,7 @@
  subroutine read_input_atm_grib2_file(localpet)
 
  use mpi
-<<<<<<< HEAD
  use grib_mod
-=======
- use wgrib2api
->>>>>>> d1bdd106
  
  use grib2_util, only                   : rh2spfh, rh2spfh_gfs, convert_omega
 
@@ -3170,11 +3166,6 @@
    enddo
 
  endif ! Read of dzdt
-
-! This variable needs to be availabe on all tasks. The original
-! code has a bug. To make comparisons easier, keep the bug 
-! for now.  Uncomment to fix bug.
-!call MPI_BCAST(conv_omega,1,MPI_LOGICAL,0,MPI_COMM_WORLD,rc)
 
  call mpi_bcast(conv_omega,1,MPI_LOGICAL,0,MPI_COMM_WORLD,rc)
 
