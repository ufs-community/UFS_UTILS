--- conflicted
+++ resolved
@@ -17,14 +17,10 @@
 
 implicit none
 
-<<<<<<< HEAD
 public :: rh2spfh
 public :: convert_omega
-=======
 public :: rh2spfh_gfs
 public :: fpvsnew 
-
->>>>>>> 2ad0033d
 
 contains 
 
