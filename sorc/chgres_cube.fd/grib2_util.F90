--- conflicted
+++ resolved
@@ -12,20 +12,11 @@
 !--------------------------------------------------------------------------
 
 use esmf
-<<<<<<< HEAD
-use netcdf
 
-use program_setup, only   : tracers_input,num_tracers, external_model, fixed_files_dir_input_grid 
-=======
->>>>>>> 41a35432
+use program_setup, only   : external_model, fixed_files_dir_input_grid 
 
-use program_setup, only   : external_model, base_install_dir
-
-<<<<<<< HEAD
-=======
 use model_grid, only      : i_input, j_input
 
->>>>>>> 41a35432
 implicit none
 
 contains 
