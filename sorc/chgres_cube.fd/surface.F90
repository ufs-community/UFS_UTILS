!> @file
!! @brief Process land, sea/lake ice, open water/Near Sea Surface
!! Temperature (NSST) fields.
!! @author George Gayno NCEP/EMC

!> Process surface and nst fields. Interpolates fields from the input
!! to target grids. Adjusts soil temperature according to differences
!! in input and target grid terrain. Rescales soil moisture for soil
!! type differences between input and target grid. Computes frozen
!! portion of total soil moisture.
!!
!! Assumes the input land data are Noah LSM-based, and the fv3 run
!! will use the Noah LSM. NSST fields are not available when using
!! GRIB2 input data.
!!
!! Public variables are defined below. "target" indicates field
!! associated with the target grid. "input" indicates field associated
!! with the input grid.
!!
!! @author George Gayno NCEP/EMC
 module surface

 use esmf

 use surface_target_data, only : canopy_mc_target_grid, t2m_target_grid, &
                                 q2m_target_grid, tprcp_target_grid, &
                                 f10m_target_grid, seaice_fract_target_grid, &
                                 ffmm_target_grid, ustar_target_grid, &
                                 srflag_target_grid, soil_temp_target_grid, &
                                 seaice_depth_target_grid, snow_liq_equiv_target_grid, &
                                 seaice_skin_temp_target_grid, skin_temp_target_grid, &
                                 snow_depth_target_grid, z0_target_grid, &
                                 c_d_target_grid, c_0_target_grid, &
                                 d_conv_target_grid, dt_cool_target_grid, &
                                 ifd_target_grid, qrain_target_grid, &
                                 tref_target_grid, w_d_target_grid, &
                                 w_0_target_grid, xs_target_grid, &
                                 xt_target_grid, xu_target_grid, &
                                 xv_target_grid, xz_target_grid, &
                                 xtts_target_grid, xzts_target_grid, &
                                 z_c_target_grid, zm_target_grid, &
                                 soilm_tot_target_grid, lai_target_grid, &
                                 soilm_liq_target_grid

 use write_data, only : write_fv3_sfc_data_netcdf

 implicit none

 private

 integer, parameter                 :: veg_type_landice_target = 15
                                       !< Vegetation type category that
                                       !< defines permanent land ice points.
                                       !< The Noah LSM land ice physics
                                       !< are applied at these points.

<<<<<<< HEAD
! surface fields (not including nst)
 type(esmf_field), public   :: alvsf_nl_target_grid
                                       !< alvsf at non-land
 type(esmf_field), public   :: alvwf_nl_target_grid
                                       !< alvwf at non-land
 type(esmf_field), public   :: alnsf_nl_target_grid
                                       !< alnsf at non-land
 type(esmf_field), public   :: alnwf_nl_target_grid
                                       !< alnwf at non-land
 type(esmf_field), public   :: canopy_mc_target_grid
                                       !< canopy moisture content
 type(esmf_field), public   :: f10m_target_grid
                                       !< log((z0+10)*1/z0)
                                       !< See sfc_diff.f for details
 type(esmf_field), public   :: ffmm_target_grid
                                       !< log((z0+z1)*1/z0)
                                       !< See sfc_diff.f for details
 type(esmf_field), public   :: q2m_target_grid
                                       !< 2-m specific humidity
 type(esmf_field), public   :: seaice_depth_target_grid
                                       !< sea ice depth
 type(esmf_field), public   :: seaice_fract_target_grid
                                       !< sea ice fraction
 type(esmf_field), public   :: seaice_skin_temp_target_grid
                                       !< sea ice skin temperature
 type(esmf_field), public   :: seaice_substrate_temp_target_grid
                                       !< sea ice substrate temperature
 type(esmf_field), public   :: skin_temp_target_grid
                                       !< skin temperature/sst
 type(esmf_field), public   :: sst_target_grid
                                       !< sst at open water
 type(esmf_field), public   :: srflag_target_grid
                                       !< snow/rain flag
 type(esmf_field), public   :: snow_liq_equiv_target_grid
                                       !< liquid equiv snow depth
 type(esmf_field), public   :: snow_depth_target_grid
                                       !< physical snow depth
 type(esmf_field), public   :: snow_liq_equiv_at_ice_target_grid
                                       !< liquid equiv snow depth at sea ice
 type(esmf_field), public   :: snow_depth_at_ice_target_grid
                                       !< physical snow depth at sea ice
 type(esmf_field), public   :: soil_temp_target_grid
                                       !< 3-d soil temperature
 type(esmf_field), public   :: ice_temp_target_grid
                                       !< 3-d sea ice column temperature
 type(esmf_field), public   :: soilm_liq_target_grid
                                       !< 3-d liquid soil moisture
 type(esmf_field), public   :: soilm_tot_target_grid
                                       !< 3-d total soil moisture
 type(esmf_field), public   :: t2m_target_grid
                                       !< 2-m temperatrure
 type(esmf_field), public   :: tprcp_target_grid
                                       !< precip
 type(esmf_field), public   :: ustar_target_grid
                                       !< friction velocity
 type(esmf_field), public   :: z0_target_grid
                                       !< roughness length
 type(esmf_field), public   :: z0_ice_target_grid
                                       !< roughness length at sea ice
 type(esmf_field), public   :: z0_water_target_grid
                                       !< roughness length at open water
  type(esmf_field), public   :: lai_target_grid
                                       !< leaf area index

! nst fields
 type(esmf_field), public   :: c_d_target_grid
                                       !< Coefficient 2 to calculate d(tz)/d(ts)
 type(esmf_field), public   :: c_0_target_grid
                                       !< Coefficient 1 to calculate d(tz)/d(ts)
 type(esmf_field), public   :: d_conv_target_grid
                                       !< Thickness of free convection layer
 type(esmf_field), public   :: dt_cool_target_grid
                                       !< Sub-layer cooling amount
 type(esmf_field), public   :: ifd_target_grid
                                       !< Model mode index. 0-diurnal model not
                                       !< started; 1-diurnal model started.
 type(esmf_field), public   :: qrain_target_grid
                                       !< Sensible heat flux due to rainfall
 type(esmf_field), public   :: tref_target_grid
                                       !< reference temperature
 type(esmf_field), public   :: w_d_target_grid
                                       !< Coefficient 4 to calculate d(tz)/d(ts)
 type(esmf_field), public   :: w_0_target_grid
                                       !< Coefficient 3 to calculate d(tz)/d(ts)
 type(esmf_field), public   :: xs_target_grid
                                       !< Salinity content in diurnal
                                       !< thermocline layer
 type(esmf_field), public   :: xt_target_grid
                                       !< Heat content in diurnal thermocline
                                       !< layer
 type(esmf_field), public   :: xu_target_grid
                                       !< u-current content in diurnal
                                       !< thermocline layer
 type(esmf_field), public   :: xv_target_grid
                                       !< v-current content in diurnal
                                       !< thermocline layer
 type(esmf_field), public   :: xz_target_grid
                                       !< Diurnal thermocline layer thickness
 type(esmf_field), public   :: xtts_target_grid
                                       !< d(xt)/d(ts)
 type(esmf_field), public   :: xzts_target_grid
                                       !< d(xz)/d(ts)
 type(esmf_field), public   :: z_c_target_grid
                                       !< Sub-layer cooling thickness
 type(esmf_field), public   :: zm_target_grid
                                       !< Oceanic mixed layer depth

=======
>>>>>>> 31271f7a
 type(esmf_field)                   :: soil_type_from_input_grid
                                       !< soil type interpolated from
                                       !< input grid
 type(esmf_field)                   :: terrain_from_input_grid
                                       !< terrain height interpolated
                                       !< from input grid
 type(esmf_field)                   :: terrain_from_input_grid_land
                                       !< terrain height interpolated
                                       !< from input grid at all land points 

 real, parameter, private           :: blim        = 5.5
                                       !< soil 'b' parameter limit
 real, parameter, private           :: frz_h2o     = 273.15
                                       !< melting pt water
 real, parameter, private           :: frz_ice     = 271.21
                                       !< melting pt sea ice
 real, parameter, private           :: grav        = 9.81
                                       !< gravity
 real, parameter, private           :: hlice       = 3.335E5
                                       !< latent heat of fusion
                                       

 type realptr_2d
   real(esmf_kind_r8), pointer :: p(:,:)
                                       !< array of 2d pointers
 end type realptr_2d
                                       !< pointer to hold array of 2d pointers 
  type realptr_3d
   real(esmf_kind_r8), pointer :: p(:,:,:)
                                       !< array of 3d pointers
 end type realptr_3d
                                       !< pointer to hold array of 3d pointers

 public :: surface_driver
 public :: create_nst_esmf_fields
 public :: interp
 public :: create_surface_esmf_fields
 public :: nst_land_fill
 public :: regrid_many
 public :: search_many

 contains

!> Driver routine to process surface/nst data
!!
!! @param[in] localpet  ESMF local persistent execution thread
!!
!! @author George Gayno NCEP/EMC
 subroutine surface_driver(localpet)

 use input_data, only                : cleanup_input_sfc_data, &
                                       cleanup_input_nst_data, &
                                       read_input_sfc_data, &
                                       read_input_nst_data

 use program_setup, only             : calc_soil_params_driver, &
                                       convert_nst
                                  
 use static_data, only               :  get_static_fields, &
                                       cleanup_static_fields

 use surface_target_data, only       : cleanup_target_nst_data

 implicit none

 integer, intent(in)                :: localpet

!-----------------------------------------------------------------------
! Compute soil-based parameters.
!-----------------------------------------------------------------------

 call calc_soil_params_driver(localpet)

!-----------------------------------------------------------------------
! Get static data (like vegetation type) on the target grid.
!-----------------------------------------------------------------------

 call get_static_fields(localpet)

!-----------------------------------------------------------------------
! Read surface data on input grid.
!-----------------------------------------------------------------------

 call read_input_sfc_data(localpet)

!-----------------------------------------------------------------------
! Read nst data on input grid.
!-----------------------------------------------------------------------

 if (convert_nst) call read_input_nst_data(localpet)

!-----------------------------------------------------------------------
! Create surface field objects for target grid.
!-----------------------------------------------------------------------

 call create_surface_esmf_fields

!-----------------------------------------------------------------------
! Create nst field objects for target grid.
!-----------------------------------------------------------------------

 if (convert_nst) call create_nst_esmf_fields
 
!-----------------------------------------------------------------------
! Adjust soil levels of input grid !! not implemented yet
!-----------------------------------------------------------------------

 call adjust_soil_levels(localpet)

!-----------------------------------------------------------------------
! Horizontally interpolate fields.
!-----------------------------------------------------------------------

 call interp(localpet)
 
!---------------------------------------------------------------------------------------------
! Adjust soil/landice column temperatures for any change in elevation between  the
! input and target grids.
!---------------------------------------------------------------------------------------------

 call adjust_soilt_for_terrain
 
!---------------------------------------------------------------------------------------------
! Rescale soil moisture for changes in soil type between the input and target grids.
!---------------------------------------------------------------------------------------------

 call rescale_soil_moisture
 
!---------------------------------------------------------------------------------------------
! Compute liquid portion of total soil moisture.
!---------------------------------------------------------------------------------------------

 call calc_liq_soil_moisture

!---------------------------------------------------------------------------------------------
! Set z0 at land and sea ice.
!---------------------------------------------------------------------------------------------

 call roughness

!---------------------------------------------------------------------------------------------
! Perform some final qc checks.
!---------------------------------------------------------------------------------------------

 call qc_check

!---------------------------------------------------------------------------------------------
! Set flag values at land for nst fields.
!---------------------------------------------------------------------------------------------

 if (convert_nst) call nst_land_fill

!---------------------------------------------------------------------------------------------
! Free up memory.
!---------------------------------------------------------------------------------------------

 call cleanup_input_sfc_data

 if (convert_nst) call cleanup_input_nst_data

 
 call update_landmask

!---------------------------------------------------------------------------------------------
! Write data to file.
!---------------------------------------------------------------------------------------------

 call write_fv3_sfc_data_netcdf(localpet)

!---------------------------------------------------------------------------------------------
! Free up memory.
!---------------------------------------------------------------------------------------------

 if (convert_nst) call cleanup_target_nst_data

 call cleanup_all_target_sfc_data

 call cleanup_static_fields

 return

 end subroutine surface_driver

!> Horizontally interpolate surface fields from input to target FV3
!> grid using esmf routines.
!!
!! @param[in] localpet  ESMF local persistent execution thread
!!
!! @author George Gayno NOAA/EMC
 subroutine interp(localpet)

 use mpi
 use esmf

 use input_data, only                : canopy_mc_input_grid,  &
                                       f10m_input_grid,  &
                                       ffmm_input_grid,  &
                                       landsea_mask_input_grid, &
                                       q2m_input_grid,  &
                                       seaice_depth_input_grid, &
                                       seaice_fract_input_grid, &
                                       seaice_skin_temp_input_grid, &
                                       skin_temp_input_grid, &
                                       snow_depth_input_grid, &
                                       snow_liq_equiv_input_grid, &
                                       soil_temp_input_grid, &
                                       soil_type_input_grid, &
                                       soilm_tot_input_grid, &
                                       srflag_input_grid, &
                                       t2m_input_grid,  &
                                       tprcp_input_grid,  &
                                       ustar_input_grid,  &
                                       veg_type_input_grid, &
                                       z0_input_grid, &
                                       c_d_input_grid, &
                                       c_0_input_grid, &
                                       d_conv_input_grid, &
                                       dt_cool_input_grid, &
                                       ifd_input_grid, &
                                       qrain_input_grid, &
                                       tref_input_grid, &
                                       w_d_input_grid, &
                                       w_0_input_grid, &
                                       xs_input_grid, &
                                       xt_input_grid, &
                                       xu_input_grid, &
                                       xv_input_grid, &
                                       xz_input_grid, &
                                       xtts_input_grid, &
                                       xzts_input_grid, &
                                       z_c_input_grid, &
                                       zm_input_grid, terrain_input_grid, &
                                       veg_type_landice_input, &
                                       veg_greenness_input_grid, &
                                       max_veg_greenness_input_grid, &
                                       min_veg_greenness_input_grid, &
                                       lai_input_grid

 use model_grid, only                : input_grid, target_grid, &
                                       i_target, j_target, &
                                       lsoil_target, &
                                       num_tiles_target_grid, &
                                       landmask_target_grid, &
                                       seamask_target_grid,  &
                                       latitude_target_grid

 use program_setup, only             : convert_nst, &
                                       vgtyp_from_climo, & 
                                       sotyp_from_climo, &
                                       vgfrc_from_climo, &
                                       minmax_vgfrc_from_climo, &
                                       lai_from_climo, &
                                       tg3_from_soil, &
                                       fract_grid
                                       
 use static_data, only               : veg_type_target_grid, &
                                       soil_type_target_grid, &
                                       veg_greenness_target_grid, &
                                       substrate_temp_target_grid,&
                                       min_veg_greenness_target_grid,&
                                       max_veg_greenness_target_grid

 use search_util

 implicit none

 integer, intent(in)                :: localpet

 integer                            :: l(1), u(1)
 integer                            :: i, j, ij, rc, tile
 integer                            :: clb_target(2), cub_target(2)
 integer                            :: isrctermprocessing
 integer                            :: num_fields
 integer                            :: sotyp_ind, vgfrc_ind, mmvg_ind, lai_ind
 integer, allocatable               :: search_nums(:)
 integer(esmf_kind_i4), pointer     :: unmapped_ptr(:)
 integer(esmf_kind_i4), pointer     :: mask_input_ptr(:,:)
 integer(esmf_kind_i4), pointer     :: mask_target_ptr(:,:)
 integer(esmf_kind_i8), pointer     :: landmask_target_ptr(:,:)
 integer(esmf_kind_i8), allocatable :: mask_target_one_tile(:,:)
 integer(esmf_kind_i8), allocatable :: water_target_one_tile(:,:)
 integer(esmf_kind_i8), allocatable :: land_target_one_tile(:,:)
 integer(esmf_kind_i8), pointer     :: seamask_target_ptr(:,:)

 real(esmf_kind_r8), allocatable    :: data_one_tile(:,:)
 real(esmf_kind_r8), allocatable    :: data_one_tile2(:,:)
 real(esmf_kind_r8), allocatable    :: data_one_tile_3d(:,:,:)
 real(esmf_kind_r8), allocatable    :: latitude_one_tile(:,:)
 real(esmf_kind_r8), allocatable    :: fice_target_one_tile(:,:)
 real(esmf_kind_r8), pointer        :: seaice_fract_target_ptr(:,:)
 real(esmf_kind_r8), pointer        :: srflag_target_ptr(:,:)
 real(esmf_kind_r8), pointer        :: terrain_from_input_ptr(:,:)
 real(esmf_kind_r8), pointer        :: veg_type_target_ptr(:,:)
 real(esmf_kind_r8), pointer        :: soil_type_target_ptr(:,:)
 real(esmf_kind_r8), pointer        :: landmask_input_ptr(:,:)
 real(esmf_kind_r8), pointer        :: veg_type_input_ptr(:,:)
 real(esmf_kind_r8), allocatable    :: veg_type_target_one_tile(:,:)

 type(esmf_regridmethod_flag)       :: method
 type(esmf_routehandle)             :: regrid_bl_no_mask
 type(esmf_routehandle)             :: regrid_all_land
 type(esmf_routehandle)             :: regrid_land
 type(esmf_routehandle)             :: regrid_landice
 type(esmf_routehandle)             :: regrid_nonland
 type(esmf_routehandle)             :: regrid_seaice
 type(esmf_routehandle)             :: regrid_water
 
 type(esmf_fieldbundle)             :: bundle_all_target, bundle_all_input
 type(esmf_fieldbundle)             :: bundle_seaice_target, bundle_seaice_input
 type(esmf_fieldbundle)             :: bundle_water_target, bundle_water_input
 type(esmf_fieldbundle)             :: bundle_allland_target, bundle_allland_input
 type(esmf_fieldbundle)             :: bundle_landice_target, bundle_landice_input
 type(esmf_fieldbundle)             :: bundle_nolandice_target, bundle_nolandice_input
 
 logical, allocatable               :: dozero(:)

!-----------------------------------------------------------------------
! Interpolate fieids that do not require 'masked' interpolation.
!-----------------------------------------------------------------------

 method=ESMF_REGRIDMETHOD_BILINEAR

 isrctermprocessing = 1

 print*,"- CALL FieldRegridStore FOR NON-MASKED BILINEAR INTERPOLATION."
 call ESMF_FieldRegridStore(t2m_input_grid, &
                            t2m_target_grid, &
                            polemethod=ESMF_POLEMETHOD_ALLAVG, &
                            srctermprocessing=isrctermprocessing, &
                            routehandle=regrid_bl_no_mask, &
                            regridmethod=method, rc=rc)
 if(ESMF_logFoundError(rcToCheck=rc,msg=ESMF_LOGERR_PASSTHRU,line=__LINE__,file=__FILE__)) &
    call error_handler("IN FieldRegridStore", rc)

 bundle_all_target = ESMF_FieldBundleCreate(name="all points target", rc=rc)
   if(ESMF_logFoundError(rcToCheck=rc,msg=ESMF_LOGERR_PASSTHRU,line=__LINE__,file=__FILE__)) &
      call error_handler("IN FieldBundleCreate", rc)
 bundle_all_input = ESMF_FieldBundleCreate(name="all points input", rc=rc)
   if(ESMF_logFoundError(rcToCheck=rc,msg=ESMF_LOGERR_PASSTHRU,line=__LINE__,file=__FILE__)) &
      call error_handler("IN FieldBundleCreate", rc)
      
 call ESMF_FieldBundleAdd(bundle_all_target, (/t2m_target_grid,q2m_target_grid,tprcp_target_grid, &
                         f10m_target_grid,ffmm_target_grid,ustar_target_grid,srflag_target_grid/), &
                         rc=rc)
   if(ESMF_logFoundError(rcToCheck=rc,msg=ESMF_LOGERR_PASSTHRU,line=__LINE__,file=__FILE__)) &
      call error_handler("IN FieldBundleAdd", rc)                        
 call ESMF_FieldBundleAdd(bundle_all_input, (/t2m_input_grid,q2m_input_grid,tprcp_input_grid, &
                         f10m_input_grid,ffmm_input_grid,ustar_input_grid,srflag_input_grid/), &
                         rc=rc)
   if(ESMF_logFoundError(rcToCheck=rc,msg=ESMF_LOGERR_PASSTHRU,line=__LINE__,file=__FILE__)) &
      call error_handler("IN FieldBundleAdd", rc)  
                            
 call ESMF_FieldBundleGet(bundle_all_target,fieldCount=num_fields,rc=rc)
   if(ESMF_logFoundError(rcToCheck=rc,msg=ESMF_LOGERR_PASSTHRU,line=__LINE__,file=__FILE__)) &
      call error_handler("IN FieldBundleGet", rc)  
 
 allocate(dozero(num_fields))
 dozero(:) = .True.  

 call regrid_many(bundle_all_input,bundle_all_target,num_fields,regrid_bl_no_mask,dozero)
 deallocate(dozero) 

 call ESMF_FieldBundleDestroy(bundle_all_target,rc=rc)
   if(ESMF_logFoundError(rcToCheck=rc,msg=ESMF_LOGERR_PASSTHRU,line=__LINE__,file=__FILE__)) &
      call error_handler("IN FieldBundleDestroy", rc)  
 call ESMF_FieldBundleDestroy(bundle_all_input,rc=rc)
   if(ESMF_logFoundError(rcToCheck=rc,msg=ESMF_LOGERR_PASSTHRU,line=__LINE__,file=__FILE__)) &
      call error_handler("IN FieldBundleDestroy", rc)  
 
 print*,"- CALL FieldGet FOR SRFLAG."
 call ESMF_FieldGet(srflag_target_grid, &
                    farrayPtr=srflag_target_ptr, rc=rc)
 if(ESMF_logFoundError(rcToCheck=rc,msg=ESMF_LOGERR_PASSTHRU,line=__LINE__,file=__FILE__)) &
    call error_handler("IN FieldGet", rc)

!-----------------------------------------------------------------------
! This is a flag field.  Using neighbor was expensive.  So use
! bilinear and 'nint'.
!-----------------------------------------------------------------------

 srflag_target_ptr = nint(srflag_target_ptr)

 print*,"- CALL FieldRegridRelease."
 call ESMF_FieldRegridRelease(routehandle=regrid_bl_no_mask, rc=rc)
 if(ESMF_logFoundError(rcToCheck=rc,msg=ESMF_LOGERR_PASSTHRU,line=__LINE__,file=__FILE__)) &
    call error_handler("IN FieldRegridRelease", rc)

!-----------------------------------------------------------------------
! First, set the mask on the target and input grids.
!-----------------------------------------------------------------------

 print*,"- CALL GridAddItem FOR TARGET GRID."
 call ESMF_GridAddItem(target_grid, &
                       itemflag=ESMF_GRIDITEM_MASK, &
                       staggerloc=ESMF_STAGGERLOC_CENTER, rc=rc)
 if(ESMF_logFoundError(rcToCheck=rc,msg=ESMF_LOGERR_PASSTHRU,line=__LINE__,file=__FILE__)) &
    call error_handler("IN GridAddItem", rc)

 print*,"- CALL GridGetItem FOR TARGET GRID."
 call ESMF_GridGetItem(target_grid, &
                       itemflag=ESMF_GRIDITEM_MASK, &
                       farrayPtr=mask_target_ptr, rc=rc)
 if(ESMF_logFoundError(rcToCheck=rc,msg=ESMF_LOGERR_PASSTHRU,line=__LINE__,file=__FILE__)) &
    call error_handler("IN GridGetItem", rc)

 print*,"- CALL FieldGet FOR TARGET GRID SEAMASK."
 call ESMF_FieldGet(seamask_target_grid, &
                    computationalLBound=clb_target, &
                    computationalUBound=cub_target, &
                    farrayPtr=seamask_target_ptr, rc=rc)
 if(ESMF_logFoundError(rcToCheck=rc,msg=ESMF_LOGERR_PASSTHRU,line=__LINE__,file=__FILE__)) &
    call error_handler("IN FieldGet", rc)
    
 print*,"- CALL FieldGet FOR TARGET GRID LANDMASK."
 call ESMF_FieldGet(landmask_target_grid, &
                    farrayPtr=landmask_target_ptr, rc=rc)
 if(ESMF_logFoundError(rcToCheck=rc,msg=ESMF_LOGERR_PASSTHRU,line=__LINE__,file=__FILE__)) &
    call error_handler("IN FieldGet", rc)   

 print*,"- CALL GridAddItem FOR INPUT GRID SEAMASK."
 call ESMF_GridAddItem(input_grid, &
                       itemflag=ESMF_GRIDITEM_MASK, &
                       staggerloc=ESMF_STAGGERLOC_CENTER, rc=rc)
 if(ESMF_logFoundError(rcToCheck=rc,msg=ESMF_LOGERR_PASSTHRU,line=__LINE__,file=__FILE__)) &
    call error_handler("IN GridAddItem", rc)

 print*,"- CALL FieldGet FOR INPUT GRID LANDMASK."
 call ESMF_FieldGet(landsea_mask_input_grid, &
                    farrayPtr=landmask_input_ptr, rc=rc)
 if(ESMF_logFoundError(rcToCheck=rc,msg=ESMF_LOGERR_PASSTHRU,line=__LINE__,file=__FILE__)) &
    call error_handler("IN FieldGet", rc)

 print*,"- CALL GridGetItem FOR INPUT GRID LANDMASK."
 call ESMF_GridGetItem(input_grid, &
                       itemflag=ESMF_GRIDITEM_MASK, &
                       farrayPtr=mask_input_ptr, rc=rc)
 if(ESMF_logFoundError(rcToCheck=rc,msg=ESMF_LOGERR_PASSTHRU,line=__LINE__,file=__FILE__)) &
    call error_handler("IN GridGetItem", rc)

  if (localpet == 0) then
   allocate(data_one_tile(i_target,j_target))
   allocate(data_one_tile_3d(i_target,j_target,lsoil_target))
   allocate(mask_target_one_tile(i_target,j_target))
 else
   allocate(data_one_tile(0,0))
   allocate(data_one_tile_3d(0,0,0))
   allocate(mask_target_one_tile(0,0))
 endif
    
 !-----------------------------------------------------------------------
 ! Interpolate vegetation type to target grid if chosen in namelist and terrain
 ! for use in replacing isolated bad terrain values
 !-----------------------------------------------------------------------
 
 method=ESMF_REGRIDMETHOD_NEAREST_STOD

 isrctermprocessing = 1
 
 mask_input_ptr = 0
 where (nint(landmask_input_ptr) == 1) mask_input_ptr = 1

 mask_target_ptr = 0
 where (landmask_target_ptr == 1) mask_target_ptr = 1
 
 print*,"- CALL FieldCreate FOR TERRAIN FROM INPUT GRID LAND."
 terrain_from_input_grid_land = ESMF_FieldCreate(target_grid, &
                                           typekind=ESMF_TYPEKIND_R8, &
                                           staggerloc=ESMF_STAGGERLOC_CENTER, rc=rc)
 if(ESMF_logFoundError(rcToCheck=rc,msg=ESMF_LOGERR_PASSTHRU,line=__LINE__,file=__FILE__)) &
    call error_handler("IN FieldCreate", rc)
 
 print*,"- CALL FieldRegridStore for land fields."
 call ESMF_FieldRegridStore(terrain_input_grid, &
                            terrain_from_input_grid_land, &
                            srcmaskvalues=(/0/), &
                            dstmaskvalues=(/0/), &
                            polemethod=ESMF_POLEMETHOD_NONE, &
                            srctermprocessing=isrctermprocessing, &
                            unmappedaction=ESMF_UNMAPPEDACTION_IGNORE, &
                            normtype=ESMF_NORMTYPE_FRACAREA, &
                            routehandle=regrid_all_land, &
                            regridmethod=method, &
                            unmappedDstList=unmapped_ptr, rc=rc)
 if(ESMF_logFoundError(rcToCheck=rc,msg=ESMF_LOGERR_PASSTHRU,line=__LINE__,file=__FILE__)) &
    call error_handler("IN FieldRegridStore", rc)

 print*,"- CALL Field_Regrid TERRAIN."
 call ESMF_FieldRegrid(terrain_input_grid, &
                       terrain_from_input_grid_land, &
                       routehandle=regrid_all_land, &
                       termorderflag=ESMF_TERMORDER_SRCSEQ,  rc=rc)
 if(ESMF_logFoundError(rcToCheck=rc,msg=ESMF_LOGERR_PASSTHRU,line=__LINE__,file=__FILE__)) &
    call error_handler("IN FieldRegrid", rc)
    
 print*,"- CALL FieldGet FOR terrain from input grid at land."
 call ESMF_FieldGet(terrain_from_input_grid_land, &
                    farrayPtr=terrain_from_input_ptr, rc=rc)
 if(ESMF_logFoundError(rcToCheck=rc,msg=ESMF_LOGERR_PASSTHRU,line=__LINE__,file=__FILE__)) &
    call error_handler("IN FieldGet", rc)
    
 l = lbound(unmapped_ptr)
 u = ubound(unmapped_ptr)

 do ij = l(1), u(1)
   call ij_to_i_j(unmapped_ptr(ij), i_target, j_target, i, j)
   terrain_from_input_ptr(i,j) = -9999.9 
 enddo
  nullify(terrain_from_input_ptr) 
  
 do tile = 1, num_tiles_target_grid
 
   print*,"- CALL FieldGather FOR TARGET LANDMASK TILE: ", tile
   call ESMF_FieldGather(landmask_target_grid, mask_target_one_tile, rootPet=0, tile=tile, rc=rc)
   if(ESMF_logFoundError(rcToCheck=rc,msg=ESMF_LOGERR_PASSTHRU,line=__LINE__,file=__FILE__)) &
      call error_handler("IN FieldGather", rc)
      
   print*,"- CALL FieldGather FOR TERRAIN FROM INPUT GRID: ", tile
   call ESMF_FieldGather(terrain_from_input_grid, data_one_tile, rootPet=0, tile=tile, rc=rc)
   if(ESMF_logFoundError(rcToCheck=rc,msg=ESMF_LOGERR_PASSTHRU,line=__LINE__,file=__FILE__)) &
      call error_handler("IN FieldGather", rc)

   if (localpet == 0) then
     allocate(land_target_one_tile(i_target,j_target))
     land_target_one_tile = 0
     where(mask_target_one_tile == 1) land_target_one_tile = 1
     call search(data_one_tile, land_target_one_tile, i_target, j_target, tile, 7)
     deallocate(land_target_one_tile)
   endif

   print*,"- CALL FieldScatter FOR TERRAIN FROM INPUT GRID: ", tile
   call ESMF_FieldScatter(terrain_from_input_grid, data_one_tile, rootPet=0, tile=tile, rc=rc)
   if(ESMF_logFoundError(rcToCheck=rc,msg=ESMF_LOGERR_PASSTHRU,line=__LINE__,file=__FILE__)) &
      call error_handler("IN FieldScatter", rc)
 enddo
 
 if(.not. vgtyp_from_climo) then
  
   print*,"- CALL FieldRegrid VEG TYPE."
   call ESMF_FieldRegrid(veg_type_input_grid, &
                         veg_type_target_grid, &
                         routehandle=regrid_all_land, &
                         termorderflag=ESMF_TERMORDER_SRCSEQ, rc=rc)
   if(ESMF_logFoundError(rcToCheck=rc,msg=ESMF_LOGERR_PASSTHRU,line=__LINE__,file=__FILE__)) &
      call error_handler("IN FieldRegrid", rc)
   
   print*,"- CALL FieldGet FOR TARGET grid veg type."
   call ESMF_FieldGet(veg_type_target_grid, &
                      farrayPtr=veg_type_target_ptr, rc=rc)
   if(ESMF_logFoundError(rcToCheck=rc,msg=ESMF_LOGERR_PASSTHRU,line=__LINE__,file=__FILE__)) &
      call error_handler("IN FieldGet", rc)
        
   l = lbound(unmapped_ptr)
   u = ubound(unmapped_ptr)

   do ij = l(1), u(1)
     call ij_to_i_j(unmapped_ptr(ij), i_target, j_target, i, j)
     veg_type_target_ptr(i,j) = -9999.9 
   enddo

   do tile = 1, num_tiles_target_grid
     print*,"- CALL FieldGather FOR TARGET GRID VEG TYPE TILE: ", tile
     call ESMF_FieldGather(veg_type_target_grid, data_one_tile, rootPet=0, tile=tile, rc=rc)
     if(ESMF_logFoundError(rcToCheck=rc,msg=ESMF_LOGERR_PASSTHRU,line=__LINE__,file=__FILE__)) &
        call error_handler("IN FieldGather", rc)

     print*,"- CALL FieldGather FOR TARGET LANDMASK TILE: ", tile
     call ESMF_FieldGather(landmask_target_grid, mask_target_one_tile, rootPet=0, tile=tile, rc=rc)
     if(ESMF_logFoundError(rcToCheck=rc,msg=ESMF_LOGERR_PASSTHRU,line=__LINE__,file=__FILE__)) &
        call error_handler("IN FieldGather", rc)

     if (localpet == 0) then
       allocate(land_target_one_tile(i_target,j_target))
       land_target_one_tile = 0
       where(mask_target_one_tile == 1) land_target_one_tile = 1
       call search(data_one_tile, land_target_one_tile, i_target, j_target, tile, 225)
       deallocate(land_target_one_tile)
     endif

     print*,"- CALL FieldScatter FOR TARGET GRID VEG TYPE: ", tile
     call ESMF_FieldScatter(veg_type_target_grid, data_one_tile, rootPet=0, tile=tile, rc=rc)
     if(ESMF_logFoundError(rcToCheck=rc,msg=ESMF_LOGERR_PASSTHRU,line=__LINE__,file=__FILE__)) &
        call error_handler("IN FieldScatter", rc)
   enddo
   nullify(veg_type_target_ptr) 
 endif

 print*,"- CALL FieldRegridRelease."
 call ESMF_FieldRegridRelease(routehandle=regrid_all_land, rc=rc)
 if(ESMF_logFoundError(rcToCheck=rc,msg=ESMF_LOGERR_PASSTHRU,line=__LINE__,file=__FILE__)) &
    call error_handler("IN FieldRegridRelease", rc)
    
!-----------------------------------------------------------------------
! Next, determine the sea ice fraction on target grid.  
! For fractional grids, the ice fraction is not scaled for the
! fraction of non-land. So if a point is 50% land and non-land,
! an ice frac of 100% means the entire non-land portion is ice covered.
!-----------------------------------------------------------------------

 mask_input_ptr = 1
 where (nint(landmask_input_ptr) == 1) mask_input_ptr = 0
 
! For non-fractional grids, 'seamask_target_ptr' is '0' for land points
! and '1' for non-land points. For fractional grids, 'seamask_target_ptr'
! will be '0' if all land and '1' is at least some non-land.

 mask_target_ptr = seamask_target_ptr

 method=ESMF_REGRIDMETHOD_CONSERVE

 isrctermprocessing = 1

 print*,"- CALL FieldRegridStore for sea ice fraction."
 call ESMF_FieldRegridStore(seaice_fract_input_grid, &
                            seaice_fract_target_grid, &
                            srcmaskvalues=(/0/), &
                            dstmaskvalues=(/0/), &
                            polemethod=ESMF_POLEMETHOD_NONE, &
                            srctermprocessing=isrctermprocessing, &
                            unmappedaction=ESMF_UNMAPPEDACTION_IGNORE, &
                            normtype=ESMF_NORMTYPE_FRACAREA, &
                            routehandle=regrid_nonland, &
                            regridmethod=method, &
                            unmappedDstList=unmapped_ptr, rc=rc)
 if(ESMF_logFoundError(rcToCheck=rc,msg=ESMF_LOGERR_PASSTHRU,line=__LINE__,file=__FILE__)) &
    call error_handler("IN FieldRegridStore", rc)

 print*,"- CALL Field_Regrid for sea ice fraction."
 call ESMF_FieldRegrid(seaice_fract_input_grid, &
                       seaice_fract_target_grid, &
                       routehandle=regrid_nonland, &
                       termorderflag=ESMF_TERMORDER_SRCSEQ, rc=rc)
 if(ESMF_logFoundError(rcToCheck=rc,msg=ESMF_LOGERR_PASSTHRU,line=__LINE__,file=__FILE__)) &
    call error_handler("IN FieldRegrid", rc)

 print*,"- CALL FieldGet FOR TARGET grid sea ice fraction."
 call ESMF_FieldGet(seaice_fract_target_grid, &
                    farrayPtr=seaice_fract_target_ptr, rc=rc)
 if(ESMF_logFoundError(rcToCheck=rc,msg=ESMF_LOGERR_PASSTHRU,line=__LINE__,file=__FILE__)) &
    call error_handler("IN FieldGet", rc)

 l = lbound(unmapped_ptr)
 u = ubound(unmapped_ptr)

 do ij = l(1), u(1)
   call ij_to_i_j(unmapped_ptr(ij), i_target, j_target, i, j)
   seaice_fract_target_ptr(i,j) = -9999.9 ! flag value for missing point
                               ! which will be replaced in routine
                               ! "search".
 enddo

 if (localpet == 0) then
   allocate(latitude_one_tile(i_target,j_target))
 else
   allocate(latitude_one_tile(0,0))
 endif

 do tile = 1, num_tiles_target_grid

   print*,"- CALL FieldGather FOR TARGET GRID SEAICE FRACTION TILE: ", tile
   call ESMF_FieldGather(seaice_fract_target_grid, data_one_tile, rootPet=0, tile=tile, rc=rc)
   if(ESMF_logFoundError(rcToCheck=rc,msg=ESMF_LOGERR_PASSTHRU,line=__LINE__,file=__FILE__)) &
      call error_handler("IN FieldGather", rc)
   
   print*,"- CALL FieldGather FOR TARGET GRID MASK TILE: ", tile
   call ESMF_FieldGather(seamask_target_grid, mask_target_one_tile, rootPet=0, tile=tile, rc=rc)
   if(ESMF_logFoundError(rcToCheck=rc,msg=ESMF_LOGERR_PASSTHRU,line=__LINE__,file=__FILE__)) &
      call error_handler("IN FieldGather", rc)

   print*,"- CALL FieldGather FOR TARGET LATITUDE TILE: ", tile
   call ESMF_FieldGather(latitude_target_grid, latitude_one_tile, rootPet=0, tile=tile, rc=rc)
   if(ESMF_logFoundError(rcToCheck=rc,msg=ESMF_LOGERR_PASSTHRU,line=__LINE__,file=__FILE__)) &
      call error_handler("IN FieldGather", rc)

   if (localpet == 0) then
     call search(data_one_tile, mask_target_one_tile, i_target, j_target, tile, 91, &
                 latitude=latitude_one_tile)
   endif
   
   if (localpet == 0) then
     do j = 1, j_target
     do i = 1, i_target
       if (data_one_tile(i,j) > 1.0_esmf_kind_r8) then
         data_one_tile(i,j) = 1.0_esmf_kind_r8
       endif
       if (data_one_tile(i,j) < 0.15_esmf_kind_r8) data_one_tile(i,j) = 0.0_esmf_kind_r8
     enddo
     enddo
   endif

   print*,"- CALL FieldScatter FOR TARGET GRID SEAICE FRACTION TILE: ", tile
   call ESMF_FieldScatter(seaice_fract_target_grid, data_one_tile, rootPet=0, tile=tile, rc=rc)
   if(ESMF_logFoundError(rcToCheck=rc,msg=ESMF_LOGERR_PASSTHRU,line=__LINE__,file=__FILE__)) &
      call error_handler("IN FieldScatter", rc)

 enddo

 deallocate(latitude_one_tile)

 print*,"- CALL FieldRegridRelease."
 call ESMF_FieldRegridRelease(routehandle=regrid_nonland, rc=rc)
 if(ESMF_logFoundError(rcToCheck=rc,msg=ESMF_LOGERR_PASSTHRU,line=__LINE__,file=__FILE__)) &
    call error_handler("IN FieldRegridRelease", rc)

!---------------------------------------------------------------------------------------------
! Now interpolate other sea ice related fields.  Since we know what points are ice on
! the target grid, reset the target grid mask.
!---------------------------------------------------------------------------------------------

 mask_input_ptr = 0
 where (nint(landmask_input_ptr) == 2) mask_input_ptr = 1

 mask_target_ptr = 0 
 do j = clb_target(2), cub_target(2)
 do i = clb_target(1), cub_target(1)
   if (seaice_fract_target_ptr(i,j) > 0.0) mask_target_ptr(i,j) = 1
 enddo
 enddo

 method=ESMF_REGRIDMETHOD_NEAREST_STOD
 isrctermprocessing = 1

 print*,"- CALL FieldRegridStore for 3d seaice fields."
 if(fract_grid)then
 call ESMF_FieldRegridStore(soil_temp_input_grid, &
                            ice_temp_target_grid, &
                            srcmaskvalues=(/0/), &
                            dstmaskvalues=(/0/), &
                            polemethod=ESMF_POLEMETHOD_NONE, &
                            srctermprocessing=isrctermprocessing, &
                            unmappedaction=ESMF_UNMAPPEDACTION_IGNORE, &
                            normtype=ESMF_NORMTYPE_FRACAREA, &
                            routehandle=regrid_seaice, &
                            regridmethod=method, &
                            unmappedDstList=unmapped_ptr, rc=rc)
 else
 call ESMF_FieldRegridStore(soil_temp_input_grid, &
                            soil_temp_target_grid, &
                            srcmaskvalues=(/0/), &
                            dstmaskvalues=(/0/), &
                            polemethod=ESMF_POLEMETHOD_NONE, &
                            srctermprocessing=isrctermprocessing, &
                            unmappedaction=ESMF_UNMAPPEDACTION_IGNORE, &
                            normtype=ESMF_NORMTYPE_FRACAREA, &
                            routehandle=regrid_seaice, &
                            regridmethod=method, &
                            unmappedDstList=unmapped_ptr, rc=rc)
 endif
 if(ESMF_logFoundError(rcToCheck=rc,msg=ESMF_LOGERR_PASSTHRU,line=__LINE__,file=__FILE__)) &
    call error_handler("IN FieldRegridStore", rc)

 bundle_seaice_target = ESMF_FieldBundleCreate(name="sea ice target", rc=rc)
   if(ESMF_logFoundError(rcToCheck=rc,msg=ESMF_LOGERR_PASSTHRU,line=__LINE__,file=__FILE__)) &
      call error_handler("IN FieldBundleCreate", rc)
 bundle_seaice_input = ESMF_FieldBundleCreate(name="sea ice input", rc=rc)
   if(ESMF_logFoundError(rcToCheck=rc,msg=ESMF_LOGERR_PASSTHRU,line=__LINE__,file=__FILE__)) &
      call error_handler("IN FieldBundleCreate", rc)

 if (fract_grid) then
   call ESMF_FieldBundleAdd(bundle_seaice_target, (/seaice_depth_target_grid, snow_depth_at_ice_target_grid, &
                          snow_liq_equiv_at_ice_target_grid, seaice_skin_temp_target_grid, &
                          ice_temp_target_grid/), rc=rc)
 else
   call ESMF_FieldBundleAdd(bundle_seaice_target, (/seaice_depth_target_grid, snow_depth_target_grid, &
                          snow_liq_equiv_target_grid, seaice_skin_temp_target_grid, &
                          soil_temp_target_grid/), rc=rc)
 endif

  if(ESMF_logFoundError(rcToCheck=rc,msg=ESMF_LOGERR_PASSTHRU,line=__LINE__,file=__FILE__)) &
      call error_handler("IN FieldBundleAdd", rc)

 call ESMF_FieldBundleAdd(bundle_seaice_input, (/seaice_depth_input_grid, snow_depth_input_grid, &
                          snow_liq_equiv_input_grid, seaice_skin_temp_input_grid, &
                          soil_temp_input_grid/), rc=rc)                          
  if(ESMF_logFoundError(rcToCheck=rc,msg=ESMF_LOGERR_PASSTHRU,line=__LINE__,file=__FILE__)) &
      call error_handler("IN FieldBundleAdd", rc)
 call ESMF_FieldBundleGet(bundle_seaice_target,fieldCount=num_fields,rc=rc)
   if(ESMF_logFoundError(rcToCheck=rc,msg=ESMF_LOGERR_PASSTHRU,line=__LINE__,file=__FILE__)) &
      call error_handler("IN FieldBundleGet", rc)
 

 allocate(search_nums(num_fields))
 allocate(dozero(num_fields))

 search_nums = (/92,66,65,21,21/)
 dozero(:) = .True.
 
 l = lbound(unmapped_ptr)
 u = ubound(unmapped_ptr)
 
 call regrid_many(bundle_seaice_input,bundle_seaice_target,num_fields,regrid_seaice,dozero, &
                  unmapped_ptr=unmapped_ptr )
 deallocate(dozero)                 
 call ESMF_FieldBundleDestroy(bundle_seaice_input,rc=rc)
   if(ESMF_logFoundError(rcToCheck=rc,msg=ESMF_LOGERR_PASSTHRU,line=__LINE__,file=__FILE__)) &
      call error_handler("IN FieldBundleDestroy", rc)

 if (localpet == 0) then
   allocate(fice_target_one_tile(i_target,j_target))
 else
   allocate(fice_target_one_tile(0,0))
 endif

 do tile = 1, num_tiles_target_grid

   print*,"- CALL FieldGather FOR TARGET LANDMASK TILE: ", tile
   call ESMF_FieldGather(landmask_target_grid, mask_target_one_tile, rootPet=0, tile=tile, rc=rc)
   if(ESMF_logFoundError(rcToCheck=rc,msg=ESMF_LOGERR_PASSTHRU,line=__LINE__,file=__FILE__)) &
      call error_handler("IN FieldGather", rc)

   print*,"- CALL FieldGather FOR TARGET LANDMASK TILE: ", tile
   call ESMF_FieldGather(seaice_fract_target_grid, fice_target_one_tile, rootPet=0, tile=tile, rc=rc)
   if(ESMF_logFoundError(rcToCheck=rc,msg=ESMF_LOGERR_PASSTHRU,line=__LINE__,file=__FILE__)) &
      call error_handler("IN FieldGather", rc)

!cfract using ice flag of '2' here. cant do that.
   if (localpet == 0) then   
     where(mask_target_one_tile == 1) mask_target_one_tile = 0
     where(fice_target_one_tile > 0.0) mask_target_one_tile = 1
   endif

   call search_many(num_fields,bundle_seaice_target,data_one_tile, mask_target_one_tile,tile,search_nums,localpet, &
                    field_data_3d=data_one_tile_3d)
 enddo

 !deallocate(search_nums, fice_target_one_tile)
 deallocate(search_nums)

 call ESMF_FieldBundleDestroy(bundle_seaice_target,rc=rc)
   if(ESMF_logFoundError(rcToCheck=rc,msg=ESMF_LOGERR_PASSTHRU,line=__LINE__,file=__FILE__))&
      call error_handler("IN FieldBundleDestroy", rc)

 print*,"- CALL FieldRegridRelease."
 call ESMF_FieldRegridRelease(routehandle=regrid_seaice, rc=rc)
 if(ESMF_logFoundError(rcToCheck=rc,msg=ESMF_LOGERR_PASSTHRU,line=__LINE__,file=__FILE__)) &
    call error_handler("IN FieldRegridRelease", rc)

!---------------------------------------------------------------------------------------------
! Now interpolate open water fields. 
!---------------------------------------------------------------------------------------------

 mask_input_ptr = 0
 where (nint(landmask_input_ptr) == 0) mask_input_ptr = 1

!cfract dont include any points with ice.
!cfract use seamask_target, which is 1 if there is some water.
!cfract then remove points where fice is > 0.
!cfract We want points with at least some water, but no ice.

 mask_target_ptr = 0
 where (seamask_target_ptr == 1) mask_target_ptr = 1
 where (seaice_fract_target_ptr  > 0.0) mask_target_ptr = 0

 method=ESMF_REGRIDMETHOD_CONSERVE
 isrctermprocessing = 1

 print*,"- CALL FieldRegridStore for water fields."
 if(fract_grid)then
 call ESMF_FieldRegridStore(skin_temp_input_grid, &
                            sst_target_grid, &
                            srcmaskvalues=(/0/), &
                            dstmaskvalues=(/0/), &
                            polemethod=ESMF_POLEMETHOD_NONE, &
                            srctermprocessing=isrctermprocessing, &
                            unmappedaction=ESMF_UNMAPPEDACTION_IGNORE, &
                            normtype=ESMF_NORMTYPE_FRACAREA, &
                            routehandle=regrid_water, &
                            regridmethod=method, &
                            unmappedDstList=unmapped_ptr, rc=rc)
 else
 call ESMF_FieldRegridStore(skin_temp_input_grid, &
                            skin_temp_target_grid, &
                            srcmaskvalues=(/0/), &
                            dstmaskvalues=(/0/), &
                            polemethod=ESMF_POLEMETHOD_NONE, &
                            srctermprocessing=isrctermprocessing, &
                            unmappedaction=ESMF_UNMAPPEDACTION_IGNORE, &
                            normtype=ESMF_NORMTYPE_FRACAREA, &
                            routehandle=regrid_water, &
                            regridmethod=method, &
                            unmappedDstList=unmapped_ptr, rc=rc)
 endif
 if(ESMF_logFoundError(rcToCheck=rc,msg=ESMF_LOGERR_PASSTHRU,line=__LINE__,file=__FILE__)) &
    call error_handler("IN FieldRegridStore", rc)

 bundle_water_target = ESMF_FieldBundleCreate(name="water target", rc=rc)
   if(ESMF_logFoundError(rcToCheck=rc,msg=ESMF_LOGERR_PASSTHRU,line=__LINE__,file=__FILE__)) &
      call error_handler("IN FieldBundleCreate", rc)
 bundle_water_input = ESMF_FieldBundleCreate(name="water input", rc=rc)
   if(ESMF_logFoundError(rcToCheck=rc,msg=ESMF_LOGERR_PASSTHRU,line=__LINE__,file=__FILE__)) &
      call error_handler("IN FieldBundleCreate", rc)

 if(fract_grid)then
 call ESMF_FieldBundleAdd(bundle_water_target, (/sst_target_grid, z0_water_target_grid/), rc=rc)
 else
 call ESMF_FieldBundleAdd(bundle_water_target, (/skin_temp_target_grid, z0_target_grid/), rc=rc)
 endif

  if(ESMF_logFoundError(rcToCheck=rc,msg=ESMF_LOGERR_PASSTHRU,line=__LINE__,file=__FILE__)) &
      call error_handler("IN FieldBundleAdd", rc)

 call ESMF_FieldBundleAdd(bundle_water_input, (/skin_temp_input_grid, z0_input_grid/), rc=rc)  
  if(ESMF_logFoundError(rcToCheck=rc,msg=ESMF_LOGERR_PASSTHRU,line=__LINE__,file=__FILE__)) &
      call error_handler("IN FieldBundleAdd", rc)

 if (convert_nst) then

   call ESMF_FieldBundleAdd(bundle_water_target, (/c_d_target_grid,c_0_target_grid,d_conv_target_grid, &
                            dt_cool_target_grid,ifd_target_grid,qrain_target_grid,tref_target_grid, &
                            w_d_target_grid,w_0_target_grid,xs_target_grid,xt_target_grid,xu_target_grid, &
                            xv_target_grid,xz_target_grid,xtts_target_grid,xzts_target_grid, &
                            z_c_target_grid,zm_target_grid/), rc=rc)
     if(ESMF_logFoundError(rcToCheck=rc,msg=ESMF_LOGERR_PASSTHRU,line=__LINE__,file=__FILE__)) &
        call error_handler("IN FieldBundleAdd", rc)
        
   call ESMF_FieldBundleAdd(bundle_water_input, (/c_d_input_grid,c_0_input_grid,d_conv_input_grid, &
                            dt_cool_input_grid,ifd_input_grid,qrain_input_grid,tref_input_grid, &
                            w_d_input_grid,w_0_input_grid,xs_input_grid,xt_input_grid,xu_input_grid, &
                            xv_input_grid,xz_input_grid,xtts_input_grid,xzts_input_grid, &
                            z_c_input_grid,zm_input_grid/), rc=rc)
     if(ESMF_logFoundError(rcToCheck=rc,msg=ESMF_LOGERR_PASSTHRU,line=__LINE__,file=__FILE__)) &
        call error_handler("IN FieldBundleAdd", rc)
   call ESMF_FieldBundleGet(bundle_water_target,fieldCount=num_fields,rc=rc)
     if(ESMF_logFoundError(rcToCheck=rc,msg=ESMF_LOGERR_PASSTHRU,line=__LINE__,file=__FILE__)) &
        call error_handler("IN FieldBundleGet", rc)
        
   allocate(search_nums(num_fields))
   allocate(dozero(num_fields))
     
   search_nums(:)=(/11,83,0,0,0,0,1,0,11,0,0,0,0,0,0,30,0,0,0,0/)
   dozero(:) = .True.
             
 else
   call ESMF_FieldBundleGet(bundle_water_target,fieldCount=num_fields,rc=rc)
     if(ESMF_logFoundError(rcToCheck=rc,msg=ESMF_LOGERR_PASSTHRU,line=__LINE__,file=__FILE__)) &
        call error_handler("IN FieldBundleGet", rc)
        
   allocate(search_nums(num_fields))
   allocate(dozero(num_fields))
   search_nums(:)=(/11,83/)
   dozero(:) = .True.
 endif

 call regrid_many(bundle_water_input,bundle_water_target,num_fields,regrid_water,dozero, &
                  unmapped_ptr=unmapped_ptr, resetifd=.True.)
 deallocate(dozero)                 
 call ESMF_FieldBundleDestroy(bundle_water_input,rc=rc)
   if(ESMF_logFoundError(rcToCheck=rc,msg=ESMF_LOGERR_PASSTHRU,line=__LINE__,file=__FILE__)) &
      call error_handler("IN FieldBundleDestroy", rc)


 if (localpet == 0) then
   allocate(latitude_one_tile(i_target,j_target))
 else
   allocate(latitude_one_tile(0,0))
 endif

 do tile = 1, num_tiles_target_grid

   print*,"- CALL FieldGather FOR TARGET LANDMASK TILE: ", tile
   call ESMF_FieldGather(landmask_target_grid, mask_target_one_tile, rootPet=0, tile=tile, rc=rc)
   if(ESMF_logFoundError(rcToCheck=rc,msg=ESMF_LOGERR_PASSTHRU,line=__LINE__,file=__FILE__)) &
      call error_handler("IN FieldGather", rc)

   print*,"- CALL FieldGather FOR TARGET LANDMASK TILE: ", tile
   call ESMF_FieldGather(seaice_fract_target_grid, fice_target_one_tile, rootPet=0, tile=tile, rc=rc)
   if(ESMF_logFoundError(rcToCheck=rc,msg=ESMF_LOGERR_PASSTHRU,line=__LINE__,file=__FILE__)) &
      call error_handler("IN FieldGather", rc)

   print*,"- CALL FieldGather FOR TARGET LATITUDE TILE: ", tile
   call ESMF_FieldGather(latitude_target_grid, latitude_one_tile, rootPet=0, tile=tile, rc=rc)
   if(ESMF_logFoundError(rcToCheck=rc,msg=ESMF_LOGERR_PASSTHRU,line=__LINE__,file=__FILE__)) &
      call error_handler("IN FieldGather", rc)

!cfract - here mask must be points with some water, but no ice.
   if (localpet == 0) then
     allocate(water_target_one_tile(i_target,j_target))
     water_target_one_tile = 0
     where(mask_target_one_tile == 0) water_target_one_tile = 1
     where(fice_target_one_tile > 0.0) water_target_one_tile = 0
   endif

   call search_many(num_fields,bundle_water_target,data_one_tile, water_target_one_tile,& 
                    tile,search_nums,localpet,latitude=latitude_one_tile)

   if (localpet == 0) deallocate(water_target_one_tile)

 enddo

 deallocate(latitude_one_tile,search_nums,fice_target_one_tile)
 
 call ESMF_FieldBundleDestroy(bundle_water_target,rc=rc)
   if(ESMF_logFoundError(rcToCheck=rc,msg=ESMF_LOGERR_PASSTHRU,line=__LINE__,file=__FILE__)) &
      call error_handler("IN FieldBundleDestroy", rc)

 print*,"- CALL FieldRegridRelease."
 call ESMF_FieldRegridRelease(routehandle=regrid_water, rc=rc)
 if(ESMF_logFoundError(rcToCheck=rc,msg=ESMF_LOGERR_PASSTHRU,line=__LINE__,file=__FILE__)) &
    call error_handler("IN FieldRegridRelease", rc)

!---------------------------------------------------------------------------------------------
! Now interpolate "all land" to "all land".  Here, "all land" means landice and non-land ice.
!---------------------------------------------------------------------------------------------

 mask_input_ptr = 0
 where (nint(landmask_input_ptr) == 1) mask_input_ptr = 1

!cfract this logic should work for fractional grids.
 mask_target_ptr = 0
 where (landmask_target_ptr == 1) mask_target_ptr = 1

 method=ESMF_REGRIDMETHOD_CONSERVE
 isrctermprocessing = 1

 print*,"- CALL FieldRegridStore for land fields."
 call ESMF_FieldRegridStore(snow_depth_input_grid, &
                            snow_depth_target_grid, &
                            srcmaskvalues=(/0/), &
                            dstmaskvalues=(/0/), &
                            polemethod=ESMF_POLEMETHOD_NONE, &
                            srctermprocessing=isrctermprocessing, &
                            unmappedaction=ESMF_UNMAPPEDACTION_IGNORE, &
                            normtype=ESMF_NORMTYPE_FRACAREA, &
                            routehandle=regrid_all_land, &
                            regridmethod=method, &
                            unmappedDstList=unmapped_ptr, rc=rc)
 if(ESMF_logFoundError(rcToCheck=rc,msg=ESMF_LOGERR_PASSTHRU,line=__LINE__,file=__FILE__)) &
    call error_handler("IN FieldRegridStore", rc)

 bundle_allland_target = ESMF_FieldBundleCreate(name="all land target", rc=rc)
   if(ESMF_logFoundError(rcToCheck=rc,msg=ESMF_LOGERR_PASSTHRU,line=__LINE__,file=__FILE__)) &
      call error_handler("IN FieldBundleCreate", rc)
 bundle_allland_input = ESMF_FieldBundleCreate(name="all land input", rc=rc)
   if(ESMF_logFoundError(rcToCheck=rc,msg=ESMF_LOGERR_PASSTHRU,line=__LINE__,file=__FILE__)) &
      call error_handler("IN FieldBundleCreate", rc)
 call ESMF_FieldBundleAdd(bundle_allland_target, (/canopy_mc_target_grid, snow_depth_target_grid, &
                          snow_liq_equiv_target_grid/), rc=rc)
  if(ESMF_logFoundError(rcToCheck=rc,msg=ESMF_LOGERR_PASSTHRU,line=__LINE__,file=__FILE__)) &
      call error_handler("IN FieldBundleAdd", rc)
 call ESMF_FieldBundleAdd(bundle_allland_input, (/canopy_mc_input_grid, snow_depth_input_grid, &
                          snow_liq_equiv_input_grid/), rc=rc)                          
  if(ESMF_logFoundError(rcToCheck=rc,msg=ESMF_LOGERR_PASSTHRU,line=__LINE__,file=__FILE__)) &
      call error_handler("IN FieldBundleAdd", rc)
 call ESMF_FieldBundleGet(bundle_allland_target,fieldCount=num_fields,rc=rc)
   if(ESMF_logFoundError(rcToCheck=rc,msg=ESMF_LOGERR_PASSTHRU,line=__LINE__,file=__FILE__)) &
      call error_handler("IN FieldBundleGet", rc)
 
 allocate(search_nums(num_fields))
 allocate(dozero(num_fields))

 search_nums = (/223,66,65/)
 dozero=(/.True.,.False.,.False./)
 
 call regrid_many(bundle_allland_input,bundle_allland_target,num_fields,regrid_all_land,dozero, &
                  unmapped_ptr=unmapped_ptr)
 deallocate(dozero)
 call ESMF_FieldBundleDestroy(bundle_allland_input,rc=rc)
   if(ESMF_logFoundError(rcToCheck=rc,msg=ESMF_LOGERR_PASSTHRU,line=__LINE__,file=__FILE__)) &
      call error_handler("IN FieldBundleDestroy", rc)
  

 do tile = 1, num_tiles_target_grid

   print*,"- CALL FieldGather FOR TARGET LANDMASK TILE: ", tile
   call ESMF_FieldGather(landmask_target_grid, mask_target_one_tile, rootPet=0, tile=tile, rc=rc)
   if(ESMF_logFoundError(rcToCheck=rc,msg=ESMF_LOGERR_PASSTHRU,line=__LINE__,file=__FILE__)) &
      call error_handler("IN FieldGather", rc)

!cfract 0 - all water; 1 - some land.
   if (localpet == 0) then
     allocate(land_target_one_tile(i_target,j_target))
     land_target_one_tile = 0
     where(mask_target_one_tile == 1) land_target_one_tile = 1
   endif
   
   call search_many(num_fields,bundle_allland_target,data_one_tile, land_target_one_tile,& 
                    tile,search_nums,localpet)

   if (localpet == 0) deallocate(land_target_one_tile)   
 enddo

 deallocate(search_nums) 
 call ESMF_FieldBundleDestroy(bundle_allland_target,rc=rc)
   if(ESMF_logFoundError(rcToCheck=rc,msg=ESMF_LOGERR_PASSTHRU,line=__LINE__,file=__FILE__)) &
      call error_handler("IN FieldBundleDestroy", rc)
      
 print*,"- CALL FieldRegridRelease."
 call ESMF_FieldRegridRelease(routehandle=regrid_all_land, rc=rc)
 if(ESMF_logFoundError(rcToCheck=rc,msg=ESMF_LOGERR_PASSTHRU,line=__LINE__,file=__FILE__)) &
    call error_handler("IN FieldRegridRelease", rc)

!---------------------------------------------------------------------------------------------
! Now interpolate landice points to landice points.
!---------------------------------------------------------------------------------------------

 print*,"- CALL FieldGet FOR INPUT GRID VEG TYPE."
 call ESMF_FieldGet(veg_type_input_grid, &
                    farrayPtr=veg_type_input_ptr, rc=rc)
 if(ESMF_logFoundError(rcToCheck=rc,msg=ESMF_LOGERR_PASSTHRU,line=__LINE__,file=__FILE__)) &
    call error_handler("IN FieldGet", rc)

 print*,'land ice check ',veg_type_landice_input

 mask_input_ptr = 0
 where (nint(veg_type_input_ptr) == veg_type_landice_input) mask_input_ptr = 1

 print*,"- CALL FieldGet FOR TARGET GRID VEG TYPE."
 call ESMF_FieldGet(veg_type_target_grid, &
                    farrayPtr=veg_type_target_ptr, rc=rc)
 if(ESMF_logFoundError(rcToCheck=rc,msg=ESMF_LOGERR_PASSTHRU,line=__LINE__,file=__FILE__)) &
    call error_handler("IN FieldGet", rc)

!cfract veg_type_target should contain a valid value at points with
!cfract any land. So this logic should work with fractional grids.
 mask_target_ptr = 0
 where (nint(veg_type_target_ptr) == veg_type_landice_target) mask_target_ptr = 1

 method=ESMF_REGRIDMETHOD_NEAREST_STOD
 isrctermprocessing = 1

 print*,"- CALL FieldRegridStore for landice fields."
 call ESMF_FieldRegridStore(soil_temp_input_grid, &
                            soil_temp_target_grid, &
                            srcmaskvalues=(/0/), &
                            dstmaskvalues=(/0/), &
                            polemethod=ESMF_POLEMETHOD_NONE, &
                            srctermprocessing=isrctermprocessing, &
                            unmappedaction=ESMF_UNMAPPEDACTION_IGNORE, &
                            normtype=ESMF_NORMTYPE_FRACAREA, &
                            routehandle=regrid_landice, &
                            regridmethod=method, &
                            unmappedDstList=unmapped_ptr, rc=rc)
 if(ESMF_logFoundError(rcToCheck=rc,msg=ESMF_LOGERR_PASSTHRU,line=__LINE__,file=__FILE__)) &
    call error_handler("IN FieldRegridStore", rc)

  bundle_landice_target = ESMF_FieldBundleCreate(name="landice target", rc=rc)
   if(ESMF_logFoundError(rcToCheck=rc,msg=ESMF_LOGERR_PASSTHRU,line=__LINE__,file=__FILE__)) &
      call error_handler("IN FieldBundleCreate", rc)
 bundle_landice_input = ESMF_FieldBundleCreate(name="landice input", rc=rc)
   if(ESMF_logFoundError(rcToCheck=rc,msg=ESMF_LOGERR_PASSTHRU,line=__LINE__,file=__FILE__)) &
      call error_handler("IN FieldBundleCreate", rc)
 call ESMF_FieldBundleAdd(bundle_landice_target, (/skin_temp_target_grid, terrain_from_input_grid,& 
                          soil_temp_target_grid/), rc=rc)
  if(ESMF_logFoundError(rcToCheck=rc,msg=ESMF_LOGERR_PASSTHRU,line=__LINE__,file=__FILE__)) &
      call error_handler("IN FieldBundleAdd", rc)
 call ESMF_FieldBundleAdd(bundle_landice_input, (/skin_temp_input_grid, terrain_input_grid,&
                          soil_temp_input_grid/), rc=rc)                       
 if(ESMF_logFoundError(rcToCheck=rc,msg=ESMF_LOGERR_PASSTHRU,line=__LINE__,file=__FILE__))&
      call error_handler("IN FieldBundleAdd", rc)
 
 if (.not. sotyp_from_climo) then
   call ESMF_FieldBundleAdd(bundle_landice_input, (/soil_type_input_grid/),rc=rc)
   if(ESMF_logFoundError(rcToCheck=rc,msg=ESMF_LOGERR_PASSTHRU,line=__LINE__,file=__FILE__))&
      call error_handler("IN FieldBundleAdd", rc)
   call ESMF_FieldBundleAdd(bundle_landice_target,(/soil_type_target_grid/),rc=rc)
   if(ESMF_logFoundError(rcToCheck=rc,msg=ESMF_LOGERR_PASSTHRU,line=__LINE__,file=__FILE__))&
      call error_handler("IN FieldBundleAdd", rc)
 endif  

 if(ESMF_logFoundError(rcToCheck=rc,msg=ESMF_LOGERR_PASSTHRU,line=__LINE__,file=__FILE__)) &
      call error_handler("IN FieldBundleAdd", rc)
 call ESMF_FieldBundleGet(bundle_landice_target,fieldCount=num_fields,rc=rc)
   if(ESMF_logFoundError(rcToCheck=rc,msg=ESMF_LOGERR_PASSTHRU,line=__LINE__,file=__FILE__)) &
      call error_handler("IN FieldBundleGet", rc)

 allocate(search_nums(num_fields))
 allocate(dozero(num_fields))
 
 if (sotyp_from_climo) then
   search_nums = (/21,7,21/)
   dozero(:)=.False.
 else
   search_nums = (/21,7,21,231/)
   dozero(:)=(/.False.,.False.,.False.,.True./)
 endif

 call regrid_many(bundle_landice_input,bundle_landice_target,num_fields,regrid_landice,dozero, &
                  unmapped_ptr=unmapped_ptr )  
 deallocate(dozero)                                
 call ESMF_FieldBundleDestroy(bundle_landice_input,rc=rc)
   if(ESMF_logFoundError(rcToCheck=rc,msg=ESMF_LOGERR_PASSTHRU,line=__LINE__,file=__FILE__)) &
      call error_handler("IN FieldBundleDestroy", rc)

 if (localpet == 0) then
   allocate (veg_type_target_one_tile(i_target,j_target))
   allocate (land_target_one_tile(i_target,j_target))
   allocate (data_one_tile2(i_target,j_target))
 else
   allocate (veg_type_target_one_tile(0,0))
   allocate (land_target_one_tile(0,0))
   allocate (data_one_tile2(0,0))
 endif

 do tile = 1, num_tiles_target_grid
   print*,"- CALL FieldGather FOR TARGET VEG TYPE TILE: ", tile
   call ESMF_FieldGather(veg_type_target_grid, veg_type_target_one_tile, rootPet=0, tile=tile, rc=rc)
   if(ESMF_logFoundError(rcToCheck=rc,msg=ESMF_LOGERR_PASSTHRU,line=__LINE__,file=__FILE__)) &
      call error_handler("IN FieldGather", rc)

!cfract setting land_target_one_tile. this should work for fractional grids.

   if (localpet == 0) then
     land_target_one_tile = 0
     where(nint(veg_type_target_one_tile) == veg_type_landice_target) land_target_one_tile = 1
   endif
   
   print*,"- CALL FieldGather FOR TERRAIN FROM INPUT GRID LAND, TILE: ", tile
    call ESMF_FieldGather(terrain_from_input_grid_land, data_one_tile2, rootPet=0, tile=tile, rc=rc)
    if(ESMF_logFoundError(rcToCheck=rc,msg=ESMF_LOGERR_PASSTHRU,line=__LINE__,file=__FILE__)) &
       call error_handler("IN FieldGather", rc)

   call search_many(num_fields,bundle_landice_target,data_one_tile, land_target_one_tile,& 
                    tile,search_nums,localpet,terrain_land=data_one_tile2,field_data_3d=data_one_tile_3d)
 enddo

 deallocate (veg_type_target_one_tile)
 deallocate (land_target_one_tile)
 deallocate(search_nums)
 
 call ESMF_FieldBundleDestroy(bundle_landice_target,rc=rc)
   if(ESMF_logFoundError(rcToCheck=rc,msg=ESMF_LOGERR_PASSTHRU,line=__LINE__,file=__FILE__)) &
      call error_handler("IN FieldBundleDestroy", rc)

 print*,"- CALL FieldRegridRelease."
 call ESMF_FieldRegridRelease(routehandle=regrid_landice, rc=rc)
 if(ESMF_logFoundError(rcToCheck=rc,msg=ESMF_LOGERR_PASSTHRU,line=__LINE__,file=__FILE__)) &
    call error_handler("IN FieldRegridRelease", rc)

!---------------------------------------------------------------------------------------------
! Now interpolate land (not including landice pts) to land (not including landice).
!---------------------------------------------------------------------------------------------

 mask_input_ptr = 0
 where (nint(landmask_input_ptr) == 1) mask_input_ptr = 1
 where (nint(veg_type_input_ptr) == veg_type_landice_input) mask_input_ptr = 0

!cfract This should work for fractional grid.
 mask_target_ptr = 0
 where (landmask_target_ptr == 1) mask_target_ptr = 1
 where (nint(veg_type_target_ptr) == veg_type_landice_target) mask_target_ptr = 0

 method=ESMF_REGRIDMETHOD_NEAREST_STOD
 isrctermprocessing = 1

 print*,"- CALL FieldRegridStore for 3d land (but no land ice) fields."
 call ESMF_FieldRegridStore(soilm_tot_input_grid, &
                            soilm_tot_target_grid, &
                            srcmaskvalues=(/0/), &
                            dstmaskvalues=(/0/), &
                            polemethod=ESMF_POLEMETHOD_NONE, &
                            srctermprocessing=isrctermprocessing, &
                            unmappedaction=ESMF_UNMAPPEDACTION_IGNORE, &
                            normtype=ESMF_NORMTYPE_FRACAREA, &
                            routehandle=regrid_land, &
                            regridmethod=method, &
                            unmappedDstList=unmapped_ptr, rc=rc)
 if(ESMF_logFoundError(rcToCheck=rc,msg=ESMF_LOGERR_PASSTHRU,line=__LINE__,file=__FILE__)) &
    call error_handler("IN FieldRegridStore", rc)

  bundle_nolandice_target = ESMF_FieldBundleCreate(name="land no landice target", rc=rc)
   if(ESMF_logFoundError(rcToCheck=rc,msg=ESMF_LOGERR_PASSTHRU,line=__LINE__,file=__FILE__)) &
      call error_handler("IN FieldBundleCreate", rc)
      
 bundle_nolandice_input = ESMF_FieldBundleCreate(name="land no landice input", rc=rc)
   if(ESMF_logFoundError(rcToCheck=rc,msg=ESMF_LOGERR_PASSTHRU,line=__LINE__,file=__FILE__)) &
      call error_handler("IN FieldBundleCreate", rc)
      
 call ESMF_FieldBundleAdd(bundle_nolandice_target, (/skin_temp_target_grid, terrain_from_input_grid,& 
                          soil_type_from_input_grid,soilm_tot_target_grid,soil_temp_target_grid/), rc=rc)
  if(ESMF_logFoundError(rcToCheck=rc,msg=ESMF_LOGERR_PASSTHRU,line=__LINE__,file=__FILE__)) &
      call error_handler("IN FieldBundleAdd", rc)
      
 call ESMF_FieldBundleAdd(bundle_nolandice_input, (/skin_temp_input_grid, terrain_input_grid,&
                          soil_type_input_grid,soilm_tot_input_grid,soil_temp_input_grid/), rc=rc)
  if(ESMF_logFoundError(rcToCheck=rc,msg=ESMF_LOGERR_PASSTHRU,line=__LINE__,file=__FILE__)) &
      call error_handler("IN FieldBundleAdd", rc)
 
 
 if (.not. sotyp_from_climo) then 
!   call ESMF_FieldBundleAdd(bundle_nolandice_target, (/soil_type_target_grid/), rc=rc)
!   if(ESMF_logFoundError(rcToCheck=rc,msg=ESMF_LOGERR_PASSTHRU,line=__LINE__,file=__FILE__)) &
!      call error_handler("IN FieldBundleAdd", rc)
!   call ESMF_FieldBundleAdd(bundle_nolandice_input, (/soil_type_input_grid/), rc=rc)
!   if(ESMF_logFoundError(rcToCheck=rc,msg=ESMF_LOGERR_PASSTHRU,line=__LINE__,file=__FILE__)) &
!      call error_handler("IN FieldBundleAdd", rc)
   print*,"- CALL Field_Regrid ."
   call ESMF_FieldRegrid(soil_type_input_grid, &
                         soil_type_target_grid, &
                         routehandle=regrid_land, &
                         zeroregion=ESMF_REGION_SELECT, &
                         termorderflag=ESMF_TERMORDER_SRCSEQ,  rc=rc)
   if(ESMF_logFoundError(rcToCheck=rc,msg=ESMF_LOGERR_PASSTHRU,line=__LINE__,file=__FILE__)) &
      call error_handler("IN FieldRegrid", rc)
    
   call ESMF_FieldGet(soil_type_target_grid, &
                    farrayPtr=soil_type_target_ptr, rc=rc)
   if(ESMF_logFoundError(rcToCheck=rc,msg=ESMF_LOGERR_PASSTHRU,line=__LINE__,file=__FILE__)) &
      call error_handler("IN FieldGet", rc)
    
   l = lbound(unmapped_ptr)
   u = ubound(unmapped_ptr)

   do ij = l(1), u(1)
     call ij_to_i_j(unmapped_ptr(ij), i_target, j_target, i, j)
     soil_type_target_ptr(i,j) = -9999.9 
   enddo
 !  call ESMF_FieldBundleGet(bundle_nolandice_target,fieldCount=num_fields,rc=rc)
 !  if(ESMF_logFoundError(rcToCheck=rc,msg=ESMF_LOGERR_PASSTHRU,line=__LINE__,file=__FILE__)) &
 !     call error_handler("IN FieldBundleGet", rc)
 !  sotyp_ind = 3
 endif
 
 if (.not. vgfrc_from_climo) then 
   call ESMF_FieldBundleAdd(bundle_nolandice_target, (/veg_greenness_target_grid/), rc=rc)
   if(ESMF_logFoundError(rcToCheck=rc,msg=ESMF_LOGERR_PASSTHRU,line=__LINE__,file=__FILE__)) &
      call error_handler("IN FieldBundleAdd", rc)
   call ESMF_FieldBundleAdd(bundle_nolandice_input, (/veg_greenness_input_grid/), rc=rc)
   if(ESMF_logFoundError(rcToCheck=rc,msg=ESMF_LOGERR_PASSTHRU,line=__LINE__,file=__FILE__)) &
      call error_handler("IN FieldBundleAdd", rc)
   call ESMF_FieldBundleGet(bundle_nolandice_target,fieldCount=num_fields,rc=rc)
   if(ESMF_logFoundError(rcToCheck=rc,msg=ESMF_LOGERR_PASSTHRU,line=__LINE__,file=__FILE__)) &
      call error_handler("IN FieldBundleGet", rc)
   vgfrc_ind = num_fields
 endif
 
 if (.not. lai_from_climo) then 
   call ESMF_FieldBundleAdd(bundle_nolandice_target, (/lai_target_grid/), rc=rc)
   if(ESMF_logFoundError(rcToCheck=rc,msg=ESMF_LOGERR_PASSTHRU,line=__LINE__,file=__FILE__)) &
      call error_handler("IN FieldBundleAdd", rc)
   call ESMF_FieldBundleAdd(bundle_nolandice_input, (/lai_input_grid/), rc=rc)
   if(ESMF_logFoundError(rcToCheck=rc,msg=ESMF_LOGERR_PASSTHRU,line=__LINE__,file=__FILE__)) &
      call error_handler("IN FieldBundleAdd", rc)
   call ESMF_FieldBundleGet(bundle_nolandice_target,fieldCount=num_fields,rc=rc)
   if(ESMF_logFoundError(rcToCheck=rc,msg=ESMF_LOGERR_PASSTHRU,line=__LINE__,file=__FILE__)) &
      call error_handler("IN FieldBundleGet", rc)
   lai_ind = num_fields
 endif
 
 if (.not. minmax_vgfrc_from_climo) then 
   call ESMF_FieldBundleAdd(bundle_nolandice_target, (/max_veg_greenness_target_grid/), rc=rc)
   if(ESMF_logFoundError(rcToCheck=rc,msg=ESMF_LOGERR_PASSTHRU,line=__LINE__,file=__FILE__)) &
      call error_handler("IN FieldBundleAdd", rc)
   call ESMF_FieldBundleAdd(bundle_nolandice_input, (/max_veg_greenness_input_grid/), rc=rc)
   if(ESMF_logFoundError(rcToCheck=rc,msg=ESMF_LOGERR_PASSTHRU,line=__LINE__,file=__FILE__)) &
      call error_handler("IN FieldBundleAdd", rc)
      
   call ESMF_FieldBundleAdd(bundle_nolandice_target, (/min_veg_greenness_target_grid/), rc=rc)
   if(ESMF_logFoundError(rcToCheck=rc,msg=ESMF_LOGERR_PASSTHRU,line=__LINE__,file=__FILE__)) &
      call error_handler("IN FieldBundleAdd", rc)
   call ESMF_FieldBundleAdd(bundle_nolandice_input, (/min_veg_greenness_input_grid/), rc=rc)
   if(ESMF_logFoundError(rcToCheck=rc,msg=ESMF_LOGERR_PASSTHRU,line=__LINE__,file=__FILE__)) &
      call error_handler("IN FieldBundleAdd", rc)
      
   call ESMF_FieldBundleGet(bundle_nolandice_target,fieldCount=num_fields,rc=rc)
   if(ESMF_logFoundError(rcToCheck=rc,msg=ESMF_LOGERR_PASSTHRU,line=__LINE__,file=__FILE__)) &
      call error_handler("IN FieldBundleGet", rc)
      
   mmvg_ind = num_fields-1
 endif
 
 call ESMF_FieldBundleGet(bundle_nolandice_target,fieldCount=num_fields,rc=rc)
   if(ESMF_logFoundError(rcToCheck=rc,msg=ESMF_LOGERR_PASSTHRU,line=__LINE__,file=__FILE__)) &
      call error_handler("IN FieldBundleGet", rc)

 allocate(search_nums(num_fields))
 allocate(dozero(num_fields))
 
 search_nums(1:5) = (/85,7,224,85,86/)
 dozero(1:5) = (/.False.,.False.,.True.,.True.,.False./)
 
 !if (.not.sotyp_from_climo) then
 !  search_nums(sotyp_ind) = 226
 !  dozero(sotyp_ind) = .False.
 !endif
 
 if (.not. vgfrc_from_climo) then
   search_nums(vgfrc_ind) = 224
   dozero(vgfrc_ind) = .True.
 endif
 
 if (.not. lai_from_climo) then
   search_nums(lai_ind) = 229
   dozero(lai_ind) = .True.
 endif
 
 if (.not. minmax_vgfrc_from_climo) then
   search_nums(mmvg_ind) = 227
   dozero(mmvg_ind) = .True.
   
   search_nums(mmvg_ind+1) = 228
   dozero(mmvg_ind+1) = .True.
 endif

 call regrid_many(bundle_nolandice_input,bundle_nolandice_target,num_fields,regrid_land,dozero, &
                  unmapped_ptr=unmapped_ptr)
 deallocate(dozero)
 call ESMF_FieldBundleDestroy(bundle_nolandice_input,rc=rc)
   if(ESMF_logFoundError(rcToCheck=rc,msg=ESMF_LOGERR_PASSTHRU,line=__LINE__,file=__FILE__)) &
      call error_handler("IN FieldBundleDestroy", rc)

 if (localpet == 0) then
   allocate (veg_type_target_one_tile(i_target,j_target))
 else
   allocate (veg_type_target_one_tile(0,0))
 endif

 do tile = 1, num_tiles_target_grid

   print*,"- CALL FieldGather FOR TARGET LANDMASK TILE: ", tile
   call ESMF_FieldGather(landmask_target_grid, mask_target_one_tile, rootPet=0, tile=tile, rc=rc)
   if(ESMF_logFoundError(rcToCheck=rc,msg=ESMF_LOGERR_PASSTHRU,line=__LINE__,file=__FILE__)) &
      call error_handler("IN FieldGather", rc)

   print*,"- CALL FieldGather FOR TARGET VEG TYPE TILE: ", tile
   call ESMF_FieldGather(veg_type_target_grid, veg_type_target_one_tile, rootPet=0, tile=tile, rc=rc)
   if(ESMF_logFoundError(rcToCheck=rc,msg=ESMF_LOGERR_PASSTHRU,line=__LINE__,file=__FILE__)) &
      call error_handler("IN FieldGather", rc)

!cfract Here mask_target_one_tile is 'landmask_target_grid'. it is
!cfract then modified by veg_type_target_grid. so this should work for 
!cfract grids.
   if (localpet == 0) then
     where(nint(veg_type_target_one_tile) == veg_type_landice_target) mask_target_one_tile = 0
   endif
   
   print*,"- CALL FieldGather FOR SOIL TYPE TARGET GRID, TILE: ", tile
   call ESMF_FieldGather(soil_type_target_grid, data_one_tile2, rootPet=0,tile=tile, rc=rc)
   if(ESMF_logFoundError(rcToCheck=rc,msg=ESMF_LOGERR_PASSTHRU,line=__LINE__,file=__FILE__))&
      call error_handler("IN FieldGather", rc)
      
   call search_many(num_fields,bundle_nolandice_target,data_one_tile, mask_target_one_tile,& 
                    tile,search_nums,localpet,soilt_climo=data_one_tile2, field_data_3d=data_one_tile_3d)
   
   print*,"- CALL FieldGather FOR TARGET GRID TOTAL SOIL MOISTURE, TILE: ", tile
   call ESMF_FieldGather(soilm_tot_target_grid, data_one_tile_3d, rootPet=0, tile=tile, rc=rc)
   if(ESMF_logFoundError(rcToCheck=rc,msg=ESMF_LOGERR_PASSTHRU,line=__LINE__,file=__FILE__)) &
      call error_handler("IN FieldGather", rc)

   if (localpet == 0) then
     do j = 1, lsoil_target
       data_one_tile = data_one_tile_3d(:,:,j)
       call search(data_one_tile, mask_target_one_tile, i_target, j_target, tile, 86)
       data_one_tile_3d(:,:,j) = data_one_tile
     enddo
   endif

   print*,"- CALL FieldGather FOR TARGET GRID SOIL TEMPERATURE, TILE: ", tile
   call ESMF_FieldGather(soil_temp_target_grid, data_one_tile_3d, rootPet=0, tile=tile, rc=rc)
   if(ESMF_logFoundError(rcToCheck=rc,msg=ESMF_LOGERR_PASSTHRU,line=__LINE__,file=__FILE__)) &
      call error_handler("IN FieldGather", rc)
      
   if (tg3_from_soil) then
     print*,"- CALL FieldScatter FOR TARGET GRID SUBSTRATE TEMPERATURE, TILE: ", tile
     call ESMF_FieldScatter(substrate_temp_target_grid, data_one_tile_3d(:,:,lsoil_target), rootPet=0, tile=tile, rc=rc)
     if(ESMF_logFoundError(rcToCheck=rc,msg=ESMF_LOGERR_PASSTHRU,line=__LINE__,file=__FILE__)) &
        call error_handler("IN FieldScatter", rc)
   endif
   
   if (.not. sotyp_from_climo) then
     print*,"- CALL FieldGather FOR SOIL TYPE TARGET GRID LAND, TILE: ",tile
     call ESMF_FieldGather(soil_type_target_grid, data_one_tile,rootPet=0,tile=tile, rc=rc)
     if(ESMF_logFoundError(rcToCheck=rc,msg=ESMF_LOGERR_PASSTHRU,line=__LINE__,file=__FILE__))&
        call error_handler("IN FieldGather", rc)

     if (localpet == 0) then
       call search(data_one_tile, mask_target_one_tile, i_target, j_target,tile,226)
     endif

     print*,"- CALL FieldScatter FOR SOIL TYPE TARGET GRID, TILE: ", tile
     call ESMF_FieldScatter(soil_type_target_grid,data_one_tile,rootPet=0,tile=tile,rc=rc)
     if(ESMF_logFoundError(rcToCheck=rc,msg=ESMF_LOGERR_PASSTHRU,line=__LINE__,file=__FILE__))&
        call error_handler("IN FieldScatter", rc)
   endif

 enddo

 deallocate(search_nums) 
 call ESMF_FieldBundleDestroy(bundle_nolandice_target,rc=rc)
   if(ESMF_logFoundError(rcToCheck=rc,msg=ESMF_LOGERR_PASSTHRU,line=__LINE__,file=__FILE__)) &
      call error_handler("IN FieldBundleDestroy", rc)

 print*,"- CALL FieldRegridRelease."
 call ESMF_FieldRegridRelease(routehandle=regrid_land, rc=rc)
 if(ESMF_logFoundError(rcToCheck=rc,msg=ESMF_LOGERR_PASSTHRU,line=__LINE__,file=__FILE__)) &
    call error_handler("IN FieldRegridRelease", rc)

 deallocate(veg_type_target_one_tile)

 deallocate(data_one_tile, data_one_tile2)
 deallocate(data_one_tile_3d)
 deallocate(mask_target_one_tile)

 return

 end subroutine interp
 
!> Compute liquid portion of the total soil moisture.
!!
!! @author George Gayno NOAA/EMC
 subroutine calc_liq_soil_moisture

 use esmf

 use model_grid, only                : landmask_target_grid

 use program_setup, only             : maxsmc_target, &
                                       bb_target, &
                                       satpsi_target

 use static_data, only               : soil_type_target_grid, &
                                       veg_type_target_grid

 implicit none
 
 integer                            :: clb(3), cub(3), rc
 integer                            :: i, j, n, soil_type

 integer(esmf_kind_i8), pointer     :: landmask_ptr(:,:)

 real                               :: bx, fk
 real(esmf_kind_r8), pointer        :: soilm_liq_ptr(:,:,:)
 real(esmf_kind_r8), pointer        :: soilm_tot_ptr(:,:,:)
 real(esmf_kind_r8), pointer        :: soil_temp_ptr(:,:,:)
 real(esmf_kind_r8), pointer        :: soil_type_ptr(:,:)
 real(esmf_kind_r8), pointer        :: veg_type_ptr(:,:)

 print*,"- COMPUTE LIQUID PORTION OF TOTAL SOIL MOISTURE."

 print*,"- CALL FieldGet FOR TOTAL SOIL MOISTURE."
 call ESMF_FieldGet(soilm_tot_target_grid, &
                    computationalLBound=clb, &
                    computationalUBound=cub, &
                    farrayPtr=soilm_tot_ptr, rc=rc)
 if(ESMF_logFoundError(rcToCheck=rc,msg=ESMF_LOGERR_PASSTHRU,line=__LINE__,file=__FILE__)) &
    call error_handler("IN FieldGet", rc)

 print*,"- CALL FieldGet FOR LIQUID SOIL MOISTURE."
 call ESMF_FieldGet(soilm_liq_target_grid, &
                    farrayPtr=soilm_liq_ptr, rc=rc)
 if(ESMF_logFoundError(rcToCheck=rc,msg=ESMF_LOGERR_PASSTHRU,line=__LINE__,file=__FILE__)) &
    call error_handler("IN FieldGet", rc)

 print*,"- CALL FieldGet FOR SOIL TEMPERATURE."
 call ESMF_FieldGet(soil_temp_target_grid, &
                    farrayPtr=soil_temp_ptr, rc=rc)
 if(ESMF_logFoundError(rcToCheck=rc,msg=ESMF_LOGERR_PASSTHRU,line=__LINE__,file=__FILE__)) &
    call error_handler("IN FieldGet", rc)

 print*,"- CALL FieldGet FOR VEGETATION TYPE."
 call ESMF_FieldGet(veg_type_target_grid, &
                    farrayPtr=veg_type_ptr, rc=rc)
 if(ESMF_logFoundError(rcToCheck=rc,msg=ESMF_LOGERR_PASSTHRU,line=__LINE__,file=__FILE__)) &
    call error_handler("IN FieldGet", rc)

 print*,"- CALL FieldGet FOR SOIL TYPE."
 call ESMF_FieldGet(soil_type_target_grid, &
                    farrayPtr=soil_type_ptr, rc=rc)
 if(ESMF_logFoundError(rcToCheck=rc,msg=ESMF_LOGERR_PASSTHRU,line=__LINE__,file=__FILE__)) &
    call error_handler("IN FieldGet", rc)

 print*,"- CALL FieldGet FOR LANDMASK."
 call ESMF_FieldGet(landmask_target_grid, &
                    farrayPtr=landmask_ptr, rc=rc)
 if(ESMF_logFoundError(rcToCheck=rc,msg=ESMF_LOGERR_PASSTHRU,line=__LINE__,file=__FILE__)) &
    call error_handler("IN FieldGet", rc)

 do j = clb(2), cub(2)
   do i = clb(1), cub(1)

!---------------------------------------------------------------------------------------------
! Check land points that are not permanent land ice.  
!---------------------------------------------------------------------------------------------

!cfract - 1 for at least some land.
     if (landmask_ptr(i,j) == 1 .and. nint(veg_type_ptr(i,j)) /= veg_type_landice_target) then

       soil_type = nint(soil_type_ptr(i,j))

       do n = clb(3), cub(3) 

         if (soil_temp_ptr(i,j,n) < (frz_h2o-0.0001)) then

           bx = bb_target(soil_type)

           if (bx .gt. blim) bx = blim

           fk=(((hlice/(grav*(-satpsi_target(soil_type))))*           &
            ((soil_temp_ptr(i,j,n)-frz_h2o)/soil_temp_ptr(i,j,n)))**             &
            (-1/bx))*maxsmc_target(soil_type)

           if (fk .lt. 0.02) fk = 0.02

           soilm_liq_ptr(i,j,n) = min ( fk, soilm_tot_ptr(i,j,n) )

!-----------------------------------------------------------------------
! now use iterative solution for liquid soil water content using
! FUNCTION FRH2O with the initial guess for SH2O from above explicit
! first guess.
!-----------------------------------------------------------------------

           soilm_liq_ptr(i,j,n) = frh2O(soil_temp_ptr(i,j,n),                        &
                           soilm_tot_ptr(i,j,n), soilm_liq_ptr(i,j,n),             &
                           maxsmc_target(soil_type),bb_target(soil_type),    &
                           satpsi_target(soil_type))

         else  ! temp above freezing. all moisture is liquid

           soilm_liq_ptr(i,j,n) = soilm_tot_ptr(i,j,n)

         end if  ! is soil layer below freezing?

       enddo ! soil layer

     end if ! is this point land?

   enddo
 enddo

 end subroutine calc_liq_soil_moisture

!> Calculate supercooled soil moisture
!!
!! Calculate amount of supercooled liquid soil water content if
!! temperature is below 273.15K. Requires Newton-type iteration to
!! solve the nonlinear implicit equation given in eqn 17 of Koren et. al
!! (1999, JGR, VOL 104(D16), 19569-19585).
!!
!! New version (June 2001): Much faster and more accurate Newton
!! iteration achieved by first taking log of eqn cited above -- less than
!! 4 (typically 1 or 2) iterations achieves convergence. Also, explicit
!! 1-step solution option for special case of parameter ck=0, which
!! reduces the original implicit equation to a simpler explicit form,
!! known as the "Flerchinger eqn". Improved handling of solution in the
!! limit of freezing point temperature.
!!
!! @param[in]  tkelv  Temperature (Kelvin)
!! @param[in]  smc    Total soil moisture content (volumetric)
!! @param[in]  sh2O   Liquid soil moisture content (volumetric)
!! @param[in]  smcmax  Saturation soil moisture content
!! @param[in]  bexp    Soil type "b" parameter
!! @param[in]  psis    Saturated soil matric potential
!! @return     frh2O   Supercooled liquid water content
!!
!! @author George Gayno NOAA/EMC @date 2005-05-20
 FUNCTION FRH2O (TKELV,SMC,SH2O,SMCMAX,BEXP,PSIS)

 use esmf

 IMPLICIT NONE

 INTEGER NLOG
 INTEGER KCOUNT

 REAL BEXP
 REAL BX
 REAL DENOM
 REAL DF
 REAL DSWL
 REAL FK
 REAL FRH2O
 REAL PSIS
 REAL(esmf_kind_r8) :: SH2O
 REAL(esmf_kind_r8) :: SMC
 REAL SMCMAX
 REAL SWL
 REAL SWLK
 REAL(esmf_kind_r8) :: TKELV

 REAL, PARAMETER                  :: CK    = 8.0
 REAL, PARAMETER                  :: ERROR = 0.005

! ----------------------------------------------------------------------
! LIMITS ON PARAMETER B: B < 5.5  (use parameter BLIM)
! SIMULATIONS SHOWED IF B > 5.5 UNFROZEN WATER CONTENT IS
! NON-REALISTICALLY HIGH AT VERY LOW TEMPERATURES.
! ----------------------------------------------------------------------

 BX = BEXP
 IF (BEXP .GT. BLIM) BX = BLIM

! ----------------------------------------------------------------------
! INITIALIZING ITERATIONS COUNTER AND ITERATIVE SOLUTION FLAG.
! ----------------------------------------------------------------------

 NLOG=0
 KCOUNT=0

 IF (CK .NE. 0.0) THEN

! ----------------------------------------------------------------------
! OPTION 1: ITERATED SOLUTION FOR NONZERO CK
! IN KOREN ET AL, JGR, 1999, EQN 17
! ----------------------------------------------------------------------
! INITIAL GUESS FOR SWL (frozen content)
! ----------------------------------------------------------------------

   SWL = SMC-SH2O

! ----------------------------------------------------------------------
! KEEP WITHIN BOUNDS.
! ----------------------------------------------------------------------

   IF (SWL .GT. (SMC-0.02)) SWL = SMC-0.02
   IF (SWL .LT. 0.) SWL = 0.

! ----------------------------------------------------------------------
!  START OF ITERATIONS
! ----------------------------------------------------------------------

   DO WHILE ( (NLOG .LT. 10) .AND. (KCOUNT .EQ. 0) )

     NLOG = NLOG+1
     DF = LOG(( PSIS*GRAV/HLICE ) * ( ( 1.+CK*SWL )**2. ) *      &
        ( SMCMAX/(SMC-SWL) )**BX) - LOG(-(TKELV-frz_h2o)/TKELV)
     DENOM = 2. * CK / ( 1.+CK*SWL ) + BX / ( SMC - SWL )
     SWLK = SWL - DF/DENOM

! ----------------------------------------------------------------------
! BOUNDS USEFUL FOR MATHEMATICAL SOLUTION.
! ----------------------------------------------------------------------

     IF (SWLK .GT. (SMC-0.02)) SWLK = SMC - 0.02
     IF (SWLK .LT. 0.) SWLK = 0.

! ----------------------------------------------------------------------
! MATHEMATICAL SOLUTION BOUNDS APPLIED.
! ----------------------------------------------------------------------

     DSWL = ABS(SWLK-SWL)
     SWL = SWLK

! ----------------------------------------------------------------------
! IF MORE THAN 10 ITERATIONS, USE EXPLICIT METHOD (CK=0 APPROX.)
! WHEN DSWL LESS OR EQ. ERROR, NO MORE ITERATIONS REQUIRED.
! ----------------------------------------------------------------------

     IF ( DSWL .LE. ERROR )  THEN
       KCOUNT = KCOUNT+1
     ENDIF

   END DO

! ----------------------------------------------------------------------
!  END OF ITERATIONS
! ----------------------------------------------------------------------
! BOUNDS APPLIED WITHIN DO-BLOCK ARE VALID FOR PHYSICAL SOLUTION.
! ----------------------------------------------------------------------

   FRH2O = SMC - SWL

! ----------------------------------------------------------------------
! END OPTION 1
! ----------------------------------------------------------------------

 ENDIF

!-----------------------------------------------------------------------
! OPTION 2: EXPLICIT SOLUTION FOR FLERCHINGER EQ. i.e. CK=0
! IN KOREN ET AL., JGR, 1999, EQN 17
! APPLY PHYSICAL BOUNDS TO FLERCHINGER SOLUTION
! ----------------------------------------------------------------------

 IF (KCOUNT .EQ. 0) THEN

   FK = (((HLICE/(GRAV*(-PSIS)))*                  &
        ((TKELV-frz_h2o)/TKELV))**(-1/BX))*SMCMAX

   IF (FK .LT. 0.02) FK = 0.02

   FRH2O = MIN (FK, SMC)

 ENDIF

 RETURN

 END function frh2o

!> Adjust soil moisture for changes in soil type between the input and
!! target grids. Works for Noah land model only. Required to preserve
!! latent/sensible heat fluxes.
!!
!! @author George Gayno NOAA/EMC
 subroutine rescale_soil_moisture

 use esmf

 use model_grid, only                : landmask_target_grid

 use program_setup, only             : drysmc_input, drysmc_target, &
                                       maxsmc_input, maxsmc_target, &
                                       refsmc_input, refsmc_target, &
                                       wltsmc_input, wltsmc_target

 use static_data, only               : soil_type_target_grid, &
                                       veg_greenness_target_grid, &
                                       veg_type_target_grid

 implicit none

 integer                            :: clb(3), cub(3), i, j, k, rc
 integer                            :: soilt_input, soilt_target
 integer(esmf_kind_i8), pointer     :: landmask_ptr(:,:)

 real(esmf_kind_r8), pointer        :: soilm_tot_ptr(:,:,:)
 real(esmf_kind_r8), pointer        :: soil_type_input_ptr(:,:)
 real(esmf_kind_r8), pointer        :: soil_type_target_ptr(:,:)
 real(esmf_kind_r8), pointer        :: veg_greenness_ptr(:,:)
 real(esmf_kind_r8), pointer        :: veg_type_ptr(:,:)
 real                               :: f1, fn, smcdir, smctra

 print*,"- RESCALE SOIL MOISTURE FOR CHANGES IN SOIL TYPE."

 print*,"- CALL FieldGet FOR TOTAL SOIL MOISTURE."
 call ESMF_FieldGet(soilm_tot_target_grid, &
                    computationalLBound=clb, &
                    computationalUBound=cub, &
                    farrayPtr=soilm_tot_ptr, rc=rc)
 if(ESMF_logFoundError(rcToCheck=rc,msg=ESMF_LOGERR_PASSTHRU,line=__LINE__,file=__FILE__)) &
    call error_handler("IN FieldGet", rc)

 print*,"- CALL FieldGet FOR LAND MASK."
 call ESMF_FieldGet(landmask_target_grid, &
                    farrayPtr=landmask_ptr, rc=rc)
 if(ESMF_logFoundError(rcToCheck=rc,msg=ESMF_LOGERR_PASSTHRU,line=__LINE__,file=__FILE__)) &
    call error_handler("IN FieldGet", rc)

 print*,"- CALL FieldGet FOR VEGETATION TYPE."
 call ESMF_FieldGet(veg_type_target_grid, &
                    farrayPtr=veg_type_ptr, rc=rc)
 if(ESMF_logFoundError(rcToCheck=rc,msg=ESMF_LOGERR_PASSTHRU,line=__LINE__,file=__FILE__)) &
    call error_handler("IN FieldGet", rc)

 print*,"- CALL FieldGet FOR VEGETATION GREENNESS."
 call ESMF_FieldGet(veg_greenness_target_grid, &
                    farrayPtr=veg_greenness_ptr, rc=rc)
 if(ESMF_logFoundError(rcToCheck=rc,msg=ESMF_LOGERR_PASSTHRU,line=__LINE__,file=__FILE__)) &
    call error_handler("IN FieldGet", rc)

 print*,"- CALL FieldGet FOR TARGET GRID SOIL TYPE."
 call ESMF_FieldGet(soil_type_target_grid, &
                    farrayPtr=soil_type_target_ptr, rc=rc)
 if(ESMF_logFoundError(rcToCheck=rc,msg=ESMF_LOGERR_PASSTHRU,line=__LINE__,file=__FILE__)) &
    call error_handler("IN FieldGet", rc)

 print*,"- CALL FieldGet FOR SOIL TYPE FROM INPUT GRID."
 call ESMF_FieldGet(soil_type_from_input_grid, &
                    farrayPtr=soil_type_input_ptr, rc=rc)
 if(ESMF_logFoundError(rcToCheck=rc,msg=ESMF_LOGERR_PASSTHRU,line=__LINE__,file=__FILE__)) &
    call error_handler("IN FieldGet", rc)

 do j = clb(2), cub(2)
   do i = clb(1), cub(1)

!---------------------------------------------------------------------------------------------
! Check land points that are not permanent land ice.  
!---------------------------------------------------------------------------------------------

!cfract when '1' will contain some land.
     if (landmask_ptr(i,j) == 1 .and. nint(veg_type_ptr(i,j)) /= veg_type_landice_target) then

        soilt_target = nint(soil_type_target_ptr(i,j))
        soilt_input  = nint(soil_type_input_ptr(i,j))

!---------------------------------------------------------------------------------------------
! Rescale soil moisture at points where the soil type between the input and output
! grids is different.  Caution, this logic assumes the input and target grids use the same
! soil type dataset.
!---------------------------------------------------------------------------------------------

        if (soilt_target /= soilt_input) then
!---------------------------------------------------------------------------------------------
! Rescale top layer.  First, determine direct evaporation part:
!---------------------------------------------------------------------------------------------

          f1=(soilm_tot_ptr(i,j,1)-drysmc_input(soilt_input)) /    &
             (maxsmc_input(soilt_input)-drysmc_input(soilt_input))

          smcdir=drysmc_target(soilt_target) + f1 *        &
                (maxsmc_target(soilt_target) - drysmc_target(soilt_target))

!---------------------------------------------------------------------------------------------
! Continue top layer rescale.  Now determine transpiration part:
!---------------------------------------------------------------------------------------------

          if (soilm_tot_ptr(i,j,1) < refsmc_input(soilt_input)) then
            f1=(soilm_tot_ptr(i,j,1) - wltsmc_input(soilt_input)) /       &
               (refsmc_input(soilt_input) - wltsmc_input(soilt_input))
            smctra=wltsmc_target(soilt_target) + f1  *     &
                  (refsmc_target(soilt_target) - wltsmc_target(soilt_target))
          else
            f1=(soilm_tot_ptr(i,j,1) - refsmc_input(soilt_input)) /        &
               (maxsmc_input(soilt_input) - refsmc_input(soilt_input))
            smctra=refsmc_target(soilt_target) + f1 *      &
                  (maxsmc_target(soilt_target) - refsmc_target(soilt_target))
          endif

!---------------------------------------------------------------------------------------------
! Top layer is weighted by green vegetation fraction:
!---------------------------------------------------------------------------------------------

          soilm_tot_ptr(i,j,1) = ((1.0 - veg_greenness_ptr(i,j)) * smcdir)  + &
                                  (veg_greenness_ptr(i,j) * smctra)

!---------------------------------------------------------------------------------------------
! Rescale bottom layers as follows:
!
! - Rescale between wilting point and reference value when wilting < soil m < reference, or
! - Rescale between reference point and maximum value when reference < soil m < max.
!---------------------------------------------------------------------------------------------

          do k = 2, cub(3)
            if (soilm_tot_ptr(i,j,k) < refsmc_input(soilt_input)) then
              fn = (soilm_tot_ptr(i,j,k) - wltsmc_input(soilt_input)) /        &
                (refsmc_input(soilt_input) - wltsmc_input(soilt_input))
              soilm_tot_ptr(i,j,k) = wltsmc_target(soilt_target) + fn *         &
                (refsmc_target(soilt_target) - wltsmc_target(soilt_target))
            else
              fn = (soilm_tot_ptr(i,j,k) - refsmc_input(soilt_input)) /         &
                (maxsmc_input(soilt_input) - refsmc_input(soilt_input))
              soilm_tot_ptr(i,j,k) = refsmc_target(soilt_target) + fn *         &
                (maxsmc_target(soilt_target) - refsmc_target(soilt_target))
            endif
          enddo

        endif ! is soil type different?

!---------------------------------------------------------------------------------------------
! Range check all layers.
!---------------------------------------------------------------------------------------------

        soilm_tot_ptr(i,j,1)=min(soilm_tot_ptr(i,j,1),maxsmc_target(soilt_target))
        soilm_tot_ptr(i,j,1)=max(drysmc_target(soilt_target),soilm_tot_ptr(i,j,1))

        do k = 2, cub(3)
          soilm_tot_ptr(i,j,k)=min(soilm_tot_ptr(i,j,k),maxsmc_target(soilt_target))
          soilm_tot_ptr(i,j,k)=max(wltsmc_target(soilt_target),soilm_tot_ptr(i,j,k))
        enddo

     endif ! is this a land point?

   enddo
 enddo

 return

 end subroutine rescale_soil_moisture

!> Adjust soil temperature for changes in terrain height between the input and
!! target grids.
!!
!! @author George Gayno NOAA/EMC
 subroutine adjust_soilt_for_terrain

 use model_grid, only                : landmask_target_grid,  &
                                       terrain_target_grid

 use static_data, only               : veg_type_target_grid

 implicit none

 integer                            :: clb(3), cub(3), i, j, k, rc
 integer(esmf_kind_i8), pointer     :: landmask_ptr(:,:)

 real, parameter                    :: lapse_rate  = 6.5e-03
 real                               :: terrain_diff
 real(esmf_kind_r8), pointer        :: terrain_input_ptr(:,:)
 real(esmf_kind_r8), pointer        :: terrain_target_ptr(:,:)
 real(esmf_kind_r8), pointer        :: veg_type_target_ptr(:,:)
 real(esmf_kind_r8), pointer        :: soil_temp_target_ptr(:,:,:)

 print*,"- CALL FieldGet FOR TARGET GRID LAND-SEA MASK."
 call ESMF_FieldGet(landmask_target_grid, &
                    farrayPtr=landmask_ptr, rc=rc)
 if(ESMF_logFoundError(rcToCheck=rc,msg=ESMF_LOGERR_PASSTHRU,line=__LINE__,file=__FILE__)) &
    call error_handler("IN FieldGet", rc)

 print*,"- CALL FieldGet FOR TARGET GRID VEGETATION TYPE."
 call ESMF_FieldGet(veg_type_target_grid, &
                    farrayPtr=veg_type_target_ptr, rc=rc)
 if(ESMF_logFoundError(rcToCheck=rc,msg=ESMF_LOGERR_PASSTHRU,line=__LINE__,file=__FILE__)) &
    call error_handler("IN FieldGet", rc)

 print*,"- CALL FieldGet FOR TARGET GRID TERRAIN."
 call ESMF_FieldGet(terrain_target_grid, &
                    farrayPtr=terrain_target_ptr, rc=rc)
 if(ESMF_logFoundError(rcToCheck=rc,msg=ESMF_LOGERR_PASSTHRU,line=__LINE__,file=__FILE__)) &
    call error_handler("IN FieldGet", rc)

 print*,"- CALL FieldGet FOR TERRAIN INTERP TO TARGET GRID."
 call ESMF_FieldGet(terrain_from_input_grid, &
                    farrayPtr=terrain_input_ptr, rc=rc)
 if(ESMF_logFoundError(rcToCheck=rc,msg=ESMF_LOGERR_PASSTHRU,line=__LINE__,file=__FILE__)) &
    call error_handler("IN FieldGet", rc)

 print*,"- CALL FieldGet FOR SOIL TEMP TARGET GRID."
 call ESMF_FieldGet(soil_temp_target_grid, &
                    computationalLBound=clb, &
                    computationalUBound=cub, &
                    farrayPtr=soil_temp_target_ptr, rc=rc)
 if(ESMF_logFoundError(rcToCheck=rc,msg=ESMF_LOGERR_PASSTHRU,line=__LINE__,file=__FILE__)) &
    call error_handler("IN FieldGet", rc)
 
 do j = clb(2), cub(2)
 do i = clb(1), cub(1)
!cfract at least some land when equal to '1'.
   if (landmask_ptr(i,j) == 1) then
     terrain_diff = abs(terrain_input_ptr(i,j) - terrain_target_ptr(i,j))
     if (terrain_diff > 100.0) then
       do k = clb(3), cub(3)
         soil_temp_target_ptr(i,j,k) = soil_temp_target_ptr(i,j,k) + &
              ((terrain_input_ptr(i,j) - terrain_target_ptr(i,j)) * lapse_rate)
         if (nint(veg_type_target_ptr(i,j)) == veg_type_landice_target) then
           soil_temp_target_ptr(i,j,k) = min(soil_temp_target_ptr(i,j,k), 273.16)
         endif
       enddo
     endif
   endif
 enddo
 enddo

 end subroutine adjust_soilt_for_terrain

!> Adjust soil levels of the input grid if there is a mismatch between input and
!! target grids. Presently can only convert from 9 to 4 levels. 
!!
!! @param[in] localpet  ESMF local persistent execution thread
!! @author Larissa Reames
!! @author Jeff Beck
 subroutine adjust_soil_levels(localpet)
 use model_grid, only       : lsoil_target, i_input, j_input, input_grid
 use input_data, only       : lsoil_input, soil_temp_input_grid, &
                              soilm_liq_input_grid, soilm_tot_input_grid
 implicit none
 integer, intent(in)                   :: localpet
 character(len=1000)      :: msg
 integer                  :: rc
 real(esmf_kind_r8)          :: tmp(i_input,j_input), &
                                data_one_tile(i_input,j_input,lsoil_input), &
                                tmp3d(i_input,j_input,lsoil_target)
 if (lsoil_input == 9 .and. lsoil_target == 4) then
   print*, "CONVERTING FROM 9 INPUT SOIL LEVELS TO 4 TARGET SOIL LEVELS"
   call ESMF_FieldGather(soil_temp_input_grid, data_one_tile, rootPet=0, tile=1, rc=rc)
   if(ESMF_logFoundError(rcToCheck=rc,msg=ESMF_LOGERR_PASSTHRU,line=__LINE__,file=__FILE__)) &
      call error_handler("IN FieldGather", rc)
      
   call ESMF_FieldDestroy(soil_temp_input_grid,rc=rc)
   soil_temp_input_grid = ESMF_FieldCreate(input_grid, &
                         typekind=ESMF_TYPEKIND_R8, &
                         staggerloc=ESMF_STAGGERLOC_CENTER, &
                         ungriddedLBound=(/1/), &
                         ungriddedUBound=(/lsoil_target/), rc=rc)
                                         
   if(localpet==0)then
      tmp3d(:,:,1)= (data_one_tile(:,:,1) + data_one_tile(:,:,2))/2.0 * 0.1 + &
                                      (data_one_tile(:,:,2) + data_one_tile(:,:,3))/2.0 * 0.3 + &
                                      (data_one_tile(:,:,3) + data_one_tile(:,:,4))/2.0 * 0.6
      tmp = (data_one_tile(:,:,6) - data_one_tile(:,:,5)) / 30.0 * 10.0 + data_one_tile(:,:,5) !Linear approx. of 40 cm obs
      tmp3d(:,:,2)= (data_one_tile(:,:,4) + data_one_tile(:,:,5)) / 2.0 * 0.75 + &
                                      (data_one_tile(:,:,5) + tmp) / 2.0 * 0.25
      tmp3d(:,:,3)= (tmp + data_one_tile(:,:,6)) /2.0 * (1.0/3.0) + &
                                      (data_one_tile(:,:,6) + data_one_tile(:,:,7)) / 2.0 * (2.0/3.0)
      tmp = (data_one_tile(:,:,9) - data_one_tile(:,:,9)) / 140.0 * 40.0 + data_one_tile(:,:,8) !Linear approx of 200 cm obs
      tmp3d(:,:,4)= (data_one_tile(:,:,7) + data_one_tile(:,:,8)) / 2.0 * 0.6 + &
                                      (data_one_tile(:,:,8) + tmp) / 2.0 * 0.4
   endif
  
   call ESMF_FieldScatter(soil_temp_input_grid, tmp3d, rootpet=0, rc=rc)
   if(ESMF_logFoundError(rcToCheck=rc,msg=ESMF_LOGERR_PASSTHRU,line=__LINE__,file=__FILE__)) &
    call error_handler("IN FieldScatter", rc)   
                                                                              
   call ESMF_FieldGather(soilm_tot_input_grid, data_one_tile, rootPet=0, tile=1, rc=rc)
   if(ESMF_logFoundError(rcToCheck=rc,msg=ESMF_LOGERR_PASSTHRU,line=__LINE__,file=__FILE__)) &
      call error_handler("IN FieldGather", rc)
      
   call ESMF_FieldDestroy(soilm_tot_input_grid,rc=rc)
   soilm_tot_input_grid = ESMF_FieldCreate(input_grid, &
                         typekind=ESMF_TYPEKIND_R8, &
                         staggerloc=ESMF_STAGGERLOC_CENTER, &
                         ungriddedLBound=(/1/), &
                         ungriddedUBound=(/lsoil_target/), rc=rc)
                                         
  if(localpet==0) then
      tmp3d(:,:,1)= (data_one_tile(:,:,1) + data_one_tile(:,:,2))/2.0 * 0.1 + &
                                      (data_one_tile(:,:,2) + data_one_tile(:,:,3))/2.0 * 0.3 + &
                                      (data_one_tile(:,:,3) + data_one_tile(:,:,4))/2.0 * 0.6
      tmp = (data_one_tile(:,:,6) - data_one_tile(:,:,5)) / 30.0 * 10.0 + data_one_tile(:,:,5) !Linear approx. of 40 cm obs
      tmp3d(:,:,2)= (data_one_tile(:,:,4) + data_one_tile(:,:,5)) / 2.0 * 0.75 + &
                                      (data_one_tile(:,:,5) + tmp) / 2.0 * 0.25
      tmp3d(:,:,3)= (tmp + data_one_tile(:,:,6)) /2.0 * (1.0/3.0) + &
                                      (data_one_tile(:,:,6) + data_one_tile(:,:,7)) / 2.0 * (2.0/3.0)
      tmp = (data_one_tile(:,:,9) - data_one_tile(:,:,9)) / 140.0 * 40.0 + data_one_tile(:,:,8) !Linear approx of 200 cm obs
      tmp3d(:,:,4)= (data_one_tile(:,:,7) + data_one_tile(:,:,8)) / 2.0 * 0.6 + &
                                      (data_one_tile(:,:,8) + tmp) / 2.0 * 0.4
   endif
  
   call ESMF_FieldScatter(soilm_tot_input_grid, tmp3d, rootpet=0, rc=rc)
   if(ESMF_logFoundError(rcToCheck=rc,msg=ESMF_LOGERR_PASSTHRU,line=__LINE__,file=__FILE__)) &
    call error_handler("IN FieldScatter", rc)   
  
   call ESMF_FieldGather(soilm_liq_input_grid, data_one_tile, rootPet=0, tile=1, rc=rc)
   if(ESMF_logFoundError(rcToCheck=rc,msg=ESMF_LOGERR_PASSTHRU,line=__LINE__,file=__FILE__)) &
      call error_handler("IN FieldGather", rc)
      
   call ESMF_FieldDestroy(soilm_liq_input_grid,rc=rc)
   soilm_liq_input_grid = ESMF_FieldCreate(input_grid, &
                         typekind=ESMF_TYPEKIND_R8, &
                         staggerloc=ESMF_STAGGERLOC_CENTER, &
                         ungriddedLBound=(/1/), &
                         ungriddedUBound=(/lsoil_target/), rc=rc)
  if(localpet==0) then
      tmp3d(:,:,1)= (data_one_tile(:,:,1) + data_one_tile(:,:,2))/2.0 * 0.1 + &
                                      (data_one_tile(:,:,2) + data_one_tile(:,:,3))/2.0 * 0.3 + &
                                      (data_one_tile(:,:,3) + data_one_tile(:,:,4))/2.0 * 0.6
      tmp = (data_one_tile(:,:,6) - data_one_tile(:,:,5)) / 30.0 * 10.0 + data_one_tile(:,:,5) !Linear approx. of 40 cm obs
      tmp3d(:,:,2)= (data_one_tile(:,:,4) + data_one_tile(:,:,5)) / 2.0 * 0.75 + &
                                      (data_one_tile(:,:,5) + tmp) / 2.0 * 0.25
      tmp3d(:,:,3)= (tmp + data_one_tile(:,:,6)) /2.0 * (1.0/3.0) + &
                                      (data_one_tile(:,:,6) + data_one_tile(:,:,7)) / 2.0 * (2.0/3.0)
      tmp = (data_one_tile(:,:,9) - data_one_tile(:,:,9)) / 140.0 * 40.0 + data_one_tile(:,:,8) !Linear approx of 200 cm obs
      tmp3d(:,:,4)= (data_one_tile(:,:,7) + data_one_tile(:,:,8)) / 2.0 * 0.6 + &
                                      (data_one_tile(:,:,8) + tmp) / 2.0 * 0.4
   endif
  
   call ESMF_FieldScatter(soilm_liq_input_grid, tmp3d, rootpet=0, rc=rc)
   if(ESMF_logFoundError(rcToCheck=rc,msg=ESMF_LOGERR_PASSTHRU,line=__LINE__,file=__FILE__)) &
    call error_handler("IN FieldScatter", rc)   
 
 elseif (lsoil_input /= lsoil_target) then
  rc = -1
  
  write(msg,'("NUMBER OF SOIL LEVELS IN INPUT (",I2,") and OUPUT &
               (",I2,") MUST EITHER BE EQUAL OR 9 AND 4, RESPECTIVELY")') &
               lsoil_input, lsoil_target

  call error_handler(trim(msg), rc)
 endif
 
 end subroutine adjust_soil_levels

!> Set roughness length at land and sea ice. At land, roughness is
!! set from a lookup table based on the vegetation type. At sea ice,
!! roughness is set to 1 cm.
!!
!! @author George Gayno NOAA/EMC
 subroutine roughness

 use model_grid, only                : landmask_target_grid
 use static_data, only               : veg_type_target_grid
 use program_setup, only             : fract_grid

 implicit none

 integer                            :: clb(2), cub(2), i, j, rc
 integer(esmf_kind_i8), pointer     :: landmask_ptr(:,:)

 real                               :: z0_igbp(20)
 real(esmf_kind_r8), pointer        :: data_ptr(:,:)
 real(esmf_kind_r8), pointer        :: data_ptr2(:,:)
 real(esmf_kind_r8), pointer        :: fice_ptr(:,:)
 real(esmf_kind_r8), pointer        :: veg_type_ptr(:,:)

 data z0_igbp /1.089, 2.653, 0.854, 0.826, 0.800, 0.050,  &
               0.030, 0.856, 0.856, 0.150, 0.040, 0.130,  &
               1.000, 0.250, 0.011, 0.011, 0.001, 0.076,  &
               0.050, 0.030/

 print*,"- CALL FieldGet FOR TARGET GRID LAND-SEA MASK."
 call ESMF_FieldGet(landmask_target_grid, &
                    computationalLBound=clb, &
                    computationalUBound=cub, &
                    farrayPtr=landmask_ptr, rc=rc)
 if(ESMF_logFoundError(rcToCheck=rc,msg=ESMF_LOGERR_PASSTHRU,line=__LINE__,file=__FILE__)) &
    call error_handler("IN FieldGet", rc)

 print*,"- CALL FieldGet FOR TARGET GRID SEA ICE."
 call ESMF_FieldGet(seaice_fract_target_grid, &
                    farrayPtr=fice_ptr, rc=rc)
 if(ESMF_logFoundError(rcToCheck=rc,msg=ESMF_LOGERR_PASSTHRU,line=__LINE__,file=__FILE__)) &
    call error_handler("IN FieldGet", rc)

 print*,"- CALL FieldGet FOR TARGET GRID VEGETATION TYPE."
 call ESMF_FieldGet(veg_type_target_grid, &
                    farrayPtr=veg_type_ptr, rc=rc)
 if(ESMF_logFoundError(rcToCheck=rc,msg=ESMF_LOGERR_PASSTHRU,line=__LINE__,file=__FILE__)) &
    call error_handler("IN FieldGet", rc)

 print*,"- CALL FieldGet FOR TARGET GRID Z0."
 call ESMF_FieldGet(z0_target_grid, &
                    farrayPtr=data_ptr, rc=rc)
 if(ESMF_logFoundError(rcToCheck=rc,msg=ESMF_LOGERR_PASSTHRU,line=__LINE__,file=__FILE__)) &
    call error_handler("IN FieldGet", rc)

 if(fract_grid)then

   print*,"- CALL FieldGet FOR TARGET GRID Z0 ICE."
   call ESMF_FieldGet(z0_ice_target_grid, &
                      farrayPtr=data_ptr2, rc=rc)
   if(ESMF_logFoundError(rcToCheck=rc,msg=ESMF_LOGERR_PASSTHRU,line=__LINE__,file=__FILE__)) &
      call error_handler("IN FieldGet", rc)

   do j = clb(2), cub(2)
   do i = clb(1), cub(1)
     if (fice_ptr(i,j) > 0.0) then
       data_ptr2(i,j) = 1.0
     endif
   enddo
   enddo

   do j = clb(2), cub(2)
   do i = clb(1), cub(1)
     if (landmask_ptr(i,j) == 1) then
       data_ptr(i,j) = z0_igbp(nint(veg_type_ptr(i,j))) * 100.0
     else
       data_ptr(i,j) = -9.
     endif
   enddo
   enddo

 else ! non-fractional grid

!cfract should check for fice instead? under fractional
!cfract grids need to preserve original landmask_target.
   do j = clb(2), cub(2)
   do i = clb(1), cub(1)
     if (fice_ptr(i,j) > 0.0) then
       data_ptr(i,j) = 1.0
     elseif (landmask_ptr(i,j) == 1) then
       data_ptr(i,j) = z0_igbp(nint(veg_type_ptr(i,j))) * 100.0
     endif
   enddo
   enddo

 endif

 end subroutine roughness

!> Perform some quality control checks before output.
!!
!! @author George Gayno NOAA/EMC
 subroutine qc_check

 use program_setup, only             : fract_grid

 use model_grid, only                : landmask_target_grid

 use static_data, only               : alvsf_target_grid, &
                                       alvwf_target_grid, &
                                       alnsf_target_grid, &
                                       alnwf_target_grid, &
                                       facsf_target_grid, &
                                       facwf_target_grid, &
                                       mxsno_albedo_target_grid, &
                                       max_veg_greenness_target_grid, &
                                       min_veg_greenness_target_grid, &
                                       slope_type_target_grid, &
                                       soil_type_target_grid, &
                                       substrate_temp_target_grid, &
                                       veg_greenness_target_grid, &
                                       veg_type_target_grid

 implicit none

 integer                            :: clb(2), cub(2), i, j, rc
 integer(esmf_kind_i8), pointer     :: landmask_ptr(:,:)

 real(esmf_kind_r8), pointer        :: data_ptr(:,:)
 real(esmf_kind_r8), pointer        :: data3d_ptr(:,:,:)
 real(esmf_kind_r8), pointer        :: soilmt_ptr(:,:,:)
 real(esmf_kind_r8), pointer        :: soilml_ptr(:,:,:)
 real(esmf_kind_r8), pointer        :: veg_greenness_ptr(:,:)
 real(esmf_kind_r8), pointer        :: veg_type_ptr(:,:)
 real(esmf_kind_r8), pointer        :: seaice_skint_ptr(:,:)
 real(esmf_kind_r8), pointer        :: skint_ptr(:,:)
 real(esmf_kind_r8), pointer        :: fice_ptr(:,:)
 real(esmf_kind_r8), pointer        :: hice_ptr(:,:)

 print*,"- CALL FieldGet FOR TARGET GRID LAND-SEA MASK."
 call ESMF_FieldGet(landmask_target_grid, &
                    computationalLBound=clb, &
                    computationalUBound=cub, &
                    farrayPtr=landmask_ptr, rc=rc)
 if(ESMF_logFoundError(rcToCheck=rc,msg=ESMF_LOGERR_PASSTHRU,line=__LINE__,file=__FILE__)) &
    call error_handler("IN FieldGet", rc)

 print*,"- CALL FieldGet FOR TARGET GRID SEA ICE FRACTION."
 call ESMF_FieldGet(seaice_fract_target_grid, &
                    farrayPtr=fice_ptr, rc=rc)
 if(ESMF_logFoundError(rcToCheck=rc,msg=ESMF_LOGERR_PASSTHRU,line=__LINE__,file=__FILE__)) &
    call error_handler("IN FieldGet", rc)

 print*,"- SET NON-LAND FLAG FOR TARGET GRID SLOPE TYPE."
 call ESMF_FieldGet(slope_type_target_grid, &
                    farrayPtr=data_ptr, rc=rc)
 if(ESMF_logFoundError(rcToCheck=rc,msg=ESMF_LOGERR_PASSTHRU,line=__LINE__,file=__FILE__)) &
    call error_handler("IN FieldGet", rc)

!cfract Setting to flag value at water. With fractional grid,
!cfract restrict this to points that are all water. i.e.,
!cfract where landmask_ptr = 0.
 do j = clb(2), cub(2)
 do i = clb(1), cub(1)
   if (landmask_ptr(i,j) /= 1) data_ptr(i,j) = 0.0
 enddo
 enddo

 print*,"- SET NON-LAND FLAG FOR TARGET GRID SOIL TYPE."
 call ESMF_FieldGet(soil_type_target_grid, &
                    farrayPtr=data_ptr, rc=rc)
 if(ESMF_logFoundError(rcToCheck=rc,msg=ESMF_LOGERR_PASSTHRU,line=__LINE__,file=__FILE__)) &
    call error_handler("IN FieldGet", rc)

!cfract Setting to flag value at water. With fractional grid,
!cfract restrict this to points that are all water. i.e.,
!cfract where landmask_ptr = 0.
 do j = clb(2), cub(2)
 do i = clb(1), cub(1)
   if (landmask_ptr(i,j) /= 1) data_ptr(i,j) = 0.0
 enddo
 enddo

 print*,"- SET NON-LAND FLAG FOR TARGET GRID VEGETATION TYPE."
 call ESMF_FieldGet(veg_type_target_grid, &
                    farrayPtr=veg_type_ptr, rc=rc)
 if(ESMF_logFoundError(rcToCheck=rc,msg=ESMF_LOGERR_PASSTHRU,line=__LINE__,file=__FILE__)) &
    call error_handler("IN FieldGet", rc)

!cfract Setting to flag value at water. With fractional grid,
!cfract restrict this to points that are all water. i.e.,
!cfract where landmask_ptr = 0.
 do j = clb(2), cub(2)
 do i = clb(1), cub(1)
   if (landmask_ptr(i,j) /= 1) veg_type_ptr(i,j) = 0.0
 enddo
 enddo

 print*,"- SET TARGET GRID ALVSF AT NON-LAND."
 call ESMF_FieldGet(alvsf_target_grid, &
                    farrayPtr=data_ptr, rc=rc)
 if(ESMF_logFoundError(rcToCheck=rc,msg=ESMF_LOGERR_PASSTHRU,line=__LINE__,file=__FILE__)) &
    call error_handler("IN FieldGet", rc)

!cfract This array contains albedo at points with at least
!cfract some land. At all other points set to flag value.
!cfract That means points where landmask_ptr is 0.
 do j = clb(2), cub(2)
 do i = clb(1), cub(1)
   if (landmask_ptr(i,j) /= 1) data_ptr(i,j) = 0.06 ! gfs physics flag value
   if (fract_grid .and. landmask_ptr(i,j) /= 1) data_ptr(i,j) = -9. ! gfs physics flag value
 enddo
 enddo

 if(fract_grid)then
 print*,"- SET TARGET GRID ALVSF_NL AT NON-LAND."
 call ESMF_FieldGet(alvsf_nl_target_grid, &
                    farrayPtr=data_ptr, rc=rc)
 if(ESMF_logFoundError(rcToCheck=rc,msg=ESMF_LOGERR_PASSTHRU,line=__LINE__,file=__FILE__)) &
    call error_handler("IN FieldGet", rc)

!cfract Setting to flag value at all non-land - ice and all water.
!cfract for fractional grid, this is where landmask_ptr is 0.
 do j = clb(2), cub(2)
 do i = clb(1), cub(1)
   if (landmask_ptr(i,j) /= 1) data_ptr(i,j) = 0.06 ! gfs physics flag value
 enddo
 enddo
 endif

 print*,"- SET TARGET GRID ALVWF AT NON-LAND."
 call ESMF_FieldGet(alvwf_target_grid, &
                    farrayPtr=data_ptr, rc=rc)
 if(ESMF_logFoundError(rcToCheck=rc,msg=ESMF_LOGERR_PASSTHRU,line=__LINE__,file=__FILE__)) &
    call error_handler("IN FieldGet", rc)

 do j = clb(2), cub(2)
 do i = clb(1), cub(1)
   if (landmask_ptr(i,j) /= 1) data_ptr(i,j) = 0.06 ! gfs physics flag value
   if (fract_grid .and. landmask_ptr(i,j) /= 1) data_ptr(i,j) = -9. ! gfs physics flag value
 enddo
 enddo

 if(fract_grid)then
 print*,"- SET TARGET GRID ALVWF_NL AT NON-LAND."
 call ESMF_FieldGet(alvwf_nl_target_grid, &
                    farrayPtr=data_ptr, rc=rc)
 if(ESMF_logFoundError(rcToCheck=rc,msg=ESMF_LOGERR_PASSTHRU,line=__LINE__,file=__FILE__)) &
    call error_handler("IN FieldGet", rc)

 do j = clb(2), cub(2)
 do i = clb(1), cub(1)
   if (landmask_ptr(i,j) /= 1) data_ptr(i,j) = 0.06 ! gfs physics flag value
 enddo
 enddo
 endif

 print*,"- SET TARGET GRID ALNSF AT NON-LAND."
 call ESMF_FieldGet(alnsf_target_grid, &
                    farrayPtr=data_ptr, rc=rc)
 if(ESMF_logFoundError(rcToCheck=rc,msg=ESMF_LOGERR_PASSTHRU,line=__LINE__,file=__FILE__)) &
    call error_handler("IN FieldGet", rc)

 do j = clb(2), cub(2)
 do i = clb(1), cub(1)
   if (landmask_ptr(i,j) /= 1) data_ptr(i,j) = 0.06 ! gfs physics flag value
   if (fract_grid .and. landmask_ptr(i,j) /= 1) data_ptr(i,j) = -9. ! gfs physics flag value
 enddo
 enddo

 if(fract_grid)then
 print*,"- SET TARGET GRID ALNSF_NL AT NON-LAND."
 call ESMF_FieldGet(alnsf_nl_target_grid, &
                    farrayPtr=data_ptr, rc=rc)
 if(ESMF_logFoundError(rcToCheck=rc,msg=ESMF_LOGERR_PASSTHRU,line=__LINE__,file=__FILE__)) &
    call error_handler("IN FieldGet", rc)

 do j = clb(2), cub(2)
 do i = clb(1), cub(1)
   if (landmask_ptr(i,j) /= 1) data_ptr(i,j) = 0.06 ! gfs physics flag value
 enddo
 enddo
 endif

 print*,"- SET TARGET GRID ALNWF AT NON-LAND."
 call ESMF_FieldGet(alnwf_target_grid, &
                    farrayPtr=data_ptr, rc=rc)
 if(ESMF_logFoundError(rcToCheck=rc,msg=ESMF_LOGERR_PASSTHRU,line=__LINE__,file=__FILE__)) &
    call error_handler("IN FieldGet", rc)

 do j = clb(2), cub(2)
 do i = clb(1), cub(1)
   if (landmask_ptr(i,j) /= 1) data_ptr(i,j) = 0.06 ! gfs physics flag value
   if (fract_grid .and. landmask_ptr(i,j) /= 1) data_ptr(i,j) = -9. ! gfs physics flag value
 enddo
 enddo

 if(fract_grid)then
 print*,"- SET TARGET GRID ALNWF_NL AT NON-LAND."
 call ESMF_FieldGet(alnwf_nl_target_grid, &
                    farrayPtr=data_ptr, rc=rc)
 if(ESMF_logFoundError(rcToCheck=rc,msg=ESMF_LOGERR_PASSTHRU,line=__LINE__,file=__FILE__)) &
    call error_handler("IN FieldGet", rc)

 do j = clb(2), cub(2)
 do i = clb(1), cub(1)
   if (landmask_ptr(i,j) /= 1) data_ptr(i,j) = 0.06  ! gfs physics flag value
 enddo
 enddo
 endif

 print*,"- SET NON-LAND FLAG FOR TARGET GRID FACSF."
 call ESMF_FieldGet(facsf_target_grid, &
                    farrayPtr=data_ptr, rc=rc)
 if(ESMF_logFoundError(rcToCheck=rc,msg=ESMF_LOGERR_PASSTHRU,line=__LINE__,file=__FILE__)) &
    call error_handler("IN FieldGet", rc)

!cfract for fract grid, this is where landmask_ptr is 0.
 do j = clb(2), cub(2)
 do i = clb(1), cub(1)
   if (landmask_ptr(i,j) /= 1) data_ptr(i,j) = 0.0
 enddo
 enddo

 print*,"- SET NON-LAND FLAG FOR TARGET GRID FACSF."
 call ESMF_FieldGet(facwf_target_grid, &
                    farrayPtr=data_ptr, rc=rc)
 if(ESMF_logFoundError(rcToCheck=rc,msg=ESMF_LOGERR_PASSTHRU,line=__LINE__,file=__FILE__)) &
    call error_handler("IN FieldGet", rc)

!cfract for fract grid, this is where landmask_ptr is 0.
 do j = clb(2), cub(2)
 do i = clb(1), cub(1)
   if (landmask_ptr(i,j) /= 1) data_ptr(i,j) = 0.0
 enddo
 enddo

 print*,"- SET NON-LAND FLAG FOR TARGET GRID MAXIMUM GREENNESS."
 call ESMF_FieldGet(max_veg_greenness_target_grid, &
                    farrayPtr=data_ptr, rc=rc)
 if(ESMF_logFoundError(rcToCheck=rc,msg=ESMF_LOGERR_PASSTHRU,line=__LINE__,file=__FILE__)) &
    call error_handler("IN FieldGet", rc)

!cfract for fract grid, this is where landmask_ptr is 0.
 do j = clb(2), cub(2)
 do i = clb(1), cub(1)
   if (landmask_ptr(i,j) /= 1) data_ptr(i,j) = 0.0
 enddo
 enddo

 print*,"- SET NON-LAND FLAG FOR TARGET GRID MINIMUM GREENNESS."
 call ESMF_FieldGet(min_veg_greenness_target_grid, &
                    farrayPtr=data_ptr, rc=rc)
 if(ESMF_logFoundError(rcToCheck=rc,msg=ESMF_LOGERR_PASSTHRU,line=__LINE__,file=__FILE__)) &
    call error_handler("IN FieldGet", rc)

!cfract for fract grid, this is where landmask_ptr is 0.
 do j = clb(2), cub(2)
 do i = clb(1), cub(1)
   if (landmask_ptr(i,j) /= 1) data_ptr(i,j) = 0.0
 enddo
 enddo

 print*,"- SET NON-LAND FLAG FOR TARGET GRID VEGETATION GREENNESS."
 call ESMF_FieldGet(veg_greenness_target_grid, &
                    farrayPtr=veg_greenness_ptr, rc=rc)
 if(ESMF_logFoundError(rcToCheck=rc,msg=ESMF_LOGERR_PASSTHRU,line=__LINE__,file=__FILE__)) &
    call error_handler("IN FieldGet", rc)

!cfract for fract grid, this is where landmask_ptr is 0.
 do j = clb(2), cub(2)
 do i = clb(1), cub(1)
   if (landmask_ptr(i,j) /= 1) veg_greenness_ptr(i,j) = 0.0
 enddo
 enddo

 print*,"- SET NON-LAND FLAG FOR TARGET GRID MAX SNOW ALBEDO."
 call ESMF_FieldGet(mxsno_albedo_target_grid, &
                    farrayPtr=data_ptr, rc=rc)
 if(ESMF_logFoundError(rcToCheck=rc,msg=ESMF_LOGERR_PASSTHRU,line=__LINE__,file=__FILE__)) &
    call error_handler("IN FieldGet", rc)

!cfract for fract grid, this is where landmask_ptr is 0.
 do j = clb(2), cub(2)
 do i = clb(1), cub(1)
   if (landmask_ptr(i,j) /= 1) data_ptr(i,j) = 0.0
 enddo
 enddo

 print*,"- ZERO OUT TARGET GRID CANOPY MOISTURE CONTENT WHERE NO PLANTS."
 call ESMF_FieldGet(canopy_mc_target_grid, &
                    farrayPtr=data_ptr, rc=rc)
 if(ESMF_logFoundError(rcToCheck=rc,msg=ESMF_LOGERR_PASSTHRU,line=__LINE__,file=__FILE__)) &
    call error_handler("IN FieldGet", rc)

 do j = clb(2), cub(2)
 do i = clb(1), cub(1)
   if (veg_greenness_ptr(i,j) <= 0.01) data_ptr(i,j) = 0.0
 enddo
 enddo

 print*,"- CALL FieldGet FOR TARGET GRID ICE SKIN TEMP."
 call ESMF_FieldGet(seaice_skin_temp_target_grid, &
                    farrayPtr=seaice_skint_ptr, rc=rc)
 if(ESMF_logFoundError(rcToCheck=rc,msg=ESMF_LOGERR_PASSTHRU,line=__LINE__,file=__FILE__)) &
    call error_handler("IN FieldGet", rc)

 print*,"- SET TARGET GRID SKIN TEMP AT ICE POINTS."
 call ESMF_FieldGet(skin_temp_target_grid, &
                    farrayPtr=skint_ptr, rc=rc)
 if(ESMF_logFoundError(rcToCheck=rc,msg=ESMF_LOGERR_PASSTHRU,line=__LINE__,file=__FILE__)) &
    call error_handler("IN FieldGet", rc)

 print*,"- SET TARGET GRID SEA ICE DEPTH TO ZERO AT NON-ICE POINTS."
 call ESMF_FieldGet(seaice_depth_target_grid, &
                    farrayPtr=hice_ptr, rc=rc)
 if(ESMF_logFoundError(rcToCheck=rc,msg=ESMF_LOGERR_PASSTHRU,line=__LINE__,file=__FILE__)) &
    call error_handler("IN FieldGet", rc)

 if(fract_grid)then
 do j = clb(2), cub(2)
 do i = clb(1), cub(1)
   if (fice_ptr(i,j) > 0.0) then
!    skint_ptr(i,j) = (fice_ptr(i,j) * seaice_skint_ptr(i,j)) +  &
!                     ( (1.0 - fice_ptr(i,j)) * frz_ice )
   else
!    seaice_skint_ptr(i,j) = skint_ptr(i,j)
     hice_ptr(i,j) = 0.0
   endif
 enddo
 enddo
 else
 do j = clb(2), cub(2)
 do i = clb(1), cub(1)
   if (fice_ptr(i,j) > 0.0) then
     skint_ptr(i,j) = (fice_ptr(i,j) * seaice_skint_ptr(i,j)) +  &
                      ( (1.0 - fice_ptr(i,j)) * frz_ice )
   else
     seaice_skint_ptr(i,j) = skint_ptr(i,j)
     hice_ptr(i,j) = 0.0
   endif
 enddo
 enddo
 endif

 print*,"- SET TARGET GRID SUBSTRATE TEMP AT ICE."

 if (fract_grid) then

   call ESMF_FieldGet(seaice_substrate_temp_target_grid, &
                    farrayPtr=data_ptr, rc=rc)
   if(ESMF_logFoundError(rcToCheck=rc,msg=ESMF_LOGERR_PASSTHRU,line=__LINE__,file=__FILE__)) &
    call error_handler("IN FieldGet", rc)

   do j = clb(2), cub(2)
   do i = clb(1), cub(1)
     if (fice_ptr(i,j) > 0.0) then  ! sea ice
       data_ptr(i,j) = frz_ice
     endif
   enddo
   enddo

 else

 call ESMF_FieldGet(substrate_temp_target_grid, &
                    farrayPtr=data_ptr, rc=rc)
 if(ESMF_logFoundError(rcToCheck=rc,msg=ESMF_LOGERR_PASSTHRU,line=__LINE__,file=__FILE__)) &
    call error_handler("IN FieldGet", rc)

 do j = clb(2), cub(2)
 do i = clb(1), cub(1)
   if (fice_ptr(i,j) > 0.0) then  ! sea ice
     data_ptr(i,j) = frz_ice
   elseif (landmask_ptr(i,j) == 0) then  ! open water flag value.
     data_ptr(i,j) = skint_ptr(i,j)
   endif
 enddo
 enddo

 endif

 print*,"- ZERO OUT TARGET GRID SNOW DEPTH AT OPEN WATER."
 call ESMF_FieldGet(snow_depth_target_grid, &
                    farrayPtr=data_ptr, rc=rc)
 if(ESMF_logFoundError(rcToCheck=rc,msg=ESMF_LOGERR_PASSTHRU,line=__LINE__,file=__FILE__)) &
    call error_handler("IN FieldGet", rc)

!cfract this should work for fractional grids.
 do j = clb(2), cub(2)
 do i = clb(1), cub(1)
   if (landmask_ptr(i,j) == 0 .and. fice_ptr(i,j) == 0.0) then  ! open water
     data_ptr(i,j) = 0.0
   end if
 enddo
 enddo

 print*,"- ZERO OUT TARGET GRID SNOW LIQ AT OPEN WATER."
 call ESMF_FieldGet(snow_liq_equiv_target_grid, &
                    farrayPtr=data_ptr, rc=rc)
 if(ESMF_logFoundError(rcToCheck=rc,msg=ESMF_LOGERR_PASSTHRU,line=__LINE__,file=__FILE__)) &
    call error_handler("IN FieldGet", rc)

!cfract this should work for fractional grids.
 do j = clb(2), cub(2)
 do i = clb(1), cub(1)
   if (landmask_ptr(i,j) == 0 .and. fice_ptr(i,j) == 0.0) then  ! open water
     data_ptr(i,j) = 0.0
   endif
 enddo
 enddo

 print*,"- SET NON-LAND FLAG VALUE FOR TARGET GRID TOTAL SOIL MOISTURE."
 call ESMF_FieldGet(soilm_tot_target_grid, &
                    farrayPtr=soilmt_ptr, rc=rc)
 if(ESMF_logFoundError(rcToCheck=rc,msg=ESMF_LOGERR_PASSTHRU,line=__LINE__,file=__FILE__)) &
    call error_handler("IN FieldGet", rc)

 print*,"- SET NON-LAND FLAG VALUE FOR  TARGET GRID LIQUID SOIL MOISTURE."
 call ESMF_FieldGet(soilm_liq_target_grid, &
                    farrayPtr=soilml_ptr, rc=rc)
 if(ESMF_logFoundError(rcToCheck=rc,msg=ESMF_LOGERR_PASSTHRU,line=__LINE__,file=__FILE__)) &
    call error_handler("IN FieldGet", rc)

 if (fract_grid) then
   do j = clb(2), cub(2)
   do i = clb(1), cub(1)
     if (landmask_ptr(i,j) == 0 .or. &
         nint(veg_type_ptr(i,j)) == veg_type_landice_target) then
       soilmt_ptr(i,j,:) = 1.0
       soilml_ptr(i,j,:) = 1.0
     endif
   enddo
   enddo
 else
   do j = clb(2), cub(2)
   do i = clb(1), cub(1)
     if (fice_ptr(i,j) > 0.0 .or. landmask_ptr(i,j) == 0 .or. &
         nint(veg_type_ptr(i,j)) == veg_type_landice_target) then
       soilmt_ptr(i,j,:) = 1.0
       soilml_ptr(i,j,:) = 1.0
     endif
   enddo
   enddo
 endif

 print*,"- SET OPEN WATER FLAG FOR TARGET GRID SOIL TEMPERATURE."
 call ESMF_FieldGet(soil_temp_target_grid, &
                    farrayPtr=data3d_ptr, rc=rc)
 if(ESMF_logFoundError(rcToCheck=rc,msg=ESMF_LOGERR_PASSTHRU,line=__LINE__,file=__FILE__)) &
   call error_handler("IN FieldGet", rc)

!cfract, is skint_ptr the new sst field? need to use new
!cfract sst_target_grid here.
 do j = clb(2), cub(2)
 do i = clb(1), cub(1)
   if (landmask_ptr(i,j) == 0 .and. fice_ptr(i,j) == 0.0) then
     data3d_ptr(i,j,:) = skint_ptr(i,j)  ! open water flag value.
   endif
 enddo
 enddo

 return

 end subroutine qc_check

!> nst is not active at land or sea ice points.  Set nst fields to flag values at these
!! points.
!!
!! @author George Gayno NOAA/EMC
 subroutine nst_land_fill

 use model_grid, only         : landmask_target_grid

 implicit none

 integer(esmf_kind_i8), pointer     :: mask_ptr(:,:)
 integer                            :: rc,i
 integer, PARAMETER                 :: num_nst_fields_minus2 = 16
 integer, PARAMETER                 :: xz_fill = 30.0
 integer, PARAMETER                 :: nst_fill = 0.0

 real(esmf_kind_r8), pointer        :: data_ptr(:,:)
 real(esmf_kind_r8), pointer        :: fice_ptr(:,:)
 real(esmf_kind_r8), pointer        :: skint_ptr(:,:)

 type(esmf_field)                   :: temp_field
 type(esmf_fieldbundle)             :: nst_bundle

 print*,"- CALL FieldGet FOR TARGET GRID LANDMASK."
 call ESMF_FieldGet(landmask_target_grid, &
                    farrayPtr=mask_ptr, rc=rc)
 if(ESMF_logFoundError(rcToCheck=rc,msg=ESMF_LOGERR_PASSTHRU,line=__LINE__,file=__FILE__))&
    call error_handler("IN FieldGet", rc)

 print*,"- CALL FieldGet FOR TARGET GRID LANDMASK."
 call ESMF_FieldGet(seaice_fract_target_grid, &
                    farrayPtr=fice_ptr, rc=rc)
 if(ESMF_logFoundError(rcToCheck=rc,msg=ESMF_LOGERR_PASSTHRU,line=__LINE__,file=__FILE__))&
    call error_handler("IN FieldGet", rc)
    
 nst_bundle = ESMF_FieldBundleCreate(name="nst_bundle", rc=rc)
   if(ESMF_logFoundError(rcToCheck=rc,msg=ESMF_LOGERR_PASSTHRU,line=__LINE__,file=__FILE__))&
      call error_handler("IN FieldBundleCreate", rc)

 call ESMF_FieldBundleAdd(nst_bundle, (/c_d_target_grid,c_0_target_grid,d_conv_target_grid, &
                          dt_cool_target_grid,ifd_target_grid,qrain_target_grid,&
                          w_d_target_grid,w_0_target_grid,xs_target_grid,xt_target_grid,&
                          xu_target_grid,xv_target_grid,xtts_target_grid,xzts_target_grid, &
                          z_c_target_grid, zm_target_grid/), rc=rc)
   if(ESMF_logFoundError(rcToCheck=rc,msg=ESMF_LOGERR_PASSTHRU,line=__LINE__,file=__FILE__))&
      call error_handler("IN FieldBundleAdd", rc) 

 print*,"- CALL FieldGet FOR TREF."
 call ESMF_FieldGet(tref_target_grid, &
                    farrayPtr=data_ptr, rc=rc)
 if(ESMF_logFoundError(rcToCheck=rc,msg=ESMF_LOGERR_PASSTHRU,line=__LINE__,file=__FILE__))&
    call error_handler("IN FieldGet", rc)

 print*,"- CALL FieldGet FOR SKIN T."
 call ESMF_FieldGet(skin_temp_target_grid, &
                    farrayPtr=skint_ptr, rc=rc)
 if(ESMF_logFoundError(rcToCheck=rc,msg=ESMF_LOGERR_PASSTHRU,line=__LINE__,file=__FILE__))&
    call error_handler("IN FieldGet", rc)

!cfract Setting filler value for tref at ice and land points. 
!cfract Under fractional grids use seamask_target, where =0
!cfract is all land. And use fice field for ice.
!cfrac where(seamask_target == 0) .and where (fice > 0) data_ptr=skint_ptr

 where(mask_ptr == 1) data_ptr = skint_ptr
 where(fice_ptr > 0.0) data_ptr = skint_ptr

! xz

 print*,"- CALL FieldGet FOR XZ."
 call ESMF_FieldGet(xz_target_grid, &
                    farrayPtr=data_ptr, rc=rc)
 if(ESMF_logFoundError(rcToCheck=rc,msg=ESMF_LOGERR_PASSTHRU,line=__LINE__,file=__FILE__))&
    call error_handler("IN FieldGet", rc)

!cfract same as above.
 where(mask_ptr == 1) data_ptr = xz_fill
 where(fice_ptr > 0.0) data_ptr = xz_fill

 do i = 1,num_nst_fields_minus2
   
   call ESMF_FieldBundleGet(nst_bundle,i,temp_field,rc=rc)
     if(ESMF_logFoundError(rcToCheck=rc,msg=ESMF_LOGERR_PASSTHRU,line=__LINE__,file=__FILE__))&
       call error_handler("IN FieldBundleGet", rc)
       
   call ESMF_FieldGet(temp_field,farrayPtr=data_ptr,rc=rc)
    if(ESMF_logFoundError(rcToCheck=rc,msg=ESMF_LOGERR_PASSTHRU,line=__LINE__,file=__FILE__))&
     call error_handler("IN FieldGet", rc)
     
!cfract same as above.
   where(mask_ptr == 1) data_ptr = nst_fill
   where(fice_ptr > 0.0) data_ptr = nst_fill

 enddo

 call ESMF_FieldBundleDestroy(nst_bundle,rc=rc)
   if(ESMF_logFoundError(rcToCheck=rc,msg=ESMF_LOGERR_PASSTHRU,line=__LINE__,file=__FILE__))&
      call error_handler("IN FieldBundleDestroy", rc)  
      
 end subroutine nst_land_fill

!> Create ESMF fields for the target grid surface variables
!!
!! @author George Gayno NOAA/EMC
 subroutine create_surface_esmf_fields

 use model_grid, only         : target_grid, lsoil_target

 use program_setup, only      : fract_grid

 implicit none

 integer                        :: rc

 real(esmf_kind_r8), pointer    :: target_ptr(:,:), target_ptr_3d(:,:,:)
 real                           :: init_val = -999.9

 print*,"- CALL FieldCreate FOR TARGET GRID T2M."
 t2m_target_grid = ESMF_FieldCreate(target_grid, &
                                    typekind=ESMF_TYPEKIND_R8, &
                                     name="t2m_target_grid", &
                                    staggerloc=ESMF_STAGGERLOC_CENTER, rc=rc)
 if(ESMF_logFoundError(rcToCheck=rc,msg=ESMF_LOGERR_PASSTHRU,line=__LINE__,file=__FILE__)) &
    call error_handler("IN FieldCreate", rc)

 print*,"- INITIALIZE TARGET grid t2m."
 call ESMF_FieldGet(t2m_target_grid, &
                    farrayPtr=target_ptr, rc=rc)
 if(ESMF_logFoundError(rcToCheck=rc,msg=ESMF_LOGERR_PASSTHRU,line=__LINE__,file=__FILE__)) &
    call error_handler("IN FieldGet", rc)

 target_ptr = init_val

 print*,"- CALL FieldCreate FOR TARGET GRID Q2M."
 q2m_target_grid = ESMF_FieldCreate(target_grid, &
                                    typekind=ESMF_TYPEKIND_R8, &
                                     name="q2m_target_grid", &
                                    staggerloc=ESMF_STAGGERLOC_CENTER, rc=rc)
 if(ESMF_logFoundError(rcToCheck=rc,msg=ESMF_LOGERR_PASSTHRU,line=__LINE__,file=__FILE__)) &
    call error_handler("IN FieldCreate", rc)

 print*,"- INITIALIZE TARGET grid q2m."
 call ESMF_FieldGet(q2m_target_grid, &
                    farrayPtr=target_ptr, rc=rc)
 if(ESMF_logFoundError(rcToCheck=rc,msg=ESMF_LOGERR_PASSTHRU,line=__LINE__,file=__FILE__)) &
    call error_handler("IN FieldGet", rc)

 target_ptr = init_val

 print*,"- CALL FieldCreate FOR TARGET GRID TPRCP."
 tprcp_target_grid = ESMF_FieldCreate(target_grid, &
                                    typekind=ESMF_TYPEKIND_R8, &
                                     name="tprcp_target_grid", &
                                    staggerloc=ESMF_STAGGERLOC_CENTER, rc=rc)
 if(ESMF_logFoundError(rcToCheck=rc,msg=ESMF_LOGERR_PASSTHRU,line=__LINE__,file=__FILE__)) &
    call error_handler("IN FieldCreate", rc)

 print*,"- INITIALIZE TARGET grid tprcp."
 call ESMF_FieldGet(tprcp_target_grid, &
                    farrayPtr=target_ptr, rc=rc)
 if(ESMF_logFoundError(rcToCheck=rc,msg=ESMF_LOGERR_PASSTHRU,line=__LINE__,file=__FILE__)) &
    call error_handler("IN FieldGet", rc)

 target_ptr = init_val

 print*,"- CALL FieldCreate FOR TARGET GRID F10M."
 f10m_target_grid = ESMF_FieldCreate(target_grid, &
                                    typekind=ESMF_TYPEKIND_R8, &
                                     name="f10m_target_grid", &
                                    staggerloc=ESMF_STAGGERLOC_CENTER, rc=rc)
 if(ESMF_logFoundError(rcToCheck=rc,msg=ESMF_LOGERR_PASSTHRU,line=__LINE__,file=__FILE__)) &
    call error_handler("IN FieldCreate", rc)

 print*,"- INITIALIZE TARGET grid f10m."
 call ESMF_FieldGet(f10m_target_grid, &
                    farrayPtr=target_ptr, rc=rc)
 if(ESMF_logFoundError(rcToCheck=rc,msg=ESMF_LOGERR_PASSTHRU,line=__LINE__,file=__FILE__)) &
    call error_handler("IN FieldGet", rc)

 target_ptr = init_val

 print*,"- CALL FieldCreate FOR TARGET GRID FFMM."
 ffmm_target_grid = ESMF_FieldCreate(target_grid, &
                                    typekind=ESMF_TYPEKIND_R8, &
                                     name="ffmm_target_grid", &
                                    staggerloc=ESMF_STAGGERLOC_CENTER, rc=rc)
 if(ESMF_logFoundError(rcToCheck=rc,msg=ESMF_LOGERR_PASSTHRU,line=__LINE__,file=__FILE__)) &
    call error_handler("IN FieldCreate", rc)

 print*,"- INITIALIZE TARGET grid ffmm."
 call ESMF_FieldGet(ffmm_target_grid, &
                    farrayPtr=target_ptr, rc=rc)
 if(ESMF_logFoundError(rcToCheck=rc,msg=ESMF_LOGERR_PASSTHRU,line=__LINE__,file=__FILE__)) &
    call error_handler("IN FieldGet", rc)

 target_ptr = init_val

 print*,"- CALL FieldCreate FOR TARGET GRID USTAR."
 ustar_target_grid = ESMF_FieldCreate(target_grid, &
                                    typekind=ESMF_TYPEKIND_R8, &
                                     name="ustar_target_grid", &
                                    staggerloc=ESMF_STAGGERLOC_CENTER, rc=rc)
 if(ESMF_logFoundError(rcToCheck=rc,msg=ESMF_LOGERR_PASSTHRU,line=__LINE__,file=__FILE__)) &
    call error_handler("IN FieldCreate", rc)

 print*,"- INITIALIZE TARGET grid ustar."
 call ESMF_FieldGet(ustar_target_grid, &
                    farrayPtr=target_ptr, rc=rc)
 if(ESMF_logFoundError(rcToCheck=rc,msg=ESMF_LOGERR_PASSTHRU,line=__LINE__,file=__FILE__)) &
    call error_handler("IN FieldGet", rc)

 target_ptr = init_val

 print*,"- CALL FieldCreate FOR TARGET GRID SNOW LIQ EQUIV."
 snow_liq_equiv_target_grid = ESMF_FieldCreate(target_grid, &
                                     typekind=ESMF_TYPEKIND_R8, &
                                     name="snow_liq_equiv_target_grid", &
                                     staggerloc=ESMF_STAGGERLOC_CENTER, rc=rc)
 if(ESMF_logFoundError(rcToCheck=rc,msg=ESMF_LOGERR_PASSTHRU,line=__LINE__,file=__FILE__)) &
    call error_handler("IN FieldCreate", rc)

 print*,"- INITIALIZE TARGET grid snow liq equiv."
 call ESMF_FieldGet(snow_liq_equiv_target_grid, &
                    farrayPtr=target_ptr, rc=rc)
 if(ESMF_logFoundError(rcToCheck=rc,msg=ESMF_LOGERR_PASSTHRU,line=__LINE__,file=__FILE__)) &
    call error_handler("IN FieldGet", rc)

 target_ptr = init_val

 if (fract_grid) then
 print*,"- CALL FieldCreate FOR TARGET GRID SNOW LIQ EQUIV AT SEA ICE."
 snow_liq_equiv_at_ice_target_grid = ESMF_FieldCreate(target_grid, &
                                     typekind=ESMF_TYPEKIND_R8, &
                                     name="snow_liq_equiv_at_ice_target_grid", &
                                     staggerloc=ESMF_STAGGERLOC_CENTER, rc=rc)
 if(ESMF_logFoundError(rcToCheck=rc,msg=ESMF_LOGERR_PASSTHRU,line=__LINE__,file=__FILE__)) &
    call error_handler("IN FieldCreate", rc)

 print*,"- INITIALIZE TARGET grid snow liq equiv at sea ice."
 call ESMF_FieldGet(snow_liq_equiv_at_ice_target_grid, &
                    farrayPtr=target_ptr, rc=rc)
 if(ESMF_logFoundError(rcToCheck=rc,msg=ESMF_LOGERR_PASSTHRU,line=__LINE__,file=__FILE__)) &
    call error_handler("IN FieldGet", rc)

 target_ptr = init_val

 endif ! fractional grid

 print*,"- CALL FieldCreate FOR TARGET GRID SNOW DEPTH."
 snow_depth_target_grid = ESMF_FieldCreate(target_grid, &
                                     typekind=ESMF_TYPEKIND_R8, &
                                     name="snow_depth_target_grid", &
                                     staggerloc=ESMF_STAGGERLOC_CENTER, rc=rc)
 if(ESMF_logFoundError(rcToCheck=rc,msg=ESMF_LOGERR_PASSTHRU,line=__LINE__,file=__FILE__)) &
    call error_handler("IN FieldCreate", rc)

 print*,"- INITIALIZE TARGET grid snow depth."
 call ESMF_FieldGet(snow_depth_target_grid, &
                    farrayPtr=target_ptr, rc=rc)
 if(ESMF_logFoundError(rcToCheck=rc,msg=ESMF_LOGERR_PASSTHRU,line=__LINE__,file=__FILE__)) &
    call error_handler("IN FieldGet", rc)

 target_ptr = init_val

 if (fract_grid) then
 print*,"- CALL FieldCreate FOR TARGET GRID SNOW DEPTH AT SEA ICE."
 snow_depth_at_ice_target_grid = ESMF_FieldCreate(target_grid, &
                                     typekind=ESMF_TYPEKIND_R8, &
                                     name="snow_depth_at_ice_target_grid", &
                                     staggerloc=ESMF_STAGGERLOC_CENTER, rc=rc)
 if(ESMF_logFoundError(rcToCheck=rc,msg=ESMF_LOGERR_PASSTHRU,line=__LINE__,file=__FILE__)) &
    call error_handler("IN FieldCreate", rc)

 print*,"- INITIALIZE TARGET grid snow depth at sea ice."
 call ESMF_FieldGet(snow_depth_at_ice_target_grid, &
                    farrayPtr=target_ptr, rc=rc)
 if(ESMF_logFoundError(rcToCheck=rc,msg=ESMF_LOGERR_PASSTHRU,line=__LINE__,file=__FILE__)) &
    call error_handler("IN FieldGet", rc)

 target_ptr = init_val
 endif

 print*,"- CALL FieldCreate FOR TARGET GRID SEA ICE FRACTION."
 seaice_fract_target_grid = ESMF_FieldCreate(target_grid, &
                                     typekind=ESMF_TYPEKIND_R8, &
                                     name="seaice_fract_target_grid", &
                                     staggerloc=ESMF_STAGGERLOC_CENTER, rc=rc)
 if(ESMF_logFoundError(rcToCheck=rc,msg=ESMF_LOGERR_PASSTHRU,line=__LINE__,file=__FILE__)) &
    call error_handler("IN FieldCreate", rc)

 print*,"- INITIALIZE TARGET grid sea ice fraction."
 call ESMF_FieldGet(seaice_fract_target_grid, &
                    farrayPtr=target_ptr, rc=rc)
 if(ESMF_logFoundError(rcToCheck=rc,msg=ESMF_LOGERR_PASSTHRU,line=__LINE__,file=__FILE__)) &
    call error_handler("IN FieldGet", rc)

 target_ptr = init_val

 print*,"- CALL FieldCreate FOR TARGET GRID SEA ICE DEPTH."
 seaice_depth_target_grid = ESMF_FieldCreate(target_grid, &
                                     typekind=ESMF_TYPEKIND_R8, &
                                     name="seaice_depth_target_grid", &
                                     staggerloc=ESMF_STAGGERLOC_CENTER, rc=rc)
 if(ESMF_logFoundError(rcToCheck=rc,msg=ESMF_LOGERR_PASSTHRU,line=__LINE__,file=__FILE__)) &
    call error_handler("IN FieldCreate", rc)

 print*,"- INITIALIZE TARGET sea ice depth."
 call ESMF_FieldGet(seaice_depth_target_grid, &
                    farrayPtr=target_ptr, rc=rc)
 if(ESMF_logFoundError(rcToCheck=rc,msg=ESMF_LOGERR_PASSTHRU,line=__LINE__,file=__FILE__)) &
    call error_handler("IN FieldGet", rc)

 target_ptr = init_val

 if(fract_grid)then
 print*,"- CALL FieldCreate FOR TARGET GRID sst."
 sst_target_grid = ESMF_FieldCreate(target_grid, &
                                     typekind=ESMF_TYPEKIND_R8, &
                                     name="sst_target_grid", &
                                     staggerloc=ESMF_STAGGERLOC_CENTER, rc=rc)
 if(ESMF_logFoundError(rcToCheck=rc,msg=ESMF_LOGERR_PASSTHRU,line=__LINE__,file=__FILE__)) &
    call error_handler("IN FieldCreate", rc)

 print*,"- INITIALIZE TARGET sst."
 call ESMF_FieldGet(sst_target_grid, &
                    farrayPtr=target_ptr, rc=rc)
 if(ESMF_logFoundError(rcToCheck=rc,msg=ESMF_LOGERR_PASSTHRU,line=__LINE__,file=__FILE__)) &
    call error_handler("IN FieldGet", rc)

 target_ptr = init_val
 endif

 print*,"- CALL FieldCreate FOR TARGET GRID SEA ICE SKIN TEMP."
 seaice_skin_temp_target_grid = ESMF_FieldCreate(target_grid, &
                                     typekind=ESMF_TYPEKIND_R8, &
                                     name="seaice_skin_temp_target_grid", &
                                     staggerloc=ESMF_STAGGERLOC_CENTER, rc=rc)
 if(ESMF_logFoundError(rcToCheck=rc,msg=ESMF_LOGERR_PASSTHRU,line=__LINE__,file=__FILE__)) &
    call error_handler("IN FieldCreate", rc)

 print*,"- INITIALIZE TARGET sea ice skin temp."
 call ESMF_FieldGet(seaice_skin_temp_target_grid, &
                    farrayPtr=target_ptr, rc=rc)
 if(ESMF_logFoundError(rcToCheck=rc,msg=ESMF_LOGERR_PASSTHRU,line=__LINE__,file=__FILE__)) &
    call error_handler("IN FieldGet", rc)

 target_ptr = init_val

 if (fract_grid) then

   print*,"- CALL FieldCreate FOR TARGET GRID SEA ICE SUBSTRATE TEMP."
   seaice_substrate_temp_target_grid = ESMF_FieldCreate(target_grid, &
                                     typekind=ESMF_TYPEKIND_R8, &
                                     name="seaice_substrate_temp_target_grid", &
                                     staggerloc=ESMF_STAGGERLOC_CENTER, rc=rc)
   if(ESMF_logFoundError(rcToCheck=rc,msg=ESMF_LOGERR_PASSTHRU,line=__LINE__,file=__FILE__)) &
     call error_handler("IN FieldCreate", rc)

   print*,"- INITIALIZE TARGET sea ice substrate temp."
   call ESMF_FieldGet(seaice_substrate_temp_target_grid, &
                      farrayPtr=target_ptr, rc=rc)
   if(ESMF_logFoundError(rcToCheck=rc,msg=ESMF_LOGERR_PASSTHRU,line=__LINE__,file=__FILE__)) &
      call error_handler("IN FieldGet", rc)

   target_ptr = init_val

 endif

 print*,"- CALL FieldCreate FOR TARGET GRID SRFLAG."
 srflag_target_grid = ESMF_FieldCreate(target_grid, &
                                     typekind=ESMF_TYPEKIND_R8, &
                                     name="srflag_target_grid", &
                                     staggerloc=ESMF_STAGGERLOC_CENTER, rc=rc)
 if(ESMF_logFoundError(rcToCheck=rc,msg=ESMF_LOGERR_PASSTHRU,line=__LINE__,file=__FILE__)) &
    call error_handler("IN FieldCreate", rc)

 print*,"- INITIALIZE TARGET srflag."
 call ESMF_FieldGet(srflag_target_grid, &
                    farrayPtr=target_ptr, rc=rc)
 if(ESMF_logFoundError(rcToCheck=rc,msg=ESMF_LOGERR_PASSTHRU,line=__LINE__,file=__FILE__)) &
    call error_handler("IN FieldGet", rc)

 target_ptr = init_val

 print*,"- CALL FieldCreate FOR TARGET GRID SKIN TEMPERATURE."
 skin_temp_target_grid = ESMF_FieldCreate(target_grid, &
                                     typekind=ESMF_TYPEKIND_R8, &
                                     name="skin_temp_target_grid", &
                                     staggerloc=ESMF_STAGGERLOC_CENTER, rc=rc)
 if(ESMF_logFoundError(rcToCheck=rc,msg=ESMF_LOGERR_PASSTHRU,line=__LINE__,file=__FILE__)) &
    call error_handler("IN FieldCreate", rc)

 print*,"- INITIALIZE TARGET grid skin temp."
 call ESMF_FieldGet(skin_temp_target_grid, &
                    farrayPtr=target_ptr, rc=rc)
 if(ESMF_logFoundError(rcToCheck=rc,msg=ESMF_LOGERR_PASSTHRU,line=__LINE__,file=__FILE__)) &
    call error_handler("IN FieldGet", rc)

 target_ptr = init_val

 if(fract_grid)then
 print*,"- CALL FieldCreate FOR TARGET ALVSF AT NON-LAND."
 alvsf_nl_target_grid = ESMF_FieldCreate(target_grid, &
                                     typekind=ESMF_TYPEKIND_R8, &
                                     name="alvsf_nl_target_grid", &
                                     staggerloc=ESMF_STAGGERLOC_CENTER, rc=rc)
 if(ESMF_logFoundError(rcToCheck=rc,msg=ESMF_LOGERR_PASSTHRU,line=__LINE__,file=__FILE__)) &
    call error_handler("IN FieldCreate", rc)

 print*,"- INITIALIZE TARGET ALVSF AT NON-LAND."
 call ESMF_FieldGet(alvsf_nl_target_grid, &
                    farrayPtr=target_ptr, rc=rc)
 if(ESMF_logFoundError(rcToCheck=rc,msg=ESMF_LOGERR_PASSTHRU,line=__LINE__,file=__FILE__)) &
    call error_handler("IN FieldGet", rc)

 target_ptr = init_val

 print*,"- CALL FieldCreate FOR TARGET ALVWF AT NON-LAND."
 alvwf_nl_target_grid = ESMF_FieldCreate(target_grid, &
                                     typekind=ESMF_TYPEKIND_R8, &
                                     name="alvwf_nl_target_grid", &
                                     staggerloc=ESMF_STAGGERLOC_CENTER, rc=rc)
 if(ESMF_logFoundError(rcToCheck=rc,msg=ESMF_LOGERR_PASSTHRU,line=__LINE__,file=__FILE__)) &
    call error_handler("IN FieldCreate", rc)

 print*,"- INITIALIZE TARGET ALVWF AT NON-LAND."
 call ESMF_FieldGet(alvwf_nl_target_grid, &
                    farrayPtr=target_ptr, rc=rc)
 if(ESMF_logFoundError(rcToCheck=rc,msg=ESMF_LOGERR_PASSTHRU,line=__LINE__,file=__FILE__)) &
    call error_handler("IN FieldGet", rc)

 target_ptr = init_val

 print*,"- CALL FieldCreate FOR TARGET ALNSF AT NON-LAND."
 alnsf_nl_target_grid = ESMF_FieldCreate(target_grid, &
                                     typekind=ESMF_TYPEKIND_R8, &
                                     name="alnsf_nl_target_grid", &
                                     staggerloc=ESMF_STAGGERLOC_CENTER, rc=rc)
 if(ESMF_logFoundError(rcToCheck=rc,msg=ESMF_LOGERR_PASSTHRU,line=__LINE__,file=__FILE__)) &
    call error_handler("IN FieldCreate", rc)

 print*,"- INITIALIZE TARGET ALNSF AT NON-LAND."
 call ESMF_FieldGet(alnsf_nl_target_grid, &
                    farrayPtr=target_ptr, rc=rc)
 if(ESMF_logFoundError(rcToCheck=rc,msg=ESMF_LOGERR_PASSTHRU,line=__LINE__,file=__FILE__)) &
    call error_handler("IN FieldGet", rc)

 target_ptr = init_val

 print*,"- CALL FieldCreate FOR TARGET ALNWF AT NON-LAND."
 alnwf_nl_target_grid = ESMF_FieldCreate(target_grid, &
                                     typekind=ESMF_TYPEKIND_R8, &
                                     name="alnwf_nl_target_grid", &
                                     staggerloc=ESMF_STAGGERLOC_CENTER, rc=rc)
 if(ESMF_logFoundError(rcToCheck=rc,msg=ESMF_LOGERR_PASSTHRU,line=__LINE__,file=__FILE__)) &
    call error_handler("IN FieldCreate", rc)

 print*,"- INITIALIZE TARGET ALNWF AT NON-LAND."
 call ESMF_FieldGet(alnwf_nl_target_grid, &
                    farrayPtr=target_ptr, rc=rc)
 if(ESMF_logFoundError(rcToCheck=rc,msg=ESMF_LOGERR_PASSTHRU,line=__LINE__,file=__FILE__)) &
    call error_handler("IN FieldGet", rc)

 target_ptr = init_val
 endif ! fract_grid

 print*,"- CALL FieldCreate FOR TARGET GRID CANOPY MOISTURE CONTENT."
 canopy_mc_target_grid = ESMF_FieldCreate(target_grid, &
                                     typekind=ESMF_TYPEKIND_R8, &
                                     name="canopy_mc_target_grid", &
                                     staggerloc=ESMF_STAGGERLOC_CENTER, rc=rc)
 if(ESMF_logFoundError(rcToCheck=rc,msg=ESMF_LOGERR_PASSTHRU,line=__LINE__,file=__FILE__)) &
    call error_handler("IN FieldCreate", rc)

 print*,"- INITIALIZE TARGET grid canopy moisture."
 call ESMF_FieldGet(canopy_mc_target_grid, &
                    farrayPtr=target_ptr, rc=rc)
 if(ESMF_logFoundError(rcToCheck=rc,msg=ESMF_LOGERR_PASSTHRU,line=__LINE__,file=__FILE__)) &
    call error_handler("IN FieldGet", rc)

 target_ptr = init_val
 
 print*,"- CALL FieldCreate FOR TARGET GRID LEAF AREA INDEX."
 lai_target_grid = ESMF_FieldCreate(target_grid, &
                                     typekind=ESMF_TYPEKIND_R8, &
                                     name="lai_target_grid",&
                                     staggerloc=ESMF_STAGGERLOC_CENTER, rc=rc)
 if(ESMF_logFoundError(rcToCheck=rc,msg=ESMF_LOGERR_PASSTHRU,line=__LINE__,file=__FILE__)) &
    call error_handler("IN FieldCreate", rc)

 print*,"- INITIALIZE TARGET leaf area index."
 call ESMF_FieldGet(lai_target_grid, &
                    farrayPtr=target_ptr, rc=rc)
 if(ESMF_logFoundError(rcToCheck=rc,msg=ESMF_LOGERR_PASSTHRU,line=__LINE__,file=__FILE__)) &
    call error_handler("IN FieldGet", rc)

 target_ptr = init_val

 print*,"- CALL FieldCreate FOR TARGET GRID Z0."
 z0_target_grid = ESMF_FieldCreate(target_grid, &
                                     typekind=ESMF_TYPEKIND_R8, &
                                     name="z0_target_grid", &
                                     staggerloc=ESMF_STAGGERLOC_CENTER, rc=rc)
 if(ESMF_logFoundError(rcToCheck=rc,msg=ESMF_LOGERR_PASSTHRU,line=__LINE__,file=__FILE__)) &
    call error_handler("IN FieldCreate", rc)

 print*,"- INITIALIZE TARGET grid z0."
 call ESMF_FieldGet(z0_target_grid, &
                    farrayPtr=target_ptr, rc=rc)
 if(ESMF_logFoundError(rcToCheck=rc,msg=ESMF_LOGERR_PASSTHRU,line=__LINE__,file=__FILE__)) &
    call error_handler("IN FieldGet", rc)

 target_ptr = init_val

 if (fract_grid)then
 print*,"- CALL FieldCreate FOR TARGET GRID Z0_ICE."
 z0_ice_target_grid = ESMF_FieldCreate(target_grid, &
                                     typekind=ESMF_TYPEKIND_R8, &
                                     name="z0_ice_target_grid", &
                                     staggerloc=ESMF_STAGGERLOC_CENTER, rc=rc)
 if(ESMF_logFoundError(rcToCheck=rc,msg=ESMF_LOGERR_PASSTHRU,line=__LINE__,file=__FILE__)) &
    call error_handler("IN FieldCreate", rc)

 print*,"- INITIALIZE TARGET grid z0_ice."
 call ESMF_FieldGet(z0_ice_target_grid, &
                    farrayPtr=target_ptr, rc=rc)
 if(ESMF_logFoundError(rcToCheck=rc,msg=ESMF_LOGERR_PASSTHRU,line=__LINE__,file=__FILE__)) &
    call error_handler("IN FieldGet", rc)

 target_ptr = init_val

 print*,"- CALL FieldCreate FOR TARGET GRID Z0_WATER."
 z0_water_target_grid = ESMF_FieldCreate(target_grid, &
                                     typekind=ESMF_TYPEKIND_R8, &
                                     name="z0_water_target_grid", &
                                     staggerloc=ESMF_STAGGERLOC_CENTER, rc=rc)
 if(ESMF_logFoundError(rcToCheck=rc,msg=ESMF_LOGERR_PASSTHRU,line=__LINE__,file=__FILE__)) &
    call error_handler("IN FieldCreate", rc)

 print*,"- INITIALIZE TARGET grid z0_water."
 call ESMF_FieldGet(z0_water_target_grid, &
                    farrayPtr=target_ptr, rc=rc)
 if(ESMF_logFoundError(rcToCheck=rc,msg=ESMF_LOGERR_PASSTHRU,line=__LINE__,file=__FILE__)) &
    call error_handler("IN FieldGet", rc)

 target_ptr = init_val
 endif

 print*,"- CALL FieldCreate FOR INTERPOLATED TARGET GRID TERRAIN."
 terrain_from_input_grid = ESMF_FieldCreate(target_grid, &
                                     typekind=ESMF_TYPEKIND_R8, &
                                     name="terrain_from_input_grid", &
                                     staggerloc=ESMF_STAGGERLOC_CENTER, rc=rc)
 if(ESMF_logFoundError(rcToCheck=rc,msg=ESMF_LOGERR_PASSTHRU,line=__LINE__,file=__FILE__)) &
    call error_handler("IN FieldCreate", rc)

 print*,"- INITIALIZE TARGET grid interpolated terrain."
 call ESMF_FieldGet(terrain_from_input_grid, &
                    farrayPtr=target_ptr, rc=rc)
 if(ESMF_logFoundError(rcToCheck=rc,msg=ESMF_LOGERR_PASSTHRU,line=__LINE__,file=__FILE__)) &
    call error_handler("IN FieldGet", rc)

 target_ptr = init_val

 print*,"- CALL FieldCreate FOR INTERPOLATED TARGET GRID SOIL TYPE."
 soil_type_from_input_grid = ESMF_FieldCreate(target_grid, &
                                     typekind=ESMF_TYPEKIND_R8, &
                                     staggerloc=ESMF_STAGGERLOC_CENTER, &
                                     name="soil_type_from_input_grid", rc=rc)
 if(ESMF_logFoundError(rcToCheck=rc,msg=ESMF_LOGERR_PASSTHRU,line=__LINE__,file=__FILE__)) &
    call error_handler("IN FieldCreate", rc)

 print*,"- INITIALIZE TARGET grid soil type"
 call ESMF_FieldGet(soil_type_from_input_grid, &
                    farrayPtr=target_ptr, rc=rc)
 if(ESMF_logFoundError(rcToCheck=rc,msg=ESMF_LOGERR_PASSTHRU,line=__LINE__,file=__FILE__)) &
    call error_handler("IN FieldGet", rc)

 target_ptr = init_val

 if(fract_grid)then
 print*,"- CALL FieldCreate FOR TARGET GRID sea ice column TEMPERATURE."
 ice_temp_target_grid = ESMF_FieldCreate(target_grid, &
                                   typekind=ESMF_TYPEKIND_R8, &
                                   staggerloc=ESMF_STAGGERLOC_CENTER, &
                                   name="ice_temp_target_grid", &
                                   ungriddedLBound=(/1/), &
                                   ungriddedUBound=(/lsoil_target/), rc=rc)
 if(ESMF_logFoundError(rcToCheck=rc,msg=ESMF_LOGERR_PASSTHRU,line=__LINE__,file=__FILE__)) &
    call error_handler("IN FieldCreate", rc)

 print*,"- INITIALIZE TARGET grid ice temp"
 call ESMF_FieldGet(ice_temp_target_grid, &
                    farrayPtr=target_ptr_3d, rc=rc)
 if(ESMF_logFoundError(rcToCheck=rc,msg=ESMF_LOGERR_PASSTHRU,line=__LINE__,file=__FILE__)) &
    call error_handler("IN FieldGet", rc)

 target_ptr_3d = init_val
 endif

 print*,"- CALL FieldCreate FOR TARGET GRID SOIL TEMPERATURE."
 soil_temp_target_grid = ESMF_FieldCreate(target_grid, &
                                   typekind=ESMF_TYPEKIND_R8, &
                                   staggerloc=ESMF_STAGGERLOC_CENTER, &
                                   name="soil_temp_target_grid", &
                                   ungriddedLBound=(/1/), &
                                   ungriddedUBound=(/lsoil_target/), rc=rc)
 if(ESMF_logFoundError(rcToCheck=rc,msg=ESMF_LOGERR_PASSTHRU,line=__LINE__,file=__FILE__)) &
    call error_handler("IN FieldCreate", rc)

 print*,"- INITIALIZE TARGET grid soil temp"
 call ESMF_FieldGet(soil_temp_target_grid, &
                    farrayPtr=target_ptr_3d, rc=rc)
 if(ESMF_logFoundError(rcToCheck=rc,msg=ESMF_LOGERR_PASSTHRU,line=__LINE__,file=__FILE__)) &
    call error_handler("IN FieldGet", rc)

 target_ptr_3d = init_val

 print*,"- CALL FieldCreate FOR TARGET GRID TOTAL SOIL MOISTURE."
 soilm_tot_target_grid = ESMF_FieldCreate(target_grid, &
                                   typekind=ESMF_TYPEKIND_R8, &
                                   staggerloc=ESMF_STAGGERLOC_CENTER, &
                                   name="soilm_tot_target_grid", &
                                   ungriddedLBound=(/1/), &
                                   ungriddedUBound=(/lsoil_target/), rc=rc)
 if(ESMF_logFoundError(rcToCheck=rc,msg=ESMF_LOGERR_PASSTHRU,line=__LINE__,file=__FILE__)) &
    call error_handler("IN FieldCreate", rc)

 print*,"- INITIALIZE TARGET grid soil moist"
 call ESMF_FieldGet(soilm_tot_target_grid, &
                    farrayPtr=target_ptr_3d, rc=rc)
 if(ESMF_logFoundError(rcToCheck=rc,msg=ESMF_LOGERR_PASSTHRU,line=__LINE__,file=__FILE__)) &
    call error_handler("IN FieldGet", rc)

 target_ptr_3d = init_val

 print*,"- CALL FieldCreate FOR TARGET GRID LIQUID SOIL MOISTURE."
 soilm_liq_target_grid = ESMF_FieldCreate(target_grid, &
                                   typekind=ESMF_TYPEKIND_R8, &
                                   staggerloc=ESMF_STAGGERLOC_CENTER, &
                                   name="soilm_liq_target_grid", &
                                   ungriddedLBound=(/1/), &
                                   ungriddedUBound=(/lsoil_target/), rc=rc)
 if(ESMF_logFoundError(rcToCheck=rc,msg=ESMF_LOGERR_PASSTHRU,line=__LINE__,file=__FILE__)) &
    call error_handler("IN FieldCreate", rc)

 print*,"- INITIALIZE TARGET grid soil liq"
 call ESMF_FieldGet(soilm_liq_target_grid, &
                    farrayPtr=target_ptr_3d, rc=rc)
 if(ESMF_logFoundError(rcToCheck=rc,msg=ESMF_LOGERR_PASSTHRU,line=__LINE__,file=__FILE__)) &
    call error_handler("IN FieldGet", rc)

 target_ptr_3d = init_val

 end subroutine create_surface_esmf_fields

!> Create ESMF fields for the target grid nst variables
!!
!! @author George Gayno
 subroutine create_nst_esmf_fields

 use model_grid, only               : target_grid

 implicit none

 integer                           :: rc

 print*,"- CALL FieldCreate FOR TARGET GRID C_D."
 c_d_target_grid = ESMF_FieldCreate(target_grid, &
                                    typekind=ESMF_TYPEKIND_R8, &
                                     name='c_d', &
                                    staggerloc=ESMF_STAGGERLOC_CENTER, rc=rc)
 if(ESMF_logFoundError(rcToCheck=rc,msg=ESMF_LOGERR_PASSTHRU,line=__LINE__,file=__FILE__)) &
    call error_handler("IN FieldCreate", rc)

 print*,"- CALL FieldCreate FOR TARGET GRID C_0."
 c_0_target_grid = ESMF_FieldCreate(target_grid, &
                                    typekind=ESMF_TYPEKIND_R8, &
                                     name='c_0', &
                                    staggerloc=ESMF_STAGGERLOC_CENTER, rc=rc)
 if(ESMF_logFoundError(rcToCheck=rc,msg=ESMF_LOGERR_PASSTHRU,line=__LINE__,file=__FILE__)) &
    call error_handler("IN FieldCreate", rc)

 print*,"- CALL FieldCreate FOR TARGET GRID D_CONV."
 d_conv_target_grid = ESMF_FieldCreate(target_grid, &
                                    typekind=ESMF_TYPEKIND_R8, &
                                     name='d_conv',&
                                    staggerloc=ESMF_STAGGERLOC_CENTER, rc=rc)
 if(ESMF_logFoundError(rcToCheck=rc,msg=ESMF_LOGERR_PASSTHRU,line=__LINE__,file=__FILE__)) &
    call error_handler("IN FieldCreate", rc)

 print*,"- CALL FieldCreate FOR TARGET GRID DT_COOL."
 dt_cool_target_grid = ESMF_FieldCreate(target_grid, &
                                    typekind=ESMF_TYPEKIND_R8, &
                                     name='dt_cool',&
                                    staggerloc=ESMF_STAGGERLOC_CENTER, rc=rc)
 if(ESMF_logFoundError(rcToCheck=rc,msg=ESMF_LOGERR_PASSTHRU,line=__LINE__,file=__FILE__)) &
    call error_handler("IN FieldCreate", rc)

 print*,"- CALL FieldCreate FOR TARGET GRID IFD."
 ifd_target_grid = ESMF_FieldCreate(target_grid, &
                                    typekind=ESMF_TYPEKIND_R8, &
                                     name='ifd',&
                                    staggerloc=ESMF_STAGGERLOC_CENTER, rc=rc)
 if(ESMF_logFoundError(rcToCheck=rc,msg=ESMF_LOGERR_PASSTHRU,line=__LINE__,file=__FILE__)) &
    call error_handler("IN FieldCreate", rc)

 print*,"- CALL FieldCreate FOR TARGET GRID QRAIN."
 qrain_target_grid = ESMF_FieldCreate(target_grid, &
                                    typekind=ESMF_TYPEKIND_R8, &
                                     name='qrain',&
                                    staggerloc=ESMF_STAGGERLOC_CENTER, rc=rc)
 if(ESMF_logFoundError(rcToCheck=rc,msg=ESMF_LOGERR_PASSTHRU,line=__LINE__,file=__FILE__)) &
    call error_handler("IN FieldCreate", rc)

 print*,"- CALL FieldCreate FOR TARGET GRID TREF."
 tref_target_grid = ESMF_FieldCreate(target_grid, &
                                    typekind=ESMF_TYPEKIND_R8, &
                                     name='tref',&
                                    staggerloc=ESMF_STAGGERLOC_CENTER, rc=rc)
 if(ESMF_logFoundError(rcToCheck=rc,msg=ESMF_LOGERR_PASSTHRU,line=__LINE__,file=__FILE__)) &
    call error_handler("IN FieldCreate", rc)

 print*,"- CALL FieldCreate FOR TARGET GRID W_D."
 w_d_target_grid = ESMF_FieldCreate(target_grid, &
                                    typekind=ESMF_TYPEKIND_R8, &
                                     name='w_d',&
                                    staggerloc=ESMF_STAGGERLOC_CENTER, rc=rc)
 if(ESMF_logFoundError(rcToCheck=rc,msg=ESMF_LOGERR_PASSTHRU,line=__LINE__,file=__FILE__)) &
    call error_handler("IN FieldCreate", rc)

 print*,"- CALL FieldCreate FOR TARGET GRID W_0."
 w_0_target_grid = ESMF_FieldCreate(target_grid, &
                                    typekind=ESMF_TYPEKIND_R8, &
                                     name='w_0',&
                                    staggerloc=ESMF_STAGGERLOC_CENTER, rc=rc)
 if(ESMF_logFoundError(rcToCheck=rc,msg=ESMF_LOGERR_PASSTHRU,line=__LINE__,file=__FILE__)) &
    call error_handler("IN FieldCreate", rc)

 print*,"- CALL FieldCreate FOR TARGET GRID XS."
 xs_target_grid = ESMF_FieldCreate(target_grid, &
                                    typekind=ESMF_TYPEKIND_R8, &
                                     name='xs',&
                                    staggerloc=ESMF_STAGGERLOC_CENTER, rc=rc)
 if(ESMF_logFoundError(rcToCheck=rc,msg=ESMF_LOGERR_PASSTHRU,line=__LINE__,file=__FILE__)) &
    call error_handler("IN FieldCreate", rc)

 print*,"- CALL FieldCreate FOR TARGET GRID XT."
 xt_target_grid = ESMF_FieldCreate(target_grid, &
                                    typekind=ESMF_TYPEKIND_R8, &
                                     name='xt',&
                                    staggerloc=ESMF_STAGGERLOC_CENTER, rc=rc)
 if(ESMF_logFoundError(rcToCheck=rc,msg=ESMF_LOGERR_PASSTHRU,line=__LINE__,file=__FILE__)) &
    call error_handler("IN FieldCreate", rc)

 print*,"- CALL FieldCreate FOR TARGET GRID XU."
 xu_target_grid = ESMF_FieldCreate(target_grid, &
                                    typekind=ESMF_TYPEKIND_R8, &
                                     name='xu',&
                                    staggerloc=ESMF_STAGGERLOC_CENTER, rc=rc)
 if(ESMF_logFoundError(rcToCheck=rc,msg=ESMF_LOGERR_PASSTHRU,line=__LINE__,file=__FILE__)) &
    call error_handler("IN FieldCreate", rc)

 print*,"- CALL FieldCreate FOR TARGET GRID XV."
 xv_target_grid = ESMF_FieldCreate(target_grid, &
                                    typekind=ESMF_TYPEKIND_R8, &
                                     name='xv',&
                                    staggerloc=ESMF_STAGGERLOC_CENTER, rc=rc)
 if(ESMF_logFoundError(rcToCheck=rc,msg=ESMF_LOGERR_PASSTHRU,line=__LINE__,file=__FILE__)) &
    call error_handler("IN FieldCreate", rc)

 print*,"- CALL FieldCreate FOR TARGET GRID XZ."
 xz_target_grid = ESMF_FieldCreate(target_grid, &
                                    typekind=ESMF_TYPEKIND_R8, &
                                     name='xz',&
                                    staggerloc=ESMF_STAGGERLOC_CENTER, rc=rc)
 if(ESMF_logFoundError(rcToCheck=rc,msg=ESMF_LOGERR_PASSTHRU,line=__LINE__,file=__FILE__)) &
    call error_handler("IN FieldCreate", rc)

 print*,"- CALL FieldCreate FOR TARGET GRID XTTS."
 xtts_target_grid = ESMF_FieldCreate(target_grid, &
                                    typekind=ESMF_TYPEKIND_R8, &
                                     name='xtts',&
                                    staggerloc=ESMF_STAGGERLOC_CENTER, rc=rc)
 if(ESMF_logFoundError(rcToCheck=rc,msg=ESMF_LOGERR_PASSTHRU,line=__LINE__,file=__FILE__)) &
    call error_handler("IN FieldCreate", rc)

 print*,"- CALL FieldCreate FOR TARGET GRID XZTS."
 xzts_target_grid = ESMF_FieldCreate(target_grid, &
                                    typekind=ESMF_TYPEKIND_R8, &
                                     name='xzts',&
                                    staggerloc=ESMF_STAGGERLOC_CENTER, rc=rc)
 if(ESMF_logFoundError(rcToCheck=rc,msg=ESMF_LOGERR_PASSTHRU,line=__LINE__,file=__FILE__)) &
    call error_handler("IN FieldCreate", rc)

 print*,"- CALL FieldCreate FOR TARGET GRID Z_C."
 z_c_target_grid = ESMF_FieldCreate(target_grid, &
                                    typekind=ESMF_TYPEKIND_R8, &
                                     name='z_c',&
                                    staggerloc=ESMF_STAGGERLOC_CENTER, rc=rc)
 if(ESMF_logFoundError(rcToCheck=rc,msg=ESMF_LOGERR_PASSTHRU,line=__LINE__,file=__FILE__)) &
    call error_handler("IN FieldCreate", rc)

 print*,"- CALL FieldCreate FOR TARGET GRID ZM."
 zm_target_grid = ESMF_FieldCreate(target_grid, &
                                    typekind=ESMF_TYPEKIND_R8, &
                                     name='zm',&
                                    staggerloc=ESMF_STAGGERLOC_CENTER, rc=rc)
 if(ESMF_logFoundError(rcToCheck=rc,msg=ESMF_LOGERR_PASSTHRU,line=__LINE__,file=__FILE__)) &
    call error_handler("IN FieldCreate", rc)

 end subroutine create_nst_esmf_fields

!> Update landmask for sea ice.
!!
!! @author George Gayno
 subroutine update_landmask

 use model_grid, only : landmask_target_grid, land_frac_target_grid

 use program_setup, only : fract_grid

 implicit none

 integer                        :: i, j, rc, clb(2), cub(2)
 integer(esmf_kind_i8), pointer :: mask_ptr(:,:)

 real(esmf_kind_r8), pointer    :: ice_ptr(:,:)
 real(esmf_kind_r8), pointer    :: land_frac_ptr(:,:)

 print*,"- UPDATE TARGET LANDMASK WITH ICE RECORD."

 print*,"- GET TARGET grid sea ice fraction."
 call ESMF_FieldGet(seaice_fract_target_grid, &
                    farrayPtr=ice_ptr, rc=rc)
 if(ESMF_logFoundError(rcToCheck=rc,msg=ESMF_LOGERR_PASSTHRU,line=__LINE__,file=__FILE__)) &
    call error_handler("IN FieldGet", rc)

 print*,"- GET TARGET landmask."
 call ESMF_FieldGet(landmask_target_grid, &
                    farrayPtr=mask_ptr, rc=rc)
 if(ESMF_logFoundError(rcToCheck=rc,msg=ESMF_LOGERR_PASSTHRU,line=__LINE__,file=__FILE__)) &
    call error_handler("IN FieldGet", rc)

 if (.not.fract_grid) then

   where(ice_ptr > 0.0) mask_ptr = 2

 else

   print*,"- GET TARGET land fraction."
   call ESMF_FieldGet(land_frac_target_grid, &
                    computationalLBound=clb, &
                    computationalUBound=cub, &
                    farrayPtr=land_frac_ptr, rc=rc)
   if(ESMF_logFoundError(rcToCheck=rc,msg=ESMF_LOGERR_PASSTHRU,line=__LINE__,file=__FILE__)) &
      call error_handler("IN FieldGet", rc)

   do j = clb(2), cub(2)
   do i = clb(1), cub(1)

     if(ice_ptr(i,j) > 0.0) then
       mask_ptr(i,j) = 2
     else
       mask_ptr(i,j) = int(land_frac_ptr(i,j))
     endif
  
   enddo
   enddo

 endif

 end subroutine update_landmask

!> Convert 1d index to 2d indices.
!!
!! @param[in] ij  the 1d index
!! @param[in] itile  i-dimension of the tile
!! @param[in] jtile  j-dimension of the tile
!! @param[out] i  the "i" index
!! @param[out] j  the "j" index
!! @author George Gayno NOAA/EMC
 subroutine ij_to_i_j(ij, itile, jtile, i, j)

 implicit none

 integer(esmf_kind_i4), intent(in)  :: ij
 integer              , intent(in)  :: itile, jtile

 integer              , intent(out) :: i, j

 integer                            :: tile_num
 integer                            :: pt_loc_this_tile

 tile_num = ((ij-1) / (itile*jtile)) ! tile number minus 1
 pt_loc_this_tile = ij - (tile_num * itile * jtile)
                                     ! "ij" location of point within tile.

 j = (pt_loc_this_tile - 1) / itile + 1
 i = mod(pt_loc_this_tile, itile)

 if (i==0) i = itile

 return

 end subroutine ij_to_i_j

!> Regrid multiple ESMF fields from input to target grid
!!
!! @param[in] bundle_pre  ESMF fieldBundle on input grid
!! @param[in] bundle_post  ESMF fieldBundle on target grid
!! @param[in] num_field  Number of fields in target field pointer
!! @param[inout] route  Route handle to saved ESMF regridding instructions
!! @param[in]  dozero  Logical length num_field for whether field should be zeroed out before regridding
!! @param[inout]  unmapped_ptr (optional) Pointer to unmapped points from FieldRegrid
!! @param[in]  resetifd (optional) Logical for whether to reset ifd (only for water where nst data is used)
!! @author Larissa Reames, OU CIMMS/NOAA/NSSL
 subroutine regrid_many(bundle_pre,bundle_post, num_field,route,dozero, &
                        unmapped_ptr,resetifd)
 
 use esmf  
 use program_setup, only                : convert_nst
 use model_grid, only                   : i_target, j_target

 implicit none
 
 integer, intent(in)                    :: num_field
 type(esmf_routehandle), intent(inout)  :: route
 type(esmf_fieldbundle), intent(in)     :: bundle_pre, bundle_post
 logical, intent(in)                    :: dozero(num_field)
 logical, intent(in), optional       :: resetifd
 integer(esmf_kind_i4), intent(inout), optional  :: unmapped_ptr(:)
 
 type(esmf_field)                       :: field_pre,field_post
 real(esmf_kind_r8), pointer            :: tmp_ptr(:,:)
 type(realptr_2d),allocatable           :: ptr_2d(:)
 type(realptr_3d),allocatable           :: ptr_3d(:)
 logical                                :: is2d(num_field)
 character(len=50)                      :: fname
 integer :: i, j, k, ij, ind_2d, ind_3d, rc, ndims,n2d, n3d,localpet, l(1), u(1)
 type(esmf_vm) :: vm

 ind_2d = 0
 ind_3d = 0

 if(present(unmapped_ptr)) then
   l = lbound(unmapped_ptr)
   u = ubound(unmapped_ptr)
 endif
 
 do i = 1, num_field
   call ESMF_FieldBundleGet(bundle_pre,i,field_pre,rc=rc)
   if(ESMF_logFoundError(rcToCheck=rc,msg=ESMF_LOGERR_PASSTHRU,line=__LINE__,file=__FILE__)) &
     call error_handler("IN FieldBundleGet", rc)

   call ESMF_FieldBundleGet(bundle_post,i,field_post,rc=rc)
   if(ESMF_logFoundError(rcToCheck=rc,msg=ESMF_LOGERR_PASSTHRU,line=__LINE__,file=__FILE__)) &
     call error_handler("IN FieldBundleGet", rc)

   call ESMF_FieldGet(field_post,dimCount=ndims,name=fname,rc=rc)   
    if(ESMF_logFoundError(rcToCheck=rc,msg=ESMF_LOGERR_PASSTHRU,line=__LINE__,file=__FILE__))&
     call error_handler("IN FieldGet", rc)
   
   call ESMF_VMGetGlobal(vm, rc=rc)
   if(ESMF_logFoundError(rcToCheck=rc,msg=ESMF_LOGERR_PASSTHRU,line=__LINE__,file=__FILE__))&
    call error_handler("IN VMGetGlobal", rc)
   call ESMF_VMGet(vm, localPet=localpet, rc=rc)
   if(ESMF_logFoundError(rcToCheck=rc,msg=ESMF_LOGERR_PASSTHRU,line=__LINE__,file=__FILE__))&
    call error_handler("IN VMGet", rc)
   if(localpet==0) print*, "in regrid_many fname = ", fname, ndims
   if (ndims == 2) is2d(i) = .True.
   if (ndims == 3) is2d(i) = .False.
   
   if (dozero(i)) then
     call ESMF_FieldRegrid(field_pre, &
                           field_post, &
                           routehandle=route, &
                           termorderflag=ESMF_TERMORDER_SRCSEQ, rc=rc)
     if(ESMF_logFoundError(rcToCheck=rc,msg=ESMF_LOGERR_PASSTHRU,line=__LINE__,file=__FILE__)) &
      call error_handler("IN FieldRegrid", rc)
   else
     call ESMF_FieldRegrid(field_pre, &
                           field_post, &
                           routehandle=route, &
                           zeroregion=ESMF_REGION_SELECT, &
                           termorderflag=ESMF_TERMORDER_SRCSEQ, rc=rc)
     if(ESMF_logFoundError(rcToCheck=rc,msg=ESMF_LOGERR_PASSTHRU,line=__LINE__,file=__FILE__)) &
      call error_handler("IN FieldRegrid", rc)
   endif
 enddo
 
 if (present(resetifd)) then
   if( resetifd .and. convert_nst) then 
     call ESMF_FieldGet(ifd_target_grid,farrayPtr=tmp_ptr,rc=rc)
     if(ESMF_logFoundError(rcToCheck=rc,msg=ESMF_LOGERR_PASSTHRU,line=__LINE__,file=__FILE__)) &
         call error_handler("IN FieldGet", rc)
     tmp_ptr = float(nint(tmp_ptr))
   endif
 endif
 
 n2d = count(is2d(:))
 n3d = count(.not.is2d(:))
 if(localpet==0) print*, is2d(:) 
 if (present(unmapped_ptr)) then
   allocate(ptr_2d(n2d))
   if (n3d .ne. 0) allocate(ptr_3d(n3d))
   do i=1, num_field
     if (is2d(i)) then 
       ind_2d = ind_2d + 1
       call ESMF_FieldBundleGet(bundle_post,i,field_post,rc=rc)
        if(ESMF_logFoundError(rcToCheck=rc,msg=ESMF_LOGERR_PASSTHRU,line=__LINE__,file=__FILE__))&
         call error_handler("IN FieldBundleGet", rc)
       call ESMF_FieldGet(field_post, farrayPtr=ptr_2d(ind_2d)%p, rc=rc)
        if(ESMF_logFoundError(rcToCheck=rc,msg=ESMF_LOGERR_PASSTHRU,line=__LINE__,file=__FILE__)) &
         call error_handler("IN FieldGet", rc) 
       call ESMF_FieldGet(field_post,name=fname,rc=rc)
        if(ESMF_logFoundError(rcToCheck=rc,msg=ESMF_LOGERR_PASSTHRU,line=__LINE__,file=__FILE__))&
          call error_handler("IN FieldGet", rc)
       if (localpet==0) print*, "in doreplace loop, 2d field = ", trim(fname)
     else
       ind_3d = ind_3d + 1
       call ESMF_FieldBundleGet(bundle_post,i,field_post,rc=rc)
        if(ESMF_logFoundError(rcToCheck=rc,msg=ESMF_LOGERR_PASSTHRU,line=__LINE__,file=__FILE__))&
         call error_handler("IN FieldBundleGet", rc)
       call ESMF_FieldGet(field_post,name=fname,rc=rc)
        if(ESMF_logFoundError(rcToCheck=rc,msg=ESMF_LOGERR_PASSTHRU,line=__LINE__,file=__FILE__))&
          call error_handler("IN FieldGet", rc)
       if (localpet==0) print*, "in doreplace loop, 3d field = ", trim(fname)
       call ESMF_FieldGet(field_post, farrayPtr=ptr_3d(ind_3d)%p, rc=rc)
        if(ESMF_logFoundError(rcToCheck=rc,msg=ESMF_LOGERR_PASSTHRU,line=__LINE__,file=__FILE__)) &
          call error_handler("IN FieldGet", rc) 
     endif
   end do
 
   do ij = l(1), u(1)
     call ij_to_i_j(unmapped_ptr(ij), i_target, j_target, i, j)
     do k = 1,n2d
       ptr_2d(k)%p(i,j) = -9999.9
     enddo 
     do k = 1,n3d
       ptr_3d(k)%p(i,j,:) = -9999.9
     enddo
   enddo
   deallocate(ptr_2d)
   if(n3d .ne. 0) deallocate(ptr_3d)
 endif
 end subroutine regrid_many

!> Execute the search function for multple fields
!!
!! @param[in] num_field  Number of fields to process.
!! @param[inout] bundle_target  ESMF FieldBundle holding target fields to search
!! @param[inout] field_data_2d  A real array of size i_target,j_target to temporarily hold data for searching
!! @param[inout] mask  An integer array of size i_target,j_target that holds masked (0) and unmasked (1) 
!!                     values indicating where to execute search (only at unmasked points).
!! @param[in] tile  Current cubed sphere tile.
!! @param[inout]  search_nums  Array length num_field holding search field numbers corresponding to each field provided for searching.
!! @param[in]  localpet  ESMF local persistent execution thread.
!! @param[in]  latitude  (optional) A real array size i_target,j_target of latitude on the target grid 
!! @param[in]  terrain_land  (optional) A real array size i_target,j_target of terrain height (m) on the target grid 
!! @param[in]  soilt_climo  (optional) A real array size i_target,j_target of climatological soil type on the target grid 
!! @param[in]  field_data_3d (optional) An empty real array of size i_target,j_target,lsoil_target to temporarily hold soil data for searching 
!! @author Larissa Reames, OU CIMMS/NOAA/NSSL
 subroutine search_many(num_field,bundle_target,field_data_2d,mask, tile, &
                         search_nums,localpet,latitude,terrain_land,soilt_climo,&
                         field_data_3d)

 use model_grid, only                  : i_target,j_target, lsoil_target
 use program_setup, only               : external_model, input_type
 use search_util

 implicit none

 integer, intent(in)                         :: num_field
 type(esmf_fieldbundle), intent(inout)       :: bundle_target
 real(esmf_kind_r8), intent(inout)           :: field_data_2d(i_target,j_target)
 real(esmf_kind_r8), intent(inout), optional :: field_data_3d(i_target,j_target,lsoil_target) 
 real(esmf_kind_r8), intent(inout), optional :: latitude(i_target,j_target)
 real(esmf_kind_r8), intent(inout), optional :: terrain_land(i_target,j_target)
 real(esmf_kind_r8), intent(inout), optional :: soilt_climo(i_target,j_target)
 integer(esmf_kind_i8), intent(inout)        :: mask(i_target,j_target)
 
    
 integer, intent(in)             :: tile,localpet
 integer, intent(inout)          :: search_nums(num_field)
 
 type(esmf_field)                :: temp_field
 character(len=50)               :: fname
 integer, parameter              :: SOTYP_LAND_FIELD_NUM = 224
 integer, parameter              :: SST_FIELD_NUM = 11
 integer, parameter              :: TERRAIN_FIELD_NUM= 7
 integer :: j,k, rc, ndims

 do k = 1,num_field
   call ESMF_FieldBundleGet(bundle_target,k,temp_field, rc=rc)
    if(ESMF_logFoundError(rcToCheck=rc,msg=ESMF_LOGERR_PASSTHRU,line=__LINE__,file=__FILE__))&
      call error_handler("IN FieldGet", rc)
   call ESMF_FieldGet(temp_field, name=fname, dimcount=ndims,rc=rc)
        if(ESMF_logFoundError(rcToCheck=rc,msg=ESMF_LOGERR_PASSTHRU,line=__LINE__,file=__FILE__))&
          call error_handler("IN FieldGet", rc)
   if (ndims .eq. 2) then
       print*, "processing 2d field ", trim(fname)
       print*, "FieldGather"
       call ESMF_FieldGather(temp_field,field_data_2d,rootPet=0,tile=tile, rc=rc)
       if(ESMF_logFoundError(rcToCheck=rc,msg=ESMF_LOGERR_PASSTHRU,line=__LINE__,file=__FILE__))&
        call error_handler("IN FieldGather", rc)
     if (localpet == 0) then 
       if (present(latitude) .and. search_nums(k).eq.SST_FIELD_NUM) then
         ! Sea surface temperatures; pass latitude field to search
         print*, "search1"
         call search(field_data_2d, mask, i_target, j_target, tile,search_nums(k),latitude=latitude)
       elseif (present(terrain_land) .and. search_nums(k) .eq. TERRAIN_FIELD_NUM) then
         ! Terrain height; pass optional climo terrain array to search
         print*, "search2"
         call search(field_data_2d, mask, i_target, j_target, tile,search_nums(k),terrain_land=terrain_land)
       elseif (search_nums(k) .eq. SOTYP_LAND_FIELD_NUM) then
         ! Soil type over land    
         if (fname .eq. "soil_type_target_grid") then
           ! Soil type over land when interpolating input data to target grid
           ! *with* the intention of retaining interpolated data in output
           print*, "search3"
           call search(field_data_2d, mask, i_target, j_target, tile,search_nums(k),soilt_climo=soilt_climo)
         elseif (present(soilt_climo)) then
           if (maxval(field_data_2d) > 0 .and. (trim(external_model) .ne. "GFS" .or. trim(input_type) .ne. "grib2")) then
             ! Soil type over land when interpolating input data to target grid
             ! *without* the intention of retaining data in output file
             print*, "search4"
             call search(field_data_2d, mask, i_target, j_target, tile, search_nums(k))
           else 
             ! If no soil type field exists in input data (e.g., GFS grib2) then don't search
             ! but simply set data to the climo field. This may result in
             ! somewhat inaccurate soil moistures as no scaling will occur 
             print*, "search5"
             field_data_2d = soilt_climo
           endif !check field value   
         endif !sotype from target grid
       else
         ! Any field that doesn't require any of the special treatments or
         ! passing of additional variables as in those above
         call search(field_data_2d, mask, i_target, j_target, tile,search_nums(k))
       endif !if present  
     endif !localpet
     call ESMF_FieldScatter(temp_field, field_data_2d, rootPet=0, tile=tile,rc=rc)
     if(ESMF_logFoundError(rcToCheck=rc,msg=ESMF_LOGERR_PASSTHRU,line=__LINE__,file=__FILE__))&
        call error_handler("IN FieldScatter", rc)
   else
     ! Process 3d fields soil temperature, moisture, and liquid
     print*, "FieldGather"
     call ESMF_FieldGather(temp_field,field_data_3d,rootPet=0,tile=tile,rc=rc)
     if(ESMF_logFoundError(rcToCheck=rc,msg=ESMF_LOGERR_PASSTHRU,line=__LINE__,file=__FILE__))&
        call error_handler("IN FieldGather", rc)
     print*, "processing 3d field ", trim(fname)
     if (localpet==0) then 
       do j = 1, lsoil_target
         field_data_2d = field_data_3d(:,:,j)
         call search(field_data_2d, mask, i_target, j_target, tile, 21)
         field_data_3d(:,:,j) = field_data_2d
       enddo
     endif
     call ESMF_FieldScatter(temp_field, field_data_3d, rootPet=0, tile=tile,rc=rc)
      if(ESMF_logFoundError(rcToCheck=rc,msg=ESMF_LOGERR_PASSTHRU,line=__LINE__,file=__FILE__))&
        call error_handler("IN FieldScatter", rc)
   endif !ndims
 end do !fields

 end subroutine search_many

!> Free up memory once the target grid surface fields are
!! no longer needed.
!!
!! @author George Gayno NOAA/EMC
 subroutine cleanup_all_target_sfc_data

 use surface_target_data, only : cleanup_target_sfc_data

 implicit none

 integer                     :: rc

<<<<<<< HEAD
 print*,"- DESTROY TARGET GRID SURFACE FIELDS."

 call ESMF_FieldDestroy(t2m_target_grid, rc=rc)
 call ESMF_FieldDestroy(q2m_target_grid, rc=rc)
 call ESMF_FieldDestroy(tprcp_target_grid, rc=rc)
 call ESMF_FieldDestroy(f10m_target_grid, rc=rc)
 call ESMF_FieldDestroy(ffmm_target_grid, rc=rc)
 call ESMF_FieldDestroy(ustar_target_grid, rc=rc)
 call ESMF_FieldDestroy(snow_liq_equiv_target_grid, rc=rc)
 call ESMF_FieldDestroy(snow_depth_target_grid, rc=rc)
 if (ESMF_FieldIsCreated(snow_liq_equiv_at_ice_target_grid)) call ESMF_FieldDestroy(snow_liq_equiv_at_ice_target_grid, rc=rc)
 if (ESMF_FieldIsCreated(snow_depth_at_ice_target_grid)) call ESMF_FieldDestroy(snow_depth_at_ice_target_grid, rc=rc)
 call ESMF_FieldDestroy(seaice_fract_target_grid, rc=rc)
 call ESMF_FieldDestroy(seaice_depth_target_grid, rc=rc)
 call ESMF_FieldDestroy(seaice_skin_temp_target_grid, rc=rc)
 if (ESMF_FieldIsCreated(seaice_substrate_temp_target_grid)) call ESMF_FieldDestroy(seaice_substrate_temp_target_grid, rc=rc)
 call ESMF_FieldDestroy(srflag_target_grid, rc=rc)
 call ESMF_FieldDestroy(skin_temp_target_grid, rc=rc)
 if (ESMF_FieldIsCreated(sst_target_grid)) call ESMF_FieldDestroy(sst_target_grid, rc=rc)
 call ESMF_FieldDestroy(canopy_mc_target_grid, rc=rc)
 call ESMF_FieldDestroy(lai_target_grid,rc=rc)
 call ESMF_FieldDestroy(z0_target_grid, rc=rc)
 if (ESMF_FieldIsCreated(z0_ice_target_grid)) call ESMF_FieldDestroy(z0_ice_target_grid, rc=rc)
 if (ESMF_FieldIsCreated(z0_water_target_grid)) call ESMF_FieldDestroy(z0_water_target_grid, rc=rc)
 call ESMF_FieldDestroy(terrain_from_input_grid, rc=rc)
 call ESMF_FieldDestroy(terrain_from_input_grid_land, rc=rc)
 call ESMF_FieldDestroy(soil_type_from_input_grid, rc=rc)
 call ESMF_FieldDestroy(soil_temp_target_grid, rc=rc)
 call ESMF_FieldDestroy(soilm_tot_target_grid, rc=rc)
 call ESMF_FieldDestroy(soilm_liq_target_grid, rc=rc)
 if (ESMF_FieldIsCreated(alvsf_nl_target_grid)) call ESMF_FieldDestroy(alvsf_nl_target_grid, rc=rc)
 if (ESMF_FieldIsCreated(alvwf_nl_target_grid)) call ESMF_FieldDestroy(alvwf_nl_target_grid, rc=rc)
 if (ESMF_FieldIsCreated(alnsf_nl_target_grid)) call ESMF_FieldDestroy(alnsf_nl_target_grid, rc=rc)
 if (ESMF_FieldIsCreated(alnwf_nl_target_grid)) call ESMF_FieldDestroy(alnwf_nl_target_grid, rc=rc)

 end subroutine cleanup_target_sfc_data
=======
 print*,"- DESTROY LOCAL TARGET GRID SURFACE FIELDS."

 call ESMF_FieldDestroy(terrain_from_input_grid, rc=rc)
 call ESMF_FieldDestroy(terrain_from_input_grid_land, rc=rc)
 call ESMF_FieldDestroy(soil_type_from_input_grid, rc=rc)
>>>>>>> 31271f7a

 call cleanup_target_sfc_data

 end subroutine cleanup_all_target_sfc_data

 end module surface<|MERGE_RESOLUTION|>--- conflicted
+++ resolved
@@ -40,7 +40,13 @@
                                  xtts_target_grid, xzts_target_grid, &
                                  z_c_target_grid, zm_target_grid, &
                                  soilm_tot_target_grid, lai_target_grid, &
-                                 soilm_liq_target_grid
+                                 soilm_liq_target_grid, ice_temp_target_grid, &
+                                 snow_depth_at_ice_target_grid, alvsf_nl_target_grid, &
+                                 alnsf_nl_target_grid, alvwf_nl_target_grid, &
+                                 alnwf_nl_target_grid, z0_water_target_grid, &
+                                 z0_ice_target_grid, sst_target_grid, &
+                                 seaice_substrate_temp_target_grid, &
+                                 snow_liq_equiv_at_ice_target_grid
 
  use write_data, only : write_fv3_sfc_data_netcdf
 
@@ -54,116 +60,6 @@
                                        !< The Noah LSM land ice physics
                                        !< are applied at these points.
 
-<<<<<<< HEAD
-! surface fields (not including nst)
- type(esmf_field), public   :: alvsf_nl_target_grid
-                                       !< alvsf at non-land
- type(esmf_field), public   :: alvwf_nl_target_grid
-                                       !< alvwf at non-land
- type(esmf_field), public   :: alnsf_nl_target_grid
-                                       !< alnsf at non-land
- type(esmf_field), public   :: alnwf_nl_target_grid
-                                       !< alnwf at non-land
- type(esmf_field), public   :: canopy_mc_target_grid
-                                       !< canopy moisture content
- type(esmf_field), public   :: f10m_target_grid
-                                       !< log((z0+10)*1/z0)
-                                       !< See sfc_diff.f for details
- type(esmf_field), public   :: ffmm_target_grid
-                                       !< log((z0+z1)*1/z0)
-                                       !< See sfc_diff.f for details
- type(esmf_field), public   :: q2m_target_grid
-                                       !< 2-m specific humidity
- type(esmf_field), public   :: seaice_depth_target_grid
-                                       !< sea ice depth
- type(esmf_field), public   :: seaice_fract_target_grid
-                                       !< sea ice fraction
- type(esmf_field), public   :: seaice_skin_temp_target_grid
-                                       !< sea ice skin temperature
- type(esmf_field), public   :: seaice_substrate_temp_target_grid
-                                       !< sea ice substrate temperature
- type(esmf_field), public   :: skin_temp_target_grid
-                                       !< skin temperature/sst
- type(esmf_field), public   :: sst_target_grid
-                                       !< sst at open water
- type(esmf_field), public   :: srflag_target_grid
-                                       !< snow/rain flag
- type(esmf_field), public   :: snow_liq_equiv_target_grid
-                                       !< liquid equiv snow depth
- type(esmf_field), public   :: snow_depth_target_grid
-                                       !< physical snow depth
- type(esmf_field), public   :: snow_liq_equiv_at_ice_target_grid
-                                       !< liquid equiv snow depth at sea ice
- type(esmf_field), public   :: snow_depth_at_ice_target_grid
-                                       !< physical snow depth at sea ice
- type(esmf_field), public   :: soil_temp_target_grid
-                                       !< 3-d soil temperature
- type(esmf_field), public   :: ice_temp_target_grid
-                                       !< 3-d sea ice column temperature
- type(esmf_field), public   :: soilm_liq_target_grid
-                                       !< 3-d liquid soil moisture
- type(esmf_field), public   :: soilm_tot_target_grid
-                                       !< 3-d total soil moisture
- type(esmf_field), public   :: t2m_target_grid
-                                       !< 2-m temperatrure
- type(esmf_field), public   :: tprcp_target_grid
-                                       !< precip
- type(esmf_field), public   :: ustar_target_grid
-                                       !< friction velocity
- type(esmf_field), public   :: z0_target_grid
-                                       !< roughness length
- type(esmf_field), public   :: z0_ice_target_grid
-                                       !< roughness length at sea ice
- type(esmf_field), public   :: z0_water_target_grid
-                                       !< roughness length at open water
-  type(esmf_field), public   :: lai_target_grid
-                                       !< leaf area index
-
-! nst fields
- type(esmf_field), public   :: c_d_target_grid
-                                       !< Coefficient 2 to calculate d(tz)/d(ts)
- type(esmf_field), public   :: c_0_target_grid
-                                       !< Coefficient 1 to calculate d(tz)/d(ts)
- type(esmf_field), public   :: d_conv_target_grid
-                                       !< Thickness of free convection layer
- type(esmf_field), public   :: dt_cool_target_grid
-                                       !< Sub-layer cooling amount
- type(esmf_field), public   :: ifd_target_grid
-                                       !< Model mode index. 0-diurnal model not
-                                       !< started; 1-diurnal model started.
- type(esmf_field), public   :: qrain_target_grid
-                                       !< Sensible heat flux due to rainfall
- type(esmf_field), public   :: tref_target_grid
-                                       !< reference temperature
- type(esmf_field), public   :: w_d_target_grid
-                                       !< Coefficient 4 to calculate d(tz)/d(ts)
- type(esmf_field), public   :: w_0_target_grid
-                                       !< Coefficient 3 to calculate d(tz)/d(ts)
- type(esmf_field), public   :: xs_target_grid
-                                       !< Salinity content in diurnal
-                                       !< thermocline layer
- type(esmf_field), public   :: xt_target_grid
-                                       !< Heat content in diurnal thermocline
-                                       !< layer
- type(esmf_field), public   :: xu_target_grid
-                                       !< u-current content in diurnal
-                                       !< thermocline layer
- type(esmf_field), public   :: xv_target_grid
-                                       !< v-current content in diurnal
-                                       !< thermocline layer
- type(esmf_field), public   :: xz_target_grid
-                                       !< Diurnal thermocline layer thickness
- type(esmf_field), public   :: xtts_target_grid
-                                       !< d(xt)/d(ts)
- type(esmf_field), public   :: xzts_target_grid
-                                       !< d(xz)/d(ts)
- type(esmf_field), public   :: z_c_target_grid
-                                       !< Sub-layer cooling thickness
- type(esmf_field), public   :: zm_target_grid
-                                       !< Oceanic mixed layer depth
-
-=======
->>>>>>> 31271f7a
  type(esmf_field)                   :: soil_type_from_input_grid
                                        !< soil type interpolated from
                                        !< input grid
@@ -4044,50 +3940,11 @@
 
  integer                     :: rc
 
-<<<<<<< HEAD
- print*,"- DESTROY TARGET GRID SURFACE FIELDS."
-
- call ESMF_FieldDestroy(t2m_target_grid, rc=rc)
- call ESMF_FieldDestroy(q2m_target_grid, rc=rc)
- call ESMF_FieldDestroy(tprcp_target_grid, rc=rc)
- call ESMF_FieldDestroy(f10m_target_grid, rc=rc)
- call ESMF_FieldDestroy(ffmm_target_grid, rc=rc)
- call ESMF_FieldDestroy(ustar_target_grid, rc=rc)
- call ESMF_FieldDestroy(snow_liq_equiv_target_grid, rc=rc)
- call ESMF_FieldDestroy(snow_depth_target_grid, rc=rc)
- if (ESMF_FieldIsCreated(snow_liq_equiv_at_ice_target_grid)) call ESMF_FieldDestroy(snow_liq_equiv_at_ice_target_grid, rc=rc)
- if (ESMF_FieldIsCreated(snow_depth_at_ice_target_grid)) call ESMF_FieldDestroy(snow_depth_at_ice_target_grid, rc=rc)
- call ESMF_FieldDestroy(seaice_fract_target_grid, rc=rc)
- call ESMF_FieldDestroy(seaice_depth_target_grid, rc=rc)
- call ESMF_FieldDestroy(seaice_skin_temp_target_grid, rc=rc)
- if (ESMF_FieldIsCreated(seaice_substrate_temp_target_grid)) call ESMF_FieldDestroy(seaice_substrate_temp_target_grid, rc=rc)
- call ESMF_FieldDestroy(srflag_target_grid, rc=rc)
- call ESMF_FieldDestroy(skin_temp_target_grid, rc=rc)
- if (ESMF_FieldIsCreated(sst_target_grid)) call ESMF_FieldDestroy(sst_target_grid, rc=rc)
- call ESMF_FieldDestroy(canopy_mc_target_grid, rc=rc)
- call ESMF_FieldDestroy(lai_target_grid,rc=rc)
- call ESMF_FieldDestroy(z0_target_grid, rc=rc)
- if (ESMF_FieldIsCreated(z0_ice_target_grid)) call ESMF_FieldDestroy(z0_ice_target_grid, rc=rc)
- if (ESMF_FieldIsCreated(z0_water_target_grid)) call ESMF_FieldDestroy(z0_water_target_grid, rc=rc)
+ print*,"- DESTROY LOCAL TARGET GRID SURFACE FIELDS."
+
  call ESMF_FieldDestroy(terrain_from_input_grid, rc=rc)
  call ESMF_FieldDestroy(terrain_from_input_grid_land, rc=rc)
  call ESMF_FieldDestroy(soil_type_from_input_grid, rc=rc)
- call ESMF_FieldDestroy(soil_temp_target_grid, rc=rc)
- call ESMF_FieldDestroy(soilm_tot_target_grid, rc=rc)
- call ESMF_FieldDestroy(soilm_liq_target_grid, rc=rc)
- if (ESMF_FieldIsCreated(alvsf_nl_target_grid)) call ESMF_FieldDestroy(alvsf_nl_target_grid, rc=rc)
- if (ESMF_FieldIsCreated(alvwf_nl_target_grid)) call ESMF_FieldDestroy(alvwf_nl_target_grid, rc=rc)
- if (ESMF_FieldIsCreated(alnsf_nl_target_grid)) call ESMF_FieldDestroy(alnsf_nl_target_grid, rc=rc)
- if (ESMF_FieldIsCreated(alnwf_nl_target_grid)) call ESMF_FieldDestroy(alnwf_nl_target_grid, rc=rc)
-
- end subroutine cleanup_target_sfc_data
-=======
- print*,"- DESTROY LOCAL TARGET GRID SURFACE FIELDS."
-
- call ESMF_FieldDestroy(terrain_from_input_grid, rc=rc)
- call ESMF_FieldDestroy(terrain_from_input_grid_land, rc=rc)
- call ESMF_FieldDestroy(soil_type_from_input_grid, rc=rc)
->>>>>>> 31271f7a
 
  call cleanup_target_sfc_data
 
