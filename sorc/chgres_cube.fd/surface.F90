!> @file
!! @brief Process land, sea/lake ice, open water/Near Sea Surface
!! Temperature (NSST) fields.
!! @author George Gayno NCEP/EMC

!> Process surface and nst fields. Interpolates fields from the input
!! to target grids. Adjusts soil temperature according to differences
!! in input and target grid terrain. Rescales soil moisture for soil
!! type differences between input and target grid. Computes frozen
!! portion of total soil moisture.
!!
!! Assumes the input land data are Noah LSM-based, and the fv3 run
!! will use the Noah LSM. NSST fields are not available when using
!! GRIB2 input data.
!!
!! Public variables are defined below. "target" indicates field
!! associated with the target grid. "input" indicates field associated
!! with the input grid.
!!
!! @author George Gayno NCEP/EMC
 module surface

 use esmf

 use surface_target_data, only : canopy_mc_target_grid, t2m_target_grid, &
                                 q2m_target_grid, tprcp_target_grid, &
                                 f10m_target_grid, seaice_fract_target_grid, &
                                 ffmm_target_grid, ustar_target_grid, &
                                 srflag_target_grid, soil_temp_target_grid, &
                                 seaice_depth_target_grid, snow_liq_equiv_target_grid, &
                                 seaice_skin_temp_target_grid, skin_temp_target_grid, &
                                 snow_depth_target_grid, z0_target_grid, &
                                 c_d_target_grid, c_0_target_grid, &
                                 d_conv_target_grid, dt_cool_target_grid, &
                                 ifd_target_grid, qrain_target_grid, &
                                 tref_target_grid, w_d_target_grid, &
                                 w_0_target_grid, xs_target_grid, &
                                 xt_target_grid, xu_target_grid, &
                                 xv_target_grid, xz_target_grid, &
                                 xtts_target_grid, xzts_target_grid, &
                                 z_c_target_grid, zm_target_grid, &
                                 soilm_tot_target_grid, lai_target_grid, &
                                 soilm_liq_target_grid, ice_temp_target_grid, &
                                 snow_depth_at_ice_target_grid, alvsf_nl_target_grid, &
                                 alnsf_nl_target_grid, alvwf_nl_target_grid, &
                                 alnwf_nl_target_grid, z0_water_target_grid, &
                                 z0_ice_target_grid, sst_target_grid, &
                                 seaice_substrate_temp_target_grid, &
                                 snow_liq_equiv_at_ice_target_grid

 use write_data, only : write_fv3_sfc_data_netcdf

 use utilities, only  : error_handler

 implicit none

 private

 integer, parameter                 :: veg_type_landice_target = 15
                                       !< Vegetation type category that
                                       !< defines permanent land ice points.
                                       !< The Noah LSM land ice physics
                                       !< are applied at these points.

 type(esmf_field)                   :: soil_type_from_input_grid
                                       !< soil type interpolated from
                                       !< input grid
 type(esmf_field)                   :: terrain_from_input_grid
                                       !< terrain height interpolated
                                       !< from input grid
 type(esmf_field)                   :: terrain_from_input_grid_land
                                       !< terrain height interpolated
                                       !< from input grid at all land points 

 real, parameter, private           :: blim        = 5.5
                                       !< soil 'b' parameter limit
 real, parameter, private           :: frz_h2o     = 273.15
                                       !< melting pt water
 real, parameter, private           :: frz_ice     = 271.21
                                       !< melting pt sea ice
 real, parameter, private           :: grav        = 9.81
                                       !< gravity
 real, parameter, private           :: hlice       = 3.335E5
                                       !< latent heat of fusion
                                       

 type realptr_2d
   real(esmf_kind_r8), pointer :: p(:,:)
                                       !< array of 2d pointers
 end type realptr_2d
                                       !< pointer to hold array of 2d pointers 
  type realptr_3d
   real(esmf_kind_r8), pointer :: p(:,:,:)
                                       !< array of 3d pointers
 end type realptr_3d
                                       !< pointer to hold array of 3d pointers

 public :: surface_driver
 public :: create_nst_esmf_fields
 public :: interp
 public :: create_surface_esmf_fields
 public :: nst_land_fill
 public :: regrid_many
 public :: search_many

 contains

!> Driver routine to process surface/nst data
!!
!! @param[in] localpet  ESMF local persistent execution thread
!!
!! @author George Gayno NCEP/EMC
 subroutine surface_driver(localpet)

 use sfc_input_data, only            : cleanup_input_sfc_data, &
                                       read_input_sfc_data

 use nst_input_data, only            : cleanup_input_nst_data, &
                                       read_input_nst_data

 use program_setup, only             : calc_soil_params_driver, &
                                       convert_nst
                                  
 use static_data, only               :  get_static_fields, &
                                       cleanup_static_fields

 use surface_target_data, only       : cleanup_target_nst_data

 use utilities, only                 : error_handler

 implicit none

 integer, intent(in)                :: localpet

!-----------------------------------------------------------------------
! Compute soil-based parameters.
!-----------------------------------------------------------------------

 call calc_soil_params_driver(localpet)

!-----------------------------------------------------------------------
! Get static data (like vegetation type) on the target grid.
!-----------------------------------------------------------------------

 call get_static_fields(localpet)

!-----------------------------------------------------------------------
! Read surface data on input grid.
!-----------------------------------------------------------------------

 call read_input_sfc_data(localpet)

!-----------------------------------------------------------------------
! Read nst data on input grid.
!-----------------------------------------------------------------------

 if (convert_nst) call read_input_nst_data(localpet)

!-----------------------------------------------------------------------
! Create surface field objects for target grid.
!-----------------------------------------------------------------------

 call create_surface_esmf_fields

!-----------------------------------------------------------------------
! Create nst field objects for target grid.
!-----------------------------------------------------------------------

 if (convert_nst) call create_nst_esmf_fields
 
!-----------------------------------------------------------------------
! Adjust soil levels of input grid !! not implemented yet
!-----------------------------------------------------------------------

 call adjust_soil_levels(localpet)

!-----------------------------------------------------------------------
! Horizontally interpolate fields.
!-----------------------------------------------------------------------

 call interp(localpet)
 
!---------------------------------------------------------------------------------------------
! Adjust soil/landice column temperatures for any change in elevation between  the
! input and target grids.
!---------------------------------------------------------------------------------------------

 call adjust_soilt_for_terrain
 
!---------------------------------------------------------------------------------------------
! Rescale soil moisture for changes in soil type between the input and target grids.
!---------------------------------------------------------------------------------------------

 call rescale_soil_moisture
 
!---------------------------------------------------------------------------------------------
! Compute liquid portion of total soil moisture.
!---------------------------------------------------------------------------------------------

 call calc_liq_soil_moisture

!---------------------------------------------------------------------------------------------
! Set z0 at land and sea ice.
!---------------------------------------------------------------------------------------------

 call roughness

!---------------------------------------------------------------------------------------------
! Perform some final qc checks.
!---------------------------------------------------------------------------------------------

 call qc_check

!---------------------------------------------------------------------------------------------
! Set flag values at land for nst fields.
!---------------------------------------------------------------------------------------------

 if (convert_nst) call nst_land_fill

!---------------------------------------------------------------------------------------------
! Free up memory.
!---------------------------------------------------------------------------------------------

 call cleanup_input_sfc_data

 if (convert_nst) call cleanup_input_nst_data

 
 call update_landmask

!---------------------------------------------------------------------------------------------
! Write data to file.
!---------------------------------------------------------------------------------------------

 call write_fv3_sfc_data_netcdf(localpet)

!---------------------------------------------------------------------------------------------
! Free up memory.
!---------------------------------------------------------------------------------------------

 if (convert_nst) call cleanup_target_nst_data

 call cleanup_all_target_sfc_data

 call cleanup_static_fields

 return

 end subroutine surface_driver

!> Horizontally interpolate surface fields from input to target FV3
!> grid using esmf routines.
!!
!! @param[in] localpet  ESMF local persistent execution thread
!!
!! @author George Gayno NOAA/EMC
 subroutine interp(localpet)

 use mpi
 use esmf

 use sfc_input_data, only            : canopy_mc_input_grid,  &
                                       f10m_input_grid,  &
                                       ffmm_input_grid,  &
                                       landsea_mask_input_grid, &
                                       q2m_input_grid,  &
                                       seaice_depth_input_grid, &
                                       seaice_fract_input_grid, &
                                       seaice_skin_temp_input_grid, &
                                       skin_temp_input_grid, &
                                       snow_depth_input_grid, &
                                       snow_liq_equiv_input_grid, &
                                       soil_temp_input_grid, &
                                       soil_type_input_grid, &
                                       soilm_tot_input_grid, &
                                       srflag_input_grid, &
                                       t2m_input_grid,  &
                                       tprcp_input_grid,  &
                                       ustar_input_grid,  &
                                       veg_type_input_grid, &
                                       z0_input_grid, &
                                       veg_type_landice_input, &
                                       veg_greenness_input_grid, &
                                       max_veg_greenness_input_grid, &
                                       min_veg_greenness_input_grid, &
                                       lai_input_grid

 use nst_input_data, only           :  c_d_input_grid, &
                                       c_0_input_grid, &
                                       d_conv_input_grid, &
                                       dt_cool_input_grid, &
                                       ifd_input_grid, &
                                       qrain_input_grid, &
                                       tref_input_grid, &
                                       w_d_input_grid, &
                                       w_0_input_grid, &
                                       xs_input_grid, &
                                       xt_input_grid, &
                                       xu_input_grid, &
                                       xv_input_grid, &
                                       xz_input_grid, &
                                       xtts_input_grid, &
                                       xzts_input_grid, &
                                       z_c_input_grid, &
                                       zm_input_grid

 use atm_input_data, only            : terrain_input_grid

 use model_grid, only                : input_grid, target_grid, &
                                       i_target, j_target, &
                                       lsoil_target, &
                                       num_tiles_target_grid, &
                                       landmask_target_grid, &
                                       seamask_target_grid,  &
                                       latitude_target_grid

 use program_setup, only             : convert_nst, &
                                       vgtyp_from_climo, & 
                                       sotyp_from_climo, &
                                       vgfrc_from_climo, &
                                       minmax_vgfrc_from_climo, &
                                       lai_from_climo, &
                                       tg3_from_soil, &
                                       fract_grid
                                       
 use static_data, only               : veg_type_target_grid, &
                                       soil_type_target_grid, &
                                       veg_greenness_target_grid, &
                                       substrate_temp_target_grid,&
                                       min_veg_greenness_target_grid,&
                                       max_veg_greenness_target_grid

 use search_util

 implicit none

 integer, intent(in)                :: localpet

 integer                            :: l(1), u(1)
 integer                            :: i, j, ij, rc, tile
 integer                            :: clb_target(2), cub_target(2)
 integer                            :: isrctermprocessing
 integer                            :: num_fields
 integer                            :: vgfrc_ind, mmvg_ind, lai_ind
 integer, allocatable               :: search_nums(:)
 integer(esmf_kind_i4), pointer     :: unmapped_ptr(:)
 integer(esmf_kind_i4), pointer     :: mask_input_ptr(:,:)
 integer(esmf_kind_i4), pointer     :: mask_target_ptr(:,:)
 integer(esmf_kind_i8), pointer     :: landmask_target_ptr(:,:)
 integer(esmf_kind_i8), allocatable :: mask_target_one_tile(:,:)
 integer(esmf_kind_i8), allocatable :: water_target_one_tile(:,:)
 integer(esmf_kind_i8), allocatable :: land_target_one_tile(:,:)
 integer(esmf_kind_i8), pointer     :: seamask_target_ptr(:,:)

 real(esmf_kind_r8), allocatable    :: data_one_tile(:,:)
 real(esmf_kind_r8), allocatable    :: data_one_tile2(:,:)
 real(esmf_kind_r8), allocatable    :: data_one_tile_3d(:,:,:)
 real(esmf_kind_r8), allocatable    :: latitude_one_tile(:,:)
 real(esmf_kind_r8), allocatable    :: fice_target_one_tile(:,:)
 real(esmf_kind_r8), pointer        :: seaice_fract_target_ptr(:,:)
 real(esmf_kind_r8), pointer        :: srflag_target_ptr(:,:)
 real(esmf_kind_r8), pointer        :: terrain_from_input_ptr(:,:)
 real(esmf_kind_r8), pointer        :: veg_type_target_ptr(:,:)
 real(esmf_kind_r8), pointer        :: soil_type_target_ptr(:,:)
 real(esmf_kind_r8), pointer        :: landmask_input_ptr(:,:)
 real(esmf_kind_r8), pointer        :: veg_type_input_ptr(:,:)
 real(esmf_kind_r8), allocatable    :: veg_type_target_one_tile(:,:)
 real(esmf_kind_r8)                 :: ice_lim

 type(esmf_regridmethod_flag)       :: method
 type(esmf_routehandle)             :: regrid_bl_no_mask
 type(esmf_routehandle)             :: regrid_all_land
 type(esmf_routehandle)             :: regrid_land
 type(esmf_routehandle)             :: regrid_landice
 type(esmf_routehandle)             :: regrid_nonland
 type(esmf_routehandle)             :: regrid_seaice
 type(esmf_routehandle)             :: regrid_water
 
 type(esmf_fieldbundle)             :: bundle_all_target, bundle_all_input
 type(esmf_fieldbundle)             :: bundle_seaice_target, bundle_seaice_input
 type(esmf_fieldbundle)             :: bundle_water_target, bundle_water_input
 type(esmf_fieldbundle)             :: bundle_allland_target, bundle_allland_input
 type(esmf_fieldbundle)             :: bundle_landice_target, bundle_landice_input
 type(esmf_fieldbundle)             :: bundle_nolandice_target, bundle_nolandice_input
 
 logical, allocatable               :: dozero(:)

!-----------------------------------------------------------------------
! Interpolate fieids that do not require 'masked' interpolation.
!-----------------------------------------------------------------------

 method=ESMF_REGRIDMETHOD_BILINEAR

 isrctermprocessing = 1

 print*,"- CALL FieldRegridStore FOR NON-MASKED BILINEAR INTERPOLATION."
 call ESMF_FieldRegridStore(t2m_input_grid, &
                            t2m_target_grid, &
                            polemethod=ESMF_POLEMETHOD_ALLAVG, &
                            srctermprocessing=isrctermprocessing, &
                            routehandle=regrid_bl_no_mask, &
                            regridmethod=method, rc=rc)
 if(ESMF_logFoundError(rcToCheck=rc,msg=ESMF_LOGERR_PASSTHRU,line=__LINE__,file=__FILE__)) &
    call error_handler("IN FieldRegridStore", rc)

 bundle_all_target = ESMF_FieldBundleCreate(name="all points target", rc=rc)
   if(ESMF_logFoundError(rcToCheck=rc,msg=ESMF_LOGERR_PASSTHRU,line=__LINE__,file=__FILE__)) &
      call error_handler("IN FieldBundleCreate", rc)
 bundle_all_input = ESMF_FieldBundleCreate(name="all points input", rc=rc)
   if(ESMF_logFoundError(rcToCheck=rc,msg=ESMF_LOGERR_PASSTHRU,line=__LINE__,file=__FILE__)) &
      call error_handler("IN FieldBundleCreate", rc)
      
 call ESMF_FieldBundleAdd(bundle_all_target, (/t2m_target_grid,q2m_target_grid,tprcp_target_grid, &
                         f10m_target_grid,ffmm_target_grid,ustar_target_grid,srflag_target_grid/), &
                         rc=rc)
   if(ESMF_logFoundError(rcToCheck=rc,msg=ESMF_LOGERR_PASSTHRU,line=__LINE__,file=__FILE__)) &
      call error_handler("IN FieldBundleAdd", rc)                        
 call ESMF_FieldBundleAdd(bundle_all_input, (/t2m_input_grid,q2m_input_grid,tprcp_input_grid, &
                         f10m_input_grid,ffmm_input_grid,ustar_input_grid,srflag_input_grid/), &
                         rc=rc)
   if(ESMF_logFoundError(rcToCheck=rc,msg=ESMF_LOGERR_PASSTHRU,line=__LINE__,file=__FILE__)) &
      call error_handler("IN FieldBundleAdd", rc)  
                            
 call ESMF_FieldBundleGet(bundle_all_target,fieldCount=num_fields,rc=rc)
   if(ESMF_logFoundError(rcToCheck=rc,msg=ESMF_LOGERR_PASSTHRU,line=__LINE__,file=__FILE__)) &
      call error_handler("IN FieldBundleGet", rc)  
 
 allocate(dozero(num_fields))
 dozero(:) = .True.  

 call regrid_many(bundle_all_input,bundle_all_target,num_fields,regrid_bl_no_mask,dozero)
 deallocate(dozero) 

 call ESMF_FieldBundleDestroy(bundle_all_target,rc=rc)
   if(ESMF_logFoundError(rcToCheck=rc,msg=ESMF_LOGERR_PASSTHRU,line=__LINE__,file=__FILE__)) &
      call error_handler("IN FieldBundleDestroy", rc)  
 call ESMF_FieldBundleDestroy(bundle_all_input,rc=rc)
   if(ESMF_logFoundError(rcToCheck=rc,msg=ESMF_LOGERR_PASSTHRU,line=__LINE__,file=__FILE__)) &
      call error_handler("IN FieldBundleDestroy", rc)  
 
 print*,"- CALL FieldGet FOR SRFLAG."
 call ESMF_FieldGet(srflag_target_grid, &
                    farrayPtr=srflag_target_ptr, rc=rc)
 if(ESMF_logFoundError(rcToCheck=rc,msg=ESMF_LOGERR_PASSTHRU,line=__LINE__,file=__FILE__)) &
    call error_handler("IN FieldGet", rc)

!-----------------------------------------------------------------------
! This is a flag field.  Using neighbor was expensive.  So use
! bilinear and 'nint'.
!-----------------------------------------------------------------------

 srflag_target_ptr = nint(srflag_target_ptr)

 print*,"- CALL FieldRegridRelease."
 call ESMF_FieldRegridRelease(routehandle=regrid_bl_no_mask, rc=rc)
 if(ESMF_logFoundError(rcToCheck=rc,msg=ESMF_LOGERR_PASSTHRU,line=__LINE__,file=__FILE__)) &
    call error_handler("IN FieldRegridRelease", rc)

!-----------------------------------------------------------------------
! First, set the mask on the target and input grids.
!-----------------------------------------------------------------------

 print*,"- CALL GridAddItem FOR TARGET GRID."
 call ESMF_GridAddItem(target_grid, &
                       itemflag=ESMF_GRIDITEM_MASK, &
                       staggerloc=ESMF_STAGGERLOC_CENTER, rc=rc)
 if(ESMF_logFoundError(rcToCheck=rc,msg=ESMF_LOGERR_PASSTHRU,line=__LINE__,file=__FILE__)) &
    call error_handler("IN GridAddItem", rc)

 print*,"- CALL GridGetItem FOR TARGET GRID."
 call ESMF_GridGetItem(target_grid, &
                       itemflag=ESMF_GRIDITEM_MASK, &
                       farrayPtr=mask_target_ptr, rc=rc)
 if(ESMF_logFoundError(rcToCheck=rc,msg=ESMF_LOGERR_PASSTHRU,line=__LINE__,file=__FILE__)) &
    call error_handler("IN GridGetItem", rc)

 print*,"- CALL FieldGet FOR TARGET GRID SEAMASK."
 call ESMF_FieldGet(seamask_target_grid, &
                    computationalLBound=clb_target, &
                    computationalUBound=cub_target, &
                    farrayPtr=seamask_target_ptr, rc=rc)
 if(ESMF_logFoundError(rcToCheck=rc,msg=ESMF_LOGERR_PASSTHRU,line=__LINE__,file=__FILE__)) &
    call error_handler("IN FieldGet", rc)
    
 print*,"- CALL FieldGet FOR TARGET GRID LANDMASK."
 call ESMF_FieldGet(landmask_target_grid, &
                    farrayPtr=landmask_target_ptr, rc=rc)
 if(ESMF_logFoundError(rcToCheck=rc,msg=ESMF_LOGERR_PASSTHRU,line=__LINE__,file=__FILE__)) &
    call error_handler("IN FieldGet", rc)   

 print*,"- CALL GridAddItem FOR INPUT GRID SEAMASK."
 call ESMF_GridAddItem(input_grid, &
                       itemflag=ESMF_GRIDITEM_MASK, &
                       staggerloc=ESMF_STAGGERLOC_CENTER, rc=rc)
 if(ESMF_logFoundError(rcToCheck=rc,msg=ESMF_LOGERR_PASSTHRU,line=__LINE__,file=__FILE__)) &
    call error_handler("IN GridAddItem", rc)

 print*,"- CALL FieldGet FOR INPUT GRID LANDMASK."
 call ESMF_FieldGet(landsea_mask_input_grid, &
                    farrayPtr=landmask_input_ptr, rc=rc)
 if(ESMF_logFoundError(rcToCheck=rc,msg=ESMF_LOGERR_PASSTHRU,line=__LINE__,file=__FILE__)) &
    call error_handler("IN FieldGet", rc)

 print*,"- CALL GridGetItem FOR INPUT GRID LANDMASK."
 call ESMF_GridGetItem(input_grid, &
                       itemflag=ESMF_GRIDITEM_MASK, &
                       farrayPtr=mask_input_ptr, rc=rc)
 if(ESMF_logFoundError(rcToCheck=rc,msg=ESMF_LOGERR_PASSTHRU,line=__LINE__,file=__FILE__)) &
    call error_handler("IN GridGetItem", rc)

  if (localpet == 0) then
   allocate(data_one_tile(i_target,j_target))
   allocate(data_one_tile_3d(i_target,j_target,lsoil_target))
   allocate(mask_target_one_tile(i_target,j_target))
 else
   allocate(data_one_tile(0,0))
   allocate(data_one_tile_3d(0,0,0))
   allocate(mask_target_one_tile(0,0))
 endif
    
 !-----------------------------------------------------------------------
 ! Interpolate vegetation type to target grid if chosen in namelist and terrain
 ! for use in replacing isolated bad terrain values
 !-----------------------------------------------------------------------
 
 method=ESMF_REGRIDMETHOD_NEAREST_STOD

 isrctermprocessing = 1
 
 mask_input_ptr = 0
 where (nint(landmask_input_ptr) == 1) mask_input_ptr = 1

 mask_target_ptr = 0
 where (landmask_target_ptr == 1) mask_target_ptr = 1
 
 print*,"- CALL FieldCreate FOR TERRAIN FROM INPUT GRID LAND."
 terrain_from_input_grid_land = ESMF_FieldCreate(target_grid, &
                                           typekind=ESMF_TYPEKIND_R8, &
                                           staggerloc=ESMF_STAGGERLOC_CENTER, rc=rc)
 if(ESMF_logFoundError(rcToCheck=rc,msg=ESMF_LOGERR_PASSTHRU,line=__LINE__,file=__FILE__)) &
    call error_handler("IN FieldCreate", rc)
 
 print*,"- CALL FieldRegridStore for land fields."
 call ESMF_FieldRegridStore(terrain_input_grid, &
                            terrain_from_input_grid_land, &
                            srcmaskvalues=(/0/), &
                            dstmaskvalues=(/0/), &
                            polemethod=ESMF_POLEMETHOD_NONE, &
                            srctermprocessing=isrctermprocessing, &
                            unmappedaction=ESMF_UNMAPPEDACTION_IGNORE, &
                            normtype=ESMF_NORMTYPE_FRACAREA, &
                            routehandle=regrid_all_land, &
                            regridmethod=method, &
                            unmappedDstList=unmapped_ptr, rc=rc)
 if(ESMF_logFoundError(rcToCheck=rc,msg=ESMF_LOGERR_PASSTHRU,line=__LINE__,file=__FILE__)) &
    call error_handler("IN FieldRegridStore", rc)

 print*,"- CALL Field_Regrid TERRAIN."
 call ESMF_FieldRegrid(terrain_input_grid, &
                       terrain_from_input_grid_land, &
                       routehandle=regrid_all_land, &
                       termorderflag=ESMF_TERMORDER_SRCSEQ,  rc=rc)
 if(ESMF_logFoundError(rcToCheck=rc,msg=ESMF_LOGERR_PASSTHRU,line=__LINE__,file=__FILE__)) &
    call error_handler("IN FieldRegrid", rc)
    
 print*,"- CALL FieldGet FOR terrain from input grid at land."
 call ESMF_FieldGet(terrain_from_input_grid_land, &
                    farrayPtr=terrain_from_input_ptr, rc=rc)
 if(ESMF_logFoundError(rcToCheck=rc,msg=ESMF_LOGERR_PASSTHRU,line=__LINE__,file=__FILE__)) &
    call error_handler("IN FieldGet", rc)
    
 l = lbound(unmapped_ptr)
 u = ubound(unmapped_ptr)

 do ij = l(1), u(1)
   call ij_to_i_j(unmapped_ptr(ij), i_target, j_target, i, j)
   terrain_from_input_ptr(i,j) = -9999.9 
 enddo
  nullify(terrain_from_input_ptr) 
  
 do tile = 1, num_tiles_target_grid
 
   print*,"- CALL FieldGather FOR TARGET LANDMASK TILE: ", tile
   call ESMF_FieldGather(landmask_target_grid, mask_target_one_tile, rootPet=0, tile=tile, rc=rc)
   if(ESMF_logFoundError(rcToCheck=rc,msg=ESMF_LOGERR_PASSTHRU,line=__LINE__,file=__FILE__)) &
      call error_handler("IN FieldGather", rc)
      
   print*,"- CALL FieldGather FOR TERRAIN FROM INPUT GRID: ", tile
   call ESMF_FieldGather(terrain_from_input_grid, data_one_tile, rootPet=0, tile=tile, rc=rc)
   if(ESMF_logFoundError(rcToCheck=rc,msg=ESMF_LOGERR_PASSTHRU,line=__LINE__,file=__FILE__)) &
      call error_handler("IN FieldGather", rc)

   if (localpet == 0) then
     allocate(land_target_one_tile(i_target,j_target))
     land_target_one_tile = 0
     where(mask_target_one_tile == 1) land_target_one_tile = 1
     call search(data_one_tile, land_target_one_tile, i_target, j_target, tile, 7)
     deallocate(land_target_one_tile)
   endif

   print*,"- CALL FieldScatter FOR TERRAIN FROM INPUT GRID: ", tile
   call ESMF_FieldScatter(terrain_from_input_grid, data_one_tile, rootPet=0, tile=tile, rc=rc)
   if(ESMF_logFoundError(rcToCheck=rc,msg=ESMF_LOGERR_PASSTHRU,line=__LINE__,file=__FILE__)) &
      call error_handler("IN FieldScatter", rc)
 enddo
 
 if(.not. vgtyp_from_climo) then
  
   print*,"- CALL FieldRegrid VEG TYPE."
   call ESMF_FieldRegrid(veg_type_input_grid, &
                         veg_type_target_grid, &
                         routehandle=regrid_all_land, &
                         termorderflag=ESMF_TERMORDER_SRCSEQ, rc=rc)
   if(ESMF_logFoundError(rcToCheck=rc,msg=ESMF_LOGERR_PASSTHRU,line=__LINE__,file=__FILE__)) &
      call error_handler("IN FieldRegrid", rc)
   
   print*,"- CALL FieldGet FOR TARGET grid veg type."
   call ESMF_FieldGet(veg_type_target_grid, &
                      farrayPtr=veg_type_target_ptr, rc=rc)
   if(ESMF_logFoundError(rcToCheck=rc,msg=ESMF_LOGERR_PASSTHRU,line=__LINE__,file=__FILE__)) &
      call error_handler("IN FieldGet", rc)
        
   l = lbound(unmapped_ptr)
   u = ubound(unmapped_ptr)

   do ij = l(1), u(1)
     call ij_to_i_j(unmapped_ptr(ij), i_target, j_target, i, j)
     veg_type_target_ptr(i,j) = -9999.9 
   enddo

   do tile = 1, num_tiles_target_grid
     print*,"- CALL FieldGather FOR TARGET GRID VEG TYPE TILE: ", tile
     call ESMF_FieldGather(veg_type_target_grid, data_one_tile, rootPet=0, tile=tile, rc=rc)
     if(ESMF_logFoundError(rcToCheck=rc,msg=ESMF_LOGERR_PASSTHRU,line=__LINE__,file=__FILE__)) &
        call error_handler("IN FieldGather", rc)

     print*,"- CALL FieldGather FOR TARGET LANDMASK TILE: ", tile
     call ESMF_FieldGather(landmask_target_grid, mask_target_one_tile, rootPet=0, tile=tile, rc=rc)
     if(ESMF_logFoundError(rcToCheck=rc,msg=ESMF_LOGERR_PASSTHRU,line=__LINE__,file=__FILE__)) &
        call error_handler("IN FieldGather", rc)

     if (localpet == 0) then
       allocate(land_target_one_tile(i_target,j_target))
       land_target_one_tile = 0
       where(mask_target_one_tile == 1) land_target_one_tile = 1
       call search(data_one_tile, land_target_one_tile, i_target, j_target, tile, 225)
       deallocate(land_target_one_tile)
     endif

     print*,"- CALL FieldScatter FOR TARGET GRID VEG TYPE: ", tile
     call ESMF_FieldScatter(veg_type_target_grid, data_one_tile, rootPet=0, tile=tile, rc=rc)
     if(ESMF_logFoundError(rcToCheck=rc,msg=ESMF_LOGERR_PASSTHRU,line=__LINE__,file=__FILE__)) &
        call error_handler("IN FieldScatter", rc)
   enddo
   nullify(veg_type_target_ptr) 
 endif

 print*,"- CALL FieldRegridRelease."
 call ESMF_FieldRegridRelease(routehandle=regrid_all_land, rc=rc)
 if(ESMF_logFoundError(rcToCheck=rc,msg=ESMF_LOGERR_PASSTHRU,line=__LINE__,file=__FILE__)) &
    call error_handler("IN FieldRegridRelease", rc)
    
!-----------------------------------------------------------------------
! Next, determine the sea ice fraction on target grid.  
! For fractional grids, the ice fraction is not scaled for the
! fraction of non-land. So if a point is 50% land and non-land,
! an ice frac of 100% means the entire non-land portion is ice covered.
!-----------------------------------------------------------------------

 mask_input_ptr = 1
 where (nint(landmask_input_ptr) == 1) mask_input_ptr = 0
 
! For non-fractional grids, 'seamask_target_ptr' is '0' for land points
! and '1' for non-land points. For fractional grids, 'seamask_target_ptr'
! will be '0' if all land and '1' is at least some non-land.

 mask_target_ptr = int(seamask_target_ptr,kind=esmf_kind_i4)

 method=ESMF_REGRIDMETHOD_CONSERVE

 isrctermprocessing = 1

 print*,"- CALL FieldRegridStore for sea ice fraction."
 call ESMF_FieldRegridStore(seaice_fract_input_grid, &
                            seaice_fract_target_grid, &
                            srcmaskvalues=(/0/), &
                            dstmaskvalues=(/0/), &
                            polemethod=ESMF_POLEMETHOD_NONE, &
                            srctermprocessing=isrctermprocessing, &
                            unmappedaction=ESMF_UNMAPPEDACTION_IGNORE, &
                            normtype=ESMF_NORMTYPE_FRACAREA, &
                            routehandle=regrid_nonland, &
                            regridmethod=method, &
                            unmappedDstList=unmapped_ptr, rc=rc)
 if(ESMF_logFoundError(rcToCheck=rc,msg=ESMF_LOGERR_PASSTHRU,line=__LINE__,file=__FILE__)) &
    call error_handler("IN FieldRegridStore", rc)

 print*,"- CALL Field_Regrid for sea ice fraction."
 call ESMF_FieldRegrid(seaice_fract_input_grid, &
                       seaice_fract_target_grid, &
                       routehandle=regrid_nonland, &
                       termorderflag=ESMF_TERMORDER_SRCSEQ, rc=rc)
 if(ESMF_logFoundError(rcToCheck=rc,msg=ESMF_LOGERR_PASSTHRU,line=__LINE__,file=__FILE__)) &
    call error_handler("IN FieldRegrid", rc)

 print*,"- CALL FieldGet FOR TARGET grid sea ice fraction."
 call ESMF_FieldGet(seaice_fract_target_grid, &
                    farrayPtr=seaice_fract_target_ptr, rc=rc)
 if(ESMF_logFoundError(rcToCheck=rc,msg=ESMF_LOGERR_PASSTHRU,line=__LINE__,file=__FILE__)) &
    call error_handler("IN FieldGet", rc)

 l = lbound(unmapped_ptr)
 u = ubound(unmapped_ptr)

 do ij = l(1), u(1)
   call ij_to_i_j(unmapped_ptr(ij), i_target, j_target, i, j)
   seaice_fract_target_ptr(i,j) = -9999.9 ! flag value for missing point
                               ! which will be replaced in routine
                               ! "search".
 enddo

 if (localpet == 0) then
   allocate(latitude_one_tile(i_target,j_target))
 else
   allocate(latitude_one_tile(0,0))
 endif

 do tile = 1, num_tiles_target_grid

   print*,"- CALL FieldGather FOR TARGET GRID SEAICE FRACTION TILE: ", tile
   call ESMF_FieldGather(seaice_fract_target_grid, data_one_tile, rootPet=0, tile=tile, rc=rc)
   if(ESMF_logFoundError(rcToCheck=rc,msg=ESMF_LOGERR_PASSTHRU,line=__LINE__,file=__FILE__)) &
      call error_handler("IN FieldGather", rc)
   
   print*,"- CALL FieldGather FOR TARGET GRID MASK TILE: ", tile
   call ESMF_FieldGather(seamask_target_grid, mask_target_one_tile, rootPet=0, tile=tile, rc=rc)
   if(ESMF_logFoundError(rcToCheck=rc,msg=ESMF_LOGERR_PASSTHRU,line=__LINE__,file=__FILE__)) &
      call error_handler("IN FieldGather", rc)

   print*,"- CALL FieldGather FOR TARGET LATITUDE TILE: ", tile
   call ESMF_FieldGather(latitude_target_grid, latitude_one_tile, rootPet=0, tile=tile, rc=rc)
   if(ESMF_logFoundError(rcToCheck=rc,msg=ESMF_LOGERR_PASSTHRU,line=__LINE__,file=__FILE__)) &
      call error_handler("IN FieldGather", rc)

   if (localpet == 0) then
     call search(data_one_tile, mask_target_one_tile, i_target, j_target, tile, 91, &
                 latitude=latitude_one_tile)
   endif
   
! When running with fractional grids, to reduce the number of points with small amounts of open water, 
! set any point with ice between 95-100% to 100%.

   if (fract_grid) then
     ice_lim = 0.95_esmf_kind_r8
   else
     ice_lim = 1.0_esmf_kind_r8
   endif

   if (localpet == 0) then
     do j = 1, j_target
     do i = 1, i_target
       if (data_one_tile(i,j) > ice_lim) then
         data_one_tile(i,j) = 1.0_esmf_kind_r8
       endif
       if (data_one_tile(i,j) < 0.15_esmf_kind_r8) data_one_tile(i,j) = 0.0_esmf_kind_r8
     enddo
     enddo
   endif

   print*,"- CALL FieldScatter FOR TARGET GRID SEAICE FRACTION TILE: ", tile
   call ESMF_FieldScatter(seaice_fract_target_grid, data_one_tile, rootPet=0, tile=tile, rc=rc)
   if(ESMF_logFoundError(rcToCheck=rc,msg=ESMF_LOGERR_PASSTHRU,line=__LINE__,file=__FILE__)) &
      call error_handler("IN FieldScatter", rc)

 enddo

 deallocate(latitude_one_tile)

 print*,"- CALL FieldRegridRelease."
 call ESMF_FieldRegridRelease(routehandle=regrid_nonland, rc=rc)
 if(ESMF_logFoundError(rcToCheck=rc,msg=ESMF_LOGERR_PASSTHRU,line=__LINE__,file=__FILE__)) &
    call error_handler("IN FieldRegridRelease", rc)

!---------------------------------------------------------------------------------------------
! Now interpolate other sea ice related fields.  Since we know what points are ice on
! the target grid, reset the target grid mask.
!---------------------------------------------------------------------------------------------

 mask_input_ptr = 0
 where (nint(landmask_input_ptr) == 2) mask_input_ptr = 1

 mask_target_ptr = 0 
 do j = clb_target(2), cub_target(2)
 do i = clb_target(1), cub_target(1)
   if (seaice_fract_target_ptr(i,j) > 0.0) mask_target_ptr(i,j) = 1
 enddo
 enddo

 method=ESMF_REGRIDMETHOD_NEAREST_STOD
 isrctermprocessing = 1

 print*,"- CALL FieldRegridStore for 3d seaice fields."
 if(fract_grid)then
 call ESMF_FieldRegridStore(soil_temp_input_grid, &
                            ice_temp_target_grid, &
                            srcmaskvalues=(/0/), &
                            dstmaskvalues=(/0/), &
                            polemethod=ESMF_POLEMETHOD_NONE, &
                            srctermprocessing=isrctermprocessing, &
                            unmappedaction=ESMF_UNMAPPEDACTION_IGNORE, &
                            normtype=ESMF_NORMTYPE_FRACAREA, &
                            routehandle=regrid_seaice, &
                            regridmethod=method, &
                            unmappedDstList=unmapped_ptr, rc=rc)
 else
 call ESMF_FieldRegridStore(soil_temp_input_grid, &
                            soil_temp_target_grid, &
                            srcmaskvalues=(/0/), &
                            dstmaskvalues=(/0/), &
                            polemethod=ESMF_POLEMETHOD_NONE, &
                            srctermprocessing=isrctermprocessing, &
                            unmappedaction=ESMF_UNMAPPEDACTION_IGNORE, &
                            normtype=ESMF_NORMTYPE_FRACAREA, &
                            routehandle=regrid_seaice, &
                            regridmethod=method, &
                            unmappedDstList=unmapped_ptr, rc=rc)
 endif
 if(ESMF_logFoundError(rcToCheck=rc,msg=ESMF_LOGERR_PASSTHRU,line=__LINE__,file=__FILE__)) &
    call error_handler("IN FieldRegridStore", rc)

 bundle_seaice_target = ESMF_FieldBundleCreate(name="sea ice target", rc=rc)
   if(ESMF_logFoundError(rcToCheck=rc,msg=ESMF_LOGERR_PASSTHRU,line=__LINE__,file=__FILE__)) &
      call error_handler("IN FieldBundleCreate", rc)
 bundle_seaice_input = ESMF_FieldBundleCreate(name="sea ice input", rc=rc)
   if(ESMF_logFoundError(rcToCheck=rc,msg=ESMF_LOGERR_PASSTHRU,line=__LINE__,file=__FILE__)) &
      call error_handler("IN FieldBundleCreate", rc)

 if (fract_grid) then
   call ESMF_FieldBundleAdd(bundle_seaice_target, (/seaice_depth_target_grid, snow_depth_at_ice_target_grid, &
                          snow_liq_equiv_at_ice_target_grid, seaice_skin_temp_target_grid, &
                          ice_temp_target_grid/), rc=rc)
 else
   call ESMF_FieldBundleAdd(bundle_seaice_target, (/seaice_depth_target_grid, snow_depth_target_grid, &
                          snow_liq_equiv_target_grid, seaice_skin_temp_target_grid, &
                          soil_temp_target_grid/), rc=rc)
 endif

  if(ESMF_logFoundError(rcToCheck=rc,msg=ESMF_LOGERR_PASSTHRU,line=__LINE__,file=__FILE__)) &
      call error_handler("IN FieldBundleAdd", rc)

 call ESMF_FieldBundleAdd(bundle_seaice_input, (/seaice_depth_input_grid, snow_depth_input_grid, &
                          snow_liq_equiv_input_grid, seaice_skin_temp_input_grid, &
                          soil_temp_input_grid/), rc=rc)                          
  if(ESMF_logFoundError(rcToCheck=rc,msg=ESMF_LOGERR_PASSTHRU,line=__LINE__,file=__FILE__)) &
      call error_handler("IN FieldBundleAdd", rc)
 call ESMF_FieldBundleGet(bundle_seaice_target,fieldCount=num_fields,rc=rc)
   if(ESMF_logFoundError(rcToCheck=rc,msg=ESMF_LOGERR_PASSTHRU,line=__LINE__,file=__FILE__)) &
      call error_handler("IN FieldBundleGet", rc)
 

 allocate(search_nums(num_fields))
 allocate(dozero(num_fields))

 search_nums = (/92,66,65,21,21/)
 dozero(:) = .True.
 
 l = lbound(unmapped_ptr)
 u = ubound(unmapped_ptr)
 
 call regrid_many(bundle_seaice_input,bundle_seaice_target,num_fields,regrid_seaice,dozero, &
                  unmapped_ptr=unmapped_ptr )
 deallocate(dozero)                 
 call ESMF_FieldBundleDestroy(bundle_seaice_input,rc=rc)
   if(ESMF_logFoundError(rcToCheck=rc,msg=ESMF_LOGERR_PASSTHRU,line=__LINE__,file=__FILE__)) &
      call error_handler("IN FieldBundleDestroy", rc)

 if (localpet == 0) then
   allocate(fice_target_one_tile(i_target,j_target))
 else
   allocate(fice_target_one_tile(0,0))
 endif

 do tile = 1, num_tiles_target_grid

   print*,"- CALL FieldGather FOR TARGET LANDMASK TILE: ", tile
   call ESMF_FieldGather(landmask_target_grid, mask_target_one_tile, rootPet=0, tile=tile, rc=rc)
   if(ESMF_logFoundError(rcToCheck=rc,msg=ESMF_LOGERR_PASSTHRU,line=__LINE__,file=__FILE__)) &
      call error_handler("IN FieldGather", rc)

   print*,"- CALL FieldGather FOR TARGET LANDMASK TILE: ", tile
   call ESMF_FieldGather(seaice_fract_target_grid, fice_target_one_tile, rootPet=0, tile=tile, rc=rc)
   if(ESMF_logFoundError(rcToCheck=rc,msg=ESMF_LOGERR_PASSTHRU,line=__LINE__,file=__FILE__)) &
      call error_handler("IN FieldGather", rc)

!cfract using ice flag of '2' here. cant do that.
   if (localpet == 0) then   
     where(mask_target_one_tile == 1) mask_target_one_tile = 0
<<<<<<< HEAD
     where(fice_target_one_tile > 0.0) mask_target_one_tile = 1
   endif

   call search_many(num_fields,bundle_seaice_target,data_one_tile, mask_target_one_tile,tile,search_nums,localpet, &
                    field_data_3d=data_one_tile_3d)
=======
     where(mask_target_one_tile == 2) mask_target_one_tile = 1
     call search_many(num_fields,bundle_seaice_target,tile, search_nums,localpet, &
                    mask=mask_target_one_tile)
   else
     call search_many(num_fields,bundle_seaice_target, tile,search_nums,localpet)
   endif

>>>>>>> 5101237f
 enddo

 !deallocate(search_nums, fice_target_one_tile)
 deallocate(search_nums)

 call ESMF_FieldBundleDestroy(bundle_seaice_target,rc=rc)
   if(ESMF_logFoundError(rcToCheck=rc,msg=ESMF_LOGERR_PASSTHRU,line=__LINE__,file=__FILE__))&
      call error_handler("IN FieldBundleDestroy", rc)

 print*,"- CALL FieldRegridRelease."
 call ESMF_FieldRegridRelease(routehandle=regrid_seaice, rc=rc)
 if(ESMF_logFoundError(rcToCheck=rc,msg=ESMF_LOGERR_PASSTHRU,line=__LINE__,file=__FILE__)) &
    call error_handler("IN FieldRegridRelease", rc)

!---------------------------------------------------------------------------------------------
! Now interpolate open water fields. 
!---------------------------------------------------------------------------------------------

 mask_input_ptr = 0
 where (nint(landmask_input_ptr) == 0) mask_input_ptr = 1

!cfract include points that are fractional ice.
!cfract use seamask_target, which is 1 if there is some water.
!cfract then remove points where fice is > 0.
!cfract We want points with at least some water, but no ice.

 mask_target_ptr = 0
 where (seamask_target_ptr == 1) mask_target_ptr = 1
 if (fract_grid) then
   where (seaice_fract_target_ptr  == 1.0_esmf_kind_r8) mask_target_ptr = 0
 else
   where (seaice_fract_target_ptr  > 0.0) mask_target_ptr = 0
 endif

 method=ESMF_REGRIDMETHOD_CONSERVE
 isrctermprocessing = 1

 print*,"- CALL FieldRegridStore for water fields."
 if(fract_grid)then
 call ESMF_FieldRegridStore(skin_temp_input_grid, &
                            sst_target_grid, &
                            srcmaskvalues=(/0/), &
                            dstmaskvalues=(/0/), &
                            polemethod=ESMF_POLEMETHOD_NONE, &
                            srctermprocessing=isrctermprocessing, &
                            unmappedaction=ESMF_UNMAPPEDACTION_IGNORE, &
                            normtype=ESMF_NORMTYPE_FRACAREA, &
                            routehandle=regrid_water, &
                            regridmethod=method, &
                            unmappedDstList=unmapped_ptr, rc=rc)
 else
 call ESMF_FieldRegridStore(skin_temp_input_grid, &
                            skin_temp_target_grid, &
                            srcmaskvalues=(/0/), &
                            dstmaskvalues=(/0/), &
                            polemethod=ESMF_POLEMETHOD_NONE, &
                            srctermprocessing=isrctermprocessing, &
                            unmappedaction=ESMF_UNMAPPEDACTION_IGNORE, &
                            normtype=ESMF_NORMTYPE_FRACAREA, &
                            routehandle=regrid_water, &
                            regridmethod=method, &
                            unmappedDstList=unmapped_ptr, rc=rc)
 endif
 if(ESMF_logFoundError(rcToCheck=rc,msg=ESMF_LOGERR_PASSTHRU,line=__LINE__,file=__FILE__)) &
    call error_handler("IN FieldRegridStore", rc)

 bundle_water_target = ESMF_FieldBundleCreate(name="water target", rc=rc)
   if(ESMF_logFoundError(rcToCheck=rc,msg=ESMF_LOGERR_PASSTHRU,line=__LINE__,file=__FILE__)) &
      call error_handler("IN FieldBundleCreate", rc)
 bundle_water_input = ESMF_FieldBundleCreate(name="water input", rc=rc)
   if(ESMF_logFoundError(rcToCheck=rc,msg=ESMF_LOGERR_PASSTHRU,line=__LINE__,file=__FILE__)) &
      call error_handler("IN FieldBundleCreate", rc)

 if(fract_grid)then
 call ESMF_FieldBundleAdd(bundle_water_target, (/sst_target_grid, z0_water_target_grid/), rc=rc)
 else
 call ESMF_FieldBundleAdd(bundle_water_target, (/skin_temp_target_grid, z0_target_grid/), rc=rc)
 endif

  if(ESMF_logFoundError(rcToCheck=rc,msg=ESMF_LOGERR_PASSTHRU,line=__LINE__,file=__FILE__)) &
      call error_handler("IN FieldBundleAdd", rc)

 call ESMF_FieldBundleAdd(bundle_water_input, (/skin_temp_input_grid, z0_input_grid/), rc=rc)  
  if(ESMF_logFoundError(rcToCheck=rc,msg=ESMF_LOGERR_PASSTHRU,line=__LINE__,file=__FILE__)) &
      call error_handler("IN FieldBundleAdd", rc)

 if (convert_nst) then

   call ESMF_FieldBundleAdd(bundle_water_target, (/c_d_target_grid,c_0_target_grid,d_conv_target_grid, &
                            dt_cool_target_grid,ifd_target_grid,qrain_target_grid,tref_target_grid, &
                            w_d_target_grid,w_0_target_grid,xs_target_grid,xt_target_grid,xu_target_grid, &
                            xv_target_grid,xz_target_grid,xtts_target_grid,xzts_target_grid, &
                            z_c_target_grid,zm_target_grid/), rc=rc)
     if(ESMF_logFoundError(rcToCheck=rc,msg=ESMF_LOGERR_PASSTHRU,line=__LINE__,file=__FILE__)) &
        call error_handler("IN FieldBundleAdd", rc)
        
   call ESMF_FieldBundleAdd(bundle_water_input, (/c_d_input_grid,c_0_input_grid,d_conv_input_grid, &
                            dt_cool_input_grid,ifd_input_grid,qrain_input_grid,tref_input_grid, &
                            w_d_input_grid,w_0_input_grid,xs_input_grid,xt_input_grid,xu_input_grid, &
                            xv_input_grid,xz_input_grid,xtts_input_grid,xzts_input_grid, &
                            z_c_input_grid,zm_input_grid/), rc=rc)
     if(ESMF_logFoundError(rcToCheck=rc,msg=ESMF_LOGERR_PASSTHRU,line=__LINE__,file=__FILE__)) &
        call error_handler("IN FieldBundleAdd", rc)
   call ESMF_FieldBundleGet(bundle_water_target,fieldCount=num_fields,rc=rc)
     if(ESMF_logFoundError(rcToCheck=rc,msg=ESMF_LOGERR_PASSTHRU,line=__LINE__,file=__FILE__)) &
        call error_handler("IN FieldBundleGet", rc)
        
   allocate(search_nums(num_fields))
   allocate(dozero(num_fields))
     
   search_nums(:)=(/11,83,0,0,0,0,1,0,11,0,0,0,0,0,0,30,0,0,0,0/)
   dozero(:) = .True.
             
 else
   call ESMF_FieldBundleGet(bundle_water_target,fieldCount=num_fields,rc=rc)
     if(ESMF_logFoundError(rcToCheck=rc,msg=ESMF_LOGERR_PASSTHRU,line=__LINE__,file=__FILE__)) &
        call error_handler("IN FieldBundleGet", rc)
        
   allocate(search_nums(num_fields))
   allocate(dozero(num_fields))
   search_nums(:)=(/11,83/)
   dozero(:) = .True.
 endif

 call regrid_many(bundle_water_input,bundle_water_target,num_fields,regrid_water,dozero, &
                  unmapped_ptr=unmapped_ptr, resetifd=.True.)
 deallocate(dozero)                 
 call ESMF_FieldBundleDestroy(bundle_water_input,rc=rc)
   if(ESMF_logFoundError(rcToCheck=rc,msg=ESMF_LOGERR_PASSTHRU,line=__LINE__,file=__FILE__)) &
      call error_handler("IN FieldBundleDestroy", rc)


 if (localpet == 0) then
   allocate(latitude_one_tile(i_target,j_target))
 else
   allocate(latitude_one_tile(0,0))
 endif

 do tile = 1, num_tiles_target_grid

   print*,"- CALL FieldGather FOR TARGET SEAMASK TILE: ", tile
   call ESMF_FieldGather(seamask_target_grid, mask_target_one_tile, rootPet=0, tile=tile, rc=rc)
   if(ESMF_logFoundError(rcToCheck=rc,msg=ESMF_LOGERR_PASSTHRU,line=__LINE__,file=__FILE__)) &
      call error_handler("IN FieldGather", rc)

   print*,"- CALL FieldGather FOR TARGET LANDMASK TILE: ", tile
   call ESMF_FieldGather(seaice_fract_target_grid, fice_target_one_tile, rootPet=0, tile=tile, rc=rc)
   if(ESMF_logFoundError(rcToCheck=rc,msg=ESMF_LOGERR_PASSTHRU,line=__LINE__,file=__FILE__)) &
      call error_handler("IN FieldGather", rc)

   print*,"- CALL FieldGather FOR TARGET LATITUDE TILE: ", tile
   call ESMF_FieldGather(latitude_target_grid, latitude_one_tile, rootPet=0, tile=tile, rc=rc)
   if(ESMF_logFoundError(rcToCheck=rc,msg=ESMF_LOGERR_PASSTHRU,line=__LINE__,file=__FILE__)) &
      call error_handler("IN FieldGather", rc)

!cfract - here mask must be points with some water, but no ice.
   if (localpet == 0) then
     allocate(water_target_one_tile(i_target,j_target))
     water_target_one_tile = 0
<<<<<<< HEAD
     where(mask_target_one_tile == 1) water_target_one_tile = 1
     if(fract_grid) then
       where(fice_target_one_tile == 1.0_esmf_kind_r8) water_target_one_tile = 0
     else
       where(fice_target_one_tile > 0.0) water_target_one_tile = 0
     endif
   endif
=======
     where(mask_target_one_tile == 0) water_target_one_tile = 1
>>>>>>> 5101237f

     call search_many(num_fields,bundle_water_target, tile,search_nums,localpet, &
                latitude=latitude_one_tile,mask=water_target_one_tile)
   else
     call search_many(num_fields,bundle_water_target, tile,search_nums,localpet)
   endif

   if (localpet == 0) deallocate(water_target_one_tile)

 enddo

 deallocate(latitude_one_tile,search_nums,fice_target_one_tile)
 
 call ESMF_FieldBundleDestroy(bundle_water_target,rc=rc)
   if(ESMF_logFoundError(rcToCheck=rc,msg=ESMF_LOGERR_PASSTHRU,line=__LINE__,file=__FILE__)) &
      call error_handler("IN FieldBundleDestroy", rc)

 print*,"- CALL FieldRegridRelease."
 call ESMF_FieldRegridRelease(routehandle=regrid_water, rc=rc)
 if(ESMF_logFoundError(rcToCheck=rc,msg=ESMF_LOGERR_PASSTHRU,line=__LINE__,file=__FILE__)) &
    call error_handler("IN FieldRegridRelease", rc)

!---------------------------------------------------------------------------------------------
! Now interpolate "all land" to "all land".  Here, "all land" means landice and non-land ice.
!---------------------------------------------------------------------------------------------

 mask_input_ptr = 0
 where (nint(landmask_input_ptr) == 1) mask_input_ptr = 1

!cfract this logic should work for fractional grids.
 mask_target_ptr = 0
 where (landmask_target_ptr == 1) mask_target_ptr = 1

 method=ESMF_REGRIDMETHOD_CONSERVE
 isrctermprocessing = 1

 print*,"- CALL FieldRegridStore for land fields."
 call ESMF_FieldRegridStore(snow_depth_input_grid, &
                            snow_depth_target_grid, &
                            srcmaskvalues=(/0/), &
                            dstmaskvalues=(/0/), &
                            polemethod=ESMF_POLEMETHOD_NONE, &
                            srctermprocessing=isrctermprocessing, &
                            unmappedaction=ESMF_UNMAPPEDACTION_IGNORE, &
                            normtype=ESMF_NORMTYPE_FRACAREA, &
                            routehandle=regrid_all_land, &
                            regridmethod=method, &
                            unmappedDstList=unmapped_ptr, rc=rc)
 if(ESMF_logFoundError(rcToCheck=rc,msg=ESMF_LOGERR_PASSTHRU,line=__LINE__,file=__FILE__)) &
    call error_handler("IN FieldRegridStore", rc)

 bundle_allland_target = ESMF_FieldBundleCreate(name="all land target", rc=rc)
   if(ESMF_logFoundError(rcToCheck=rc,msg=ESMF_LOGERR_PASSTHRU,line=__LINE__,file=__FILE__)) &
      call error_handler("IN FieldBundleCreate", rc)
 bundle_allland_input = ESMF_FieldBundleCreate(name="all land input", rc=rc)
   if(ESMF_logFoundError(rcToCheck=rc,msg=ESMF_LOGERR_PASSTHRU,line=__LINE__,file=__FILE__)) &
      call error_handler("IN FieldBundleCreate", rc)
 call ESMF_FieldBundleAdd(bundle_allland_target, (/canopy_mc_target_grid, snow_depth_target_grid, &
                          snow_liq_equiv_target_grid/), rc=rc)
  if(ESMF_logFoundError(rcToCheck=rc,msg=ESMF_LOGERR_PASSTHRU,line=__LINE__,file=__FILE__)) &
      call error_handler("IN FieldBundleAdd", rc)
 call ESMF_FieldBundleAdd(bundle_allland_input, (/canopy_mc_input_grid, snow_depth_input_grid, &
                          snow_liq_equiv_input_grid/), rc=rc)                          
  if(ESMF_logFoundError(rcToCheck=rc,msg=ESMF_LOGERR_PASSTHRU,line=__LINE__,file=__FILE__)) &
      call error_handler("IN FieldBundleAdd", rc)
 call ESMF_FieldBundleGet(bundle_allland_target,fieldCount=num_fields,rc=rc)
   if(ESMF_logFoundError(rcToCheck=rc,msg=ESMF_LOGERR_PASSTHRU,line=__LINE__,file=__FILE__)) &
      call error_handler("IN FieldBundleGet", rc)
 
 allocate(search_nums(num_fields))
 allocate(dozero(num_fields))

 search_nums = (/223,66,65/)
 dozero=(/.True.,.False.,.False./)
 
 call regrid_many(bundle_allland_input,bundle_allland_target,num_fields,regrid_all_land,dozero, &
                  unmapped_ptr=unmapped_ptr)
 deallocate(dozero)
 call ESMF_FieldBundleDestroy(bundle_allland_input,rc=rc)
   if(ESMF_logFoundError(rcToCheck=rc,msg=ESMF_LOGERR_PASSTHRU,line=__LINE__,file=__FILE__)) &
      call error_handler("IN FieldBundleDestroy", rc)
  

 do tile = 1, num_tiles_target_grid

   print*,"- CALL FieldGather FOR TARGET LANDMASK TILE: ", tile
   call ESMF_FieldGather(landmask_target_grid, mask_target_one_tile, rootPet=0, tile=tile, rc=rc)
   if(ESMF_logFoundError(rcToCheck=rc,msg=ESMF_LOGERR_PASSTHRU,line=__LINE__,file=__FILE__)) &
      call error_handler("IN FieldGather", rc)

!cfract 0 - all water; 1 - some land.
   if (localpet == 0) then
     allocate(land_target_one_tile(i_target,j_target))
     land_target_one_tile = 0
     where(mask_target_one_tile == 1) land_target_one_tile = 1
   
     call search_many(num_fields,bundle_allland_target, &
                    tile,search_nums,localpet, mask=land_target_one_tile)
   else
     call search_many(num_fields,bundle_allland_target, tile,search_nums,localpet)
   endif

   if (localpet == 0) deallocate(land_target_one_tile)   
 enddo

 deallocate(search_nums) 
 call ESMF_FieldBundleDestroy(bundle_allland_target,rc=rc)
   if(ESMF_logFoundError(rcToCheck=rc,msg=ESMF_LOGERR_PASSTHRU,line=__LINE__,file=__FILE__)) &
      call error_handler("IN FieldBundleDestroy", rc)
      
 print*,"- CALL FieldRegridRelease."
 call ESMF_FieldRegridRelease(routehandle=regrid_all_land, rc=rc)
 if(ESMF_logFoundError(rcToCheck=rc,msg=ESMF_LOGERR_PASSTHRU,line=__LINE__,file=__FILE__)) &
    call error_handler("IN FieldRegridRelease", rc)

!---------------------------------------------------------------------------------------------
! Now interpolate landice points to landice points.
!---------------------------------------------------------------------------------------------

 print*,"- CALL FieldGet FOR INPUT GRID VEG TYPE."
 call ESMF_FieldGet(veg_type_input_grid, &
                    farrayPtr=veg_type_input_ptr, rc=rc)
 if(ESMF_logFoundError(rcToCheck=rc,msg=ESMF_LOGERR_PASSTHRU,line=__LINE__,file=__FILE__)) &
    call error_handler("IN FieldGet", rc)

 print*,'land ice check ',veg_type_landice_input

 mask_input_ptr = 0
 where (nint(veg_type_input_ptr) == veg_type_landice_input) mask_input_ptr = 1

 print*,"- CALL FieldGet FOR TARGET GRID VEG TYPE."
 call ESMF_FieldGet(veg_type_target_grid, &
                    farrayPtr=veg_type_target_ptr, rc=rc)
 if(ESMF_logFoundError(rcToCheck=rc,msg=ESMF_LOGERR_PASSTHRU,line=__LINE__,file=__FILE__)) &
    call error_handler("IN FieldGet", rc)

!cfract veg_type_target should contain a valid value at points with
!cfract any land. So this logic should work with fractional grids.
 mask_target_ptr = 0
 where (nint(veg_type_target_ptr) == veg_type_landice_target) mask_target_ptr = 1

 method=ESMF_REGRIDMETHOD_NEAREST_STOD
 isrctermprocessing = 1

 print*,"- CALL FieldRegridStore for landice fields."
 call ESMF_FieldRegridStore(soil_temp_input_grid, &
                            soil_temp_target_grid, &
                            srcmaskvalues=(/0/), &
                            dstmaskvalues=(/0/), &
                            polemethod=ESMF_POLEMETHOD_NONE, &
                            srctermprocessing=isrctermprocessing, &
                            unmappedaction=ESMF_UNMAPPEDACTION_IGNORE, &
                            normtype=ESMF_NORMTYPE_FRACAREA, &
                            routehandle=regrid_landice, &
                            regridmethod=method, &
                            unmappedDstList=unmapped_ptr, rc=rc)
 if(ESMF_logFoundError(rcToCheck=rc,msg=ESMF_LOGERR_PASSTHRU,line=__LINE__,file=__FILE__)) &
    call error_handler("IN FieldRegridStore", rc)

  bundle_landice_target = ESMF_FieldBundleCreate(name="landice target", rc=rc)
   if(ESMF_logFoundError(rcToCheck=rc,msg=ESMF_LOGERR_PASSTHRU,line=__LINE__,file=__FILE__)) &
      call error_handler("IN FieldBundleCreate", rc)
 bundle_landice_input = ESMF_FieldBundleCreate(name="landice input", rc=rc)
   if(ESMF_logFoundError(rcToCheck=rc,msg=ESMF_LOGERR_PASSTHRU,line=__LINE__,file=__FILE__)) &
      call error_handler("IN FieldBundleCreate", rc)
 call ESMF_FieldBundleAdd(bundle_landice_target, (/skin_temp_target_grid, terrain_from_input_grid,& 
                          soil_temp_target_grid/), rc=rc)
  if(ESMF_logFoundError(rcToCheck=rc,msg=ESMF_LOGERR_PASSTHRU,line=__LINE__,file=__FILE__)) &
      call error_handler("IN FieldBundleAdd", rc)
 call ESMF_FieldBundleAdd(bundle_landice_input, (/skin_temp_input_grid, terrain_input_grid,&
                          soil_temp_input_grid/), rc=rc)                       
 if(ESMF_logFoundError(rcToCheck=rc,msg=ESMF_LOGERR_PASSTHRU,line=__LINE__,file=__FILE__))&
      call error_handler("IN FieldBundleAdd", rc)
 
 if (.not. sotyp_from_climo) then
   call ESMF_FieldBundleAdd(bundle_landice_input, (/soil_type_input_grid/),rc=rc)
   if(ESMF_logFoundError(rcToCheck=rc,msg=ESMF_LOGERR_PASSTHRU,line=__LINE__,file=__FILE__))&
      call error_handler("IN FieldBundleAdd", rc)
   call ESMF_FieldBundleAdd(bundle_landice_target,(/soil_type_target_grid/),rc=rc)
   if(ESMF_logFoundError(rcToCheck=rc,msg=ESMF_LOGERR_PASSTHRU,line=__LINE__,file=__FILE__))&
      call error_handler("IN FieldBundleAdd", rc)
 endif  

 if(ESMF_logFoundError(rcToCheck=rc,msg=ESMF_LOGERR_PASSTHRU,line=__LINE__,file=__FILE__)) &
      call error_handler("IN FieldBundleAdd", rc)
 call ESMF_FieldBundleGet(bundle_landice_target,fieldCount=num_fields,rc=rc)
   if(ESMF_logFoundError(rcToCheck=rc,msg=ESMF_LOGERR_PASSTHRU,line=__LINE__,file=__FILE__)) &
      call error_handler("IN FieldBundleGet", rc)

 allocate(search_nums(num_fields))
 allocate(dozero(num_fields))
 
 if (sotyp_from_climo) then
   search_nums = (/21,7,21/)
   dozero(:)=.False.
 else
   search_nums = (/21,7,21,231/)
   dozero(:)=(/.False.,.False.,.False.,.True./)
 endif

 call regrid_many(bundle_landice_input,bundle_landice_target,num_fields,regrid_landice,dozero, &
                  unmapped_ptr=unmapped_ptr )  
 deallocate(dozero)                                
 call ESMF_FieldBundleDestroy(bundle_landice_input,rc=rc)
   if(ESMF_logFoundError(rcToCheck=rc,msg=ESMF_LOGERR_PASSTHRU,line=__LINE__,file=__FILE__)) &
      call error_handler("IN FieldBundleDestroy", rc)

 if (localpet == 0) then
   allocate (veg_type_target_one_tile(i_target,j_target))
   allocate (land_target_one_tile(i_target,j_target))
   allocate (data_one_tile2(i_target,j_target))
 else
   allocate (veg_type_target_one_tile(0,0))
   allocate (land_target_one_tile(0,0))
   allocate (data_one_tile2(0,0))
 endif

 do tile = 1, num_tiles_target_grid
   print*,"- CALL FieldGather FOR TARGET VEG TYPE TILE: ", tile
   call ESMF_FieldGather(veg_type_target_grid, veg_type_target_one_tile, rootPet=0, tile=tile, rc=rc)
   if(ESMF_logFoundError(rcToCheck=rc,msg=ESMF_LOGERR_PASSTHRU,line=__LINE__,file=__FILE__)) &
      call error_handler("IN FieldGather", rc)

!cfract setting land_target_one_tile. this should work for fractional grids.

   if (localpet == 0) then
     land_target_one_tile = 0
     where(nint(veg_type_target_one_tile) == veg_type_landice_target) land_target_one_tile = 1
   endif
   
   print*,"- CALL FieldGather FOR TERRAIN FROM INPUT GRID LAND, TILE: ", tile
    call ESMF_FieldGather(terrain_from_input_grid_land, data_one_tile2, rootPet=0, tile=tile, rc=rc)
    if(ESMF_logFoundError(rcToCheck=rc,msg=ESMF_LOGERR_PASSTHRU,line=__LINE__,file=__FILE__)) &
       call error_handler("IN FieldGather", rc)

   if (localpet==0) then
      call search_many(num_fields,bundle_landice_target,tile,search_nums,localpet,&
                terrain_land=data_one_tile2,mask=land_target_one_tile)
   else
      call search_many(num_fields,bundle_landice_target,tile,search_nums,localpet)
   endif
 enddo

 deallocate (veg_type_target_one_tile)
 deallocate (land_target_one_tile)
 deallocate(search_nums)
 
 call ESMF_FieldBundleDestroy(bundle_landice_target,rc=rc)
   if(ESMF_logFoundError(rcToCheck=rc,msg=ESMF_LOGERR_PASSTHRU,line=__LINE__,file=__FILE__)) &
      call error_handler("IN FieldBundleDestroy", rc)

 print*,"- CALL FieldRegridRelease."
 call ESMF_FieldRegridRelease(routehandle=regrid_landice, rc=rc)
 if(ESMF_logFoundError(rcToCheck=rc,msg=ESMF_LOGERR_PASSTHRU,line=__LINE__,file=__FILE__)) &
    call error_handler("IN FieldRegridRelease", rc)

!---------------------------------------------------------------------------------------------
! Now interpolate land (not including landice pts) to land (not including landice).
!---------------------------------------------------------------------------------------------

 mask_input_ptr = 0
 where (nint(landmask_input_ptr) == 1) mask_input_ptr = 1
 where (nint(veg_type_input_ptr) == veg_type_landice_input) mask_input_ptr = 0

!cfract This should work for fractional grid.
 mask_target_ptr = 0
 where (landmask_target_ptr == 1) mask_target_ptr = 1
 where (nint(veg_type_target_ptr) == veg_type_landice_target) mask_target_ptr = 0

 method=ESMF_REGRIDMETHOD_NEAREST_STOD
 isrctermprocessing = 1

 print*,"- CALL FieldRegridStore for 3d land (but no land ice) fields."
 call ESMF_FieldRegridStore(soilm_tot_input_grid, &
                            soilm_tot_target_grid, &
                            srcmaskvalues=(/0/), &
                            dstmaskvalues=(/0/), &
                            polemethod=ESMF_POLEMETHOD_NONE, &
                            srctermprocessing=isrctermprocessing, &
                            unmappedaction=ESMF_UNMAPPEDACTION_IGNORE, &
                            normtype=ESMF_NORMTYPE_FRACAREA, &
                            routehandle=regrid_land, &
                            regridmethod=method, &
                            unmappedDstList=unmapped_ptr, rc=rc)
 if(ESMF_logFoundError(rcToCheck=rc,msg=ESMF_LOGERR_PASSTHRU,line=__LINE__,file=__FILE__)) &
    call error_handler("IN FieldRegridStore", rc)

  bundle_nolandice_target = ESMF_FieldBundleCreate(name="land no landice target", rc=rc)
   if(ESMF_logFoundError(rcToCheck=rc,msg=ESMF_LOGERR_PASSTHRU,line=__LINE__,file=__FILE__)) &
      call error_handler("IN FieldBundleCreate", rc)
      
 bundle_nolandice_input = ESMF_FieldBundleCreate(name="land no landice input", rc=rc)
   if(ESMF_logFoundError(rcToCheck=rc,msg=ESMF_LOGERR_PASSTHRU,line=__LINE__,file=__FILE__)) &
      call error_handler("IN FieldBundleCreate", rc)
      
 call ESMF_FieldBundleAdd(bundle_nolandice_target, (/skin_temp_target_grid, terrain_from_input_grid,& 
                          soil_type_from_input_grid,soilm_tot_target_grid,soil_temp_target_grid/), rc=rc)
  if(ESMF_logFoundError(rcToCheck=rc,msg=ESMF_LOGERR_PASSTHRU,line=__LINE__,file=__FILE__)) &
      call error_handler("IN FieldBundleAdd", rc)
      
 call ESMF_FieldBundleAdd(bundle_nolandice_input, (/skin_temp_input_grid, terrain_input_grid,&
                          soil_type_input_grid,soilm_tot_input_grid,soil_temp_input_grid/), rc=rc)
  if(ESMF_logFoundError(rcToCheck=rc,msg=ESMF_LOGERR_PASSTHRU,line=__LINE__,file=__FILE__)) &
      call error_handler("IN FieldBundleAdd", rc)
 
 
 if (.not. sotyp_from_climo) then 
!   call ESMF_FieldBundleAdd(bundle_nolandice_target, (/soil_type_target_grid/), rc=rc)
!   if(ESMF_logFoundError(rcToCheck=rc,msg=ESMF_LOGERR_PASSTHRU,line=__LINE__,file=__FILE__)) &
!      call error_handler("IN FieldBundleAdd", rc)
!   call ESMF_FieldBundleAdd(bundle_nolandice_input, (/soil_type_input_grid/), rc=rc)
!   if(ESMF_logFoundError(rcToCheck=rc,msg=ESMF_LOGERR_PASSTHRU,line=__LINE__,file=__FILE__)) &
!      call error_handler("IN FieldBundleAdd", rc)
   print*,"- CALL Field_Regrid ."
   call ESMF_FieldRegrid(soil_type_input_grid, &
                         soil_type_target_grid, &
                         routehandle=regrid_land, &
                         zeroregion=ESMF_REGION_SELECT, &
                         termorderflag=ESMF_TERMORDER_SRCSEQ,  rc=rc)
   if(ESMF_logFoundError(rcToCheck=rc,msg=ESMF_LOGERR_PASSTHRU,line=__LINE__,file=__FILE__)) &
      call error_handler("IN FieldRegrid", rc)
    
   call ESMF_FieldGet(soil_type_target_grid, &
                    farrayPtr=soil_type_target_ptr, rc=rc)
   if(ESMF_logFoundError(rcToCheck=rc,msg=ESMF_LOGERR_PASSTHRU,line=__LINE__,file=__FILE__)) &
      call error_handler("IN FieldGet", rc)
    
   l = lbound(unmapped_ptr)
   u = ubound(unmapped_ptr)

   do ij = l(1), u(1)
     call ij_to_i_j(unmapped_ptr(ij), i_target, j_target, i, j)
     soil_type_target_ptr(i,j) = -9999.9 
   enddo
 !  call ESMF_FieldBundleGet(bundle_nolandice_target,fieldCount=num_fields,rc=rc)
 !  if(ESMF_logFoundError(rcToCheck=rc,msg=ESMF_LOGERR_PASSTHRU,line=__LINE__,file=__FILE__)) &
 !     call error_handler("IN FieldBundleGet", rc)
 !  sotyp_ind = 3
 endif
 
 if (.not. vgfrc_from_climo) then 
   call ESMF_FieldBundleAdd(bundle_nolandice_target, (/veg_greenness_target_grid/), rc=rc)
   if(ESMF_logFoundError(rcToCheck=rc,msg=ESMF_LOGERR_PASSTHRU,line=__LINE__,file=__FILE__)) &
      call error_handler("IN FieldBundleAdd", rc)
   call ESMF_FieldBundleAdd(bundle_nolandice_input, (/veg_greenness_input_grid/), rc=rc)
   if(ESMF_logFoundError(rcToCheck=rc,msg=ESMF_LOGERR_PASSTHRU,line=__LINE__,file=__FILE__)) &
      call error_handler("IN FieldBundleAdd", rc)
   call ESMF_FieldBundleGet(bundle_nolandice_target,fieldCount=num_fields,rc=rc)
   if(ESMF_logFoundError(rcToCheck=rc,msg=ESMF_LOGERR_PASSTHRU,line=__LINE__,file=__FILE__)) &
      call error_handler("IN FieldBundleGet", rc)
   vgfrc_ind = num_fields
 endif
 
 if (.not. lai_from_climo) then 
   call ESMF_FieldBundleAdd(bundle_nolandice_target, (/lai_target_grid/), rc=rc)
   if(ESMF_logFoundError(rcToCheck=rc,msg=ESMF_LOGERR_PASSTHRU,line=__LINE__,file=__FILE__)) &
      call error_handler("IN FieldBundleAdd", rc)
   call ESMF_FieldBundleAdd(bundle_nolandice_input, (/lai_input_grid/), rc=rc)
   if(ESMF_logFoundError(rcToCheck=rc,msg=ESMF_LOGERR_PASSTHRU,line=__LINE__,file=__FILE__)) &
      call error_handler("IN FieldBundleAdd", rc)
   call ESMF_FieldBundleGet(bundle_nolandice_target,fieldCount=num_fields,rc=rc)
   if(ESMF_logFoundError(rcToCheck=rc,msg=ESMF_LOGERR_PASSTHRU,line=__LINE__,file=__FILE__)) &
      call error_handler("IN FieldBundleGet", rc)
   lai_ind = num_fields
 endif
 
 if (.not. minmax_vgfrc_from_climo) then 
   call ESMF_FieldBundleAdd(bundle_nolandice_target, (/max_veg_greenness_target_grid/), rc=rc)
   if(ESMF_logFoundError(rcToCheck=rc,msg=ESMF_LOGERR_PASSTHRU,line=__LINE__,file=__FILE__)) &
      call error_handler("IN FieldBundleAdd", rc)
   call ESMF_FieldBundleAdd(bundle_nolandice_input, (/max_veg_greenness_input_grid/), rc=rc)
   if(ESMF_logFoundError(rcToCheck=rc,msg=ESMF_LOGERR_PASSTHRU,line=__LINE__,file=__FILE__)) &
      call error_handler("IN FieldBundleAdd", rc)
      
   call ESMF_FieldBundleAdd(bundle_nolandice_target, (/min_veg_greenness_target_grid/), rc=rc)
   if(ESMF_logFoundError(rcToCheck=rc,msg=ESMF_LOGERR_PASSTHRU,line=__LINE__,file=__FILE__)) &
      call error_handler("IN FieldBundleAdd", rc)
   call ESMF_FieldBundleAdd(bundle_nolandice_input, (/min_veg_greenness_input_grid/), rc=rc)
   if(ESMF_logFoundError(rcToCheck=rc,msg=ESMF_LOGERR_PASSTHRU,line=__LINE__,file=__FILE__)) &
      call error_handler("IN FieldBundleAdd", rc)
      
   call ESMF_FieldBundleGet(bundle_nolandice_target,fieldCount=num_fields,rc=rc)
   if(ESMF_logFoundError(rcToCheck=rc,msg=ESMF_LOGERR_PASSTHRU,line=__LINE__,file=__FILE__)) &
      call error_handler("IN FieldBundleGet", rc)
      
   mmvg_ind = num_fields-1
 endif
 
 call ESMF_FieldBundleGet(bundle_nolandice_target,fieldCount=num_fields,rc=rc)
   if(ESMF_logFoundError(rcToCheck=rc,msg=ESMF_LOGERR_PASSTHRU,line=__LINE__,file=__FILE__)) &
      call error_handler("IN FieldBundleGet", rc)

 allocate(search_nums(num_fields))
 allocate(dozero(num_fields))
 
 search_nums(1:5) = (/85,7,224,85,86/)
 dozero(1:5) = (/.False.,.False.,.True.,.True.,.False./)
 
 !if (.not.sotyp_from_climo) then
 !  search_nums(sotyp_ind) = 226
 !  dozero(sotyp_ind) = .False.
 !endif
 
 if (.not. vgfrc_from_climo) then
   search_nums(vgfrc_ind) = 224
   dozero(vgfrc_ind) = .True.
 endif
 
 if (.not. lai_from_climo) then
   search_nums(lai_ind) = 229
   dozero(lai_ind) = .True.
 endif
 
 if (.not. minmax_vgfrc_from_climo) then
   search_nums(mmvg_ind) = 227
   dozero(mmvg_ind) = .True.
   
   search_nums(mmvg_ind+1) = 228
   dozero(mmvg_ind+1) = .True.
 endif

 call regrid_many(bundle_nolandice_input,bundle_nolandice_target,num_fields,regrid_land,dozero, &
                  unmapped_ptr=unmapped_ptr)
 deallocate(dozero)
 call ESMF_FieldBundleDestroy(bundle_nolandice_input,rc=rc)
   if(ESMF_logFoundError(rcToCheck=rc,msg=ESMF_LOGERR_PASSTHRU,line=__LINE__,file=__FILE__)) &
      call error_handler("IN FieldBundleDestroy", rc)

 if (localpet == 0) then
   allocate (veg_type_target_one_tile(i_target,j_target))
 else
   allocate (veg_type_target_one_tile(0,0))
 endif

 do tile = 1, num_tiles_target_grid

   print*,"- CALL FieldGather FOR TARGET LANDMASK TILE: ", tile
   call ESMF_FieldGather(landmask_target_grid, mask_target_one_tile, rootPet=0, tile=tile, rc=rc)
   if(ESMF_logFoundError(rcToCheck=rc,msg=ESMF_LOGERR_PASSTHRU,line=__LINE__,file=__FILE__)) &
      call error_handler("IN FieldGather", rc)

   print*,"- CALL FieldGather FOR TARGET VEG TYPE TILE: ", tile
   call ESMF_FieldGather(veg_type_target_grid, veg_type_target_one_tile, rootPet=0, tile=tile, rc=rc)
   if(ESMF_logFoundError(rcToCheck=rc,msg=ESMF_LOGERR_PASSTHRU,line=__LINE__,file=__FILE__)) &
      call error_handler("IN FieldGather", rc)

!cfract Here mask_target_one_tile is 'landmask_target_grid'. it is
!cfract then modified by veg_type_target_grid. so this should work for 
!cfract grids.
   if (localpet == 0) then
     where(nint(veg_type_target_one_tile) == veg_type_landice_target) mask_target_one_tile = 0
   endif
   
   print*,"- CALL FieldGather FOR SOIL TYPE TARGET GRID, TILE: ", tile
   call ESMF_FieldGather(soil_type_target_grid, data_one_tile2, rootPet=0,tile=tile, rc=rc)
   if(ESMF_logFoundError(rcToCheck=rc,msg=ESMF_LOGERR_PASSTHRU,line=__LINE__,file=__FILE__))&
      call error_handler("IN FieldGather", rc)
   if (localpet==0) then 
      call search_many(num_fields,bundle_nolandice_target,tile,search_nums,localpet, &
                soilt_climo=data_one_tile2, mask=mask_target_one_tile)
   else
      call search_many(num_fields,bundle_nolandice_target, tile,search_nums,localpet)
   endif
   
   print*,"- CALL FieldGather FOR TARGET GRID TOTAL SOIL MOISTURE, TILE: ", tile
   call ESMF_FieldGather(soilm_tot_target_grid, data_one_tile_3d, rootPet=0, tile=tile, rc=rc)
   if(ESMF_logFoundError(rcToCheck=rc,msg=ESMF_LOGERR_PASSTHRU,line=__LINE__,file=__FILE__)) &
      call error_handler("IN FieldGather", rc)

   if (localpet == 0) then
     do j = 1, lsoil_target
       data_one_tile = data_one_tile_3d(:,:,j)
       call search(data_one_tile, mask_target_one_tile, i_target, j_target, tile, 86)
       data_one_tile_3d(:,:,j) = data_one_tile
     enddo
   endif

   print*,"- CALL FieldGather FOR TARGET GRID SOIL TEMPERATURE, TILE: ", tile
   call ESMF_FieldGather(soil_temp_target_grid, data_one_tile_3d, rootPet=0, tile=tile, rc=rc)
   if(ESMF_logFoundError(rcToCheck=rc,msg=ESMF_LOGERR_PASSTHRU,line=__LINE__,file=__FILE__)) &
      call error_handler("IN FieldGather", rc)
      
   if (tg3_from_soil) then
     print*,"- CALL FieldScatter FOR TARGET GRID SUBSTRATE TEMPERATURE, TILE: ", tile
     call ESMF_FieldScatter(substrate_temp_target_grid, data_one_tile_3d(:,:,lsoil_target), rootPet=0, tile=tile, rc=rc)
     if(ESMF_logFoundError(rcToCheck=rc,msg=ESMF_LOGERR_PASSTHRU,line=__LINE__,file=__FILE__)) &
        call error_handler("IN FieldScatter", rc)
   endif
   
   if (.not. sotyp_from_climo) then
     print*,"- CALL FieldGather FOR SOIL TYPE TARGET GRID LAND, TILE: ",tile
     call ESMF_FieldGather(soil_type_target_grid, data_one_tile,rootPet=0,tile=tile, rc=rc)
     if(ESMF_logFoundError(rcToCheck=rc,msg=ESMF_LOGERR_PASSTHRU,line=__LINE__,file=__FILE__))&
        call error_handler("IN FieldGather", rc)

     if (localpet == 0) then
       call search(data_one_tile, mask_target_one_tile, i_target, j_target,tile,226)
     endif

     print*,"- CALL FieldScatter FOR SOIL TYPE TARGET GRID, TILE: ", tile
     call ESMF_FieldScatter(soil_type_target_grid,data_one_tile,rootPet=0,tile=tile,rc=rc)
     if(ESMF_logFoundError(rcToCheck=rc,msg=ESMF_LOGERR_PASSTHRU,line=__LINE__,file=__FILE__))&
        call error_handler("IN FieldScatter", rc)
   endif

 enddo

 deallocate(search_nums) 
 call ESMF_FieldBundleDestroy(bundle_nolandice_target,rc=rc)
   if(ESMF_logFoundError(rcToCheck=rc,msg=ESMF_LOGERR_PASSTHRU,line=__LINE__,file=__FILE__)) &
      call error_handler("IN FieldBundleDestroy", rc)

 print*,"- CALL FieldRegridRelease."
 call ESMF_FieldRegridRelease(routehandle=regrid_land, rc=rc)
 if(ESMF_logFoundError(rcToCheck=rc,msg=ESMF_LOGERR_PASSTHRU,line=__LINE__,file=__FILE__)) &
    call error_handler("IN FieldRegridRelease", rc)

 deallocate(veg_type_target_one_tile)

 deallocate(data_one_tile, data_one_tile2)
 deallocate(data_one_tile_3d)
 deallocate(mask_target_one_tile)

 return

 end subroutine interp
 
!> Compute liquid portion of the total soil moisture.
!!
!! @author George Gayno NOAA/EMC
 subroutine calc_liq_soil_moisture

 use esmf

 use model_grid, only                : landmask_target_grid

 use program_setup, only             : maxsmc_target, &
                                       bb_target, &
                                       satpsi_target

 use static_data, only               : soil_type_target_grid, &
                                       veg_type_target_grid

 implicit none
 
 integer                            :: clb(3), cub(3), rc
 integer                            :: i, j, n, soil_type

 integer(esmf_kind_i8), pointer     :: landmask_ptr(:,:)

 real                               :: bx, fk
 real(esmf_kind_r8), pointer        :: soilm_liq_ptr(:,:,:)
 real(esmf_kind_r8), pointer        :: soilm_tot_ptr(:,:,:)
 real(esmf_kind_r8), pointer        :: soil_temp_ptr(:,:,:)
 real(esmf_kind_r8), pointer        :: soil_type_ptr(:,:)
 real(esmf_kind_r8), pointer        :: veg_type_ptr(:,:)

 print*,"- COMPUTE LIQUID PORTION OF TOTAL SOIL MOISTURE."

 print*,"- CALL FieldGet FOR TOTAL SOIL MOISTURE."
 call ESMF_FieldGet(soilm_tot_target_grid, &
                    computationalLBound=clb, &
                    computationalUBound=cub, &
                    farrayPtr=soilm_tot_ptr, rc=rc)
 if(ESMF_logFoundError(rcToCheck=rc,msg=ESMF_LOGERR_PASSTHRU,line=__LINE__,file=__FILE__)) &
    call error_handler("IN FieldGet", rc)

 print*,"- CALL FieldGet FOR LIQUID SOIL MOISTURE."
 call ESMF_FieldGet(soilm_liq_target_grid, &
                    farrayPtr=soilm_liq_ptr, rc=rc)
 if(ESMF_logFoundError(rcToCheck=rc,msg=ESMF_LOGERR_PASSTHRU,line=__LINE__,file=__FILE__)) &
    call error_handler("IN FieldGet", rc)

 print*,"- CALL FieldGet FOR SOIL TEMPERATURE."
 call ESMF_FieldGet(soil_temp_target_grid, &
                    farrayPtr=soil_temp_ptr, rc=rc)
 if(ESMF_logFoundError(rcToCheck=rc,msg=ESMF_LOGERR_PASSTHRU,line=__LINE__,file=__FILE__)) &
    call error_handler("IN FieldGet", rc)

 print*,"- CALL FieldGet FOR VEGETATION TYPE."
 call ESMF_FieldGet(veg_type_target_grid, &
                    farrayPtr=veg_type_ptr, rc=rc)
 if(ESMF_logFoundError(rcToCheck=rc,msg=ESMF_LOGERR_PASSTHRU,line=__LINE__,file=__FILE__)) &
    call error_handler("IN FieldGet", rc)

 print*,"- CALL FieldGet FOR SOIL TYPE."
 call ESMF_FieldGet(soil_type_target_grid, &
                    farrayPtr=soil_type_ptr, rc=rc)
 if(ESMF_logFoundError(rcToCheck=rc,msg=ESMF_LOGERR_PASSTHRU,line=__LINE__,file=__FILE__)) &
    call error_handler("IN FieldGet", rc)

 print*,"- CALL FieldGet FOR LANDMASK."
 call ESMF_FieldGet(landmask_target_grid, &
                    farrayPtr=landmask_ptr, rc=rc)
 if(ESMF_logFoundError(rcToCheck=rc,msg=ESMF_LOGERR_PASSTHRU,line=__LINE__,file=__FILE__)) &
    call error_handler("IN FieldGet", rc)

 do j = clb(2), cub(2)
   do i = clb(1), cub(1)

!---------------------------------------------------------------------------------------------
! Check land points that are not permanent land ice.  
!---------------------------------------------------------------------------------------------

!cfract - 1 for at least some land.
     if (landmask_ptr(i,j) == 1 .and. nint(veg_type_ptr(i,j)) /= veg_type_landice_target) then

       soil_type = nint(soil_type_ptr(i,j))

       do n = clb(3), cub(3) 

         if (soil_temp_ptr(i,j,n) < (frz_h2o-0.0001)) then

           bx = bb_target(soil_type)

           if (bx .gt. blim) bx = blim

           fk=(((hlice/(grav*(-satpsi_target(soil_type))))*           &
            ((soil_temp_ptr(i,j,n)-frz_h2o)/soil_temp_ptr(i,j,n)))**             &
            (-1/bx))*maxsmc_target(soil_type)

           if (fk .lt. 0.02) fk = 0.02

           soilm_liq_ptr(i,j,n) = min ( fk, soilm_tot_ptr(i,j,n) )

!-----------------------------------------------------------------------
! now use iterative solution for liquid soil water content using
! FUNCTION FRH2O with the initial guess for SH2O from above explicit
! first guess.
!-----------------------------------------------------------------------

           soilm_liq_ptr(i,j,n) = frh2O(soil_temp_ptr(i,j,n),                        &
                           soilm_tot_ptr(i,j,n), soilm_liq_ptr(i,j,n),             &
                           maxsmc_target(soil_type),bb_target(soil_type),    &
                           satpsi_target(soil_type))

         else  ! temp above freezing. all moisture is liquid

           soilm_liq_ptr(i,j,n) = soilm_tot_ptr(i,j,n)

         end if  ! is soil layer below freezing?

       enddo ! soil layer

     end if ! is this point land?

   enddo
 enddo

 end subroutine calc_liq_soil_moisture

!> Calculate supercooled soil moisture
!!
!! Calculate amount of supercooled liquid soil water content if
!! temperature is below 273.15K. Requires Newton-type iteration to
!! solve the nonlinear implicit equation given in eqn 17 of Koren et. al
!! (1999, JGR, VOL 104(D16), 19569-19585).
!!
!! New version (June 2001): Much faster and more accurate Newton
!! iteration achieved by first taking log of eqn cited above -- less than
!! 4 (typically 1 or 2) iterations achieves convergence. Also, explicit
!! 1-step solution option for special case of parameter ck=0, which
!! reduces the original implicit equation to a simpler explicit form,
!! known as the "Flerchinger eqn". Improved handling of solution in the
!! limit of freezing point temperature.
!!
!! @param[in]  tkelv  Temperature (Kelvin)
!! @param[in]  smc    Total soil moisture content (volumetric)
!! @param[in]  sh2O   Liquid soil moisture content (volumetric)
!! @param[in]  smcmax  Saturation soil moisture content
!! @param[in]  bexp    Soil type "b" parameter
!! @param[in]  psis    Saturated soil matric potential
!! @return     frh2O   Supercooled liquid water content
!!
!! @author George Gayno NOAA/EMC @date 2005-05-20
 FUNCTION FRH2O (TKELV,SMC,SH2O,SMCMAX,BEXP,PSIS)

 use esmf

 IMPLICIT NONE

 INTEGER NLOG
 INTEGER KCOUNT

 REAL BEXP
 REAL BX
 REAL DENOM
 REAL DF
 REAL DSWL
 REAL FK
 REAL FRH2O
 REAL PSIS
 REAL(esmf_kind_r8) :: SH2O
 REAL(esmf_kind_r8) :: SMC
 REAL SMCMAX
 REAL SWL
 REAL SWLK
 REAL(esmf_kind_r8) :: TKELV

 REAL, PARAMETER                  :: CK    = 8.0
 REAL, PARAMETER                  :: ERROR = 0.005

! ----------------------------------------------------------------------
! LIMITS ON PARAMETER B: B < 5.5  (use parameter BLIM)
! SIMULATIONS SHOWED IF B > 5.5 UNFROZEN WATER CONTENT IS
! NON-REALISTICALLY HIGH AT VERY LOW TEMPERATURES.
! ----------------------------------------------------------------------

 BX = BEXP
 IF (BEXP .GT. BLIM) BX = BLIM

! ----------------------------------------------------------------------
! INITIALIZING ITERATIONS COUNTER AND ITERATIVE SOLUTION FLAG.
! ----------------------------------------------------------------------

 NLOG=0
 KCOUNT=0

 IF (CK .NE. 0.0) THEN

! ----------------------------------------------------------------------
! OPTION 1: ITERATED SOLUTION FOR NONZERO CK
! IN KOREN ET AL, JGR, 1999, EQN 17
! ----------------------------------------------------------------------
! INITIAL GUESS FOR SWL (frozen content)
! ----------------------------------------------------------------------

   SWL = SMC-SH2O

! ----------------------------------------------------------------------
! KEEP WITHIN BOUNDS.
! ----------------------------------------------------------------------

   IF (SWL .GT. (SMC-0.02)) SWL = SMC-0.02
   IF (SWL .LT. 0.) SWL = 0.

! ----------------------------------------------------------------------
!  START OF ITERATIONS
! ----------------------------------------------------------------------

   DO WHILE ( (NLOG .LT. 10) .AND. (KCOUNT .EQ. 0) )

     NLOG = NLOG+1
     DF = LOG(( PSIS*GRAV/HLICE ) * ( ( 1.+CK*SWL )**2. ) *      &
        ( SMCMAX/(SMC-SWL) )**BX) - LOG(-(TKELV-frz_h2o)/TKELV)
     DENOM = 2. * CK / ( 1.+CK*SWL ) + BX / ( SMC - SWL )
     SWLK = SWL - DF/DENOM

! ----------------------------------------------------------------------
! BOUNDS USEFUL FOR MATHEMATICAL SOLUTION.
! ----------------------------------------------------------------------

     IF (SWLK .GT. (SMC-0.02)) SWLK = SMC - 0.02
     IF (SWLK .LT. 0.) SWLK = 0.

! ----------------------------------------------------------------------
! MATHEMATICAL SOLUTION BOUNDS APPLIED.
! ----------------------------------------------------------------------

     DSWL = ABS(SWLK-SWL)
     SWL = SWLK

! ----------------------------------------------------------------------
! IF MORE THAN 10 ITERATIONS, USE EXPLICIT METHOD (CK=0 APPROX.)
! WHEN DSWL LESS OR EQ. ERROR, NO MORE ITERATIONS REQUIRED.
! ----------------------------------------------------------------------

     IF ( DSWL .LE. ERROR )  THEN
       KCOUNT = KCOUNT+1
     ENDIF

   END DO

! ----------------------------------------------------------------------
!  END OF ITERATIONS
! ----------------------------------------------------------------------
! BOUNDS APPLIED WITHIN DO-BLOCK ARE VALID FOR PHYSICAL SOLUTION.
! ----------------------------------------------------------------------

   FRH2O = SMC - SWL

! ----------------------------------------------------------------------
! END OPTION 1
! ----------------------------------------------------------------------

 ENDIF

!-----------------------------------------------------------------------
! OPTION 2: EXPLICIT SOLUTION FOR FLERCHINGER EQ. i.e. CK=0
! IN KOREN ET AL., JGR, 1999, EQN 17
! APPLY PHYSICAL BOUNDS TO FLERCHINGER SOLUTION
! ----------------------------------------------------------------------

 IF (KCOUNT .EQ. 0) THEN

   FK = (((HLICE/(GRAV*(-PSIS)))*                  &
        ((TKELV-frz_h2o)/TKELV))**(-1/BX))*SMCMAX

   IF (FK .LT. 0.02) FK = 0.02

   FRH2O = MIN (FK, SMC)

 ENDIF

 RETURN

 END function frh2o

!> Adjust soil moisture for changes in soil type between the input and
!! target grids. Works for Noah land model only. Required to preserve
!! latent/sensible heat fluxes.
!!
!! @author George Gayno NOAA/EMC
 subroutine rescale_soil_moisture

 use esmf

 use model_grid, only                : landmask_target_grid

 use program_setup, only             : drysmc_input, drysmc_target, &
                                       maxsmc_input, maxsmc_target, &
                                       refsmc_input, refsmc_target, &
                                       wltsmc_input, wltsmc_target

 use static_data, only               : soil_type_target_grid, &
                                       veg_greenness_target_grid, &
                                       veg_type_target_grid

 implicit none

 integer                            :: clb(3), cub(3), i, j, k, rc
 integer                            :: soilt_input, soilt_target
 integer(esmf_kind_i8), pointer     :: landmask_ptr(:,:)

 real(esmf_kind_r8), pointer        :: soilm_tot_ptr(:,:,:)
 real(esmf_kind_r8), pointer        :: soil_type_input_ptr(:,:)
 real(esmf_kind_r8), pointer        :: soil_type_target_ptr(:,:)
 real(esmf_kind_r8), pointer        :: veg_greenness_ptr(:,:)
 real(esmf_kind_r8), pointer        :: veg_type_ptr(:,:)
 real                               :: f1, fn, smcdir, smctra

 print*,"- RESCALE SOIL MOISTURE FOR CHANGES IN SOIL TYPE."

 print*,"- CALL FieldGet FOR TOTAL SOIL MOISTURE."
 call ESMF_FieldGet(soilm_tot_target_grid, &
                    computationalLBound=clb, &
                    computationalUBound=cub, &
                    farrayPtr=soilm_tot_ptr, rc=rc)
 if(ESMF_logFoundError(rcToCheck=rc,msg=ESMF_LOGERR_PASSTHRU,line=__LINE__,file=__FILE__)) &
    call error_handler("IN FieldGet", rc)

 print*,"- CALL FieldGet FOR LAND MASK."
 call ESMF_FieldGet(landmask_target_grid, &
                    farrayPtr=landmask_ptr, rc=rc)
 if(ESMF_logFoundError(rcToCheck=rc,msg=ESMF_LOGERR_PASSTHRU,line=__LINE__,file=__FILE__)) &
    call error_handler("IN FieldGet", rc)

 print*,"- CALL FieldGet FOR VEGETATION TYPE."
 call ESMF_FieldGet(veg_type_target_grid, &
                    farrayPtr=veg_type_ptr, rc=rc)
 if(ESMF_logFoundError(rcToCheck=rc,msg=ESMF_LOGERR_PASSTHRU,line=__LINE__,file=__FILE__)) &
    call error_handler("IN FieldGet", rc)

 print*,"- CALL FieldGet FOR VEGETATION GREENNESS."
 call ESMF_FieldGet(veg_greenness_target_grid, &
                    farrayPtr=veg_greenness_ptr, rc=rc)
 if(ESMF_logFoundError(rcToCheck=rc,msg=ESMF_LOGERR_PASSTHRU,line=__LINE__,file=__FILE__)) &
    call error_handler("IN FieldGet", rc)

 print*,"- CALL FieldGet FOR TARGET GRID SOIL TYPE."
 call ESMF_FieldGet(soil_type_target_grid, &
                    farrayPtr=soil_type_target_ptr, rc=rc)
 if(ESMF_logFoundError(rcToCheck=rc,msg=ESMF_LOGERR_PASSTHRU,line=__LINE__,file=__FILE__)) &
    call error_handler("IN FieldGet", rc)

 print*,"- CALL FieldGet FOR SOIL TYPE FROM INPUT GRID."
 call ESMF_FieldGet(soil_type_from_input_grid, &
                    farrayPtr=soil_type_input_ptr, rc=rc)
 if(ESMF_logFoundError(rcToCheck=rc,msg=ESMF_LOGERR_PASSTHRU,line=__LINE__,file=__FILE__)) &
    call error_handler("IN FieldGet", rc)

 do j = clb(2), cub(2)
   do i = clb(1), cub(1)

!---------------------------------------------------------------------------------------------
! Check land points that are not permanent land ice.  
!---------------------------------------------------------------------------------------------

!cfract when '1' will contain some land.
     if (landmask_ptr(i,j) == 1 .and. nint(veg_type_ptr(i,j)) /= veg_type_landice_target) then

        soilt_target = nint(soil_type_target_ptr(i,j))
        soilt_input  = nint(soil_type_input_ptr(i,j))

!---------------------------------------------------------------------------------------------
! Rescale soil moisture at points where the soil type between the input and output
! grids is different.  Caution, this logic assumes the input and target grids use the same
! soil type dataset.
!---------------------------------------------------------------------------------------------

        if (soilt_target /= soilt_input) then
!---------------------------------------------------------------------------------------------
! Rescale top layer.  First, determine direct evaporation part:
!---------------------------------------------------------------------------------------------

          f1=(soilm_tot_ptr(i,j,1)-drysmc_input(soilt_input)) /    &
             (maxsmc_input(soilt_input)-drysmc_input(soilt_input))

          smcdir=drysmc_target(soilt_target) + f1 *        &
                (maxsmc_target(soilt_target) - drysmc_target(soilt_target))

!---------------------------------------------------------------------------------------------
! Continue top layer rescale.  Now determine transpiration part:
!---------------------------------------------------------------------------------------------

          if (soilm_tot_ptr(i,j,1) < refsmc_input(soilt_input)) then
            f1=(soilm_tot_ptr(i,j,1) - wltsmc_input(soilt_input)) /       &
               (refsmc_input(soilt_input) - wltsmc_input(soilt_input))
            smctra=wltsmc_target(soilt_target) + f1  *     &
                  (refsmc_target(soilt_target) - wltsmc_target(soilt_target))
          else
            f1=(soilm_tot_ptr(i,j,1) - refsmc_input(soilt_input)) /        &
               (maxsmc_input(soilt_input) - refsmc_input(soilt_input))
            smctra=refsmc_target(soilt_target) + f1 *      &
                  (maxsmc_target(soilt_target) - refsmc_target(soilt_target))
          endif

!---------------------------------------------------------------------------------------------
! Top layer is weighted by green vegetation fraction:
!---------------------------------------------------------------------------------------------

          soilm_tot_ptr(i,j,1) = ((1.0 - veg_greenness_ptr(i,j)) * smcdir)  + &
                                  (veg_greenness_ptr(i,j) * smctra)

!---------------------------------------------------------------------------------------------
! Rescale bottom layers as follows:
!
! - Rescale between wilting point and reference value when wilting < soil m < reference, or
! - Rescale between reference point and maximum value when reference < soil m < max.
!---------------------------------------------------------------------------------------------

          do k = 2, cub(3)
            if (soilm_tot_ptr(i,j,k) < refsmc_input(soilt_input)) then
              fn = (soilm_tot_ptr(i,j,k) - wltsmc_input(soilt_input)) /        &
                (refsmc_input(soilt_input) - wltsmc_input(soilt_input))
              soilm_tot_ptr(i,j,k) = wltsmc_target(soilt_target) + fn *         &
                (refsmc_target(soilt_target) - wltsmc_target(soilt_target))
            else
              fn = (soilm_tot_ptr(i,j,k) - refsmc_input(soilt_input)) /         &
                (maxsmc_input(soilt_input) - refsmc_input(soilt_input))
              soilm_tot_ptr(i,j,k) = refsmc_target(soilt_target) + fn *         &
                (maxsmc_target(soilt_target) - refsmc_target(soilt_target))
            endif
          enddo

        endif ! is soil type different?

!---------------------------------------------------------------------------------------------
! Range check all layers.
!---------------------------------------------------------------------------------------------

        soilm_tot_ptr(i,j,1)=min(soilm_tot_ptr(i,j,1),maxsmc_target(soilt_target))
        soilm_tot_ptr(i,j,1)=max(drysmc_target(soilt_target),soilm_tot_ptr(i,j,1))

        do k = 2, cub(3)
          soilm_tot_ptr(i,j,k)=min(soilm_tot_ptr(i,j,k),maxsmc_target(soilt_target))
          soilm_tot_ptr(i,j,k)=max(wltsmc_target(soilt_target),soilm_tot_ptr(i,j,k))
        enddo

     endif ! is this a land point?

   enddo
 enddo

 return

 end subroutine rescale_soil_moisture

!> Adjust soil temperature for changes in terrain height between the input and
!! target grids.
!!
!! @author George Gayno NOAA/EMC
 subroutine adjust_soilt_for_terrain

 use model_grid, only                : landmask_target_grid,  &
                                       terrain_target_grid

 use static_data, only               : veg_type_target_grid

 implicit none

 integer                            :: clb(3), cub(3), i, j, k, rc
 integer(esmf_kind_i8), pointer     :: landmask_ptr(:,:)

 real, parameter                    :: lapse_rate  = 6.5e-03
 real                               :: terrain_diff
 real(esmf_kind_r8), pointer        :: terrain_input_ptr(:,:)
 real(esmf_kind_r8), pointer        :: terrain_target_ptr(:,:)
 real(esmf_kind_r8), pointer        :: veg_type_target_ptr(:,:)
 real(esmf_kind_r8), pointer        :: soil_temp_target_ptr(:,:,:)

 print*,"- CALL FieldGet FOR TARGET GRID LAND-SEA MASK."
 call ESMF_FieldGet(landmask_target_grid, &
                    farrayPtr=landmask_ptr, rc=rc)
 if(ESMF_logFoundError(rcToCheck=rc,msg=ESMF_LOGERR_PASSTHRU,line=__LINE__,file=__FILE__)) &
    call error_handler("IN FieldGet", rc)

 print*,"- CALL FieldGet FOR TARGET GRID VEGETATION TYPE."
 call ESMF_FieldGet(veg_type_target_grid, &
                    farrayPtr=veg_type_target_ptr, rc=rc)
 if(ESMF_logFoundError(rcToCheck=rc,msg=ESMF_LOGERR_PASSTHRU,line=__LINE__,file=__FILE__)) &
    call error_handler("IN FieldGet", rc)

 print*,"- CALL FieldGet FOR TARGET GRID TERRAIN."
 call ESMF_FieldGet(terrain_target_grid, &
                    farrayPtr=terrain_target_ptr, rc=rc)
 if(ESMF_logFoundError(rcToCheck=rc,msg=ESMF_LOGERR_PASSTHRU,line=__LINE__,file=__FILE__)) &
    call error_handler("IN FieldGet", rc)

 print*,"- CALL FieldGet FOR TERRAIN INTERP TO TARGET GRID."
 call ESMF_FieldGet(terrain_from_input_grid, &
                    farrayPtr=terrain_input_ptr, rc=rc)
 if(ESMF_logFoundError(rcToCheck=rc,msg=ESMF_LOGERR_PASSTHRU,line=__LINE__,file=__FILE__)) &
    call error_handler("IN FieldGet", rc)

 print*,"- CALL FieldGet FOR SOIL TEMP TARGET GRID."
 call ESMF_FieldGet(soil_temp_target_grid, &
                    computationalLBound=clb, &
                    computationalUBound=cub, &
                    farrayPtr=soil_temp_target_ptr, rc=rc)
 if(ESMF_logFoundError(rcToCheck=rc,msg=ESMF_LOGERR_PASSTHRU,line=__LINE__,file=__FILE__)) &
    call error_handler("IN FieldGet", rc)
 
 do j = clb(2), cub(2)
 do i = clb(1), cub(1)
!cfract at least some land when equal to '1'.
   if (landmask_ptr(i,j) == 1) then
     terrain_diff = abs(terrain_input_ptr(i,j) - terrain_target_ptr(i,j))
     if (terrain_diff > 100.0) then
       do k = clb(3), cub(3)
         soil_temp_target_ptr(i,j,k) = soil_temp_target_ptr(i,j,k) + &
              ((terrain_input_ptr(i,j) - terrain_target_ptr(i,j)) * lapse_rate)
         if (nint(veg_type_target_ptr(i,j)) == veg_type_landice_target) then
           soil_temp_target_ptr(i,j,k) = min(soil_temp_target_ptr(i,j,k), 273.16)
         endif
       enddo
     endif
   endif
 enddo
 enddo

 end subroutine adjust_soilt_for_terrain

!> Adjust soil levels of the input grid if there is a mismatch between input and
!! target grids. Presently can only convert from 9 to 4 levels. 
!!
!! @param[in] localpet  ESMF local persistent execution thread
!! @author Larissa Reames
!! @author Jeff Beck
 subroutine adjust_soil_levels(localpet)
 use model_grid, only       : lsoil_target, i_input, j_input, input_grid
 use sfc_input_data, only   : lsoil_input, soil_temp_input_grid, &
                              soilm_liq_input_grid, soilm_tot_input_grid
 implicit none
 integer, intent(in)                   :: localpet
 character(len=500)       :: msg
 character(len=2)         :: lsoil_input_ch, lsoil_target_ch
 integer                  :: rc
 real(esmf_kind_r8)          :: tmp(i_input,j_input), &
                                data_one_tile(i_input,j_input,lsoil_input), &
                                tmp3d(i_input,j_input,lsoil_target)
 if (lsoil_input == 9 .and. lsoil_target == 4) then
   print*, "CONVERTING FROM 9 INPUT SOIL LEVELS TO 4 TARGET SOIL LEVELS"
   call ESMF_FieldGather(soil_temp_input_grid, data_one_tile, rootPet=0, tile=1, rc=rc)
   if(ESMF_logFoundError(rcToCheck=rc,msg=ESMF_LOGERR_PASSTHRU,line=__LINE__,file=__FILE__)) &
      call error_handler("IN FieldGather", rc)
      
   call ESMF_FieldDestroy(soil_temp_input_grid,rc=rc)
   soil_temp_input_grid = ESMF_FieldCreate(input_grid, &
                         typekind=ESMF_TYPEKIND_R8, &
                         staggerloc=ESMF_STAGGERLOC_CENTER, &
                         ungriddedLBound=(/1/), &
                         ungriddedUBound=(/lsoil_target/), rc=rc)
                                         
   if(localpet==0)then
      tmp3d(:,:,1)= (data_one_tile(:,:,1) + data_one_tile(:,:,2))/2.0 * 0.1 + &
                                      (data_one_tile(:,:,2) + data_one_tile(:,:,3))/2.0 * 0.3 + &
                                      (data_one_tile(:,:,3) + data_one_tile(:,:,4))/2.0 * 0.6
      tmp = (data_one_tile(:,:,6) - data_one_tile(:,:,5)) / 30.0 * 10.0 + data_one_tile(:,:,5) !Linear approx. of 40 cm obs
      tmp3d(:,:,2)= (data_one_tile(:,:,4) + data_one_tile(:,:,5)) / 2.0 * 0.75 + &
                                      (data_one_tile(:,:,5) + tmp) / 2.0 * 0.25
      tmp3d(:,:,3)= (tmp + data_one_tile(:,:,6)) /2.0 * (1.0/3.0) + &
                                      (data_one_tile(:,:,6) + data_one_tile(:,:,7)) / 2.0 * (2.0/3.0)
      tmp = (data_one_tile(:,:,9) - data_one_tile(:,:,9)) / 140.0 * 40.0 + data_one_tile(:,:,8) !Linear approx of 200 cm obs
      tmp3d(:,:,4)= (data_one_tile(:,:,7) + data_one_tile(:,:,8)) / 2.0 * 0.6 + &
                                      (data_one_tile(:,:,8) + tmp) / 2.0 * 0.4
   endif
  
   call ESMF_FieldScatter(soil_temp_input_grid, tmp3d, rootpet=0, rc=rc)
   if(ESMF_logFoundError(rcToCheck=rc,msg=ESMF_LOGERR_PASSTHRU,line=__LINE__,file=__FILE__)) &
    call error_handler("IN FieldScatter", rc)   
                                                                              
   call ESMF_FieldGather(soilm_tot_input_grid, data_one_tile, rootPet=0, tile=1, rc=rc)
   if(ESMF_logFoundError(rcToCheck=rc,msg=ESMF_LOGERR_PASSTHRU,line=__LINE__,file=__FILE__)) &
      call error_handler("IN FieldGather", rc)
      
   call ESMF_FieldDestroy(soilm_tot_input_grid,rc=rc)
   soilm_tot_input_grid = ESMF_FieldCreate(input_grid, &
                         typekind=ESMF_TYPEKIND_R8, &
                         staggerloc=ESMF_STAGGERLOC_CENTER, &
                         ungriddedLBound=(/1/), &
                         ungriddedUBound=(/lsoil_target/), rc=rc)
                                         
  if(localpet==0) then
      tmp3d(:,:,1)= (data_one_tile(:,:,1) + data_one_tile(:,:,2))/2.0 * 0.1 + &
                                      (data_one_tile(:,:,2) + data_one_tile(:,:,3))/2.0 * 0.3 + &
                                      (data_one_tile(:,:,3) + data_one_tile(:,:,4))/2.0 * 0.6
      tmp = (data_one_tile(:,:,6) - data_one_tile(:,:,5)) / 30.0 * 10.0 + data_one_tile(:,:,5) !Linear approx. of 40 cm obs
      tmp3d(:,:,2)= (data_one_tile(:,:,4) + data_one_tile(:,:,5)) / 2.0 * 0.75 + &
                                      (data_one_tile(:,:,5) + tmp) / 2.0 * 0.25
      tmp3d(:,:,3)= (tmp + data_one_tile(:,:,6)) /2.0 * (1.0/3.0) + &
                                      (data_one_tile(:,:,6) + data_one_tile(:,:,7)) / 2.0 * (2.0/3.0)
      tmp = (data_one_tile(:,:,9) - data_one_tile(:,:,9)) / 140.0 * 40.0 + data_one_tile(:,:,8) !Linear approx of 200 cm obs
      tmp3d(:,:,4)= (data_one_tile(:,:,7) + data_one_tile(:,:,8)) / 2.0 * 0.6 + &
                                      (data_one_tile(:,:,8) + tmp) / 2.0 * 0.4
   endif
  
   call ESMF_FieldScatter(soilm_tot_input_grid, tmp3d, rootpet=0, rc=rc)
   if(ESMF_logFoundError(rcToCheck=rc,msg=ESMF_LOGERR_PASSTHRU,line=__LINE__,file=__FILE__)) &
    call error_handler("IN FieldScatter", rc)   
  
   call ESMF_FieldGather(soilm_liq_input_grid, data_one_tile, rootPet=0, tile=1, rc=rc)
   if(ESMF_logFoundError(rcToCheck=rc,msg=ESMF_LOGERR_PASSTHRU,line=__LINE__,file=__FILE__)) &
      call error_handler("IN FieldGather", rc)
      
   call ESMF_FieldDestroy(soilm_liq_input_grid,rc=rc)
   soilm_liq_input_grid = ESMF_FieldCreate(input_grid, &
                         typekind=ESMF_TYPEKIND_R8, &
                         staggerloc=ESMF_STAGGERLOC_CENTER, &
                         ungriddedLBound=(/1/), &
                         ungriddedUBound=(/lsoil_target/), rc=rc)
  if(localpet==0) then
      tmp3d(:,:,1)= (data_one_tile(:,:,1) + data_one_tile(:,:,2))/2.0 * 0.1 + &
                                      (data_one_tile(:,:,2) + data_one_tile(:,:,3))/2.0 * 0.3 + &
                                      (data_one_tile(:,:,3) + data_one_tile(:,:,4))/2.0 * 0.6
      tmp = (data_one_tile(:,:,6) - data_one_tile(:,:,5)) / 30.0 * 10.0 + data_one_tile(:,:,5) !Linear approx. of 40 cm obs
      tmp3d(:,:,2)= (data_one_tile(:,:,4) + data_one_tile(:,:,5)) / 2.0 * 0.75 + &
                                      (data_one_tile(:,:,5) + tmp) / 2.0 * 0.25
      tmp3d(:,:,3)= (tmp + data_one_tile(:,:,6)) /2.0 * (1.0/3.0) + &
                                      (data_one_tile(:,:,6) + data_one_tile(:,:,7)) / 2.0 * (2.0/3.0)
      tmp = (data_one_tile(:,:,9) - data_one_tile(:,:,9)) / 140.0 * 40.0 + data_one_tile(:,:,8) !Linear approx of 200 cm obs
      tmp3d(:,:,4)= (data_one_tile(:,:,7) + data_one_tile(:,:,8)) / 2.0 * 0.6 + &
                                      (data_one_tile(:,:,8) + tmp) / 2.0 * 0.4
   endif
  
   call ESMF_FieldScatter(soilm_liq_input_grid, tmp3d, rootpet=0, rc=rc)
   if(ESMF_logFoundError(rcToCheck=rc,msg=ESMF_LOGERR_PASSTHRU,line=__LINE__,file=__FILE__)) &
    call error_handler("IN FieldScatter", rc)   
 
 elseif (lsoil_input /= lsoil_target) then
  rc = -1
  write(lsoil_input_ch, '(i2)') lsoil_input
  write(lsoil_target_ch, '(i2)') lsoil_target
  msg="NUMBER OF SOIL LEVELS IN INPUT " // lsoil_input_ch // " AND OUTPUT " &
      // lsoil_target_ch // " MUST EITHER BE EQUAL OR 9 AND 4 RESPECTIVELY."
  call error_handler(msg, rc)
 endif
 
 end subroutine adjust_soil_levels

!> Set roughness length at land and sea ice. At land, roughness is
!! set from a lookup table based on the vegetation type. At sea ice,
!! roughness is set to 1 cm.
!!
!! @author George Gayno NOAA/EMC
 subroutine roughness

 use model_grid, only                : landmask_target_grid, &
                                       seamask_target_grid
 use static_data, only               : veg_type_target_grid
 use program_setup, only             : fract_grid

 implicit none

 integer                            :: clb(2), cub(2), i, j, rc
 integer(esmf_kind_i8), pointer     :: landmask_ptr(:,:)
 integer(esmf_kind_i8), pointer     :: seamask_ptr(:,:)

 real                               :: z0_igbp(20)
 real(esmf_kind_r8), pointer        :: data_ptr(:,:)
 real(esmf_kind_r8), pointer        :: data_ptr2(:,:)
 real(esmf_kind_r8), pointer        :: data_ptr3(:,:)
 real(esmf_kind_r8), pointer        :: fice_ptr(:,:)
 real(esmf_kind_r8), pointer        :: veg_type_ptr(:,:)

 data z0_igbp /1.089, 2.653, 0.854, 0.826, 0.800, 0.050,  &
               0.030, 0.856, 0.856, 0.150, 0.040, 0.130,  &
               1.000, 0.250, 0.011, 0.011, 0.001, 0.076,  &
               0.050, 0.030/

 print*,"- CALL FieldGet FOR TARGET GRID LAND-SEA MASK."
 call ESMF_FieldGet(landmask_target_grid, &
                    computationalLBound=clb, &
                    computationalUBound=cub, &
                    farrayPtr=landmask_ptr, rc=rc)
 if(ESMF_logFoundError(rcToCheck=rc,msg=ESMF_LOGERR_PASSTHRU,line=__LINE__,file=__FILE__)) &
    call error_handler("IN FieldGet", rc)

 print*,"- CALL FieldGet FOR TARGET GRID SEA ICE."
 call ESMF_FieldGet(seaice_fract_target_grid, &
                    farrayPtr=fice_ptr, rc=rc)
 if(ESMF_logFoundError(rcToCheck=rc,msg=ESMF_LOGERR_PASSTHRU,line=__LINE__,file=__FILE__)) &
    call error_handler("IN FieldGet", rc)

 print*,"- CALL FieldGet FOR TARGET GRID VEGETATION TYPE."
 call ESMF_FieldGet(veg_type_target_grid, &
                    farrayPtr=veg_type_ptr, rc=rc)
 if(ESMF_logFoundError(rcToCheck=rc,msg=ESMF_LOGERR_PASSTHRU,line=__LINE__,file=__FILE__)) &
    call error_handler("IN FieldGet", rc)

 print*,"- CALL FieldGet FOR TARGET GRID Z0."
 call ESMF_FieldGet(z0_target_grid, &
                    farrayPtr=data_ptr, rc=rc)
 if(ESMF_logFoundError(rcToCheck=rc,msg=ESMF_LOGERR_PASSTHRU,line=__LINE__,file=__FILE__)) &
    call error_handler("IN FieldGet", rc)

 if(fract_grid)then

   print*,"- CALL FieldGet FOR TARGET GRID Z0 ICE."
   call ESMF_FieldGet(z0_ice_target_grid, &
                      farrayPtr=data_ptr2, rc=rc)
   if(ESMF_logFoundError(rcToCheck=rc,msg=ESMF_LOGERR_PASSTHRU,line=__LINE__,file=__FILE__)) &
      call error_handler("IN FieldGet", rc)

   do j = clb(2), cub(2)
   do i = clb(1), cub(1)
     if (fice_ptr(i,j) > 0.0) then
       data_ptr2(i,j) = 1.0
     else
       data_ptr2(i,j) = -1.e20
     endif
   enddo
   enddo

   do j = clb(2), cub(2)
   do i = clb(1), cub(1)
     if (landmask_ptr(i,j) == 1) then
       data_ptr(i,j) = z0_igbp(nint(veg_type_ptr(i,j))) * 100.0
     else
       data_ptr(i,j) = -1.e20
     endif
   enddo
   enddo

   print*,"- CALL FieldGet FOR TARGET GRID Z0 WATER."
   call ESMF_FieldGet(z0_water_target_grid, &
                      farrayPtr=data_ptr3, rc=rc)
   if(ESMF_logFoundError(rcToCheck=rc,msg=ESMF_LOGERR_PASSTHRU,line=__LINE__,file=__FILE__)) &
      call error_handler("IN FieldGet", rc)

   print*,"- CALL FieldGet FOR TARGET SEA MASK."
   call ESMF_FieldGet(seamask_target_grid, &
                      farrayPtr=seamask_ptr, rc=rc)
   if(ESMF_logFoundError(rcToCheck=rc,msg=ESMF_LOGERR_PASSTHRU,line=__LINE__,file=__FILE__)) &
      call error_handler("IN FieldGet", rc)

   do j = clb(2), cub(2)
   do i = clb(1), cub(1)
     if (fice_ptr(i,j) == 1.0_esmf_kind_r8 .or. seamask_ptr(i,j) == 0) then
       data_ptr3(i,j) = -1.e20
     endif
   enddo
   enddo

 else ! non-fractional grid

!cfract should check for fice instead? under fractional
!cfract grids need to preserve original landmask_target.
   do j = clb(2), cub(2)
   do i = clb(1), cub(1)
     if (fice_ptr(i,j) > 0.0) then
       data_ptr(i,j) = 1.0
     elseif (landmask_ptr(i,j) == 1) then
       data_ptr(i,j) = z0_igbp(nint(veg_type_ptr(i,j))) * 100.0
     endif
   enddo
   enddo

 endif

 end subroutine roughness

!> Perform some quality control checks before output.
!!
!! @author George Gayno NOAA/EMC
 subroutine qc_check

 use program_setup, only             : fract_grid

 use model_grid, only                : landmask_target_grid, &
                                       seamask_target_grid

 use static_data, only               : alvsf_target_grid, &
                                       alvwf_target_grid, &
                                       alnsf_target_grid, &
                                       alnwf_target_grid, &
                                       facsf_target_grid, &
                                       facwf_target_grid, &
                                       mxsno_albedo_target_grid, &
                                       max_veg_greenness_target_grid, &
                                       min_veg_greenness_target_grid, &
                                       slope_type_target_grid, &
                                       soil_type_target_grid, &
                                       substrate_temp_target_grid, &
                                       veg_greenness_target_grid, &
                                       veg_type_target_grid

 implicit none

 integer                            :: clb(2), cub(2), i, j, rc
 integer(esmf_kind_i8), pointer     :: landmask_ptr(:,:)
 integer(esmf_kind_i8), pointer     :: seamask_ptr(:,:)

 real(esmf_kind_r8), pointer        :: data_ptr(:,:)
 real(esmf_kind_r8), pointer        :: data3d_ptr(:,:,:)
 real(esmf_kind_r8), pointer        :: ice_ptr(:,:,:)
 real(esmf_kind_r8), pointer        :: soilmt_ptr(:,:,:)
 real(esmf_kind_r8), pointer        :: soilml_ptr(:,:,:)
 real(esmf_kind_r8), pointer        :: veg_greenness_ptr(:,:)
 real(esmf_kind_r8), pointer        :: veg_type_ptr(:,:)
 real(esmf_kind_r8), pointer        :: seaice_skint_ptr(:,:)
 real(esmf_kind_r8), pointer        :: skint_ptr(:,:)
 real(esmf_kind_r8), pointer        :: fice_ptr(:,:)
 real(esmf_kind_r8), pointer        :: hice_ptr(:,:)
 real(esmf_kind_r8), pointer        :: tg3_ptr(:,:)
 real(esmf_kind_r8), pointer        :: tg3_ice_ptr(:,:)
 real(esmf_kind_r8), pointer        :: snod_ptr(:,:)
 real(esmf_kind_r8), pointer        :: snol_ptr(:,:)

 print*,"- CALL FieldGet FOR TARGET GRID LAND-SEA MASK."
 call ESMF_FieldGet(landmask_target_grid, &
                    computationalLBound=clb, &
                    computationalUBound=cub, &
                    farrayPtr=landmask_ptr, rc=rc)
 if(ESMF_logFoundError(rcToCheck=rc,msg=ESMF_LOGERR_PASSTHRU,line=__LINE__,file=__FILE__)) &
    call error_handler("IN FieldGet", rc)

 if (fract_grid) then
   print*,"- CALL FieldGet FOR TARGET GRID SEA MASK."
   call ESMF_FieldGet(seamask_target_grid, &
                      farrayPtr=seamask_ptr, rc=rc)
   if(ESMF_logFoundError(rcToCheck=rc,msg=ESMF_LOGERR_PASSTHRU,line=__LINE__,file=__FILE__)) &
    call error_handler("IN FieldGet", rc)
 endif

 print*,"- CALL FieldGet FOR TARGET GRID SEA ICE FRACTION."
 call ESMF_FieldGet(seaice_fract_target_grid, &
                    farrayPtr=fice_ptr, rc=rc)
 if(ESMF_logFoundError(rcToCheck=rc,msg=ESMF_LOGERR_PASSTHRU,line=__LINE__,file=__FILE__)) &
    call error_handler("IN FieldGet", rc)

 print*,"- SET NON-LAND FLAG FOR TARGET GRID SLOPE TYPE."
 call ESMF_FieldGet(slope_type_target_grid, &
                    farrayPtr=data_ptr, rc=rc)
 if(ESMF_logFoundError(rcToCheck=rc,msg=ESMF_LOGERR_PASSTHRU,line=__LINE__,file=__FILE__)) &
    call error_handler("IN FieldGet", rc)

!cfract Setting to flag value at water. With fractional grid,
!cfract restrict this to points that are all water. i.e.,
!cfract where landmask_ptr = 0.
 do j = clb(2), cub(2)
 do i = clb(1), cub(1)
   if (landmask_ptr(i,j) /= 1) data_ptr(i,j) = 0.0
 enddo
 enddo

 print*,"- SET NON-LAND FLAG FOR TARGET GRID SOIL TYPE."
 call ESMF_FieldGet(soil_type_target_grid, &
                    farrayPtr=data_ptr, rc=rc)
 if(ESMF_logFoundError(rcToCheck=rc,msg=ESMF_LOGERR_PASSTHRU,line=__LINE__,file=__FILE__)) &
    call error_handler("IN FieldGet", rc)

!cfract Setting to flag value at water. With fractional grid,
!cfract restrict this to points that are all water. i.e.,
!cfract where landmask_ptr = 0.
 do j = clb(2), cub(2)
 do i = clb(1), cub(1)
   if (landmask_ptr(i,j) /= 1) data_ptr(i,j) = 0.0
 enddo
 enddo

 print*,"- SET NON-LAND FLAG FOR TARGET GRID VEGETATION TYPE."
 call ESMF_FieldGet(veg_type_target_grid, &
                    farrayPtr=veg_type_ptr, rc=rc)
 if(ESMF_logFoundError(rcToCheck=rc,msg=ESMF_LOGERR_PASSTHRU,line=__LINE__,file=__FILE__)) &
    call error_handler("IN FieldGet", rc)

!cfract Setting to flag value at water. With fractional grid,
!cfract restrict this to points that are all water. i.e.,
!cfract where landmask_ptr = 0.
 do j = clb(2), cub(2)
 do i = clb(1), cub(1)
   if (landmask_ptr(i,j) /= 1) veg_type_ptr(i,j) = 0.0
 enddo
 enddo

 print*,"- SET TARGET GRID ALVSF AT NON-LAND."
 call ESMF_FieldGet(alvsf_target_grid, &
                    farrayPtr=data_ptr, rc=rc)
 if(ESMF_logFoundError(rcToCheck=rc,msg=ESMF_LOGERR_PASSTHRU,line=__LINE__,file=__FILE__)) &
    call error_handler("IN FieldGet", rc)

!cfract This array contains albedo at points with at least
!cfract some land. At all other points set to flag value.
!cfract That means points where landmask_ptr is 0.
 do j = clb(2), cub(2)
 do i = clb(1), cub(1)
   if (landmask_ptr(i,j) /= 1) data_ptr(i,j) = 0.06 ! gfs physics flag value
   if (fract_grid .and. landmask_ptr(i,j) /= 1) data_ptr(i,j) = -1.e20 ! gfs physics flag value
 enddo
 enddo

 if(fract_grid)then
   print*,"- SET TARGET GRID ALVSF_NL AT NON-LAND."
   call ESMF_FieldGet(alvsf_nl_target_grid, &
                      farrayPtr=data_ptr, rc=rc)
   if(ESMF_logFoundError(rcToCheck=rc,msg=ESMF_LOGERR_PASSTHRU,line=__LINE__,file=__FILE__)) &
    call error_handler("IN FieldGet", rc)
   do j = clb(2), cub(2)
   do i = clb(1), cub(1)
     if (seamask_ptr(i,j) == 1) data_ptr(i,j) = 0.06 ! gfs flag value at any non-land
   enddo
   enddo
 endif

 print*,"- SET TARGET GRID ALVWF AT NON-LAND."
 call ESMF_FieldGet(alvwf_target_grid, &
                    farrayPtr=data_ptr, rc=rc)
 if(ESMF_logFoundError(rcToCheck=rc,msg=ESMF_LOGERR_PASSTHRU,line=__LINE__,file=__FILE__)) &
    call error_handler("IN FieldGet", rc)

 do j = clb(2), cub(2)
 do i = clb(1), cub(1)
   if (landmask_ptr(i,j) /= 1) data_ptr(i,j) = 0.06 ! gfs physics flag value
   if (fract_grid .and. landmask_ptr(i,j) /= 1) data_ptr(i,j) = -1.e20 ! gfs physics flag value
 enddo
 enddo

 if(fract_grid)then
   print*,"- SET TARGET GRID ALVWF_NL AT NON-LAND."
   call ESMF_FieldGet(alvwf_nl_target_grid, &
                      farrayPtr=data_ptr, rc=rc)
   if(ESMF_logFoundError(rcToCheck=rc,msg=ESMF_LOGERR_PASSTHRU,line=__LINE__,file=__FILE__)) &
    call error_handler("IN FieldGet", rc)
   do j = clb(2), cub(2)
   do i = clb(1), cub(1)
     if (seamask_ptr(i,j) == 1) data_ptr(i,j) = 0.06 ! gfs flag value at any non-land
   enddo
   enddo
 endif

 print*,"- SET TARGET GRID ALNSF AT NON-LAND."
 call ESMF_FieldGet(alnsf_target_grid, &
                    farrayPtr=data_ptr, rc=rc)
 if(ESMF_logFoundError(rcToCheck=rc,msg=ESMF_LOGERR_PASSTHRU,line=__LINE__,file=__FILE__)) &
    call error_handler("IN FieldGet", rc)

 do j = clb(2), cub(2)
 do i = clb(1), cub(1)
   if (landmask_ptr(i,j) /= 1) data_ptr(i,j) = 0.06 ! gfs physics flag value
   if (fract_grid .and. landmask_ptr(i,j) /= 1) data_ptr(i,j) = -1.e20 ! gfs physics flag value
 enddo
 enddo

 if(fract_grid)then
   print*,"- SET TARGET GRID ALNSF_NL AT NON-LAND."
   call ESMF_FieldGet(alnsf_nl_target_grid, &
                    farrayPtr=data_ptr, rc=rc)
   if(ESMF_logFoundError(rcToCheck=rc,msg=ESMF_LOGERR_PASSTHRU,line=__LINE__,file=__FILE__)) &
    call error_handler("IN FieldGet", rc)
   do j = clb(2), cub(2)
   do i = clb(1), cub(1)
     if (seamask_ptr(i,j) == 1) data_ptr(i,j) = 0.06 ! gfs flag value at any non-land
   enddo
   enddo
 endif

 print*,"- SET TARGET GRID ALNWF AT NON-LAND."
 call ESMF_FieldGet(alnwf_target_grid, &
                    farrayPtr=data_ptr, rc=rc)
 if(ESMF_logFoundError(rcToCheck=rc,msg=ESMF_LOGERR_PASSTHRU,line=__LINE__,file=__FILE__)) &
    call error_handler("IN FieldGet", rc)

 do j = clb(2), cub(2)
 do i = clb(1), cub(1)
   if (landmask_ptr(i,j) /= 1) data_ptr(i,j) = 0.06 ! gfs physics flag value
   if (fract_grid .and. landmask_ptr(i,j) /= 1) data_ptr(i,j) = -1.e20 ! gfs physics flag value
 enddo
 enddo

 if(fract_grid)then
   print*,"- SET TARGET GRID ALNWF_NL AT NON-LAND."
   call ESMF_FieldGet(alnwf_nl_target_grid, &
                    farrayPtr=data_ptr, rc=rc)
   if(ESMF_logFoundError(rcToCheck=rc,msg=ESMF_LOGERR_PASSTHRU,line=__LINE__,file=__FILE__)) &
     call error_handler("IN FieldGet", rc)
   do j = clb(2), cub(2)
   do i = clb(1), cub(1)
     if (seamask_ptr(i,j) == 1) data_ptr(i,j) = 0.06  ! gfs flag value at any non-land.
   enddo
   enddo
 endif

 print*,"- SET NON-LAND FLAG FOR TARGET GRID FACSF."
 call ESMF_FieldGet(facsf_target_grid, &
                    farrayPtr=data_ptr, rc=rc)
 if(ESMF_logFoundError(rcToCheck=rc,msg=ESMF_LOGERR_PASSTHRU,line=__LINE__,file=__FILE__)) &
    call error_handler("IN FieldGet", rc)

!cfract for fract grid, this is where landmask_ptr is 0.
 do j = clb(2), cub(2)
 do i = clb(1), cub(1)
   if (landmask_ptr(i,j) /= 1) data_ptr(i,j) = 0.0
 enddo
 enddo

 print*,"- SET NON-LAND FLAG FOR TARGET GRID FACWF."
 call ESMF_FieldGet(facwf_target_grid, &
                    farrayPtr=data_ptr, rc=rc)
 if(ESMF_logFoundError(rcToCheck=rc,msg=ESMF_LOGERR_PASSTHRU,line=__LINE__,file=__FILE__)) &
    call error_handler("IN FieldGet", rc)

!cfract for fract grid, this is where landmask_ptr is 0.
 do j = clb(2), cub(2)
 do i = clb(1), cub(1)
   if (landmask_ptr(i,j) /= 1) data_ptr(i,j) = 0.0
 enddo
 enddo

 print*,"- SET NON-LAND FLAG FOR TARGET GRID MAXIMUM GREENNESS."
 call ESMF_FieldGet(max_veg_greenness_target_grid, &
                    farrayPtr=data_ptr, rc=rc)
 if(ESMF_logFoundError(rcToCheck=rc,msg=ESMF_LOGERR_PASSTHRU,line=__LINE__,file=__FILE__)) &
    call error_handler("IN FieldGet", rc)

!cfract for fract grid, this is where landmask_ptr is 0.
 do j = clb(2), cub(2)
 do i = clb(1), cub(1)
   if (landmask_ptr(i,j) /= 1) data_ptr(i,j) = 0.0
 enddo
 enddo

 print*,"- SET NON-LAND FLAG FOR TARGET GRID MINIMUM GREENNESS."
 call ESMF_FieldGet(min_veg_greenness_target_grid, &
                    farrayPtr=data_ptr, rc=rc)
 if(ESMF_logFoundError(rcToCheck=rc,msg=ESMF_LOGERR_PASSTHRU,line=__LINE__,file=__FILE__)) &
    call error_handler("IN FieldGet", rc)

!cfract for fract grid, this is where landmask_ptr is 0.
 do j = clb(2), cub(2)
 do i = clb(1), cub(1)
   if (landmask_ptr(i,j) /= 1) data_ptr(i,j) = 0.0
 enddo
 enddo

 print*,"- SET NON-LAND FLAG FOR TARGET GRID VEGETATION GREENNESS."
 call ESMF_FieldGet(veg_greenness_target_grid, &
                    farrayPtr=veg_greenness_ptr, rc=rc)
 if(ESMF_logFoundError(rcToCheck=rc,msg=ESMF_LOGERR_PASSTHRU,line=__LINE__,file=__FILE__)) &
    call error_handler("IN FieldGet", rc)

!cfract for fract grid, this is where landmask_ptr is 0.
 do j = clb(2), cub(2)
 do i = clb(1), cub(1)
   if (landmask_ptr(i,j) /= 1) veg_greenness_ptr(i,j) = 0.0
 enddo
 enddo

 print*,"- SET NON-LAND FLAG FOR TARGET GRID MAX SNOW ALBEDO."
 call ESMF_FieldGet(mxsno_albedo_target_grid, &
                    farrayPtr=data_ptr, rc=rc)
 if(ESMF_logFoundError(rcToCheck=rc,msg=ESMF_LOGERR_PASSTHRU,line=__LINE__,file=__FILE__)) &
    call error_handler("IN FieldGet", rc)

!cfract for fract grid, this is where landmask_ptr is 0.
 do j = clb(2), cub(2)
 do i = clb(1), cub(1)
   if (landmask_ptr(i,j) /= 1) data_ptr(i,j) = 0.0
 enddo
 enddo

 print*,"- ZERO OUT TARGET GRID CANOPY MOISTURE CONTENT WHERE NO PLANTS."
 call ESMF_FieldGet(canopy_mc_target_grid, &
                    farrayPtr=data_ptr, rc=rc)
 if(ESMF_logFoundError(rcToCheck=rc,msg=ESMF_LOGERR_PASSTHRU,line=__LINE__,file=__FILE__)) &
    call error_handler("IN FieldGet", rc)

 do j = clb(2), cub(2)
 do i = clb(1), cub(1)
   if (veg_greenness_ptr(i,j) <= 0.01) data_ptr(i,j) = 0.0
 enddo
 enddo

 print*,"- CALL FieldGet FOR TARGET GRID ICE SKIN TEMP."
 call ESMF_FieldGet(seaice_skin_temp_target_grid, &
                    farrayPtr=seaice_skint_ptr, rc=rc)
 if(ESMF_logFoundError(rcToCheck=rc,msg=ESMF_LOGERR_PASSTHRU,line=__LINE__,file=__FILE__)) &
    call error_handler("IN FieldGet", rc)

 print*,"- SET TARGET GRID SKIN TEMP AT ICE POINTS."
 call ESMF_FieldGet(skin_temp_target_grid, &
                    farrayPtr=skint_ptr, rc=rc)
 if(ESMF_logFoundError(rcToCheck=rc,msg=ESMF_LOGERR_PASSTHRU,line=__LINE__,file=__FILE__)) &
    call error_handler("IN FieldGet", rc)

 print*,"- SET TARGET GRID SEA ICE DEPTH TO ZERO AT NON-ICE POINTS."
 call ESMF_FieldGet(seaice_depth_target_grid, &
                    farrayPtr=hice_ptr, rc=rc)
 if(ESMF_logFoundError(rcToCheck=rc,msg=ESMF_LOGERR_PASSTHRU,line=__LINE__,file=__FILE__)) &
    call error_handler("IN FieldGet", rc)

 if(fract_grid)then
 do j = clb(2), cub(2)
 do i = clb(1), cub(1)
   if (fice_ptr(i,j) > 0.0) then
!    skint_ptr(i,j) = (fice_ptr(i,j) * seaice_skint_ptr(i,j)) +  &
!                     ( (1.0 - fice_ptr(i,j)) * frz_ice )
   else
     seaice_skint_ptr(i,j) = -1.e20
     hice_ptr(i,j) = 0.0
   endif
 enddo
 enddo
 else
 do j = clb(2), cub(2)
 do i = clb(1), cub(1)
   if (fice_ptr(i,j) > 0.0) then
     skint_ptr(i,j) = (fice_ptr(i,j) * seaice_skint_ptr(i,j)) +  &
                      ( (1.0 - fice_ptr(i,j)) * frz_ice )
   else
     seaice_skint_ptr(i,j) = skint_ptr(i,j)
     hice_ptr(i,j) = 0.0
   endif
 enddo
 enddo
 endif

 if (fract_grid) then

   print*,"- SET TARGET GRID SST FLAG VALUE."

   call ESMF_FieldGet(sst_target_grid, &
                    farrayPtr=data_ptr, rc=rc)
   if(ESMF_logFoundError(rcToCheck=rc,msg=ESMF_LOGERR_PASSTHRU,line=__LINE__,file=__FILE__)) &
    call error_handler("IN FieldGet", rc)

   do j = clb(2), cub(2)
   do i = clb(1), cub(1)
     if (fice_ptr(i,j) == 1.0_esmf_kind_r8 .or. seamask_ptr(i,j) == 0.0) then
       data_ptr(i,j) = -1.e20
     endif
   enddo
   enddo

 endif

 print*,"- SET TARGET GRID SUBSTRATE TEMP AT ICE."

 if (fract_grid) then

   call ESMF_FieldGet(seaice_substrate_temp_target_grid, &
                    farrayPtr=tg3_ice_ptr, rc=rc)
   if(ESMF_logFoundError(rcToCheck=rc,msg=ESMF_LOGERR_PASSTHRU,line=__LINE__,file=__FILE__)) &
    call error_handler("IN FieldGet", rc)

   do j = clb(2), cub(2)
   do i = clb(1), cub(1)
     if (fice_ptr(i,j) > 0.0) then  ! sea ice
       tg3_ice_ptr(i,j) = frz_ice
     else
       tg3_ice_ptr(i,j) = -1.e20
     endif
   enddo
   enddo

   call ESMF_FieldGet(substrate_temp_target_grid, &
                    farrayPtr=tg3_ptr, rc=rc)
   if(ESMF_logFoundError(rcToCheck=rc,msg=ESMF_LOGERR_PASSTHRU,line=__LINE__,file=__FILE__)) &
     call error_handler("IN FieldGet", rc)

   do j = clb(2), cub(2)
   do i = clb(1), cub(1)
     if (landmask_ptr(i,j) == 0.0) then  ! sea ice
       tg3_ptr(i,j) = -1.e20
     endif
   enddo
   enddo

 else

 call ESMF_FieldGet(substrate_temp_target_grid, &
                    farrayPtr=tg3_ptr, rc=rc)
 if(ESMF_logFoundError(rcToCheck=rc,msg=ESMF_LOGERR_PASSTHRU,line=__LINE__,file=__FILE__)) &
    call error_handler("IN FieldGet", rc)

 do j = clb(2), cub(2)
 do i = clb(1), cub(1)
   if (fice_ptr(i,j) > 0.0) then  ! sea ice
     tg3_ptr(i,j) = frz_ice
   elseif (landmask_ptr(i,j) == 0) then  ! open water flag value.
     tg3_ptr(i,j) = skint_ptr(i,j)
   endif
 enddo
 enddo

 endif

 if (fract_grid) then

   print*,"- SET MISSING FLAG AT TARGET GRID SNOW DEPTH AT ICE."
   call ESMF_FieldGet(snow_depth_at_ice_target_grid, &
                    farrayPtr=snod_ptr, rc=rc)
   if(ESMF_logFoundError(rcToCheck=rc,msg=ESMF_LOGERR_PASSTHRU,line=__LINE__,file=__FILE__)) &
     call error_handler("IN FieldGet", rc)

   print*,"- SET MISSING FLAG AT TARGET GRID SNOW LIQ EQUIV AT ICE."
   call ESMF_FieldGet(snow_liq_equiv_at_ice_target_grid, &
                    farrayPtr=snol_ptr, rc=rc)
   if(ESMF_logFoundError(rcToCheck=rc,msg=ESMF_LOGERR_PASSTHRU,line=__LINE__,file=__FILE__)) &
     call error_handler("IN FieldGet", rc)

   do j = clb(2), cub(2)
   do i = clb(1), cub(1)
     if (fice_ptr(i,j) == 0.0) then
       snol_ptr(i,j) = -1.e20
       snod_ptr(i,j) = -1.e20
     end if
   enddo
   enddo

 endif

 print*,"- ZERO OUT TARGET GRID SNOW DEPTH AT OPEN WATER."
 call ESMF_FieldGet(snow_depth_target_grid, &
                    farrayPtr=data_ptr, rc=rc)
 if(ESMF_logFoundError(rcToCheck=rc,msg=ESMF_LOGERR_PASSTHRU,line=__LINE__,file=__FILE__)) &
    call error_handler("IN FieldGet", rc)

 if (fract_grid) then
   do j = clb(2), cub(2)
   do i = clb(1), cub(1)
     if (landmask_ptr(i,j) /= 1) then  ! not land
       data_ptr(i,j) = -1.e20
     end if
   enddo
   enddo
 else
   do j = clb(2), cub(2)
   do i = clb(1), cub(1)
     if (landmask_ptr(i,j) == 0 .and. fice_ptr(i,j) == 0.0) then
       data_ptr(i,j) = 0.0
     end if
   enddo
   enddo
 endif

 print*,"- ZERO OUT TARGET GRID SNOW LIQ AT OPEN WATER."
 call ESMF_FieldGet(snow_liq_equiv_target_grid, &
                    farrayPtr=data_ptr, rc=rc)
 if(ESMF_logFoundError(rcToCheck=rc,msg=ESMF_LOGERR_PASSTHRU,line=__LINE__,file=__FILE__)) &
    call error_handler("IN FieldGet", rc)

 if (fract_grid) then
   do j = clb(2), cub(2)
   do i = clb(1), cub(1)
     if (landmask_ptr(i,j) /= 1) then  ! not land
       data_ptr(i,j) = -1.e20
     end if
   enddo
   enddo
 else
   do j = clb(2), cub(2)
   do i = clb(1), cub(1)
     if (landmask_ptr(i,j) == 0 .and. fice_ptr(i,j) == 0.0) then
       data_ptr(i,j) = 0.0
     end if
   enddo
   enddo
 endif

 print*,"- SET NON-LAND FLAG VALUE FOR TARGET GRID TOTAL SOIL MOISTURE."
 call ESMF_FieldGet(soilm_tot_target_grid, &
                    farrayPtr=soilmt_ptr, rc=rc)
 if(ESMF_logFoundError(rcToCheck=rc,msg=ESMF_LOGERR_PASSTHRU,line=__LINE__,file=__FILE__)) &
    call error_handler("IN FieldGet", rc)

 print*,"- SET NON-LAND FLAG VALUE FOR  TARGET GRID LIQUID SOIL MOISTURE."
 call ESMF_FieldGet(soilm_liq_target_grid, &
                    farrayPtr=soilml_ptr, rc=rc)
 if(ESMF_logFoundError(rcToCheck=rc,msg=ESMF_LOGERR_PASSTHRU,line=__LINE__,file=__FILE__)) &
    call error_handler("IN FieldGet", rc)

 if (fract_grid) then
   do j = clb(2), cub(2)
   do i = clb(1), cub(1)
     if (landmask_ptr(i,j) == 0 .or. &
         nint(veg_type_ptr(i,j)) == veg_type_landice_target) then
       soilmt_ptr(i,j,:) = 1.0
       soilml_ptr(i,j,:) = 1.0
     endif
   enddo
   enddo
 else
   do j = clb(2), cub(2)
   do i = clb(1), cub(1)
     if (fice_ptr(i,j) > 0.0 .or. landmask_ptr(i,j) == 0 .or. &
         nint(veg_type_ptr(i,j)) == veg_type_landice_target) then
       soilmt_ptr(i,j,:) = 1.0
       soilml_ptr(i,j,:) = 1.0
     endif
   enddo
   enddo
 endif

 print*,"- SET OPEN WATER FLAG FOR TARGET GRID SOIL TEMPERATURE."
 call ESMF_FieldGet(soil_temp_target_grid, &
                    farrayPtr=data3d_ptr, rc=rc)
 if(ESMF_logFoundError(rcToCheck=rc,msg=ESMF_LOGERR_PASSTHRU,line=__LINE__,file=__FILE__)) &
   call error_handler("IN FieldGet", rc)

 if (fract_grid) then

  do j = clb(2), cub(2)
  do i = clb(1), cub(1)
    if (landmask_ptr(i,j) == 0) then
      data3d_ptr(i,j,:) = -1.e20
    endif
  enddo
  enddo

  print*,"- SET FLAG FOR TARGET GRID ICE TEMPERATURE."
  call ESMF_FieldGet(ice_temp_target_grid, &
                     farrayPtr=ice_ptr, rc=rc)
  if(ESMF_logFoundError(rcToCheck=rc,msg=ESMF_LOGERR_PASSTHRU,line=__LINE__,file=__FILE__)) &
    call error_handler("IN FieldGet", rc)

  do j = clb(2), cub(2)
  do i = clb(1), cub(1)
    if (fice_ptr(i,j) == 0.0) then
      ice_ptr(i,j,:) = -1.e20
    endif
  enddo
  enddo

 else

 do j = clb(2), cub(2)
 do i = clb(1), cub(1)
   if (landmask_ptr(i,j) == 0 .and. fice_ptr(i,j) == 0.0) then
     data3d_ptr(i,j,:) = skint_ptr(i,j)  ! open water flag value.
   endif
 enddo
 enddo

 endif

 if (fract_grid) then ! set flag value at non-land
   do j = clb(2), cub(2)
   do i = clb(1), cub(1)
     if (landmask_ptr(i,j) == 0) then
       skint_ptr(i,j) = -1.e20
     endif
   enddo
   enddo
 endif

 return

 end subroutine qc_check

!> nst is not active at land or sea ice points.  Set nst fields to flag values at these
!! points.
!!
!! @author George Gayno NOAA/EMC
 subroutine nst_land_fill

 use model_grid, only         : seamask_target_grid

 use program_setup, only      : fract_grid

 implicit none

 integer(esmf_kind_i8), pointer     :: mask_ptr(:,:)
 integer                            :: rc,i
 integer, PARAMETER                 :: num_nst_fields_minus2 = 16
 integer, PARAMETER                 :: xz_fill = 30.0
 integer, PARAMETER                 :: nst_fill = 0.0

 real(esmf_kind_r8), pointer        :: data_ptr(:,:)
 real(esmf_kind_r8), pointer        :: fice_ptr(:,:)
 real(esmf_kind_r8), pointer        :: skint_ptr(:,:)

 type(esmf_field)                   :: temp_field
 type(esmf_fieldbundle)             :: nst_bundle

 print*,"- CALL FieldGet FOR TARGET GRID SEAMASK."
 call ESMF_FieldGet(seamask_target_grid, &
                    farrayPtr=mask_ptr, rc=rc)
 if(ESMF_logFoundError(rcToCheck=rc,msg=ESMF_LOGERR_PASSTHRU,line=__LINE__,file=__FILE__))&
    call error_handler("IN FieldGet", rc)

 print*,"- CALL FieldGet FOR TARGET GRID SEAICE FRACT."
 call ESMF_FieldGet(seaice_fract_target_grid, &
                    farrayPtr=fice_ptr, rc=rc)
 if(ESMF_logFoundError(rcToCheck=rc,msg=ESMF_LOGERR_PASSTHRU,line=__LINE__,file=__FILE__))&
    call error_handler("IN FieldGet", rc)
    
 nst_bundle = ESMF_FieldBundleCreate(name="nst_bundle", rc=rc)
   if(ESMF_logFoundError(rcToCheck=rc,msg=ESMF_LOGERR_PASSTHRU,line=__LINE__,file=__FILE__))&
      call error_handler("IN FieldBundleCreate", rc)

 call ESMF_FieldBundleAdd(nst_bundle, (/c_d_target_grid,c_0_target_grid,d_conv_target_grid, &
                          dt_cool_target_grid,ifd_target_grid,qrain_target_grid,&
                          w_d_target_grid,w_0_target_grid,xs_target_grid,xt_target_grid,&
                          xu_target_grid,xv_target_grid,xtts_target_grid,xzts_target_grid, &
                          z_c_target_grid, zm_target_grid/), rc=rc)
   if(ESMF_logFoundError(rcToCheck=rc,msg=ESMF_LOGERR_PASSTHRU,line=__LINE__,file=__FILE__))&
      call error_handler("IN FieldBundleAdd", rc) 

 print*,"- CALL FieldGet FOR TREF."
 call ESMF_FieldGet(tref_target_grid, &
                    farrayPtr=data_ptr, rc=rc)
 if(ESMF_logFoundError(rcToCheck=rc,msg=ESMF_LOGERR_PASSTHRU,line=__LINE__,file=__FILE__))&
    call error_handler("IN FieldGet", rc)

 print*,"- CALL FieldGet FOR SKIN T."
 call ESMF_FieldGet(skin_temp_target_grid, &
                    farrayPtr=skint_ptr, rc=rc)
 if(ESMF_logFoundError(rcToCheck=rc,msg=ESMF_LOGERR_PASSTHRU,line=__LINE__,file=__FILE__))&
    call error_handler("IN FieldGet", rc)

!cfract Setting filler value for tref at ice and land points. 
!cfract Under fractional grids skin t is not currently defined.
!cfract So, set to ice temp.

 where(mask_ptr == 0) data_ptr = skint_ptr
 if (fract_grid) then
   where(fice_ptr > 0.0) data_ptr = frz_ice
 else
   where(fice_ptr > 0.0) data_ptr = skint_ptr
 endif

! xz

 print*,"- CALL FieldGet FOR XZ."
 call ESMF_FieldGet(xz_target_grid, &
                    farrayPtr=data_ptr, rc=rc)
 if(ESMF_logFoundError(rcToCheck=rc,msg=ESMF_LOGERR_PASSTHRU,line=__LINE__,file=__FILE__))&
    call error_handler("IN FieldGet", rc)

!cfract same as above.
 where(mask_ptr == 0) data_ptr = xz_fill
 where(fice_ptr > 0.0) data_ptr = xz_fill

 do i = 1,num_nst_fields_minus2
   
   call ESMF_FieldBundleGet(nst_bundle,i,temp_field,rc=rc)
     if(ESMF_logFoundError(rcToCheck=rc,msg=ESMF_LOGERR_PASSTHRU,line=__LINE__,file=__FILE__))&
       call error_handler("IN FieldBundleGet", rc)
       
   call ESMF_FieldGet(temp_field,farrayPtr=data_ptr,rc=rc)
    if(ESMF_logFoundError(rcToCheck=rc,msg=ESMF_LOGERR_PASSTHRU,line=__LINE__,file=__FILE__))&
     call error_handler("IN FieldGet", rc)
     
!cfract same as above.
   where(mask_ptr == 0) data_ptr = nst_fill
   where(fice_ptr > 0.0) data_ptr = nst_fill

 enddo

 call ESMF_FieldBundleDestroy(nst_bundle,rc=rc)
   if(ESMF_logFoundError(rcToCheck=rc,msg=ESMF_LOGERR_PASSTHRU,line=__LINE__,file=__FILE__))&
      call error_handler("IN FieldBundleDestroy", rc)  
      
 end subroutine nst_land_fill

!> Create ESMF fields for the target grid surface variables
!!
!! @author George Gayno NOAA/EMC
 subroutine create_surface_esmf_fields

 use model_grid, only         : target_grid, lsoil_target

 use program_setup, only      : fract_grid

 implicit none

 integer                        :: rc

 real(esmf_kind_r8), pointer    :: target_ptr(:,:), target_ptr_3d(:,:,:)
 real                           :: init_val = -999.9

 print*,"- CALL FieldCreate FOR TARGET GRID T2M."
 t2m_target_grid = ESMF_FieldCreate(target_grid, &
                                    typekind=ESMF_TYPEKIND_R8, &
                                     name="t2m_target_grid", &
                                    staggerloc=ESMF_STAGGERLOC_CENTER, rc=rc)
 if(ESMF_logFoundError(rcToCheck=rc,msg=ESMF_LOGERR_PASSTHRU,line=__LINE__,file=__FILE__)) &
    call error_handler("IN FieldCreate", rc)

 print*,"- INITIALIZE TARGET grid t2m."
 call ESMF_FieldGet(t2m_target_grid, &
                    farrayPtr=target_ptr, rc=rc)
 if(ESMF_logFoundError(rcToCheck=rc,msg=ESMF_LOGERR_PASSTHRU,line=__LINE__,file=__FILE__)) &
    call error_handler("IN FieldGet", rc)

 target_ptr = init_val

 print*,"- CALL FieldCreate FOR TARGET GRID Q2M."
 q2m_target_grid = ESMF_FieldCreate(target_grid, &
                                    typekind=ESMF_TYPEKIND_R8, &
                                     name="q2m_target_grid", &
                                    staggerloc=ESMF_STAGGERLOC_CENTER, rc=rc)
 if(ESMF_logFoundError(rcToCheck=rc,msg=ESMF_LOGERR_PASSTHRU,line=__LINE__,file=__FILE__)) &
    call error_handler("IN FieldCreate", rc)

 print*,"- INITIALIZE TARGET grid q2m."
 call ESMF_FieldGet(q2m_target_grid, &
                    farrayPtr=target_ptr, rc=rc)
 if(ESMF_logFoundError(rcToCheck=rc,msg=ESMF_LOGERR_PASSTHRU,line=__LINE__,file=__FILE__)) &
    call error_handler("IN FieldGet", rc)

 target_ptr = init_val

 print*,"- CALL FieldCreate FOR TARGET GRID TPRCP."
 tprcp_target_grid = ESMF_FieldCreate(target_grid, &
                                    typekind=ESMF_TYPEKIND_R8, &
                                     name="tprcp_target_grid", &
                                    staggerloc=ESMF_STAGGERLOC_CENTER, rc=rc)
 if(ESMF_logFoundError(rcToCheck=rc,msg=ESMF_LOGERR_PASSTHRU,line=__LINE__,file=__FILE__)) &
    call error_handler("IN FieldCreate", rc)

 print*,"- INITIALIZE TARGET grid tprcp."
 call ESMF_FieldGet(tprcp_target_grid, &
                    farrayPtr=target_ptr, rc=rc)
 if(ESMF_logFoundError(rcToCheck=rc,msg=ESMF_LOGERR_PASSTHRU,line=__LINE__,file=__FILE__)) &
    call error_handler("IN FieldGet", rc)

 target_ptr = init_val

 print*,"- CALL FieldCreate FOR TARGET GRID F10M."
 f10m_target_grid = ESMF_FieldCreate(target_grid, &
                                    typekind=ESMF_TYPEKIND_R8, &
                                     name="f10m_target_grid", &
                                    staggerloc=ESMF_STAGGERLOC_CENTER, rc=rc)
 if(ESMF_logFoundError(rcToCheck=rc,msg=ESMF_LOGERR_PASSTHRU,line=__LINE__,file=__FILE__)) &
    call error_handler("IN FieldCreate", rc)

 print*,"- INITIALIZE TARGET grid f10m."
 call ESMF_FieldGet(f10m_target_grid, &
                    farrayPtr=target_ptr, rc=rc)
 if(ESMF_logFoundError(rcToCheck=rc,msg=ESMF_LOGERR_PASSTHRU,line=__LINE__,file=__FILE__)) &
    call error_handler("IN FieldGet", rc)

 target_ptr = init_val

 print*,"- CALL FieldCreate FOR TARGET GRID FFMM."
 ffmm_target_grid = ESMF_FieldCreate(target_grid, &
                                    typekind=ESMF_TYPEKIND_R8, &
                                     name="ffmm_target_grid", &
                                    staggerloc=ESMF_STAGGERLOC_CENTER, rc=rc)
 if(ESMF_logFoundError(rcToCheck=rc,msg=ESMF_LOGERR_PASSTHRU,line=__LINE__,file=__FILE__)) &
    call error_handler("IN FieldCreate", rc)

 print*,"- INITIALIZE TARGET grid ffmm."
 call ESMF_FieldGet(ffmm_target_grid, &
                    farrayPtr=target_ptr, rc=rc)
 if(ESMF_logFoundError(rcToCheck=rc,msg=ESMF_LOGERR_PASSTHRU,line=__LINE__,file=__FILE__)) &
    call error_handler("IN FieldGet", rc)

 target_ptr = init_val

 print*,"- CALL FieldCreate FOR TARGET GRID USTAR."
 ustar_target_grid = ESMF_FieldCreate(target_grid, &
                                    typekind=ESMF_TYPEKIND_R8, &
                                     name="ustar_target_grid", &
                                    staggerloc=ESMF_STAGGERLOC_CENTER, rc=rc)
 if(ESMF_logFoundError(rcToCheck=rc,msg=ESMF_LOGERR_PASSTHRU,line=__LINE__,file=__FILE__)) &
    call error_handler("IN FieldCreate", rc)

 print*,"- INITIALIZE TARGET grid ustar."
 call ESMF_FieldGet(ustar_target_grid, &
                    farrayPtr=target_ptr, rc=rc)
 if(ESMF_logFoundError(rcToCheck=rc,msg=ESMF_LOGERR_PASSTHRU,line=__LINE__,file=__FILE__)) &
    call error_handler("IN FieldGet", rc)

 target_ptr = init_val

 print*,"- CALL FieldCreate FOR TARGET GRID SNOW LIQ EQUIV."
 snow_liq_equiv_target_grid = ESMF_FieldCreate(target_grid, &
                                     typekind=ESMF_TYPEKIND_R8, &
                                     name="snow_liq_equiv_target_grid", &
                                     staggerloc=ESMF_STAGGERLOC_CENTER, rc=rc)
 if(ESMF_logFoundError(rcToCheck=rc,msg=ESMF_LOGERR_PASSTHRU,line=__LINE__,file=__FILE__)) &
    call error_handler("IN FieldCreate", rc)

 print*,"- INITIALIZE TARGET grid snow liq equiv."
 call ESMF_FieldGet(snow_liq_equiv_target_grid, &
                    farrayPtr=target_ptr, rc=rc)
 if(ESMF_logFoundError(rcToCheck=rc,msg=ESMF_LOGERR_PASSTHRU,line=__LINE__,file=__FILE__)) &
    call error_handler("IN FieldGet", rc)

 target_ptr = init_val

 if (fract_grid) then
 print*,"- CALL FieldCreate FOR TARGET GRID SNOW LIQ EQUIV AT SEA ICE."
 snow_liq_equiv_at_ice_target_grid = ESMF_FieldCreate(target_grid, &
                                     typekind=ESMF_TYPEKIND_R8, &
                                     name="snow_liq_equiv_at_ice_target_grid", &
                                     staggerloc=ESMF_STAGGERLOC_CENTER, rc=rc)
 if(ESMF_logFoundError(rcToCheck=rc,msg=ESMF_LOGERR_PASSTHRU,line=__LINE__,file=__FILE__)) &
    call error_handler("IN FieldCreate", rc)

 print*,"- INITIALIZE TARGET grid snow liq equiv at sea ice."
 call ESMF_FieldGet(snow_liq_equiv_at_ice_target_grid, &
                    farrayPtr=target_ptr, rc=rc)
 if(ESMF_logFoundError(rcToCheck=rc,msg=ESMF_LOGERR_PASSTHRU,line=__LINE__,file=__FILE__)) &
    call error_handler("IN FieldGet", rc)

 target_ptr = init_val

 endif ! fractional grid

 print*,"- CALL FieldCreate FOR TARGET GRID SNOW DEPTH."
 snow_depth_target_grid = ESMF_FieldCreate(target_grid, &
                                     typekind=ESMF_TYPEKIND_R8, &
                                     name="snow_depth_target_grid", &
                                     staggerloc=ESMF_STAGGERLOC_CENTER, rc=rc)
 if(ESMF_logFoundError(rcToCheck=rc,msg=ESMF_LOGERR_PASSTHRU,line=__LINE__,file=__FILE__)) &
    call error_handler("IN FieldCreate", rc)

 print*,"- INITIALIZE TARGET grid snow depth."
 call ESMF_FieldGet(snow_depth_target_grid, &
                    farrayPtr=target_ptr, rc=rc)
 if(ESMF_logFoundError(rcToCheck=rc,msg=ESMF_LOGERR_PASSTHRU,line=__LINE__,file=__FILE__)) &
    call error_handler("IN FieldGet", rc)

 target_ptr = init_val

 if (fract_grid) then
 print*,"- CALL FieldCreate FOR TARGET GRID SNOW DEPTH AT SEA ICE."
 snow_depth_at_ice_target_grid = ESMF_FieldCreate(target_grid, &
                                     typekind=ESMF_TYPEKIND_R8, &
                                     name="snow_depth_at_ice_target_grid", &
                                     staggerloc=ESMF_STAGGERLOC_CENTER, rc=rc)
 if(ESMF_logFoundError(rcToCheck=rc,msg=ESMF_LOGERR_PASSTHRU,line=__LINE__,file=__FILE__)) &
    call error_handler("IN FieldCreate", rc)

 print*,"- INITIALIZE TARGET grid snow depth at sea ice."
 call ESMF_FieldGet(snow_depth_at_ice_target_grid, &
                    farrayPtr=target_ptr, rc=rc)
 if(ESMF_logFoundError(rcToCheck=rc,msg=ESMF_LOGERR_PASSTHRU,line=__LINE__,file=__FILE__)) &
    call error_handler("IN FieldGet", rc)

 target_ptr = init_val
 endif

 print*,"- CALL FieldCreate FOR TARGET GRID SEA ICE FRACTION."
 seaice_fract_target_grid = ESMF_FieldCreate(target_grid, &
                                     typekind=ESMF_TYPEKIND_R8, &
                                     name="seaice_fract_target_grid", &
                                     staggerloc=ESMF_STAGGERLOC_CENTER, rc=rc)
 if(ESMF_logFoundError(rcToCheck=rc,msg=ESMF_LOGERR_PASSTHRU,line=__LINE__,file=__FILE__)) &
    call error_handler("IN FieldCreate", rc)

 print*,"- INITIALIZE TARGET grid sea ice fraction."
 call ESMF_FieldGet(seaice_fract_target_grid, &
                    farrayPtr=target_ptr, rc=rc)
 if(ESMF_logFoundError(rcToCheck=rc,msg=ESMF_LOGERR_PASSTHRU,line=__LINE__,file=__FILE__)) &
    call error_handler("IN FieldGet", rc)

 target_ptr = init_val

 print*,"- CALL FieldCreate FOR TARGET GRID SEA ICE DEPTH."
 seaice_depth_target_grid = ESMF_FieldCreate(target_grid, &
                                     typekind=ESMF_TYPEKIND_R8, &
                                     name="seaice_depth_target_grid", &
                                     staggerloc=ESMF_STAGGERLOC_CENTER, rc=rc)
 if(ESMF_logFoundError(rcToCheck=rc,msg=ESMF_LOGERR_PASSTHRU,line=__LINE__,file=__FILE__)) &
    call error_handler("IN FieldCreate", rc)

 print*,"- INITIALIZE TARGET sea ice depth."
 call ESMF_FieldGet(seaice_depth_target_grid, &
                    farrayPtr=target_ptr, rc=rc)
 if(ESMF_logFoundError(rcToCheck=rc,msg=ESMF_LOGERR_PASSTHRU,line=__LINE__,file=__FILE__)) &
    call error_handler("IN FieldGet", rc)

 target_ptr = init_val

 if(fract_grid)then
 print*,"- CALL FieldCreate FOR TARGET GRID sst."
 sst_target_grid = ESMF_FieldCreate(target_grid, &
                                     typekind=ESMF_TYPEKIND_R8, &
                                     name="sst_target_grid", &
                                     staggerloc=ESMF_STAGGERLOC_CENTER, rc=rc)
 if(ESMF_logFoundError(rcToCheck=rc,msg=ESMF_LOGERR_PASSTHRU,line=__LINE__,file=__FILE__)) &
    call error_handler("IN FieldCreate", rc)

 print*,"- INITIALIZE TARGET sst."
 call ESMF_FieldGet(sst_target_grid, &
                    farrayPtr=target_ptr, rc=rc)
 if(ESMF_logFoundError(rcToCheck=rc,msg=ESMF_LOGERR_PASSTHRU,line=__LINE__,file=__FILE__)) &
    call error_handler("IN FieldGet", rc)

 target_ptr = init_val
 endif

 print*,"- CALL FieldCreate FOR TARGET GRID SEA ICE SKIN TEMP."
 seaice_skin_temp_target_grid = ESMF_FieldCreate(target_grid, &
                                     typekind=ESMF_TYPEKIND_R8, &
                                     name="seaice_skin_temp_target_grid", &
                                     staggerloc=ESMF_STAGGERLOC_CENTER, rc=rc)
 if(ESMF_logFoundError(rcToCheck=rc,msg=ESMF_LOGERR_PASSTHRU,line=__LINE__,file=__FILE__)) &
    call error_handler("IN FieldCreate", rc)

 print*,"- INITIALIZE TARGET sea ice skin temp."
 call ESMF_FieldGet(seaice_skin_temp_target_grid, &
                    farrayPtr=target_ptr, rc=rc)
 if(ESMF_logFoundError(rcToCheck=rc,msg=ESMF_LOGERR_PASSTHRU,line=__LINE__,file=__FILE__)) &
    call error_handler("IN FieldGet", rc)

 target_ptr = init_val

 if (fract_grid) then

   print*,"- CALL FieldCreate FOR TARGET GRID SEA ICE SUBSTRATE TEMP."
   seaice_substrate_temp_target_grid = ESMF_FieldCreate(target_grid, &
                                     typekind=ESMF_TYPEKIND_R8, &
                                     name="seaice_substrate_temp_target_grid", &
                                     staggerloc=ESMF_STAGGERLOC_CENTER, rc=rc)
   if(ESMF_logFoundError(rcToCheck=rc,msg=ESMF_LOGERR_PASSTHRU,line=__LINE__,file=__FILE__)) &
     call error_handler("IN FieldCreate", rc)

   print*,"- INITIALIZE TARGET sea ice substrate temp."
   call ESMF_FieldGet(seaice_substrate_temp_target_grid, &
                      farrayPtr=target_ptr, rc=rc)
   if(ESMF_logFoundError(rcToCheck=rc,msg=ESMF_LOGERR_PASSTHRU,line=__LINE__,file=__FILE__)) &
      call error_handler("IN FieldGet", rc)

   target_ptr = init_val

 endif

 print*,"- CALL FieldCreate FOR TARGET GRID SRFLAG."
 srflag_target_grid = ESMF_FieldCreate(target_grid, &
                                     typekind=ESMF_TYPEKIND_R8, &
                                     name="srflag_target_grid", &
                                     staggerloc=ESMF_STAGGERLOC_CENTER, rc=rc)
 if(ESMF_logFoundError(rcToCheck=rc,msg=ESMF_LOGERR_PASSTHRU,line=__LINE__,file=__FILE__)) &
    call error_handler("IN FieldCreate", rc)

 print*,"- INITIALIZE TARGET srflag."
 call ESMF_FieldGet(srflag_target_grid, &
                    farrayPtr=target_ptr, rc=rc)
 if(ESMF_logFoundError(rcToCheck=rc,msg=ESMF_LOGERR_PASSTHRU,line=__LINE__,file=__FILE__)) &
    call error_handler("IN FieldGet", rc)

 target_ptr = init_val

 print*,"- CALL FieldCreate FOR TARGET GRID SKIN TEMPERATURE."
 skin_temp_target_grid = ESMF_FieldCreate(target_grid, &
                                     typekind=ESMF_TYPEKIND_R8, &
                                     name="skin_temp_target_grid", &
                                     staggerloc=ESMF_STAGGERLOC_CENTER, rc=rc)
 if(ESMF_logFoundError(rcToCheck=rc,msg=ESMF_LOGERR_PASSTHRU,line=__LINE__,file=__FILE__)) &
    call error_handler("IN FieldCreate", rc)

 print*,"- INITIALIZE TARGET grid skin temp."
 call ESMF_FieldGet(skin_temp_target_grid, &
                    farrayPtr=target_ptr, rc=rc)
 if(ESMF_logFoundError(rcToCheck=rc,msg=ESMF_LOGERR_PASSTHRU,line=__LINE__,file=__FILE__)) &
    call error_handler("IN FieldGet", rc)

 target_ptr = init_val

 if(fract_grid)then
 print*,"- CALL FieldCreate FOR TARGET ALVSF AT NON-LAND."
 alvsf_nl_target_grid = ESMF_FieldCreate(target_grid, &
                                     typekind=ESMF_TYPEKIND_R8, &
                                     name="alvsf_nl_target_grid", &
                                     staggerloc=ESMF_STAGGERLOC_CENTER, rc=rc)
 if(ESMF_logFoundError(rcToCheck=rc,msg=ESMF_LOGERR_PASSTHRU,line=__LINE__,file=__FILE__)) &
    call error_handler("IN FieldCreate", rc)

 print*,"- INITIALIZE TARGET ALVSF AT NON-LAND."
 call ESMF_FieldGet(alvsf_nl_target_grid, &
                    farrayPtr=target_ptr, rc=rc)
 if(ESMF_logFoundError(rcToCheck=rc,msg=ESMF_LOGERR_PASSTHRU,line=__LINE__,file=__FILE__)) &
    call error_handler("IN FieldGet", rc)

 target_ptr = -1.e20

 print*,"- CALL FieldCreate FOR TARGET ALVWF AT NON-LAND."
 alvwf_nl_target_grid = ESMF_FieldCreate(target_grid, &
                                     typekind=ESMF_TYPEKIND_R8, &
                                     name="alvwf_nl_target_grid", &
                                     staggerloc=ESMF_STAGGERLOC_CENTER, rc=rc)
 if(ESMF_logFoundError(rcToCheck=rc,msg=ESMF_LOGERR_PASSTHRU,line=__LINE__,file=__FILE__)) &
    call error_handler("IN FieldCreate", rc)

 print*,"- INITIALIZE TARGET ALVWF AT NON-LAND."
 call ESMF_FieldGet(alvwf_nl_target_grid, &
                    farrayPtr=target_ptr, rc=rc)
 if(ESMF_logFoundError(rcToCheck=rc,msg=ESMF_LOGERR_PASSTHRU,line=__LINE__,file=__FILE__)) &
    call error_handler("IN FieldGet", rc)

 target_ptr = -1.e20

 print*,"- CALL FieldCreate FOR TARGET ALNSF AT NON-LAND."
 alnsf_nl_target_grid = ESMF_FieldCreate(target_grid, &
                                     typekind=ESMF_TYPEKIND_R8, &
                                     name="alnsf_nl_target_grid", &
                                     staggerloc=ESMF_STAGGERLOC_CENTER, rc=rc)
 if(ESMF_logFoundError(rcToCheck=rc,msg=ESMF_LOGERR_PASSTHRU,line=__LINE__,file=__FILE__)) &
    call error_handler("IN FieldCreate", rc)

 print*,"- INITIALIZE TARGET ALNSF AT NON-LAND."
 call ESMF_FieldGet(alnsf_nl_target_grid, &
                    farrayPtr=target_ptr, rc=rc)
 if(ESMF_logFoundError(rcToCheck=rc,msg=ESMF_LOGERR_PASSTHRU,line=__LINE__,file=__FILE__)) &
    call error_handler("IN FieldGet", rc)

 target_ptr = -1.e20

 print*,"- CALL FieldCreate FOR TARGET ALNWF AT NON-LAND."
 alnwf_nl_target_grid = ESMF_FieldCreate(target_grid, &
                                     typekind=ESMF_TYPEKIND_R8, &
                                     name="alnwf_nl_target_grid", &
                                     staggerloc=ESMF_STAGGERLOC_CENTER, rc=rc)
 if(ESMF_logFoundError(rcToCheck=rc,msg=ESMF_LOGERR_PASSTHRU,line=__LINE__,file=__FILE__)) &
    call error_handler("IN FieldCreate", rc)

 print*,"- INITIALIZE TARGET ALNWF AT NON-LAND."
 call ESMF_FieldGet(alnwf_nl_target_grid, &
                    farrayPtr=target_ptr, rc=rc)
 if(ESMF_logFoundError(rcToCheck=rc,msg=ESMF_LOGERR_PASSTHRU,line=__LINE__,file=__FILE__)) &
    call error_handler("IN FieldGet", rc)

 target_ptr = -1.e20
 endif ! fract_grid

 print*,"- CALL FieldCreate FOR TARGET GRID CANOPY MOISTURE CONTENT."
 canopy_mc_target_grid = ESMF_FieldCreate(target_grid, &
                                     typekind=ESMF_TYPEKIND_R8, &
                                     name="canopy_mc_target_grid", &
                                     staggerloc=ESMF_STAGGERLOC_CENTER, rc=rc)
 if(ESMF_logFoundError(rcToCheck=rc,msg=ESMF_LOGERR_PASSTHRU,line=__LINE__,file=__FILE__)) &
    call error_handler("IN FieldCreate", rc)

 print*,"- INITIALIZE TARGET grid canopy moisture."
 call ESMF_FieldGet(canopy_mc_target_grid, &
                    farrayPtr=target_ptr, rc=rc)
 if(ESMF_logFoundError(rcToCheck=rc,msg=ESMF_LOGERR_PASSTHRU,line=__LINE__,file=__FILE__)) &
    call error_handler("IN FieldGet", rc)

 target_ptr = init_val
 
 print*,"- CALL FieldCreate FOR TARGET GRID LEAF AREA INDEX."
 lai_target_grid = ESMF_FieldCreate(target_grid, &
                                     typekind=ESMF_TYPEKIND_R8, &
                                     name="lai_target_grid",&
                                     staggerloc=ESMF_STAGGERLOC_CENTER, rc=rc)
 if(ESMF_logFoundError(rcToCheck=rc,msg=ESMF_LOGERR_PASSTHRU,line=__LINE__,file=__FILE__)) &
    call error_handler("IN FieldCreate", rc)

 print*,"- INITIALIZE TARGET leaf area index."
 call ESMF_FieldGet(lai_target_grid, &
                    farrayPtr=target_ptr, rc=rc)
 if(ESMF_logFoundError(rcToCheck=rc,msg=ESMF_LOGERR_PASSTHRU,line=__LINE__,file=__FILE__)) &
    call error_handler("IN FieldGet", rc)

 target_ptr = init_val

 print*,"- CALL FieldCreate FOR TARGET GRID Z0."
 z0_target_grid = ESMF_FieldCreate(target_grid, &
                                     typekind=ESMF_TYPEKIND_R8, &
                                     name="z0_target_grid", &
                                     staggerloc=ESMF_STAGGERLOC_CENTER, rc=rc)
 if(ESMF_logFoundError(rcToCheck=rc,msg=ESMF_LOGERR_PASSTHRU,line=__LINE__,file=__FILE__)) &
    call error_handler("IN FieldCreate", rc)

 print*,"- INITIALIZE TARGET grid z0."
 call ESMF_FieldGet(z0_target_grid, &
                    farrayPtr=target_ptr, rc=rc)
 if(ESMF_logFoundError(rcToCheck=rc,msg=ESMF_LOGERR_PASSTHRU,line=__LINE__,file=__FILE__)) &
    call error_handler("IN FieldGet", rc)

 target_ptr = init_val

 if (fract_grid)then
 print*,"- CALL FieldCreate FOR TARGET GRID Z0_ICE."
 z0_ice_target_grid = ESMF_FieldCreate(target_grid, &
                                     typekind=ESMF_TYPEKIND_R8, &
                                     name="z0_ice_target_grid", &
                                     staggerloc=ESMF_STAGGERLOC_CENTER, rc=rc)
 if(ESMF_logFoundError(rcToCheck=rc,msg=ESMF_LOGERR_PASSTHRU,line=__LINE__,file=__FILE__)) &
    call error_handler("IN FieldCreate", rc)

 print*,"- INITIALIZE TARGET grid z0_ice."
 call ESMF_FieldGet(z0_ice_target_grid, &
                    farrayPtr=target_ptr, rc=rc)
 if(ESMF_logFoundError(rcToCheck=rc,msg=ESMF_LOGERR_PASSTHRU,line=__LINE__,file=__FILE__)) &
    call error_handler("IN FieldGet", rc)

 target_ptr = init_val

 print*,"- CALL FieldCreate FOR TARGET GRID Z0_WATER."
 z0_water_target_grid = ESMF_FieldCreate(target_grid, &
                                     typekind=ESMF_TYPEKIND_R8, &
                                     name="z0_water_target_grid", &
                                     staggerloc=ESMF_STAGGERLOC_CENTER, rc=rc)
 if(ESMF_logFoundError(rcToCheck=rc,msg=ESMF_LOGERR_PASSTHRU,line=__LINE__,file=__FILE__)) &
    call error_handler("IN FieldCreate", rc)

 print*,"- INITIALIZE TARGET grid z0_water."
 call ESMF_FieldGet(z0_water_target_grid, &
                    farrayPtr=target_ptr, rc=rc)
 if(ESMF_logFoundError(rcToCheck=rc,msg=ESMF_LOGERR_PASSTHRU,line=__LINE__,file=__FILE__)) &
    call error_handler("IN FieldGet", rc)

 target_ptr = init_val
 endif

 print*,"- CALL FieldCreate FOR INTERPOLATED TARGET GRID TERRAIN."
 terrain_from_input_grid = ESMF_FieldCreate(target_grid, &
                                     typekind=ESMF_TYPEKIND_R8, &
                                     name="terrain_from_input_grid", &
                                     staggerloc=ESMF_STAGGERLOC_CENTER, rc=rc)
 if(ESMF_logFoundError(rcToCheck=rc,msg=ESMF_LOGERR_PASSTHRU,line=__LINE__,file=__FILE__)) &
    call error_handler("IN FieldCreate", rc)

 print*,"- INITIALIZE TARGET grid interpolated terrain."
 call ESMF_FieldGet(terrain_from_input_grid, &
                    farrayPtr=target_ptr, rc=rc)
 if(ESMF_logFoundError(rcToCheck=rc,msg=ESMF_LOGERR_PASSTHRU,line=__LINE__,file=__FILE__)) &
    call error_handler("IN FieldGet", rc)

 target_ptr = init_val

 print*,"- CALL FieldCreate FOR INTERPOLATED TARGET GRID SOIL TYPE."
 soil_type_from_input_grid = ESMF_FieldCreate(target_grid, &
                                     typekind=ESMF_TYPEKIND_R8, &
                                     staggerloc=ESMF_STAGGERLOC_CENTER, &
                                     name="soil_type_from_input_grid", rc=rc)
 if(ESMF_logFoundError(rcToCheck=rc,msg=ESMF_LOGERR_PASSTHRU,line=__LINE__,file=__FILE__)) &
    call error_handler("IN FieldCreate", rc)

 print*,"- INITIALIZE TARGET grid soil type"
 call ESMF_FieldGet(soil_type_from_input_grid, &
                    farrayPtr=target_ptr, rc=rc)
 if(ESMF_logFoundError(rcToCheck=rc,msg=ESMF_LOGERR_PASSTHRU,line=__LINE__,file=__FILE__)) &
    call error_handler("IN FieldGet", rc)

 target_ptr = init_val

 if(fract_grid)then
 print*,"- CALL FieldCreate FOR TARGET GRID sea ice column TEMPERATURE."
 ice_temp_target_grid = ESMF_FieldCreate(target_grid, &
                                   typekind=ESMF_TYPEKIND_R8, &
                                   staggerloc=ESMF_STAGGERLOC_CENTER, &
                                   name="ice_temp_target_grid", &
                                   ungriddedLBound=(/1/), &
                                   ungriddedUBound=(/lsoil_target/), rc=rc)
 if(ESMF_logFoundError(rcToCheck=rc,msg=ESMF_LOGERR_PASSTHRU,line=__LINE__,file=__FILE__)) &
    call error_handler("IN FieldCreate", rc)

 print*,"- INITIALIZE TARGET grid ice temp"
 call ESMF_FieldGet(ice_temp_target_grid, &
                    farrayPtr=target_ptr_3d, rc=rc)
 if(ESMF_logFoundError(rcToCheck=rc,msg=ESMF_LOGERR_PASSTHRU,line=__LINE__,file=__FILE__)) &
    call error_handler("IN FieldGet", rc)

 target_ptr_3d = init_val
 endif

 print*,"- CALL FieldCreate FOR TARGET GRID SOIL TEMPERATURE."
 soil_temp_target_grid = ESMF_FieldCreate(target_grid, &
                                   typekind=ESMF_TYPEKIND_R8, &
                                   staggerloc=ESMF_STAGGERLOC_CENTER, &
                                   name="soil_temp_target_grid", &
                                   ungriddedLBound=(/1/), &
                                   ungriddedUBound=(/lsoil_target/), rc=rc)
 if(ESMF_logFoundError(rcToCheck=rc,msg=ESMF_LOGERR_PASSTHRU,line=__LINE__,file=__FILE__)) &
    call error_handler("IN FieldCreate", rc)

 print*,"- INITIALIZE TARGET grid soil temp"
 call ESMF_FieldGet(soil_temp_target_grid, &
                    farrayPtr=target_ptr_3d, rc=rc)
 if(ESMF_logFoundError(rcToCheck=rc,msg=ESMF_LOGERR_PASSTHRU,line=__LINE__,file=__FILE__)) &
    call error_handler("IN FieldGet", rc)

 target_ptr_3d = init_val

 print*,"- CALL FieldCreate FOR TARGET GRID TOTAL SOIL MOISTURE."
 soilm_tot_target_grid = ESMF_FieldCreate(target_grid, &
                                   typekind=ESMF_TYPEKIND_R8, &
                                   staggerloc=ESMF_STAGGERLOC_CENTER, &
                                   name="soilm_tot_target_grid", &
                                   ungriddedLBound=(/1/), &
                                   ungriddedUBound=(/lsoil_target/), rc=rc)
 if(ESMF_logFoundError(rcToCheck=rc,msg=ESMF_LOGERR_PASSTHRU,line=__LINE__,file=__FILE__)) &
    call error_handler("IN FieldCreate", rc)

 print*,"- INITIALIZE TARGET grid soil moist"
 call ESMF_FieldGet(soilm_tot_target_grid, &
                    farrayPtr=target_ptr_3d, rc=rc)
 if(ESMF_logFoundError(rcToCheck=rc,msg=ESMF_LOGERR_PASSTHRU,line=__LINE__,file=__FILE__)) &
    call error_handler("IN FieldGet", rc)

 target_ptr_3d = init_val

 print*,"- CALL FieldCreate FOR TARGET GRID LIQUID SOIL MOISTURE."
 soilm_liq_target_grid = ESMF_FieldCreate(target_grid, &
                                   typekind=ESMF_TYPEKIND_R8, &
                                   staggerloc=ESMF_STAGGERLOC_CENTER, &
                                   name="soilm_liq_target_grid", &
                                   ungriddedLBound=(/1/), &
                                   ungriddedUBound=(/lsoil_target/), rc=rc)
 if(ESMF_logFoundError(rcToCheck=rc,msg=ESMF_LOGERR_PASSTHRU,line=__LINE__,file=__FILE__)) &
    call error_handler("IN FieldCreate", rc)

 print*,"- INITIALIZE TARGET grid soil liq"
 call ESMF_FieldGet(soilm_liq_target_grid, &
                    farrayPtr=target_ptr_3d, rc=rc)
 if(ESMF_logFoundError(rcToCheck=rc,msg=ESMF_LOGERR_PASSTHRU,line=__LINE__,file=__FILE__)) &
    call error_handler("IN FieldGet", rc)

 target_ptr_3d = init_val

 end subroutine create_surface_esmf_fields

!> Create ESMF fields for the target grid nst variables
!!
!! @author George Gayno
 subroutine create_nst_esmf_fields

 use model_grid, only               : target_grid

 implicit none

 integer                           :: rc

 print*,"- CALL FieldCreate FOR TARGET GRID C_D."
 c_d_target_grid = ESMF_FieldCreate(target_grid, &
                                    typekind=ESMF_TYPEKIND_R8, &
                                     name='c_d', &
                                    staggerloc=ESMF_STAGGERLOC_CENTER, rc=rc)
 if(ESMF_logFoundError(rcToCheck=rc,msg=ESMF_LOGERR_PASSTHRU,line=__LINE__,file=__FILE__)) &
    call error_handler("IN FieldCreate", rc)

 print*,"- CALL FieldCreate FOR TARGET GRID C_0."
 c_0_target_grid = ESMF_FieldCreate(target_grid, &
                                    typekind=ESMF_TYPEKIND_R8, &
                                     name='c_0', &
                                    staggerloc=ESMF_STAGGERLOC_CENTER, rc=rc)
 if(ESMF_logFoundError(rcToCheck=rc,msg=ESMF_LOGERR_PASSTHRU,line=__LINE__,file=__FILE__)) &
    call error_handler("IN FieldCreate", rc)

 print*,"- CALL FieldCreate FOR TARGET GRID D_CONV."
 d_conv_target_grid = ESMF_FieldCreate(target_grid, &
                                    typekind=ESMF_TYPEKIND_R8, &
                                     name='d_conv',&
                                    staggerloc=ESMF_STAGGERLOC_CENTER, rc=rc)
 if(ESMF_logFoundError(rcToCheck=rc,msg=ESMF_LOGERR_PASSTHRU,line=__LINE__,file=__FILE__)) &
    call error_handler("IN FieldCreate", rc)

 print*,"- CALL FieldCreate FOR TARGET GRID DT_COOL."
 dt_cool_target_grid = ESMF_FieldCreate(target_grid, &
                                    typekind=ESMF_TYPEKIND_R8, &
                                     name='dt_cool',&
                                    staggerloc=ESMF_STAGGERLOC_CENTER, rc=rc)
 if(ESMF_logFoundError(rcToCheck=rc,msg=ESMF_LOGERR_PASSTHRU,line=__LINE__,file=__FILE__)) &
    call error_handler("IN FieldCreate", rc)

 print*,"- CALL FieldCreate FOR TARGET GRID IFD."
 ifd_target_grid = ESMF_FieldCreate(target_grid, &
                                    typekind=ESMF_TYPEKIND_R8, &
                                     name='ifd',&
                                    staggerloc=ESMF_STAGGERLOC_CENTER, rc=rc)
 if(ESMF_logFoundError(rcToCheck=rc,msg=ESMF_LOGERR_PASSTHRU,line=__LINE__,file=__FILE__)) &
    call error_handler("IN FieldCreate", rc)

 print*,"- CALL FieldCreate FOR TARGET GRID QRAIN."
 qrain_target_grid = ESMF_FieldCreate(target_grid, &
                                    typekind=ESMF_TYPEKIND_R8, &
                                     name='qrain',&
                                    staggerloc=ESMF_STAGGERLOC_CENTER, rc=rc)
 if(ESMF_logFoundError(rcToCheck=rc,msg=ESMF_LOGERR_PASSTHRU,line=__LINE__,file=__FILE__)) &
    call error_handler("IN FieldCreate", rc)

 print*,"- CALL FieldCreate FOR TARGET GRID TREF."
 tref_target_grid = ESMF_FieldCreate(target_grid, &
                                    typekind=ESMF_TYPEKIND_R8, &
                                     name='tref',&
                                    staggerloc=ESMF_STAGGERLOC_CENTER, rc=rc)
 if(ESMF_logFoundError(rcToCheck=rc,msg=ESMF_LOGERR_PASSTHRU,line=__LINE__,file=__FILE__)) &
    call error_handler("IN FieldCreate", rc)

 print*,"- CALL FieldCreate FOR TARGET GRID W_D."
 w_d_target_grid = ESMF_FieldCreate(target_grid, &
                                    typekind=ESMF_TYPEKIND_R8, &
                                     name='w_d',&
                                    staggerloc=ESMF_STAGGERLOC_CENTER, rc=rc)
 if(ESMF_logFoundError(rcToCheck=rc,msg=ESMF_LOGERR_PASSTHRU,line=__LINE__,file=__FILE__)) &
    call error_handler("IN FieldCreate", rc)

 print*,"- CALL FieldCreate FOR TARGET GRID W_0."
 w_0_target_grid = ESMF_FieldCreate(target_grid, &
                                    typekind=ESMF_TYPEKIND_R8, &
                                     name='w_0',&
                                    staggerloc=ESMF_STAGGERLOC_CENTER, rc=rc)
 if(ESMF_logFoundError(rcToCheck=rc,msg=ESMF_LOGERR_PASSTHRU,line=__LINE__,file=__FILE__)) &
    call error_handler("IN FieldCreate", rc)

 print*,"- CALL FieldCreate FOR TARGET GRID XS."
 xs_target_grid = ESMF_FieldCreate(target_grid, &
                                    typekind=ESMF_TYPEKIND_R8, &
                                     name='xs',&
                                    staggerloc=ESMF_STAGGERLOC_CENTER, rc=rc)
 if(ESMF_logFoundError(rcToCheck=rc,msg=ESMF_LOGERR_PASSTHRU,line=__LINE__,file=__FILE__)) &
    call error_handler("IN FieldCreate", rc)

 print*,"- CALL FieldCreate FOR TARGET GRID XT."
 xt_target_grid = ESMF_FieldCreate(target_grid, &
                                    typekind=ESMF_TYPEKIND_R8, &
                                     name='xt',&
                                    staggerloc=ESMF_STAGGERLOC_CENTER, rc=rc)
 if(ESMF_logFoundError(rcToCheck=rc,msg=ESMF_LOGERR_PASSTHRU,line=__LINE__,file=__FILE__)) &
    call error_handler("IN FieldCreate", rc)

 print*,"- CALL FieldCreate FOR TARGET GRID XU."
 xu_target_grid = ESMF_FieldCreate(target_grid, &
                                    typekind=ESMF_TYPEKIND_R8, &
                                     name='xu',&
                                    staggerloc=ESMF_STAGGERLOC_CENTER, rc=rc)
 if(ESMF_logFoundError(rcToCheck=rc,msg=ESMF_LOGERR_PASSTHRU,line=__LINE__,file=__FILE__)) &
    call error_handler("IN FieldCreate", rc)

 print*,"- CALL FieldCreate FOR TARGET GRID XV."
 xv_target_grid = ESMF_FieldCreate(target_grid, &
                                    typekind=ESMF_TYPEKIND_R8, &
                                     name='xv',&
                                    staggerloc=ESMF_STAGGERLOC_CENTER, rc=rc)
 if(ESMF_logFoundError(rcToCheck=rc,msg=ESMF_LOGERR_PASSTHRU,line=__LINE__,file=__FILE__)) &
    call error_handler("IN FieldCreate", rc)

 print*,"- CALL FieldCreate FOR TARGET GRID XZ."
 xz_target_grid = ESMF_FieldCreate(target_grid, &
                                    typekind=ESMF_TYPEKIND_R8, &
                                     name='xz',&
                                    staggerloc=ESMF_STAGGERLOC_CENTER, rc=rc)
 if(ESMF_logFoundError(rcToCheck=rc,msg=ESMF_LOGERR_PASSTHRU,line=__LINE__,file=__FILE__)) &
    call error_handler("IN FieldCreate", rc)

 print*,"- CALL FieldCreate FOR TARGET GRID XTTS."
 xtts_target_grid = ESMF_FieldCreate(target_grid, &
                                    typekind=ESMF_TYPEKIND_R8, &
                                     name='xtts',&
                                    staggerloc=ESMF_STAGGERLOC_CENTER, rc=rc)
 if(ESMF_logFoundError(rcToCheck=rc,msg=ESMF_LOGERR_PASSTHRU,line=__LINE__,file=__FILE__)) &
    call error_handler("IN FieldCreate", rc)

 print*,"- CALL FieldCreate FOR TARGET GRID XZTS."
 xzts_target_grid = ESMF_FieldCreate(target_grid, &
                                    typekind=ESMF_TYPEKIND_R8, &
                                     name='xzts',&
                                    staggerloc=ESMF_STAGGERLOC_CENTER, rc=rc)
 if(ESMF_logFoundError(rcToCheck=rc,msg=ESMF_LOGERR_PASSTHRU,line=__LINE__,file=__FILE__)) &
    call error_handler("IN FieldCreate", rc)

 print*,"- CALL FieldCreate FOR TARGET GRID Z_C."
 z_c_target_grid = ESMF_FieldCreate(target_grid, &
                                    typekind=ESMF_TYPEKIND_R8, &
                                     name='z_c',&
                                    staggerloc=ESMF_STAGGERLOC_CENTER, rc=rc)
 if(ESMF_logFoundError(rcToCheck=rc,msg=ESMF_LOGERR_PASSTHRU,line=__LINE__,file=__FILE__)) &
    call error_handler("IN FieldCreate", rc)

 print*,"- CALL FieldCreate FOR TARGET GRID ZM."
 zm_target_grid = ESMF_FieldCreate(target_grid, &
                                    typekind=ESMF_TYPEKIND_R8, &
                                     name='zm',&
                                    staggerloc=ESMF_STAGGERLOC_CENTER, rc=rc)
 if(ESMF_logFoundError(rcToCheck=rc,msg=ESMF_LOGERR_PASSTHRU,line=__LINE__,file=__FILE__)) &
    call error_handler("IN FieldCreate", rc)

 end subroutine create_nst_esmf_fields

!> Update landmask for sea ice.
!!
!! @author George Gayno
 subroutine update_landmask

 use model_grid, only : landmask_target_grid, land_frac_target_grid

 use program_setup, only : fract_grid

 implicit none

 integer                        :: i, j, rc, clb(2), cub(2)
 integer(esmf_kind_i8), pointer :: mask_ptr(:,:)

 real(esmf_kind_r8), pointer    :: ice_ptr(:,:)
 real(esmf_kind_r8), pointer    :: land_frac_ptr(:,:)

 print*,"- UPDATE TARGET LANDMASK WITH ICE RECORD."

 print*,"- GET TARGET grid sea ice fraction."
 call ESMF_FieldGet(seaice_fract_target_grid, &
                    farrayPtr=ice_ptr, rc=rc)
 if(ESMF_logFoundError(rcToCheck=rc,msg=ESMF_LOGERR_PASSTHRU,line=__LINE__,file=__FILE__)) &
    call error_handler("IN FieldGet", rc)

 print*,"- GET TARGET landmask."
 call ESMF_FieldGet(landmask_target_grid, &
                    farrayPtr=mask_ptr, rc=rc)
 if(ESMF_logFoundError(rcToCheck=rc,msg=ESMF_LOGERR_PASSTHRU,line=__LINE__,file=__FILE__)) &
    call error_handler("IN FieldGet", rc)

 if (.not.fract_grid) then

   where(ice_ptr > 0.0) mask_ptr = 2

 else

   print*,"- GET TARGET land fraction."
   call ESMF_FieldGet(land_frac_target_grid, &
                    computationalLBound=clb, &
                    computationalUBound=cub, &
                    farrayPtr=land_frac_ptr, rc=rc)
   if(ESMF_logFoundError(rcToCheck=rc,msg=ESMF_LOGERR_PASSTHRU,line=__LINE__,file=__FILE__)) &
      call error_handler("IN FieldGet", rc)

   do j = clb(2), cub(2)
   do i = clb(1), cub(1)

     if(ice_ptr(i,j) > 0.0) then
       mask_ptr(i,j) = 2
     else
       mask_ptr(i,j) = int(land_frac_ptr(i,j))
     endif
  
   enddo
   enddo

 endif

 end subroutine update_landmask

!> Convert 1d index to 2d indices.
!!
!! @param[in] ij  the 1d index
!! @param[in] itile  i-dimension of the tile
!! @param[in] jtile  j-dimension of the tile
!! @param[out] i  the "i" index
!! @param[out] j  the "j" index
!! @author George Gayno NOAA/EMC
 subroutine ij_to_i_j(ij, itile, jtile, i, j)

 implicit none

 integer(esmf_kind_i4), intent(in)  :: ij
 integer              , intent(in)  :: itile, jtile

 integer              , intent(out) :: i, j

 integer                            :: tile_num
 integer                            :: pt_loc_this_tile

 tile_num = ((ij-1) / (itile*jtile)) ! tile number minus 1
 pt_loc_this_tile = ij - (tile_num * itile * jtile)
                                     ! "ij" location of point within tile.

 j = (pt_loc_this_tile - 1) / itile + 1
 i = mod(pt_loc_this_tile, itile)

 if (i==0) i = itile

 return

 end subroutine ij_to_i_j

!> Regrid multiple ESMF fields from input to target grid
!!
!! @param[in] bundle_pre  ESMF fieldBundle on input grid
!! @param[in] bundle_post  ESMF fieldBundle on target grid
!! @param[in] num_field  Number of fields in target field pointer
!! @param[inout] route  Route handle to saved ESMF regridding instructions
!! @param[in]  dozero  Logical length num_field for whether field should be zeroed out before regridding
!! @param[inout]  unmapped_ptr (optional) Pointer to unmapped points from FieldRegrid
!! @param[in]  resetifd (optional) Logical for whether to reset ifd (only for water where nst data is used)
!! @author Larissa Reames, OU CIMMS/NOAA/NSSL
 subroutine regrid_many(bundle_pre,bundle_post, num_field,route,dozero, &
                        unmapped_ptr,resetifd)
 
 use esmf  
 use program_setup, only                : convert_nst
 use model_grid, only                   : i_target, j_target

 implicit none
 
 integer, intent(in)                    :: num_field
 type(esmf_routehandle), intent(inout)  :: route
 type(esmf_fieldbundle), intent(in)     :: bundle_pre, bundle_post
 logical, intent(in)                    :: dozero(num_field)
 logical, intent(in), optional       :: resetifd
 integer(esmf_kind_i4), intent(inout), optional  :: unmapped_ptr(:)
 
 type(esmf_field)                       :: field_pre,field_post
 real(esmf_kind_r8), pointer            :: tmp_ptr(:,:)
 type(realptr_2d),allocatable           :: ptr_2d(:)
 type(realptr_3d),allocatable           :: ptr_3d(:)
 logical                                :: is2d(num_field)
 character(len=50)                      :: fname
 integer :: i, j, k, ij, ind_2d, ind_3d, rc, ndims,n2d, n3d,localpet, l(1), u(1)
 type(esmf_vm) :: vm

 ind_2d = 0
 ind_3d = 0

 if(present(unmapped_ptr)) then
   l = lbound(unmapped_ptr)
   u = ubound(unmapped_ptr)
 endif
 
 do i = 1, num_field
   call ESMF_FieldBundleGet(bundle_pre,i,field_pre,rc=rc)
   if(ESMF_logFoundError(rcToCheck=rc,msg=ESMF_LOGERR_PASSTHRU,line=__LINE__,file=__FILE__)) &
     call error_handler("IN FieldBundleGet", rc)

   call ESMF_FieldBundleGet(bundle_post,i,field_post,rc=rc)
   if(ESMF_logFoundError(rcToCheck=rc,msg=ESMF_LOGERR_PASSTHRU,line=__LINE__,file=__FILE__)) &
     call error_handler("IN FieldBundleGet", rc)

   call ESMF_FieldGet(field_post,dimCount=ndims,name=fname,rc=rc)   
    if(ESMF_logFoundError(rcToCheck=rc,msg=ESMF_LOGERR_PASSTHRU,line=__LINE__,file=__FILE__))&
     call error_handler("IN FieldGet", rc)
   
   call ESMF_VMGetGlobal(vm, rc=rc)
   if(ESMF_logFoundError(rcToCheck=rc,msg=ESMF_LOGERR_PASSTHRU,line=__LINE__,file=__FILE__))&
    call error_handler("IN VMGetGlobal", rc)
   call ESMF_VMGet(vm, localPet=localpet, rc=rc)
   if(ESMF_logFoundError(rcToCheck=rc,msg=ESMF_LOGERR_PASSTHRU,line=__LINE__,file=__FILE__))&
    call error_handler("IN VMGet", rc)
   if(localpet==0) print*, "in regrid_many fname = ", fname, ndims
   if (ndims == 2) is2d(i) = .True.
   if (ndims == 3) is2d(i) = .False.
   
   if (dozero(i)) then
     call ESMF_FieldRegrid(field_pre, &
                           field_post, &
                           routehandle=route, &
                           termorderflag=ESMF_TERMORDER_SRCSEQ, rc=rc)
     if(ESMF_logFoundError(rcToCheck=rc,msg=ESMF_LOGERR_PASSTHRU,line=__LINE__,file=__FILE__)) &
      call error_handler("IN FieldRegrid", rc)
   else
     call ESMF_FieldRegrid(field_pre, &
                           field_post, &
                           routehandle=route, &
                           zeroregion=ESMF_REGION_SELECT, &
                           termorderflag=ESMF_TERMORDER_SRCSEQ, rc=rc)
     if(ESMF_logFoundError(rcToCheck=rc,msg=ESMF_LOGERR_PASSTHRU,line=__LINE__,file=__FILE__)) &
      call error_handler("IN FieldRegrid", rc)
   endif
 enddo
 
 if (present(resetifd)) then
   if( resetifd .and. convert_nst) then 
     call ESMF_FieldGet(ifd_target_grid,farrayPtr=tmp_ptr,rc=rc)
     if(ESMF_logFoundError(rcToCheck=rc,msg=ESMF_LOGERR_PASSTHRU,line=__LINE__,file=__FILE__)) &
         call error_handler("IN FieldGet", rc)
     tmp_ptr = float(nint(tmp_ptr))
   endif
 endif
 
 n2d = count(is2d(:))
 n3d = count(.not.is2d(:))
 if(localpet==0) print*, is2d(:) 
 if (present(unmapped_ptr)) then
   allocate(ptr_2d(n2d))
   if (n3d .ne. 0) allocate(ptr_3d(n3d))
   do i=1, num_field
     if (is2d(i)) then 
       ind_2d = ind_2d + 1
       call ESMF_FieldBundleGet(bundle_post,i,field_post,rc=rc)
        if(ESMF_logFoundError(rcToCheck=rc,msg=ESMF_LOGERR_PASSTHRU,line=__LINE__,file=__FILE__))&
         call error_handler("IN FieldBundleGet", rc)
       call ESMF_FieldGet(field_post, farrayPtr=ptr_2d(ind_2d)%p, rc=rc)
        if(ESMF_logFoundError(rcToCheck=rc,msg=ESMF_LOGERR_PASSTHRU,line=__LINE__,file=__FILE__)) &
         call error_handler("IN FieldGet", rc) 
       call ESMF_FieldGet(field_post,name=fname,rc=rc)
        if(ESMF_logFoundError(rcToCheck=rc,msg=ESMF_LOGERR_PASSTHRU,line=__LINE__,file=__FILE__))&
          call error_handler("IN FieldGet", rc)
       if (localpet==0) print*, "in doreplace loop, 2d field = ", trim(fname)
     else
       ind_3d = ind_3d + 1
       call ESMF_FieldBundleGet(bundle_post,i,field_post,rc=rc)
        if(ESMF_logFoundError(rcToCheck=rc,msg=ESMF_LOGERR_PASSTHRU,line=__LINE__,file=__FILE__))&
         call error_handler("IN FieldBundleGet", rc)
       call ESMF_FieldGet(field_post,name=fname,rc=rc)
        if(ESMF_logFoundError(rcToCheck=rc,msg=ESMF_LOGERR_PASSTHRU,line=__LINE__,file=__FILE__))&
          call error_handler("IN FieldGet", rc)
       if (localpet==0) print*, "in doreplace loop, 3d field = ", trim(fname)
       call ESMF_FieldGet(field_post, farrayPtr=ptr_3d(ind_3d)%p, rc=rc)
        if(ESMF_logFoundError(rcToCheck=rc,msg=ESMF_LOGERR_PASSTHRU,line=__LINE__,file=__FILE__)) &
          call error_handler("IN FieldGet", rc) 
     endif
   end do
 
   do ij = l(1), u(1)
     call ij_to_i_j(unmapped_ptr(ij), i_target, j_target, i, j)
     do k = 1,n2d
       ptr_2d(k)%p(i,j) = -9999.9
     enddo 
     do k = 1,n3d
       ptr_3d(k)%p(i,j,:) = -9999.9
     enddo
   enddo
   deallocate(ptr_2d)
   if(n3d .ne. 0) deallocate(ptr_3d)
 endif
 end subroutine regrid_many

!> Execute the search function for multple fields
!!
!! @param[in] num_field  Number of fields to process.
!! @param[inout] bundle_target  ESMF FieldBundle holding target fields to search
!! @param[in] tile  Current cubed sphere tile.
!! @param[inout]  search_nums  Array length num_field holding search field numbers corresponding to each field provided for searching.
!! @param[in]  localpet  ESMF local persistent execution thread.
!! @param[in]  latitude  (optional) A real array size i_target,j_target of latitude on the target grid 
!! @param[in]  terrain_land  (optional) A real array size i_target,j_target of terrain height (m) on the target grid 
!! @param[in]  soilt_climo  (optional) A real array size i_target,j_target of climatological soil type on the target grid 
!! @param[inout] mask  (optional) An integer array of size i_target,j_target that holds masked (0) and unmasked (1)
!!                     values indicating where to execute search (only at
!unmasked points).
!! @author Larissa Reames, OU CIMMS/NOAA/NSSL
 subroutine search_many(num_field,bundle_target,tile,search_nums,localpet,latitude, &
                        terrain_land,soilt_climo, mask)

 use model_grid, only                  : i_target,j_target, lsoil_target
 use program_setup, only               : external_model, input_type
 use search_util

 implicit none

 integer, intent(in)                         :: num_field
 type(esmf_fieldbundle), intent(inout)       :: bundle_target

 real(esmf_kind_r8), intent(inout), optional :: latitude(i_target,j_target)
 real(esmf_kind_r8), intent(inout), optional :: terrain_land(i_target,j_target)
 real(esmf_kind_r8), intent(inout), optional :: soilt_climo(i_target,j_target)
 integer(esmf_kind_i8), intent(inout), optional  :: mask(i_target,j_target)
 
 real(esmf_kind_r8), allocatable :: field_data_2d(:,:)   
 real(esmf_kind_r8), allocatable :: field_data_3d(:,:,:)  
 integer, intent(in)             :: tile,localpet
 integer, intent(inout)          :: search_nums(num_field)
 
 type(esmf_field)                :: temp_field
 character(len=50)               :: fname
 integer, parameter              :: SOTYP_LAND_FIELD_NUM = 224
 integer, parameter              :: SST_FIELD_NUM = 11
 integer, parameter              :: TERRAIN_FIELD_NUM= 7
 integer :: j,k, rc, ndims

 
 do k = 1,num_field
   call ESMF_FieldBundleGet(bundle_target,k,temp_field, rc=rc)
    if(ESMF_logFoundError(rcToCheck=rc,msg=ESMF_LOGERR_PASSTHRU,line=__LINE__,file=__FILE__))&
      call error_handler("IN FieldGet", rc)
   call ESMF_FieldGet(temp_field, name=fname, dimcount=ndims,rc=rc)
        if(ESMF_logFoundError(rcToCheck=rc,msg=ESMF_LOGERR_PASSTHRU,line=__LINE__,file=__FILE__))&
          call error_handler("IN FieldGet", rc)
   if (localpet==0) then
       allocate(field_data_2d(i_target,j_target))
   else
       allocate(field_data_2d(0,0))
   endif
   if (ndims .eq. 2) then
       call ESMF_FieldGather(temp_field,field_data_2d,rootPet=0,tile=tile, rc=rc)
       if(ESMF_logFoundError(rcToCheck=rc,msg=ESMF_LOGERR_PASSTHRU,line=__LINE__,file=__FILE__))&
        call error_handler("IN FieldGather", rc)
     if (localpet == 0) then 
       if (present(latitude) .and. search_nums(k).eq.SST_FIELD_NUM) then
         ! Sea surface temperatures; pass latitude field to search
         call search(field_data_2d, mask, i_target, j_target, tile,search_nums(k),latitude=latitude)
       elseif (present(terrain_land) .and. search_nums(k) .eq. TERRAIN_FIELD_NUM) then
         ! Terrain height; pass optional climo terrain array to search
         call search(field_data_2d, mask, i_target, j_target, tile,search_nums(k),terrain_land=terrain_land)
       elseif (search_nums(k) .eq. SOTYP_LAND_FIELD_NUM) then
         ! Soil type over land    
         if (fname .eq. "soil_type_target_grid") then
           ! Soil type over land when interpolating input data to target grid
           ! *with* the intention of retaining interpolated data in output
           call search(field_data_2d, mask, i_target, j_target, tile,search_nums(k),soilt_climo=soilt_climo)
         elseif (present(soilt_climo)) then
           if (maxval(field_data_2d) > 0 .and. (trim(external_model) .ne. "GFS" .or. trim(input_type) .ne. "grib2")) then
             ! Soil type over land when interpolating input data to target grid
             ! *without* the intention of retaining data in output file
             call search(field_data_2d, mask, i_target, j_target, tile, search_nums(k))
           else 
             ! If no soil type field exists in input data (e.g., GFS grib2) then don't search
             ! but simply set data to the climo field. This may result in
             ! somewhat inaccurate soil moistures as no scaling will occur 
             field_data_2d = soilt_climo
           endif !check field value   
         endif !sotype from target grid
       else
         ! Any field that doesn't require any of the special treatments or
         ! passing of additional variables as in those above
         call search(field_data_2d, mask, i_target, j_target, tile,search_nums(k))
       endif !if present  
     endif !localpet
     call ESMF_FieldScatter(temp_field, field_data_2d, rootPet=0, tile=tile,rc=rc)
     if(ESMF_logFoundError(rcToCheck=rc,msg=ESMF_LOGERR_PASSTHRU,line=__LINE__,file=__FILE__))&
        call error_handler("IN FieldScatter", rc)
   else
     if (localpet==0) then
         allocate(field_data_3d(i_target,j_target,lsoil_target))
     else
         allocate(field_data_3d(0,0,0))
     endif
 
     ! Process 3d fields soil temperature, moisture, and liquid
     call ESMF_FieldGather(temp_field,field_data_3d,rootPet=0,tile=tile,rc=rc)
     if(ESMF_logFoundError(rcToCheck=rc,msg=ESMF_LOGERR_PASSTHRU,line=__LINE__,file=__FILE__))&
        call error_handler("IN FieldGather", rc)
        
     if (localpet==0) then 
       do j = 1, lsoil_target
         field_data_2d = field_data_3d(:,:,j)
         call search(field_data_2d, mask, i_target, j_target, tile, 21)
         field_data_3d(:,:,j) = field_data_2d
       enddo
     endif
     call ESMF_FieldScatter(temp_field, field_data_3d, rootPet=0, tile=tile,rc=rc)
      if(ESMF_logFoundError(rcToCheck=rc,msg=ESMF_LOGERR_PASSTHRU,line=__LINE__,file=__FILE__))&
        call error_handler("IN FieldScatter", rc)
     deallocate(field_data_3d)
   endif !ndims
   deallocate(field_data_2d)
 end do !fields

 end subroutine search_many

!> Free up memory once the target grid surface fields are
!! no longer needed.
!!
!! @author George Gayno NOAA/EMC
 subroutine cleanup_all_target_sfc_data

 use surface_target_data, only : cleanup_target_sfc_data

 implicit none

 integer                     :: rc

 print*,"- DESTROY LOCAL TARGET GRID SURFACE FIELDS."

 call ESMF_FieldDestroy(terrain_from_input_grid, rc=rc)
 call ESMF_FieldDestroy(terrain_from_input_grid_land, rc=rc)
 call ESMF_FieldDestroy(soil_type_from_input_grid, rc=rc)

 call cleanup_target_sfc_data

 end subroutine cleanup_all_target_sfc_data

 end module surface<|MERGE_RESOLUTION|>--- conflicted
+++ resolved
@@ -895,21 +895,13 @@
 !cfract using ice flag of '2' here. cant do that.
    if (localpet == 0) then   
      where(mask_target_one_tile == 1) mask_target_one_tile = 0
-<<<<<<< HEAD
      where(fice_target_one_tile > 0.0) mask_target_one_tile = 1
-   endif
-
-   call search_many(num_fields,bundle_seaice_target,data_one_tile, mask_target_one_tile,tile,search_nums,localpet, &
-                    field_data_3d=data_one_tile_3d)
-=======
-     where(mask_target_one_tile == 2) mask_target_one_tile = 1
      call search_many(num_fields,bundle_seaice_target,tile, search_nums,localpet, &
                     mask=mask_target_one_tile)
    else
      call search_many(num_fields,bundle_seaice_target, tile,search_nums,localpet)
    endif
 
->>>>>>> 5101237f
  enddo
 
  !deallocate(search_nums, fice_target_one_tile)
@@ -1069,18 +1061,12 @@
    if (localpet == 0) then
      allocate(water_target_one_tile(i_target,j_target))
      water_target_one_tile = 0
-<<<<<<< HEAD
      where(mask_target_one_tile == 1) water_target_one_tile = 1
      if(fract_grid) then
        where(fice_target_one_tile == 1.0_esmf_kind_r8) water_target_one_tile = 0
      else
        where(fice_target_one_tile > 0.0) water_target_one_tile = 0
      endif
-   endif
-=======
-     where(mask_target_one_tile == 0) water_target_one_tile = 1
->>>>>>> 5101237f
-
      call search_many(num_fields,bundle_water_target, tile,search_nums,localpet, &
                 latitude=latitude_one_tile,mask=water_target_one_tile)
    else
