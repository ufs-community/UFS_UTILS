!> @file
!! @brief Process land, sea/lake ice, open water/Near Sea Surface
!! Temperature (NSST) fields.
!! @author George Gayno NCEP/EMC

!> Process surface and nst fields. Interpolates fields from the input
!! to target grids. Adjusts soil temperature according to differences
!! in input and target grid terrain. Rescales soil moisture for soil
!! type differences between input and target grid. Computes frozen
!! portion of total soil moisture.
!!
!! Assumes the input land data are Noah LSM-based, and the fv3 run
!! will use the Noah LSM. NSST fields are not available when using
!! GRIB2 input data.
!!
!! Public variables are defined below. "target" indicates field
!! associated with the target grid. "input" indicates field associated
!! with the input grid.
!!
!! @author George Gayno NCEP/EMC
 module surface

 use esmf

 implicit none

 private

 integer, parameter                 :: veg_type_landice_target = 15
                                       !< Vegetation type category that
                                       !< defines permanent land ice points.
                                       !< The Noah LSM land ice physics
                                       !< are applied at these points.

! surface fields (not including nst)
 type(esmf_field), public   :: canopy_mc_target_grid
                                       !< canopy moisture content
 type(esmf_field), public   :: f10m_target_grid
                                       !< log((z0+10)*1/z0)
                                       !< See sfc_diff.f for details
 type(esmf_field), public   :: ffmm_target_grid
                                       !< log((z0+z1)*1/z0)
                                       !< See sfc_diff.f for details
 type(esmf_field), public   :: q2m_target_grid
                                       !< 2-m specific humidity
 type(esmf_field), public   :: seaice_depth_target_grid
                                       !< sea ice depth
 type(esmf_field), public   :: seaice_fract_target_grid
                                       !< sea ice fraction
 type(esmf_field), public   :: seaice_skin_temp_target_grid
                                       !< sea ice skin temperature
 type(esmf_field), public   :: skin_temp_target_grid
                                       !< skin temperature/sst
 type(esmf_field), public   :: srflag_target_grid
                                       !< snow/rain flag
 type(esmf_field), public   :: snow_liq_equiv_target_grid
                                       !< liquid equiv snow depth
 type(esmf_field), public   :: snow_depth_target_grid
                                       !< physical snow depth
 type(esmf_field), public   :: soil_temp_target_grid
                                       !< 3-d soil temperature
 type(esmf_field), public   :: soilm_liq_target_grid
                                       !< 3-d liquid soil moisture
 type(esmf_field), public   :: soilm_tot_target_grid
                                       !< 3-d total soil moisture
 type(esmf_field), public   :: t2m_target_grid
                                       !< 2-m temperatrure
 type(esmf_field), public   :: tprcp_target_grid
                                       !< precip
 type(esmf_field), public   :: ustar_target_grid
                                       !< friction velocity
 type(esmf_field), public   :: z0_target_grid
                                       !< roughness length
  type(esmf_field), public   :: lai_target_grid
                                       !< leaf area index

! nst fields
 type(esmf_field), public   :: c_d_target_grid
                                       !< Coefficient 2 to calculate d(tz)/d(ts)
 type(esmf_field), public   :: c_0_target_grid
                                       !< Coefficient 1 to calculate d(tz)/d(ts)
 type(esmf_field), public   :: d_conv_target_grid
                                       !< Thickness of free convection layer
 type(esmf_field), public   :: dt_cool_target_grid
                                       !< Sub-layer cooling amount
 type(esmf_field), public   :: ifd_target_grid
                                       !< Model mode index. 0-diurnal model not
                                       !< started; 1-diurnal model started.
 type(esmf_field), public   :: qrain_target_grid
                                       !< Sensible heat flux due to rainfall
 type(esmf_field), public   :: tref_target_grid
                                       !< reference temperature
 type(esmf_field), public   :: w_d_target_grid
                                       !< Coefficient 4 to calculate d(tz)/d(ts)
 type(esmf_field), public   :: w_0_target_grid
                                       !< Coefficient 3 to calculate d(tz)/d(ts)
 type(esmf_field), public   :: xs_target_grid
                                       !< Salinity content in diurnal
                                       !< thermocline layer
 type(esmf_field), public   :: xt_target_grid
                                       !< Heat content in diurnal thermocline
                                       !< layer
 type(esmf_field), public   :: xu_target_grid
                                       !< u-current content in diurnal
                                       !< thermocline layer
 type(esmf_field), public   :: xv_target_grid
                                       !< v-current content in diurnal
                                       !< thermocline layer
 type(esmf_field), public   :: xz_target_grid
                                       !< Diurnal thermocline layer thickness
 type(esmf_field), public   :: xtts_target_grid
                                       !< d(xt)/d(ts)
 type(esmf_field), public   :: xzts_target_grid
                                       !< d(xz)/d(ts)
 type(esmf_field), public   :: z_c_target_grid
                                       !< Sub-layer cooling thickness
 type(esmf_field), public   :: zm_target_grid
                                       !< Oceanic mixed layer depth

 type(esmf_field)                   :: soil_type_from_input_grid
                                       !< soil type interpolated from
                                       !< input grid
 type(esmf_field)                   :: terrain_from_input_grid
                                       !< terrain height interpolated
                                       !< from input grid
 type(esmf_field)                   :: terrain_from_input_grid_land
                                       !< terrain height interpolated
                                       !< from input grid at all land points 

 real, parameter, private           :: blim        = 5.5
                                       !< soil 'b' parameter limit
 real, parameter, private           :: frz_h2o     = 273.15
                                       !< melting pt water
 real, parameter, private           :: frz_ice     = 271.21
                                       !< melting pt sea ice
 real, parameter, private           :: grav        = 9.81
                                       !< gravity
 real, parameter, private           :: hlice       = 3.335E5
                                       !< latent heat of fusion
                                       

 type realptr_2d
   real(esmf_kind_r8), pointer :: p(:,:)
 end type realptr_2d
 
  type realptr_3d
   real(esmf_kind_r8), pointer :: p(:,:,:)
 end type realptr_3d

 public :: surface_driver
 public :: create_nst_esmf_fields
 public :: interp
 public :: create_surface_esmf_fields
 public :: cleanup_target_sfc_data
 public :: nst_land_fill
 public :: cleanup_target_nst_data

 contains

!> Driver routine to process surface/nst data
!!
!! @param[in] localpet  ESMF local persistent execution thread
!!
!! @author George Gayno NCEP/EMC
 subroutine surface_driver(localpet)

 use input_data, only                : cleanup_input_sfc_data, &
                                       cleanup_input_nst_data, &
                                       read_input_sfc_data, &
                                       read_input_nst_data

 use program_setup, only             : calc_soil_params_driver, &
                                       convert_nst
                                  
 use static_data, only               :  get_static_fields, &
                                       cleanup_static_fields

 implicit none

 integer, intent(in)                :: localpet

!-----------------------------------------------------------------------
! Compute soil-based parameters.
!-----------------------------------------------------------------------

 call calc_soil_params_driver(localpet)

!-----------------------------------------------------------------------
! Get static data (like vegetation type) on the target grid.
!-----------------------------------------------------------------------

 call get_static_fields(localpet)

!-----------------------------------------------------------------------
! Read surface data on input grid.
!-----------------------------------------------------------------------

 call read_input_sfc_data(localpet)

!-----------------------------------------------------------------------
! Read nst data on input grid.
!-----------------------------------------------------------------------

 if (convert_nst) call read_input_nst_data(localpet)

!-----------------------------------------------------------------------
! Create surface field objects for target grid.
!-----------------------------------------------------------------------

 call create_surface_esmf_fields

!-----------------------------------------------------------------------
! Create nst field objects for target grid.
!-----------------------------------------------------------------------

 if (convert_nst) call create_nst_esmf_fields
 
!-----------------------------------------------------------------------
! Adjust soil levels of input grid !! not implemented yet
!-----------------------------------------------------------------------

 call adjust_soil_levels(localpet)

!-----------------------------------------------------------------------
! Horizontally interpolate fields.
!-----------------------------------------------------------------------

 call interp(localpet)
 
!---------------------------------------------------------------------------------------------
! Adjust soil/landice column temperatures for any change in elevation between
! the
! input and target grids.
!---------------------------------------------------------------------------------------------

 call adjust_soilt_for_terrain
 
!---------------------------------------------------------------------------------------------
! Rescale soil moisture for changes in soil type between the input and target grids.
!---------------------------------------------------------------------------------------------

 call rescale_soil_moisture
 
!---------------------------------------------------------------------------------------------
! Compute liquid portion of total soil moisture.
!---------------------------------------------------------------------------------------------

 call calc_liq_soil_moisture

!---------------------------------------------------------------------------------------------
! Set z0 at land and sea ice.
!---------------------------------------------------------------------------------------------

 call roughness

!---------------------------------------------------------------------------------------------
! Perform some final qc checks.
!---------------------------------------------------------------------------------------------

 call qc_check

!---------------------------------------------------------------------------------------------
! Set flag values at land for nst fields.
!---------------------------------------------------------------------------------------------

 if (convert_nst) call nst_land_fill

!---------------------------------------------------------------------------------------------
! Free up memory.
!---------------------------------------------------------------------------------------------

 call cleanup_input_sfc_data

 if (convert_nst) call cleanup_input_nst_data

!---------------------------------------------------------------------------------------------
! Write data to file.
!---------------------------------------------------------------------------------------------

 call write_fv3_sfc_data_netcdf(localpet)

!---------------------------------------------------------------------------------------------
! Free up memory.
!---------------------------------------------------------------------------------------------

 if (convert_nst) call cleanup_target_nst_data

 call cleanup_target_sfc_data

 call cleanup_static_fields

 return

 end subroutine surface_driver

!> Horizontally interpolate surface fields from input to target FV3
!> grid using esmf routines.
!!
!! @param[in] localpet  ESMF local persistent execution thread
!!
!! @author George Gayno NOAA/EMC
 subroutine interp(localpet)

 use mpi
 use esmf

 use input_data, only                : canopy_mc_input_grid,  &
                                       f10m_input_grid,  &
                                       ffmm_input_grid,  &
                                       landsea_mask_input_grid, &
                                       q2m_input_grid,  &
                                       seaice_depth_input_grid, &
                                       seaice_fract_input_grid, &
                                       seaice_skin_temp_input_grid, &
                                       skin_temp_input_grid, &
                                       snow_depth_input_grid, &
                                       snow_liq_equiv_input_grid, &
                                       soil_temp_input_grid, &
                                       soil_type_input_grid, &
                                       soilm_tot_input_grid, &
                                       srflag_input_grid, &
                                       t2m_input_grid,  &
                                       tprcp_input_grid,  &
                                       ustar_input_grid,  &
                                       veg_type_input_grid, &
                                       z0_input_grid, &
                                       c_d_input_grid, &
                                       c_0_input_grid, &
                                       d_conv_input_grid, &
                                       dt_cool_input_grid, &
                                       ifd_input_grid, &
                                       qrain_input_grid, &
                                       tref_input_grid, &
                                       w_d_input_grid, &
                                       w_0_input_grid, &
                                       xs_input_grid, &
                                       xt_input_grid, &
                                       xu_input_grid, &
                                       xv_input_grid, &
                                       xz_input_grid, &
                                       xtts_input_grid, &
                                       xzts_input_grid, &
                                       z_c_input_grid, &
                                       zm_input_grid, terrain_input_grid, &
                                       veg_type_landice_input, &
                                       veg_greenness_input_grid, &
                                       max_veg_greenness_input_grid, &
                                       min_veg_greenness_input_grid, &
                                       lai_input_grid

 use model_grid, only                : input_grid, target_grid, &
                                       i_target, j_target, &
                                       lsoil_target, &
                                       num_tiles_target_grid, &
                                       landmask_target_grid, &
                                       seamask_target_grid,  &
                                       latitude_target_grid

 use program_setup, only             : convert_nst, &
                                       vgtyp_from_climo, & 
                                       sotyp_from_climo, &
                                       vgfrc_from_climo, &
                                       minmax_vgfrc_from_climo, &
                                       lai_from_climo, &
                                       tg3_from_soil
                                       
 use static_data, only               : veg_type_target_grid, &
                                       soil_type_target_grid, &
                                       veg_greenness_target_grid, &
                                       substrate_temp_target_grid,&
                                       min_veg_greenness_target_grid,&
                                       max_veg_greenness_target_grid

 use search_util

 implicit none

 integer, intent(in)                :: localpet

 integer                            :: l(1), u(1)
 integer                            :: i, j, ij, rc, tile
 integer                            :: clb_target(2), cub_target(2)
 integer                            :: isrctermprocessing
 integer                            :: num_fields
 integer                            :: sotyp_ind, vgfrc_ind, mmvg_ind, lai_ind
 integer, allocatable               :: search_nums(:)
 integer(esmf_kind_i4), pointer     :: unmapped_ptr(:)
 integer(esmf_kind_i4), pointer     :: mask_input_ptr(:,:)
 integer(esmf_kind_i4), pointer     :: mask_target_ptr(:,:)
 integer(esmf_kind_i8), pointer     :: landmask_target_ptr(:,:)
 integer(esmf_kind_i8), allocatable :: mask_target_one_tile(:,:)
 integer(esmf_kind_i8), allocatable :: water_target_one_tile(:,:)
 integer(esmf_kind_i8), allocatable :: land_target_one_tile(:,:)
 integer(esmf_kind_i8), pointer     :: seamask_target_ptr(:,:)

 real(esmf_kind_r8), allocatable    :: data_one_tile(:,:)
 real(esmf_kind_r8), allocatable    :: data_one_tile2(:,:)
 real(esmf_kind_r8), allocatable    :: data_one_tile_3d(:,:,:)
 real(esmf_kind_r8), allocatable    :: latitude_one_tile(:,:)
<<<<<<< HEAD
 real(esmf_kind_r8), pointer        :: seaice_fract_target_ptr(:,:)
=======
 real(esmf_kind_r8), allocatable    :: soil_type_target_grid_save(:,:)
 real(esmf_kind_r8), pointer        :: canopy_mc_target_ptr(:,:)
 real(esmf_kind_r8), pointer        :: c_d_target_ptr(:,:)
 real(esmf_kind_r8), pointer        :: c_0_target_ptr(:,:)
 real(esmf_kind_r8), pointer        :: d_conv_target_ptr(:,:)
 real(esmf_kind_r8), pointer        :: dt_cool_target_ptr(:,:)
 real(esmf_kind_r8), pointer        :: ifd_target_ptr(:,:)
 real(esmf_kind_r8), pointer        :: qrain_target_ptr(:,:)
 real(esmf_kind_r8), pointer        :: tref_target_ptr(:,:)
 real(esmf_kind_r8), pointer        :: w_d_target_ptr(:,:)
 real(esmf_kind_r8), pointer        :: w_0_target_ptr(:,:)
 real(esmf_kind_r8), pointer        :: xs_target_ptr(:,:)
 real(esmf_kind_r8), pointer        :: xt_target_ptr(:,:)
 real(esmf_kind_r8), pointer        :: xu_target_ptr(:,:)
 real(esmf_kind_r8), pointer        :: xv_target_ptr(:,:)
 real(esmf_kind_r8), pointer        :: xz_target_ptr(:,:)
 real(esmf_kind_r8), pointer        :: xtts_target_ptr(:,:)
 real(esmf_kind_r8), pointer        :: xzts_target_ptr(:,:)
 real(esmf_kind_r8), pointer        :: z_c_target_ptr(:,:)
 real(esmf_kind_r8), pointer        :: zm_target_ptr(:,:)
 real(esmf_kind_r8), pointer        :: seaice_depth_target_ptr(:,:)
 real(esmf_kind_r8), pointer        :: seaice_fract_target_ptr(:,:)
 real(esmf_kind_r8), pointer        :: seaice_skin_temp_target_ptr(:,:)
 real(esmf_kind_r8), pointer        :: skin_temp_target_ptr(:,:)
 real(esmf_kind_r8), pointer        :: snow_depth_target_ptr(:,:)
 real(esmf_kind_r8), pointer        :: snow_liq_equiv_target_ptr(:,:)
 real(esmf_kind_r8), pointer        :: soil_temp_target_ptr(:,:,:)
 real(esmf_kind_r8), pointer        :: soil_type_from_input_ptr(:,:)
 real(esmf_kind_r8), pointer        :: soil_type_target_ptr(:,:)
 real(esmf_kind_r8), pointer        :: soilm_tot_target_ptr(:,:,:)
>>>>>>> 0f5f3cba
 real(esmf_kind_r8), pointer        :: srflag_target_ptr(:,:)
 real(esmf_kind_r8), pointer        :: terrain_from_input_ptr(:,:)
 real(esmf_kind_r8), pointer        :: veg_type_target_ptr(:,:)
 real(esmf_kind_r8), pointer        :: landmask_input_ptr(:,:)
 real(esmf_kind_r8), pointer        :: veg_type_input_ptr(:,:)
 real(esmf_kind_r8), allocatable    :: veg_type_target_one_tile(:,:)

 type(esmf_regridmethod_flag)       :: method
 type(esmf_routehandle)             :: regrid_bl_no_mask
 type(esmf_routehandle)             :: regrid_all_land
 type(esmf_routehandle)             :: regrid_land
 type(esmf_routehandle)             :: regrid_landice
 type(esmf_routehandle)             :: regrid_nonland
 type(esmf_routehandle)             :: regrid_seaice
 type(esmf_routehandle)             :: regrid_water
 
 type(esmf_fieldbundle)             :: bundle_all_target, bundle_all_input
 type(esmf_fieldbundle)             :: bundle_seaice_target, bundle_seaice_input
 type(esmf_fieldbundle)             :: bundle_water_target, bundle_water_input
 type(esmf_fieldbundle)             :: bundle_allland_target, bundle_allland_input
 type(esmf_fieldbundle)             :: bundle_landice_target, bundle_landice_input
 type(esmf_fieldbundle)             :: bundle_nolandice_target, bundle_nolandice_input
 
 logical, allocatable               :: dozero(:)

!-----------------------------------------------------------------------
! Interpolate fieids that do not require 'masked' interpolation.
!-----------------------------------------------------------------------

 method=ESMF_REGRIDMETHOD_BILINEAR

 isrctermprocessing = 1

 print*,"- CALL FieldRegridStore FOR NON-MASKED BILINEAR INTERPOLATION."
 call ESMF_FieldRegridStore(t2m_input_grid, &
                            t2m_target_grid, &
                            polemethod=ESMF_POLEMETHOD_ALLAVG, &
                            srctermprocessing=isrctermprocessing, &
                            routehandle=regrid_bl_no_mask, &
                            regridmethod=method, rc=rc)
 if(ESMF_logFoundError(rcToCheck=rc,msg=ESMF_LOGERR_PASSTHRU,line=__LINE__,file=__FILE__)) &
    call error_handler("IN FieldRegridStore", rc)

 bundle_all_target = ESMF_FieldBundleCreate(name="all points target", rc=rc)
   if(ESMF_logFoundError(rcToCheck=rc,msg=ESMF_LOGERR_PASSTHRU,line=__LINE__,file=__FILE__)) &
      call error_handler("IN FieldBundleCreate", rc)
 bundle_all_input = ESMF_FieldBundleCreate(name="all points input", rc=rc)
   if(ESMF_logFoundError(rcToCheck=rc,msg=ESMF_LOGERR_PASSTHRU,line=__LINE__,file=__FILE__)) &
      call error_handler("IN FieldBundleCreate", rc)
      
 call ESMF_FieldBundleAdd(bundle_all_target, (/t2m_target_grid,q2m_target_grid,tprcp_target_grid, &
                         f10m_target_grid,ffmm_target_grid,ustar_target_grid,srflag_target_grid/), &
                         rc=rc)
   if(ESMF_logFoundError(rcToCheck=rc,msg=ESMF_LOGERR_PASSTHRU,line=__LINE__,file=__FILE__)) &
      call error_handler("IN FieldBundleAdd", rc)                        
 call ESMF_FieldBundleAdd(bundle_all_input, (/t2m_input_grid,q2m_input_grid,tprcp_input_grid, &
                         f10m_input_grid,ffmm_input_grid,ustar_input_grid,srflag_input_grid/), &
                         rc=rc)
   if(ESMF_logFoundError(rcToCheck=rc,msg=ESMF_LOGERR_PASSTHRU,line=__LINE__,file=__FILE__)) &
      call error_handler("IN FieldBundleAdd", rc)  
                            
 call ESMF_FieldBundleGet(bundle_all_target,fieldCount=num_fields,rc=rc)
   if(ESMF_logFoundError(rcToCheck=rc,msg=ESMF_LOGERR_PASSTHRU,line=__LINE__,file=__FILE__)) &
      call error_handler("IN FieldBundleGet", rc)  
 
 allocate(dozero(num_fields))
 dozero(:) = .True.  

 call regrid_many(bundle_all_input,bundle_all_target,num_fields,regrid_bl_no_mask,dozero,.False.)
 deallocate(dozero) 

 call ESMF_FieldBundleDestroy(bundle_all_target,rc=rc)
   if(ESMF_logFoundError(rcToCheck=rc,msg=ESMF_LOGERR_PASSTHRU,line=__LINE__,file=__FILE__)) &
      call error_handler("IN FieldBundleDestroy", rc)  
 call ESMF_FieldBundleDestroy(bundle_all_input,rc=rc)
   if(ESMF_logFoundError(rcToCheck=rc,msg=ESMF_LOGERR_PASSTHRU,line=__LINE__,file=__FILE__)) &
      call error_handler("IN FieldBundleDestroy", rc)  
 
 print*,"- CALL FieldGet FOR SRFLAG."
 call ESMF_FieldGet(srflag_target_grid, &
                    farrayPtr=srflag_target_ptr, rc=rc)
 if(ESMF_logFoundError(rcToCheck=rc,msg=ESMF_LOGERR_PASSTHRU,line=__LINE__,file=__FILE__)) &
    call error_handler("IN FieldGet", rc)

!-----------------------------------------------------------------------
! This is a flag field.  Using neighbor was expensive.  So use
! bilinear and 'nint'.
!-----------------------------------------------------------------------

 srflag_target_ptr = nint(srflag_target_ptr)

 print*,"- CALL FieldRegridRelease."
 call ESMF_FieldRegridRelease(routehandle=regrid_bl_no_mask, rc=rc)
 if(ESMF_logFoundError(rcToCheck=rc,msg=ESMF_LOGERR_PASSTHRU,line=__LINE__,file=__FILE__)) &
    call error_handler("IN FieldRegridRelease", rc)

!-----------------------------------------------------------------------
! First, set the mask on the target and input grids.
!-----------------------------------------------------------------------

 print*,"- CALL GridAddItem FOR TARGET GRID."
 call ESMF_GridAddItem(target_grid, &
                       itemflag=ESMF_GRIDITEM_MASK, &
                       staggerloc=ESMF_STAGGERLOC_CENTER, rc=rc)
 if(ESMF_logFoundError(rcToCheck=rc,msg=ESMF_LOGERR_PASSTHRU,line=__LINE__,file=__FILE__)) &
    call error_handler("IN GridAddItem", rc)

 print*,"- CALL GridGetItem FOR TARGET GRID."
 call ESMF_GridGetItem(target_grid, &
                       itemflag=ESMF_GRIDITEM_MASK, &
                       farrayPtr=mask_target_ptr, rc=rc)
 if(ESMF_logFoundError(rcToCheck=rc,msg=ESMF_LOGERR_PASSTHRU,line=__LINE__,file=__FILE__)) &
    call error_handler("IN GridGetItem", rc)

 print*,"- CALL FieldGet FOR TARGET GRID SEAMASK."
 call ESMF_FieldGet(seamask_target_grid, &
                    computationalLBound=clb_target, &
                    computationalUBound=cub_target, &
                    farrayPtr=seamask_target_ptr, rc=rc)
 if(ESMF_logFoundError(rcToCheck=rc,msg=ESMF_LOGERR_PASSTHRU,line=__LINE__,file=__FILE__)) &
    call error_handler("IN FieldGet", rc)
    
 print*,"- CALL FieldGet FOR TARGET GRID LANDMASK."
 call ESMF_FieldGet(landmask_target_grid, &
                    farrayPtr=landmask_target_ptr, rc=rc)
 if(ESMF_logFoundError(rcToCheck=rc,msg=ESMF_LOGERR_PASSTHRU,line=__LINE__,file=__FILE__)) &
    call error_handler("IN FieldGet", rc)   

 print*,"- CALL GridAddItem FOR INPUT GRID SEAMASK."
 call ESMF_GridAddItem(input_grid, &
                       itemflag=ESMF_GRIDITEM_MASK, &
                       staggerloc=ESMF_STAGGERLOC_CENTER, rc=rc)
 if(ESMF_logFoundError(rcToCheck=rc,msg=ESMF_LOGERR_PASSTHRU,line=__LINE__,file=__FILE__)) &
    call error_handler("IN GridAddItem", rc)

 print*,"- CALL FieldGet FOR INPUT GRID LANDMASK."
 call ESMF_FieldGet(landsea_mask_input_grid, &
                    farrayPtr=landmask_input_ptr, rc=rc)
 if(ESMF_logFoundError(rcToCheck=rc,msg=ESMF_LOGERR_PASSTHRU,line=__LINE__,file=__FILE__)) &
    call error_handler("IN FieldGet", rc)

 print*,"- CALL GridGetItem FOR INPUT GRID LANDMASK."
 call ESMF_GridGetItem(input_grid, &
                       itemflag=ESMF_GRIDITEM_MASK, &
                       farrayPtr=mask_input_ptr, rc=rc)
 if(ESMF_logFoundError(rcToCheck=rc,msg=ESMF_LOGERR_PASSTHRU,line=__LINE__,file=__FILE__)) &
    call error_handler("IN GridGetItem", rc)

  if (localpet == 0) then
   allocate(data_one_tile(i_target,j_target))
   allocate(data_one_tile_3d(i_target,j_target,lsoil_target))
   allocate(mask_target_one_tile(i_target,j_target))
   allocate(soil_type_target_grid_save(i_target,j_target))
 else
   allocate(data_one_tile(0,0))
   allocate(data_one_tile_3d(0,0,0))
   allocate(mask_target_one_tile(0,0))
   allocate(soil_type_target_grid_save(0,0))
 endif
    
 !-----------------------------------------------------------------------
 ! Interpolate vegetation type to target grid if chosen in namelist and terrain
 ! for use in replacing isolated bad terrain values
 !-----------------------------------------------------------------------
 
 method=ESMF_REGRIDMETHOD_NEAREST_STOD

 isrctermprocessing = 1
 
 mask_input_ptr = 0
 where (nint(landmask_input_ptr) == 1) mask_input_ptr = 1

 mask_target_ptr = 0
 where (landmask_target_ptr == 1) mask_target_ptr = 1
 
 print*,"- CALL FieldCreate FOR TERRAIN FROM INPUT GRID LAND."
 terrain_from_input_grid_land = ESMF_FieldCreate(target_grid, &
                                           typekind=ESMF_TYPEKIND_R8, &
                                           staggerloc=ESMF_STAGGERLOC_CENTER, rc=rc)
 if(ESMF_logFoundError(rcToCheck=rc,msg=ESMF_LOGERR_PASSTHRU,line=__LINE__,file=__FILE__)) &
    call error_handler("IN FieldCreate", rc)
 
 print*,"- CALL FieldRegridStore for land fields."
 call ESMF_FieldRegridStore(terrain_input_grid, &
                            terrain_from_input_grid_land, &
                            srcmaskvalues=(/0/), &
                            dstmaskvalues=(/0/), &
                            polemethod=ESMF_POLEMETHOD_NONE, &
                            srctermprocessing=isrctermprocessing, &
                            unmappedaction=ESMF_UNMAPPEDACTION_IGNORE, &
                            normtype=ESMF_NORMTYPE_FRACAREA, &
                            routehandle=regrid_all_land, &
                            regridmethod=method, &
                            unmappedDstList=unmapped_ptr, rc=rc)
 if(ESMF_logFoundError(rcToCheck=rc,msg=ESMF_LOGERR_PASSTHRU,line=__LINE__,file=__FILE__)) &
    call error_handler("IN FieldRegridStore", rc)

 print*,"- CALL Field_Regrid TERRAIN."
 call ESMF_FieldRegrid(terrain_input_grid, &
                       terrain_from_input_grid_land, &
                       routehandle=regrid_all_land, &
                       termorderflag=ESMF_TERMORDER_SRCSEQ,  rc=rc)
 if(ESMF_logFoundError(rcToCheck=rc,msg=ESMF_LOGERR_PASSTHRU,line=__LINE__,file=__FILE__)) &
    call error_handler("IN FieldRegrid", rc)
    
 print*,"- CALL FieldGet FOR terrain from input grid at land."
 call ESMF_FieldGet(terrain_from_input_grid_land, &
                    farrayPtr=terrain_from_input_ptr, rc=rc)
 if(ESMF_logFoundError(rcToCheck=rc,msg=ESMF_LOGERR_PASSTHRU,line=__LINE__,file=__FILE__)) &
    call error_handler("IN FieldGet", rc)
    
 l = lbound(unmapped_ptr)
 u = ubound(unmapped_ptr)

 do ij = l(1), u(1)
   call ij_to_i_j(unmapped_ptr(ij), i_target, j_target, i, j)
   terrain_from_input_ptr(i,j) = -9999.9 
 enddo
  nullify(terrain_from_input_ptr) 
  
 do tile = 1, num_tiles_target_grid
 
   print*,"- CALL FieldGather FOR TARGET LANDMASK TILE: ", tile
   call ESMF_FieldGather(landmask_target_grid, mask_target_one_tile, rootPet=0, tile=tile, rc=rc)
   if(ESMF_logFoundError(rcToCheck=rc,msg=ESMF_LOGERR_PASSTHRU,line=__LINE__,file=__FILE__)) &
      call error_handler("IN FieldGather", rc)
      
   print*,"- CALL FieldGather FOR TERRAIN FROM INPUT GRID: ", tile
   call ESMF_FieldGather(terrain_from_input_grid, data_one_tile, rootPet=0, tile=tile, rc=rc)
   if(ESMF_logFoundError(rcToCheck=rc,msg=ESMF_LOGERR_PASSTHRU,line=__LINE__,file=__FILE__)) &
      call error_handler("IN FieldGather", rc)

   if (localpet == 0) then
     allocate(land_target_one_tile(i_target,j_target))
     land_target_one_tile = 0
     where(mask_target_one_tile == 1) land_target_one_tile = 1
     call search(data_one_tile, land_target_one_tile, i_target, j_target, tile, 7)
     deallocate(land_target_one_tile)
   endif

   print*,"- CALL FieldScatter FOR TERRAIN FROM INPUT GRID: ", tile
   call ESMF_FieldScatter(terrain_from_input_grid, data_one_tile, rootPet=0, tile=tile, rc=rc)
   if(ESMF_logFoundError(rcToCheck=rc,msg=ESMF_LOGERR_PASSTHRU,line=__LINE__,file=__FILE__)) &
      call error_handler("IN FieldScatter", rc)
 enddo
 
 if(.not. vgtyp_from_climo) then
  
   print*,"- CALL FieldRegrid VEG TYPE."
   call ESMF_FieldRegrid(veg_type_input_grid, &
                         veg_type_target_grid, &
                         routehandle=regrid_all_land, &
                         termorderflag=ESMF_TERMORDER_SRCSEQ, rc=rc)
   if(ESMF_logFoundError(rcToCheck=rc,msg=ESMF_LOGERR_PASSTHRU,line=__LINE__,file=__FILE__)) &
      call error_handler("IN FieldRegrid", rc)
   
   print*,"- CALL FieldGet FOR TARGET grid veg type."
   call ESMF_FieldGet(veg_type_target_grid, &
                      farrayPtr=veg_type_target_ptr, rc=rc)
   if(ESMF_logFoundError(rcToCheck=rc,msg=ESMF_LOGERR_PASSTHRU,line=__LINE__,file=__FILE__)) &
      call error_handler("IN FieldGet", rc)
        
   l = lbound(unmapped_ptr)
   u = ubound(unmapped_ptr)

   do ij = l(1), u(1)
     call ij_to_i_j(unmapped_ptr(ij), i_target, j_target, i, j)
     veg_type_target_ptr(i,j) = -9999.9 
   enddo

   do tile = 1, num_tiles_target_grid
     print*,"- CALL FieldGather FOR TARGET GRID VEG TYPE TILE: ", tile
     call ESMF_FieldGather(veg_type_target_grid, data_one_tile, rootPet=0, tile=tile, rc=rc)
     if(ESMF_logFoundError(rcToCheck=rc,msg=ESMF_LOGERR_PASSTHRU,line=__LINE__,file=__FILE__)) &
        call error_handler("IN FieldGather", rc)

     print*,"- CALL FieldGather FOR TARGET LANDMASK TILE: ", tile
     call ESMF_FieldGather(landmask_target_grid, mask_target_one_tile, rootPet=0, tile=tile, rc=rc)
     if(ESMF_logFoundError(rcToCheck=rc,msg=ESMF_LOGERR_PASSTHRU,line=__LINE__,file=__FILE__)) &
        call error_handler("IN FieldGather", rc)

     if (localpet == 0) then
       allocate(land_target_one_tile(i_target,j_target))
       land_target_one_tile = 0
       where(mask_target_one_tile == 1) land_target_one_tile = 1
       call search(data_one_tile, land_target_one_tile, i_target, j_target, tile, 225)
       deallocate(land_target_one_tile)
     endif

     print*,"- CALL FieldScatter FOR TARGET GRID VEG TYPE: ", tile
     call ESMF_FieldScatter(veg_type_target_grid, data_one_tile, rootPet=0, tile=tile, rc=rc)
     if(ESMF_logFoundError(rcToCheck=rc,msg=ESMF_LOGERR_PASSTHRU,line=__LINE__,file=__FILE__)) &
        call error_handler("IN FieldScatter", rc)
   enddo
   nullify(veg_type_target_ptr) 
 endif
 print*,"- CALL FieldRegridRelease."
 call ESMF_FieldRegridRelease(routehandle=regrid_all_land, rc=rc)
 if(ESMF_logFoundError(rcToCheck=rc,msg=ESMF_LOGERR_PASSTHRU,line=__LINE__,file=__FILE__)) &
    call error_handler("IN FieldRegridRelease", rc)
    
!-----------------------------------------------------------------------
! Next, determine the sea ice fraction on target grid.  
! Interpolate.
!-----------------------------------------------------------------------

 mask_input_ptr = 1
 where (nint(landmask_input_ptr) == 1) mask_input_ptr = 0
 
 mask_target_ptr = seamask_target_ptr

 method=ESMF_REGRIDMETHOD_CONSERVE

 isrctermprocessing = 1

 print*,"- CALL FieldRegridStore for sea ice fraction."
 call ESMF_FieldRegridStore(seaice_fract_input_grid, &
                            seaice_fract_target_grid, &
                            srcmaskvalues=(/0/), &
                            dstmaskvalues=(/0/), &
                            polemethod=ESMF_POLEMETHOD_NONE, &
                            srctermprocessing=isrctermprocessing, &
                            unmappedaction=ESMF_UNMAPPEDACTION_IGNORE, &
                            normtype=ESMF_NORMTYPE_FRACAREA, &
                            routehandle=regrid_nonland, &
                            regridmethod=method, &
                            unmappedDstList=unmapped_ptr, rc=rc)
 if(ESMF_logFoundError(rcToCheck=rc,msg=ESMF_LOGERR_PASSTHRU,line=__LINE__,file=__FILE__)) &
    call error_handler("IN FieldRegridStore", rc)

 print*,"- CALL Field_Regrid for sea ice fraction."
 call ESMF_FieldRegrid(seaice_fract_input_grid, &
                       seaice_fract_target_grid, &
                       routehandle=regrid_nonland, &
                       termorderflag=ESMF_TERMORDER_SRCSEQ, rc=rc)
 if(ESMF_logFoundError(rcToCheck=rc,msg=ESMF_LOGERR_PASSTHRU,line=__LINE__,file=__FILE__)) &
    call error_handler("IN FieldRegrid", rc)

 print*,"- CALL FieldGet FOR TARGET grid sea ice fraction."
 call ESMF_FieldGet(seaice_fract_target_grid, &
                    farrayPtr=seaice_fract_target_ptr, rc=rc)
 if(ESMF_logFoundError(rcToCheck=rc,msg=ESMF_LOGERR_PASSTHRU,line=__LINE__,file=__FILE__)) &
    call error_handler("IN FieldGet", rc)

 l = lbound(unmapped_ptr)
 u = ubound(unmapped_ptr)

 do ij = l(1), u(1)
   call ij_to_i_j(unmapped_ptr(ij), i_target, j_target, i, j)
   seaice_fract_target_ptr(i,j) = -9999.9 ! flag value for missing point
                               ! which will be replaced in routine
                               ! "search".
 enddo

 if (localpet == 0) then
   allocate(latitude_one_tile(i_target,j_target))
 else
   allocate(latitude_one_tile(0,0))
 endif

 do tile = 1, num_tiles_target_grid

   print*,"- CALL FieldGather FOR TARGET GRID SEAICE FRACTION TILE: ", tile
   call ESMF_FieldGather(seaice_fract_target_grid, data_one_tile, rootPet=0, tile=tile, rc=rc)
   if(ESMF_logFoundError(rcToCheck=rc,msg=ESMF_LOGERR_PASSTHRU,line=__LINE__,file=__FILE__)) &
      call error_handler("IN FieldGather", rc)
   
   print*,"- CALL FieldGather FOR TARGET GRID MASK TILE: ", tile
   call ESMF_FieldGather(seamask_target_grid, mask_target_one_tile, rootPet=0, tile=tile, rc=rc)
   if(ESMF_logFoundError(rcToCheck=rc,msg=ESMF_LOGERR_PASSTHRU,line=__LINE__,file=__FILE__)) &
      call error_handler("IN FieldGather", rc)

   print*,"- CALL FieldGather FOR TARGET LATITUDE TILE: ", tile
   call ESMF_FieldGather(latitude_target_grid, latitude_one_tile, rootPet=0, tile=tile, rc=rc)
   if(ESMF_logFoundError(rcToCheck=rc,msg=ESMF_LOGERR_PASSTHRU,line=__LINE__,file=__FILE__)) &
      call error_handler("IN FieldGather", rc)

   if (localpet == 0) then
     call search(data_one_tile, mask_target_one_tile, i_target, j_target, tile, 91, &
                 latitude=latitude_one_tile)
   endif

   print*,"- CALL FieldGather FOR TARGET LANDMASK TILE: ", tile
   call ESMF_FieldGather(landmask_target_grid, mask_target_one_tile, rootPet=0, tile=tile, rc=rc)
   if(ESMF_logFoundError(rcToCheck=rc,msg=ESMF_LOGERR_PASSTHRU,line=__LINE__,file=__FILE__)) &
      call error_handler("IN FieldGather", rc)
   
   
   if (localpet == 0) then
     do j = 1, j_target
     do i = 1, i_target
       if (data_one_tile(i,j) > 1.0_esmf_kind_r8) then
         data_one_tile(i,j) = 1.0_esmf_kind_r8
       endif
       if (data_one_tile(i,j) < 0.15_esmf_kind_r8) data_one_tile(i,j) = 0.0_esmf_kind_r8
       if (data_one_tile(i,j) >= 0.15_esmf_kind_r8) mask_target_one_tile(i,j) = 2
     enddo
     enddo
   endif

   print*,"- CALL FieldScatter FOR TARGET GRID SEAICE FRACTION TILE: ", tile
   call ESMF_FieldScatter(seaice_fract_target_grid, data_one_tile, rootPet=0, tile=tile, rc=rc)
   if(ESMF_logFoundError(rcToCheck=rc,msg=ESMF_LOGERR_PASSTHRU,line=__LINE__,file=__FILE__)) &
      call error_handler("IN FieldScatter", rc)

   print*,"- CALL FieldScatter FOR TARGET LANDMASK TILE: ", tile
   call ESMF_FieldScatter(landmask_target_grid, mask_target_one_tile, rootPet=0, tile=tile, rc=rc)
   if(ESMF_logFoundError(rcToCheck=rc,msg=ESMF_LOGERR_PASSTHRU,line=__LINE__,file=__FILE__)) &
      call error_handler("IN FieldScatter", rc)

 enddo

 deallocate(latitude_one_tile)

 print*,"- CALL FieldRegridRelease."
 call ESMF_FieldRegridRelease(routehandle=regrid_nonland, rc=rc)
 if(ESMF_logFoundError(rcToCheck=rc,msg=ESMF_LOGERR_PASSTHRU,line=__LINE__,file=__FILE__)) &
    call error_handler("IN FieldRegridRelease", rc)

!---------------------------------------------------------------------------------------------
! Now interpolate other sea ice related fields.  Since we know what points are ice on
! the target grid, reset the target grid mask.
!---------------------------------------------------------------------------------------------

 mask_input_ptr = 0
 where (nint(landmask_input_ptr) == 2) mask_input_ptr = 1

 print*,"- CALL FieldGet FOR TARGET land sea mask."
 call ESMF_FieldGet(landmask_target_grid, &
                    farrayPtr=landmask_target_ptr, rc=rc)
 if(ESMF_logFoundError(rcToCheck=rc,msg=ESMF_LOGERR_PASSTHRU,line=__LINE__,file=__FILE__)) &
    call error_handler("IN FieldGet", rc)

 mask_target_ptr = 0 
 do j = clb_target(2), cub_target(2)
 do i = clb_target(1), cub_target(1)
   if (landmask_target_ptr(i,j) == 2) mask_target_ptr(i,j) = 1
 enddo
 enddo

 method=ESMF_REGRIDMETHOD_NEAREST_STOD
 isrctermprocessing = 1

 print*,"- CALL FieldRegridStore for 3d seaice fields."
 call ESMF_FieldRegridStore(soil_temp_input_grid, &
                            soil_temp_target_grid, &
                            srcmaskvalues=(/0/), &
                            dstmaskvalues=(/0/), &
                            polemethod=ESMF_POLEMETHOD_NONE, &
                            srctermprocessing=isrctermprocessing, &
                            unmappedaction=ESMF_UNMAPPEDACTION_IGNORE, &
                            normtype=ESMF_NORMTYPE_FRACAREA, &
                            routehandle=regrid_seaice, &
                            regridmethod=method, &
                            unmappedDstList=unmapped_ptr, rc=rc)
 if(ESMF_logFoundError(rcToCheck=rc,msg=ESMF_LOGERR_PASSTHRU,line=__LINE__,file=__FILE__)) &
    call error_handler("IN FieldRegridStore", rc)

 bundle_seaice_target = ESMF_FieldBundleCreate(name="sea ice target", rc=rc)
   if(ESMF_logFoundError(rcToCheck=rc,msg=ESMF_LOGERR_PASSTHRU,line=__LINE__,file=__FILE__)) &
      call error_handler("IN FieldBundleCreate", rc)
 bundle_seaice_input = ESMF_FieldBundleCreate(name="sea ice input", rc=rc)
   if(ESMF_logFoundError(rcToCheck=rc,msg=ESMF_LOGERR_PASSTHRU,line=__LINE__,file=__FILE__)) &
      call error_handler("IN FieldBundleCreate", rc)
 call ESMF_FieldBundleAdd(bundle_seaice_target, (/seaice_depth_target_grid, snow_depth_target_grid, &
                          snow_liq_equiv_target_grid, seaice_skin_temp_target_grid, &
                          soil_temp_target_grid/), rc=rc)
  if(ESMF_logFoundError(rcToCheck=rc,msg=ESMF_LOGERR_PASSTHRU,line=__LINE__,file=__FILE__)) &
      call error_handler("IN FieldBundleAdd", rc)
 call ESMF_FieldBundleAdd(bundle_seaice_input, (/seaice_depth_input_grid, snow_depth_input_grid, &
                          snow_liq_equiv_input_grid, seaice_skin_temp_input_grid, &
                          soil_temp_input_grid/), rc=rc)                          
  if(ESMF_logFoundError(rcToCheck=rc,msg=ESMF_LOGERR_PASSTHRU,line=__LINE__,file=__FILE__)) &
      call error_handler("IN FieldBundleAdd", rc)
 call ESMF_FieldBundleGet(bundle_seaice_target,fieldCount=num_fields,rc=rc)
   if(ESMF_logFoundError(rcToCheck=rc,msg=ESMF_LOGERR_PASSTHRU,line=__LINE__,file=__FILE__)) &
      call error_handler("IN FieldBundleGet", rc)
 

 allocate(search_nums(num_fields))
 allocate(dozero(num_fields))

 search_nums = (/92,66,65,21,21/)
 dozero(:) = .True.
 
 l = lbound(unmapped_ptr)
 u = ubound(unmapped_ptr)
 
 call regrid_many(bundle_seaice_input,bundle_seaice_target,num_fields,regrid_seaice,dozero, &
                  .True.,unmapped_ptr=unmapped_ptr )
 deallocate(dozero)                 
 call ESMF_FieldBundleDestroy(bundle_seaice_input,rc=rc)
   if(ESMF_logFoundError(rcToCheck=rc,msg=ESMF_LOGERR_PASSTHRU,line=__LINE__,file=__FILE__)) &
      call error_handler("IN FieldBundleDestroy", rc)

 do tile = 1, num_tiles_target_grid

   print*,"- CALL FieldGather FOR TARGET LANDMASK TILE: ", tile
   call ESMF_FieldGather(landmask_target_grid, mask_target_one_tile, rootPet=0, tile=tile, rc=rc)
   if(ESMF_logFoundError(rcToCheck=rc,msg=ESMF_LOGERR_PASSTHRU,line=__LINE__,file=__FILE__)) &
      call error_handler("IN FieldGather", rc)

   if (localpet == 0) then   
     where(mask_target_one_tile == 1) mask_target_one_tile = 0
     where(mask_target_one_tile == 2) mask_target_one_tile = 1
   endif

<<<<<<< HEAD

   call search_many(num_fields,bundle_seaice_target,data_one_tile, mask_target_one_tile,tile,search_nums,localpet, &
                    field_data_3d=data_one_tile_3d)
=======
   print*,"- CALL FieldScatter FOR TARGET GRID SEAICE COLUMN TEMP: ", tile
   call ESMF_FieldScatter(soil_temp_target_grid, data_one_tile_3d, rootPet=0, tile=tile, rc=rc)
   if(ESMF_logFoundError(rcToCheck=rc,msg=ESMF_LOGERR_PASSTHRU,line=__LINE__,file=__FILE__)) &
      call error_handler("IN FieldScatter", rc)
>>>>>>> 0f5f3cba
 enddo

 deallocate(search_nums)
 call ESMF_FieldBundleDestroy(bundle_seaice_target,rc=rc)
   if(ESMF_logFoundError(rcToCheck=rc,msg=ESMF_LOGERR_PASSTHRU,line=__LINE__,file=__FILE__))&
      call error_handler("IN FieldBundleDestroy", rc)

 print*,"- CALL FieldRegridRelease."
 call ESMF_FieldRegridRelease(routehandle=regrid_seaice, rc=rc)
 if(ESMF_logFoundError(rcToCheck=rc,msg=ESMF_LOGERR_PASSTHRU,line=__LINE__,file=__FILE__)) &
    call error_handler("IN FieldRegridRelease", rc)

!---------------------------------------------------------------------------------------------
! Now interpolate water fields. 
!---------------------------------------------------------------------------------------------

 mask_input_ptr = 0
 where (nint(landmask_input_ptr) == 0) mask_input_ptr = 1

 mask_target_ptr = 0
 where (landmask_target_ptr == 0) mask_target_ptr = 1

 method=ESMF_REGRIDMETHOD_CONSERVE
 isrctermprocessing = 1

 print*,"- CALL FieldRegridStore for water fields."
 call ESMF_FieldRegridStore(skin_temp_input_grid, &
                            skin_temp_target_grid, &
                            srcmaskvalues=(/0/), &
                            dstmaskvalues=(/0/), &
                            polemethod=ESMF_POLEMETHOD_NONE, &
                            srctermprocessing=isrctermprocessing, &
                            unmappedaction=ESMF_UNMAPPEDACTION_IGNORE, &
                            normtype=ESMF_NORMTYPE_FRACAREA, &
                            routehandle=regrid_water, &
                            regridmethod=method, &
                            unmappedDstList=unmapped_ptr, rc=rc)
 if(ESMF_logFoundError(rcToCheck=rc,msg=ESMF_LOGERR_PASSTHRU,line=__LINE__,file=__FILE__)) &
    call error_handler("IN FieldRegridStore", rc)

 bundle_water_target = ESMF_FieldBundleCreate(name="water target", rc=rc)
   if(ESMF_logFoundError(rcToCheck=rc,msg=ESMF_LOGERR_PASSTHRU,line=__LINE__,file=__FILE__)) &
      call error_handler("IN FieldBundleCreate", rc)
 bundle_water_input = ESMF_FieldBundleCreate(name="water input", rc=rc)
   if(ESMF_logFoundError(rcToCheck=rc,msg=ESMF_LOGERR_PASSTHRU,line=__LINE__,file=__FILE__)) &
      call error_handler("IN FieldBundleCreate", rc)
 call ESMF_FieldBundleAdd(bundle_water_target, (/skin_temp_target_grid, z0_target_grid/), rc=rc)
  if(ESMF_logFoundError(rcToCheck=rc,msg=ESMF_LOGERR_PASSTHRU,line=__LINE__,file=__FILE__)) &
      call error_handler("IN FieldBundleAdd", rc)
 call ESMF_FieldBundleAdd(bundle_water_input, (/skin_temp_input_grid, z0_input_grid/), rc=rc)  
  if(ESMF_logFoundError(rcToCheck=rc,msg=ESMF_LOGERR_PASSTHRU,line=__LINE__,file=__FILE__)) &
      call error_handler("IN FieldBundleAdd", rc)

 if (convert_nst) then

   call ESMF_FieldBundleAdd(bundle_water_target, (/c_d_target_grid,c_0_target_grid,d_conv_target_grid, &
                            dt_cool_target_grid,ifd_target_grid,qrain_target_grid,tref_target_grid, &
                            w_d_target_grid,w_0_target_grid,xs_target_grid,xt_target_grid,xu_target_grid, &
                            xv_target_grid,xz_target_grid,xtts_target_grid,xzts_target_grid, &
                            z_c_target_grid,zm_target_grid/), rc=rc)
     if(ESMF_logFoundError(rcToCheck=rc,msg=ESMF_LOGERR_PASSTHRU,line=__LINE__,file=__FILE__)) &
        call error_handler("IN FieldBundleAdd", rc)
        
   call ESMF_FieldBundleAdd(bundle_water_input, (/c_d_input_grid,c_0_input_grid,d_conv_input_grid, &
                            dt_cool_input_grid,ifd_input_grid,qrain_input_grid,tref_input_grid, &
                            w_d_input_grid,w_0_input_grid,xs_input_grid,xt_input_grid,xu_input_grid, &
                            xv_input_grid,xz_input_grid,xtts_input_grid,xzts_input_grid, &
                            z_c_input_grid,zm_input_grid/), rc=rc)
     if(ESMF_logFoundError(rcToCheck=rc,msg=ESMF_LOGERR_PASSTHRU,line=__LINE__,file=__FILE__)) &
        call error_handler("IN FieldBundleAdd", rc)
   call ESMF_FieldBundleGet(bundle_water_target,fieldCount=num_fields,rc=rc)
     if(ESMF_logFoundError(rcToCheck=rc,msg=ESMF_LOGERR_PASSTHRU,line=__LINE__,file=__FILE__)) &
        call error_handler("IN FieldBundleGet", rc)
        
   allocate(search_nums(num_fields))
   allocate(dozero(num_fields))
     
   search_nums(:)=(/11,83,0,0,0,0,1,0,11,0,0,0,0,0,0,30,0,0,0,0/)
   dozero(:) = .True.
             
 else
   call ESMF_FieldBundleGet(bundle_water_target,fieldCount=num_fields,rc=rc)
     if(ESMF_logFoundError(rcToCheck=rc,msg=ESMF_LOGERR_PASSTHRU,line=__LINE__,file=__FILE__)) &
        call error_handler("IN FieldBundleGet", rc)
        
   allocate(search_nums(num_fields))
   allocate(dozero(num_fields))
   search_nums(:)=(/11,83/)
   dozero(:) = .True.
 endif

 call regrid_many(bundle_water_input,bundle_water_target,num_fields,regrid_water,dozero, &
                  .True.,  unmapped_ptr=unmapped_ptr, resetifd=.True.)
 deallocate(dozero)                 
 call ESMF_FieldBundleDestroy(bundle_water_input,rc=rc)
   if(ESMF_logFoundError(rcToCheck=rc,msg=ESMF_LOGERR_PASSTHRU,line=__LINE__,file=__FILE__)) &
      call error_handler("IN FieldBundleDestroy", rc)


 if (localpet == 0) then
   allocate(latitude_one_tile(i_target,j_target))
 else
   allocate(latitude_one_tile(0,0))
 endif

 do tile = 1, num_tiles_target_grid

   print*,"- CALL FieldGather FOR TARGET LANDMASK TILE: ", tile
   call ESMF_FieldGather(landmask_target_grid, mask_target_one_tile, rootPet=0, tile=tile, rc=rc)
   if(ESMF_logFoundError(rcToCheck=rc,msg=ESMF_LOGERR_PASSTHRU,line=__LINE__,file=__FILE__)) &
      call error_handler("IN FieldGather", rc)

   print*,"- CALL FieldGather FOR TARGET LATITUDE TILE: ", tile
   call ESMF_FieldGather(latitude_target_grid, latitude_one_tile, rootPet=0, tile=tile, rc=rc)
   if(ESMF_logFoundError(rcToCheck=rc,msg=ESMF_LOGERR_PASSTHRU,line=__LINE__,file=__FILE__)) &
      call error_handler("IN FieldGather", rc)

   if (localpet == 0) then
     allocate(water_target_one_tile(i_target,j_target))
     water_target_one_tile = 0
     where(mask_target_one_tile == 0) water_target_one_tile = 1
   endif

   call search_many(num_fields,bundle_water_target,data_one_tile, water_target_one_tile,& 
                    tile,search_nums,localpet,latitude=latitude_one_tile)

   if (localpet == 0) deallocate(water_target_one_tile)

 enddo

 deallocate(latitude_one_tile,search_nums)
 
 call ESMF_FieldBundleDestroy(bundle_water_target,rc=rc)
   if(ESMF_logFoundError(rcToCheck=rc,msg=ESMF_LOGERR_PASSTHRU,line=__LINE__,file=__FILE__)) &
      call error_handler("IN FieldBundleDestroy", rc)

 print*,"- CALL FieldRegridRelease."
 call ESMF_FieldRegridRelease(routehandle=regrid_water, rc=rc)
 if(ESMF_logFoundError(rcToCheck=rc,msg=ESMF_LOGERR_PASSTHRU,line=__LINE__,file=__FILE__)) &
    call error_handler("IN FieldRegridRelease", rc)

!---------------------------------------------------------------------------------------------
! Now interpolate "all land" to "all land".  Here, "all land" means landice and non-land ice.
!---------------------------------------------------------------------------------------------

 mask_input_ptr = 0
 where (nint(landmask_input_ptr) == 1) mask_input_ptr = 1

 mask_target_ptr = 0
 where (landmask_target_ptr == 1) mask_target_ptr = 1

 method=ESMF_REGRIDMETHOD_CONSERVE
 isrctermprocessing = 1

 print*,"- CALL FieldRegridStore for land fields."
 call ESMF_FieldRegridStore(snow_depth_input_grid, &
                            snow_depth_target_grid, &
                            srcmaskvalues=(/0/), &
                            dstmaskvalues=(/0/), &
                            polemethod=ESMF_POLEMETHOD_NONE, &
                            srctermprocessing=isrctermprocessing, &
                            unmappedaction=ESMF_UNMAPPEDACTION_IGNORE, &
                            normtype=ESMF_NORMTYPE_FRACAREA, &
                            routehandle=regrid_all_land, &
                            regridmethod=method, &
                            unmappedDstList=unmapped_ptr, rc=rc)
 if(ESMF_logFoundError(rcToCheck=rc,msg=ESMF_LOGERR_PASSTHRU,line=__LINE__,file=__FILE__)) &
    call error_handler("IN FieldRegridStore", rc)

 bundle_allland_target = ESMF_FieldBundleCreate(name="all land target", rc=rc)
   if(ESMF_logFoundError(rcToCheck=rc,msg=ESMF_LOGERR_PASSTHRU,line=__LINE__,file=__FILE__)) &
      call error_handler("IN FieldBundleCreate", rc)
 bundle_allland_input = ESMF_FieldBundleCreate(name="all land input", rc=rc)
   if(ESMF_logFoundError(rcToCheck=rc,msg=ESMF_LOGERR_PASSTHRU,line=__LINE__,file=__FILE__)) &
      call error_handler("IN FieldBundleCreate", rc)
 call ESMF_FieldBundleAdd(bundle_allland_target, (/canopy_mc_target_grid, snow_depth_target_grid, &
                          snow_liq_equiv_target_grid/), rc=rc)
  if(ESMF_logFoundError(rcToCheck=rc,msg=ESMF_LOGERR_PASSTHRU,line=__LINE__,file=__FILE__)) &
      call error_handler("IN FieldBundleAdd", rc)
 call ESMF_FieldBundleAdd(bundle_allland_input, (/canopy_mc_input_grid, snow_depth_input_grid, &
                          snow_liq_equiv_input_grid/), rc=rc)                          
  if(ESMF_logFoundError(rcToCheck=rc,msg=ESMF_LOGERR_PASSTHRU,line=__LINE__,file=__FILE__)) &
      call error_handler("IN FieldBundleAdd", rc)
 call ESMF_FieldBundleGet(bundle_allland_target,fieldCount=num_fields,rc=rc)
   if(ESMF_logFoundError(rcToCheck=rc,msg=ESMF_LOGERR_PASSTHRU,line=__LINE__,file=__FILE__)) &
      call error_handler("IN FieldBundleGet", rc)
 
 allocate(search_nums(num_fields))
 allocate(dozero(num_fields))

 search_nums = (/223,66,65/)
 dozero=(/.True.,.False.,.False./)
 
 call regrid_many(bundle_allland_input,bundle_allland_target,num_fields,regrid_all_land,dozero, &
                  .True., unmapped_ptr=unmapped_ptr)
 deallocate(dozero)
 call ESMF_FieldBundleDestroy(bundle_allland_input,rc=rc)
   if(ESMF_logFoundError(rcToCheck=rc,msg=ESMF_LOGERR_PASSTHRU,line=__LINE__,file=__FILE__)) &
      call error_handler("IN FieldBundleDestroy", rc)
  

 do tile = 1, num_tiles_target_grid

   print*,"- CALL FieldGather FOR TARGET LANDMASK TILE: ", tile
   call ESMF_FieldGather(landmask_target_grid, mask_target_one_tile, rootPet=0, tile=tile, rc=rc)
   if(ESMF_logFoundError(rcToCheck=rc,msg=ESMF_LOGERR_PASSTHRU,line=__LINE__,file=__FILE__)) &
      call error_handler("IN FieldGather", rc)

   if (localpet == 0) then
     allocate(land_target_one_tile(i_target,j_target))
     land_target_one_tile = 0
     where(mask_target_one_tile == 1) land_target_one_tile = 1
   endif
   
   call search_many(num_fields,bundle_allland_target,data_one_tile, land_target_one_tile,& 
                    tile,search_nums,localpet)

   if (localpet == 0) deallocate(land_target_one_tile)   
 enddo

 deallocate(search_nums) 
 call ESMF_FieldBundleDestroy(bundle_allland_target,rc=rc)
   if(ESMF_logFoundError(rcToCheck=rc,msg=ESMF_LOGERR_PASSTHRU,line=__LINE__,file=__FILE__)) &
      call error_handler("IN FieldBundleDestroy", rc)
      
 print*,"- CALL FieldRegridRelease."
 call ESMF_FieldRegridRelease(routehandle=regrid_all_land, rc=rc)
 if(ESMF_logFoundError(rcToCheck=rc,msg=ESMF_LOGERR_PASSTHRU,line=__LINE__,file=__FILE__)) &
    call error_handler("IN FieldRegridRelease", rc)

!---------------------------------------------------------------------------------------------
! Now interpolate landice points to landice points.
!---------------------------------------------------------------------------------------------

 print*,"- CALL FieldGet FOR INPUT GRID VEG TYPE."
 call ESMF_FieldGet(veg_type_input_grid, &
                    farrayPtr=veg_type_input_ptr, rc=rc)
 if(ESMF_logFoundError(rcToCheck=rc,msg=ESMF_LOGERR_PASSTHRU,line=__LINE__,file=__FILE__)) &
    call error_handler("IN FieldGet", rc)

 print*,'land ice check ',veg_type_landice_input

 mask_input_ptr = 0
 where (nint(veg_type_input_ptr) == veg_type_landice_input) mask_input_ptr = 1

 print*,"- CALL FieldGet FOR TARGET GRID VEG TYPE."
 call ESMF_FieldGet(veg_type_target_grid, &
                    farrayPtr=veg_type_target_ptr, rc=rc)
 if(ESMF_logFoundError(rcToCheck=rc,msg=ESMF_LOGERR_PASSTHRU,line=__LINE__,file=__FILE__)) &
    call error_handler("IN FieldGet", rc)

 mask_target_ptr = 0
 where (nint(veg_type_target_ptr) == veg_type_landice_target) mask_target_ptr = 1

 method=ESMF_REGRIDMETHOD_NEAREST_STOD
 isrctermprocessing = 1

 print*,"- CALL FieldRegridStore for landice fields."
 call ESMF_FieldRegridStore(soil_temp_input_grid, &
                            soil_temp_target_grid, &
                            srcmaskvalues=(/0/), &
                            dstmaskvalues=(/0/), &
                            polemethod=ESMF_POLEMETHOD_NONE, &
                            srctermprocessing=isrctermprocessing, &
                            unmappedaction=ESMF_UNMAPPEDACTION_IGNORE, &
                            normtype=ESMF_NORMTYPE_FRACAREA, &
                            routehandle=regrid_landice, &
                            regridmethod=method, &
                            unmappedDstList=unmapped_ptr, rc=rc)
 if(ESMF_logFoundError(rcToCheck=rc,msg=ESMF_LOGERR_PASSTHRU,line=__LINE__,file=__FILE__)) &
    call error_handler("IN FieldRegridStore", rc)

  bundle_landice_target = ESMF_FieldBundleCreate(name="landice target", rc=rc)
   if(ESMF_logFoundError(rcToCheck=rc,msg=ESMF_LOGERR_PASSTHRU,line=__LINE__,file=__FILE__)) &
      call error_handler("IN FieldBundleCreate", rc)
 bundle_landice_input = ESMF_FieldBundleCreate(name="landice input", rc=rc)
   if(ESMF_logFoundError(rcToCheck=rc,msg=ESMF_LOGERR_PASSTHRU,line=__LINE__,file=__FILE__)) &
      call error_handler("IN FieldBundleCreate", rc)
 call ESMF_FieldBundleAdd(bundle_landice_target, (/skin_temp_target_grid, terrain_from_input_grid,& 
                          soil_temp_target_grid/), rc=rc)
  if(ESMF_logFoundError(rcToCheck=rc,msg=ESMF_LOGERR_PASSTHRU,line=__LINE__,file=__FILE__)) &
      call error_handler("IN FieldBundleAdd", rc)
 call ESMF_FieldBundleAdd(bundle_landice_input, (/skin_temp_input_grid, terrain_input_grid,&
                          soil_temp_input_grid/), rc=rc)                          
  if(ESMF_logFoundError(rcToCheck=rc,msg=ESMF_LOGERR_PASSTHRU,line=__LINE__,file=__FILE__)) &
      call error_handler("IN FieldBundleAdd", rc)
 call ESMF_FieldBundleGet(bundle_landice_target,fieldCount=num_fields,rc=rc)
   if(ESMF_logFoundError(rcToCheck=rc,msg=ESMF_LOGERR_PASSTHRU,line=__LINE__,file=__FILE__)) &
      call error_handler("IN FieldBundleGet", rc)

 allocate(search_nums(num_fields))
 allocate(dozero(num_fields))

<<<<<<< HEAD
 search_nums = (/21,7/)
 dozero(:) = .False.

 call regrid_many(bundle_landice_input,bundle_landice_target,num_fields,regrid_landice,dozero, &
                  .True., unmapped_ptr=unmapped_ptr )  
 deallocate(dozero)                                
 call ESMF_FieldBundleDestroy(bundle_landice_input,rc=rc)
   if(ESMF_logFoundError(rcToCheck=rc,msg=ESMF_LOGERR_PASSTHRU,line=__LINE__,file=__FILE__)) &
      call error_handler("IN FieldBundleDestroy", rc)
=======
 if (.not. sotyp_from_climo) then
   print*,"- CALL FieldGather FOR SOIL TYPE TARGET GRID, TILE: ", tile
    call ESMF_FieldGather(soil_type_target_grid,soil_type_target_grid_save,rootPet=0,tile=1, rc=rc)
    if(ESMF_logFoundError(rcToCheck=rc,msg=ESMF_LOGERR_PASSTHRU,line=__LINE__,file=__FILE__))&
         call error_handler("IN FieldGather", rc)

   print*,"- CALL Field_Regrid for soil type over landice."
   call ESMF_FieldRegrid(soil_type_input_grid, &
                       soil_type_target_grid, &
                       routehandle=regrid_landice, &
                       termorderflag=ESMF_TERMORDER_SRCSEQ, &
                       rc=rc)
   if(ESMF_logFoundError(rcToCheck=rc,msg=ESMF_LOGERR_PASSTHRU,line=__LINE__,file=__FILE__))&
      call error_handler("IN FieldRegrid", rc)

   print*,"- CALL FieldGet FOR SOIL TYPE TARGET GRID."
   call ESMF_FieldGet(soil_type_target_grid, &
                      farrayPtr=soil_type_from_input_ptr, rc=rc)
   if(ESMF_logFoundError(rcToCheck=rc,msg=ESMF_LOGERR_PASSTHRU,line=__LINE__,file=__FILE__))&
      call error_handler("IN FieldGet", rc)
 endif

 l = lbound(unmapped_ptr)
 u = ubound(unmapped_ptr)

 do ij = l(1), u(1)
   call ij_to_i_j(unmapped_ptr(ij), i_target, j_target, i, j)
   soil_temp_target_ptr(i,j,:) = -9999.9 
   skin_temp_target_ptr(i,j) = -9999.9 
   terrain_from_input_ptr(i,j) = -9999.9 
   if (.not.sotyp_from_climo) soil_type_from_input_ptr(i,j) = -9999.9
 enddo
>>>>>>> 0f5f3cba

 if (localpet == 0) then
   allocate (veg_type_target_one_tile(i_target,j_target))
   allocate (land_target_one_tile(i_target,j_target))
   allocate (data_one_tile2(i_target,j_target))
 else
   allocate (veg_type_target_one_tile(0,0))
   allocate (land_target_one_tile(0,0))
   allocate (data_one_tile2(0,0))
 endif

 do tile = 1, num_tiles_target_grid
   print*,"- CALL FieldGather FOR TARGET VEG TYPE TILE: ", tile
   call ESMF_FieldGather(veg_type_target_grid, veg_type_target_one_tile, rootPet=0, tile=tile, rc=rc)
   if(ESMF_logFoundError(rcToCheck=rc,msg=ESMF_LOGERR_PASSTHRU,line=__LINE__,file=__FILE__)) &
      call error_handler("IN FieldGather", rc)

   if (localpet == 0) then
     land_target_one_tile = 0
     where(nint(veg_type_target_one_tile) == veg_type_landice_target) land_target_one_tile = 1
   endif
   
   print*,"- CALL FieldGather FOR TERRAIN FROM INPUT GRID LAND, TILE: ", tile
    call ESMF_FieldGather(terrain_from_input_grid_land, data_one_tile2, rootPet=0, tile=tile, rc=rc)
    if(ESMF_logFoundError(rcToCheck=rc,msg=ESMF_LOGERR_PASSTHRU,line=__LINE__,file=__FILE__)) &
       call error_handler("IN FieldGather", rc)

   call search_many(num_fields,bundle_landice_target,data_one_tile, land_target_one_tile,& 
                    tile,search_nums,localpet,terrain_land=data_one_tile2,field_data_3d=data_one_tile_3d)

   if (.not. sotyp_from_climo) then
     print*,"- CALL FieldGather FOR SOIL TYPE TARGET GRID LAND, TILE: ",tile
     call ESMF_FieldGather(soil_type_target_grid, data_one_tile,rootPet=0,tile=tile, rc=rc)
     if(ESMF_logFoundError(rcToCheck=rc,msg=ESMF_LOGERR_PASSTHRU,line=__LINE__,file=__FILE__))&
        call error_handler("IN FieldGather", rc)

     if (localpet == 0) then
       call search(data_one_tile, mask_target_one_tile, i_target, j_target,tile,231)
     endif

     print*,"- CALL FieldScatter FOR SOIL TYPE TARGET GRID, TILE: ", tile
     call ESMF_FieldScatter(soil_type_target_grid,data_one_tile,rootPet=0,tile=tile,rc=rc)
     if(ESMF_logFoundError(rcToCheck=rc,msg=ESMF_LOGERR_PASSTHRU,line=__LINE__,file=__FILE__))&
        call error_handler("IN FieldScatter", rc)
   endif

 enddo

 deallocate (veg_type_target_one_tile)
 deallocate (land_target_one_tile)
 deallocate(search_nums)
 
 call ESMF_FieldBundleDestroy(bundle_landice_target,rc=rc)
   if(ESMF_logFoundError(rcToCheck=rc,msg=ESMF_LOGERR_PASSTHRU,line=__LINE__,file=__FILE__)) &
      call error_handler("IN FieldBundleDestroy", rc)

 print*,"- CALL FieldRegridRelease."
 call ESMF_FieldRegridRelease(routehandle=regrid_landice, rc=rc)
 if(ESMF_logFoundError(rcToCheck=rc,msg=ESMF_LOGERR_PASSTHRU,line=__LINE__,file=__FILE__)) &
    call error_handler("IN FieldRegridRelease", rc)

!---------------------------------------------------------------------------------------------
! Now interpolate land (not including landice pts) to land (not including landice).
!---------------------------------------------------------------------------------------------

 mask_input_ptr = 0
 where (nint(landmask_input_ptr) == 1) mask_input_ptr = 1
 where (nint(veg_type_input_ptr) == veg_type_landice_input) mask_input_ptr = 0

 mask_target_ptr = 0
 where (landmask_target_ptr == 1) mask_target_ptr = 1
 where (nint(veg_type_target_ptr) == veg_type_landice_target) mask_target_ptr = 0

 method=ESMF_REGRIDMETHOD_NEAREST_STOD
 isrctermprocessing = 1

 print*,"- CALL FieldRegridStore for 3d land (but no land ice) fields."
 call ESMF_FieldRegridStore(soilm_tot_input_grid, &
                            soilm_tot_target_grid, &
                            srcmaskvalues=(/0/), &
                            dstmaskvalues=(/0/), &
                            polemethod=ESMF_POLEMETHOD_NONE, &
                            srctermprocessing=isrctermprocessing, &
                            unmappedaction=ESMF_UNMAPPEDACTION_IGNORE, &
                            normtype=ESMF_NORMTYPE_FRACAREA, &
                            routehandle=regrid_land, &
                            regridmethod=method, &
                            unmappedDstList=unmapped_ptr, rc=rc)
 if(ESMF_logFoundError(rcToCheck=rc,msg=ESMF_LOGERR_PASSTHRU,line=__LINE__,file=__FILE__)) &
    call error_handler("IN FieldRegridStore", rc)

<<<<<<< HEAD
  bundle_nolandice_target = ESMF_FieldBundleCreate(name="land no landice target", rc=rc)
=======
 print*,"- CALL Field_Regrid for total soil moisture over land."
 call ESMF_FieldRegrid(soilm_tot_input_grid, &
                       soilm_tot_target_grid, &
                       routehandle=regrid_land, &
                       termorderflag=ESMF_TERMORDER_SRCSEQ, rc=rc)
 if(ESMF_logFoundError(rcToCheck=rc,msg=ESMF_LOGERR_PASSTHRU,line=__LINE__,file=__FILE__)) &
    call error_handler("IN FieldRegrid", rc)

 print*,"- CALL Field_Regrid for soil temperature over land."
 call ESMF_FieldRegrid(soil_temp_input_grid, &
                       soil_temp_target_grid, &
                       routehandle=regrid_land, &
                       termorderflag=ESMF_TERMORDER_SRCSEQ, &
                       zeroregion=ESMF_REGION_SELECT, rc=rc)
 if(ESMF_logFoundError(rcToCheck=rc,msg=ESMF_LOGERR_PASSTHRU,line=__LINE__,file=__FILE__)) &
    call error_handler("IN FieldRegrid", rc)

 print*,"- CALL Field_Regrid for skin temperature over land."
 call ESMF_FieldRegrid(skin_temp_input_grid, &
                       skin_temp_target_grid, &
                       routehandle=regrid_land, &
                       termorderflag=ESMF_TERMORDER_SRCSEQ, &
                       zeroregion=ESMF_REGION_SELECT, rc=rc)
 if(ESMF_logFoundError(rcToCheck=rc,msg=ESMF_LOGERR_PASSTHRU,line=__LINE__,file=__FILE__)) &
    call error_handler("IN FieldRegrid", rc)

 print*,"- CALL Field_Regrid for terrain over land."
 call ESMF_FieldRegrid(terrain_input_grid, &
                       terrain_from_input_grid, &
                       routehandle=regrid_land, &
                       termorderflag=ESMF_TERMORDER_SRCSEQ, &
                       zeroregion=ESMF_REGION_SELECT, rc=rc)
 if(ESMF_logFoundError(rcToCheck=rc,msg=ESMF_LOGERR_PASSTHRU,line=__LINE__,file=__FILE__)) &
    call error_handler("IN FieldRegrid", rc)

 if (.not. sotyp_from_climo) then
   print*,"- CALL Field_Regrid for soil type over land."
   call ESMF_FieldRegrid(soil_type_input_grid, &
                       soil_type_target_grid, &
                       routehandle=regrid_land, &
                       zeroregion=ESMF_REGION_SELECT, &
                       termorderflag=ESMF_TERMORDER_SRCSEQ, rc=rc)
   if(ESMF_logFoundError(rcToCheck=rc,msg=ESMF_LOGERR_PASSTHRU,line=__LINE__,file=__FILE__))&
      call error_handler("IN FieldRegrid", rc)
 endif

 print*,"- CALL Field_Regrid for soil type over land."
 call ESMF_FieldRegrid(soil_type_input_grid, &
                       soil_type_from_input_grid, &
                       routehandle=regrid_land, &
                       termorderflag=ESMF_TERMORDER_SRCSEQ, rc=rc)
 if(ESMF_logFoundError(rcToCheck=rc,msg=ESMF_LOGERR_PASSTHRU,line=__LINE__,file=__FILE__)) &
    call error_handler("IN FieldRegrid", rc)
  
  if (.not. vgfrc_from_climo) then
    print*,"- CALL Field_Regrid for veg greenness over land."
   call ESMF_FieldRegrid(veg_greenness_input_grid, &
               veg_greenness_target_grid, &
               routehandle=regrid_land, &
               termorderflag=ESMF_TERMORDER_SRCSEQ, rc=rc)
>>>>>>> 0f5f3cba
   if(ESMF_logFoundError(rcToCheck=rc,msg=ESMF_LOGERR_PASSTHRU,line=__LINE__,file=__FILE__)) &
      call error_handler("IN FieldBundleCreate", rc)
      
 bundle_nolandice_input = ESMF_FieldBundleCreate(name="land no landice input", rc=rc)
   if(ESMF_logFoundError(rcToCheck=rc,msg=ESMF_LOGERR_PASSTHRU,line=__LINE__,file=__FILE__)) &
      call error_handler("IN FieldBundleCreate", rc)
      
 call ESMF_FieldBundleAdd(bundle_nolandice_target, (/skin_temp_target_grid, terrain_from_input_grid,& 
                          soil_type_from_input_grid,soilm_tot_target_grid,soil_temp_target_grid/), rc=rc)
  if(ESMF_logFoundError(rcToCheck=rc,msg=ESMF_LOGERR_PASSTHRU,line=__LINE__,file=__FILE__)) &
      call error_handler("IN FieldBundleAdd", rc)
      
 call ESMF_FieldBundleAdd(bundle_nolandice_input, (/skin_temp_input_grid, terrain_input_grid,&
                          soil_type_input_grid,soilm_tot_input_grid,soil_temp_input_grid/), rc=rc)
  if(ESMF_logFoundError(rcToCheck=rc,msg=ESMF_LOGERR_PASSTHRU,line=__LINE__,file=__FILE__)) &
      call error_handler("IN FieldBundleAdd", rc)
 
 
 if (.not. sotyp_from_climo) then 
   call ESMF_FieldBundleAdd(bundle_nolandice_target, (/soil_type_target_grid/), rc=rc)
   if(ESMF_logFoundError(rcToCheck=rc,msg=ESMF_LOGERR_PASSTHRU,line=__LINE__,file=__FILE__)) &
      call error_handler("IN FieldBundleAdd", rc)
   call ESMF_FieldBundleAdd(bundle_nolandice_input, (/soil_type_input_grid/), rc=rc)
   if(ESMF_logFoundError(rcToCheck=rc,msg=ESMF_LOGERR_PASSTHRU,line=__LINE__,file=__FILE__)) &
      call error_handler("IN FieldBundleAdd", rc)
   call ESMF_FieldBundleGet(bundle_nolandice_target,fieldCount=num_fields,rc=rc)
   if(ESMF_logFoundError(rcToCheck=rc,msg=ESMF_LOGERR_PASSTHRU,line=__LINE__,file=__FILE__)) &
      call error_handler("IN FieldBundleGet", rc)
   sotyp_ind = num_fields
 endif
 
 if (.not. vgfrc_from_climo) then 
   call ESMF_FieldBundleAdd(bundle_nolandice_target, (/veg_greenness_target_grid/), rc=rc)
   if(ESMF_logFoundError(rcToCheck=rc,msg=ESMF_LOGERR_PASSTHRU,line=__LINE__,file=__FILE__)) &
      call error_handler("IN FieldBundleAdd", rc)
   call ESMF_FieldBundleAdd(bundle_nolandice_input, (/veg_greenness_input_grid/), rc=rc)
   if(ESMF_logFoundError(rcToCheck=rc,msg=ESMF_LOGERR_PASSTHRU,line=__LINE__,file=__FILE__)) &
      call error_handler("IN FieldBundleAdd", rc)
   call ESMF_FieldBundleGet(bundle_nolandice_target,fieldCount=num_fields,rc=rc)
   if(ESMF_logFoundError(rcToCheck=rc,msg=ESMF_LOGERR_PASSTHRU,line=__LINE__,file=__FILE__)) &
      call error_handler("IN FieldBundleGet", rc)
   vgfrc_ind = num_fields
 endif
 
 if (.not. lai_from_climo) then 
   call ESMF_FieldBundleAdd(bundle_nolandice_target, (/lai_target_grid/), rc=rc)
   if(ESMF_logFoundError(rcToCheck=rc,msg=ESMF_LOGERR_PASSTHRU,line=__LINE__,file=__FILE__)) &
      call error_handler("IN FieldBundleAdd", rc)
   call ESMF_FieldBundleAdd(bundle_nolandice_input, (/lai_input_grid/), rc=rc)
   if(ESMF_logFoundError(rcToCheck=rc,msg=ESMF_LOGERR_PASSTHRU,line=__LINE__,file=__FILE__)) &
      call error_handler("IN FieldBundleAdd", rc)
   call ESMF_FieldBundleGet(bundle_nolandice_target,fieldCount=num_fields,rc=rc)
   if(ESMF_logFoundError(rcToCheck=rc,msg=ESMF_LOGERR_PASSTHRU,line=__LINE__,file=__FILE__)) &
      call error_handler("IN FieldBundleGet", rc)
   lai_ind = num_fields
 endif
 
 if (.not. minmax_vgfrc_from_climo) then 
   call ESMF_FieldBundleAdd(bundle_nolandice_target, (/max_veg_greenness_target_grid/), rc=rc)
   if(ESMF_logFoundError(rcToCheck=rc,msg=ESMF_LOGERR_PASSTHRU,line=__LINE__,file=__FILE__)) &
      call error_handler("IN FieldBundleAdd", rc)
   call ESMF_FieldBundleAdd(bundle_nolandice_input, (/max_veg_greenness_input_grid/), rc=rc)
   if(ESMF_logFoundError(rcToCheck=rc,msg=ESMF_LOGERR_PASSTHRU,line=__LINE__,file=__FILE__)) &
      call error_handler("IN FieldBundleAdd", rc)
      
   call ESMF_FieldBundleAdd(bundle_nolandice_target, (/min_veg_greenness_target_grid/), rc=rc)
   if(ESMF_logFoundError(rcToCheck=rc,msg=ESMF_LOGERR_PASSTHRU,line=__LINE__,file=__FILE__)) &
      call error_handler("IN FieldBundleAdd", rc)
   call ESMF_FieldBundleAdd(bundle_nolandice_input, (/min_veg_greenness_input_grid/), rc=rc)
   if(ESMF_logFoundError(rcToCheck=rc,msg=ESMF_LOGERR_PASSTHRU,line=__LINE__,file=__FILE__)) &
      call error_handler("IN FieldBundleAdd", rc)
      
   call ESMF_FieldBundleGet(bundle_nolandice_target,fieldCount=num_fields,rc=rc)
   if(ESMF_logFoundError(rcToCheck=rc,msg=ESMF_LOGERR_PASSTHRU,line=__LINE__,file=__FILE__)) &
      call error_handler("IN FieldBundleGet", rc)
      
   mmvg_ind = num_fields-1
 endif
 
 call ESMF_FieldBundleGet(bundle_nolandice_target,fieldCount=num_fields,rc=rc)
   if(ESMF_logFoundError(rcToCheck=rc,msg=ESMF_LOGERR_PASSTHRU,line=__LINE__,file=__FILE__)) &
      call error_handler("IN FieldBundleGet", rc)

<<<<<<< HEAD
 allocate(search_nums(num_fields))
 allocate(dozero(num_fields))
 
=======
 print*,"- CALL FieldGet FOR TARGET grid total soil moisture over land."
 call ESMF_FieldGet(soilm_tot_target_grid, &
                    farrayPtr=soilm_tot_target_ptr, rc=rc)
 if(ESMF_logFoundError(rcToCheck=rc,msg=ESMF_LOGERR_PASSTHRU,line=__LINE__,file=__FILE__)) &
    call error_handler("IN FieldGet", rc)

 print*,"- CALL FieldGet FOR TARGET grid soil temp over ice."
 call ESMF_FieldGet(soil_temp_target_grid, &
                    farrayPtr=soil_temp_target_ptr, rc=rc)
 if(ESMF_logFoundError(rcToCheck=rc,msg=ESMF_LOGERR_PASSTHRU,line=__LINE__,file=__FILE__)) &
    call error_handler("IN FieldGet", rc)

 print*,"- CALL FieldGet FOR TARGET skin temperature."
 call ESMF_FieldGet(skin_temp_target_grid, &
                    farrayPtr=skin_temp_target_ptr, rc=rc)
 if(ESMF_logFoundError(rcToCheck=rc,msg=ESMF_LOGERR_PASSTHRU,line=__LINE__,file=__FILE__)) &
    call error_handler("IN FieldGet", rc)

 print*,"- CALL FieldGet FOR terrain from input grid."
 call ESMF_FieldGet(terrain_from_input_grid, &
                    farrayPtr=terrain_from_input_ptr, rc=rc)
 if(ESMF_logFoundError(rcToCheck=rc,msg=ESMF_LOGERR_PASSTHRU,line=__LINE__,file=__FILE__)) &
    call error_handler("IN FieldGet", rc)

 if (.not. sotyp_from_climo) then
   print*,"- CALL FieldGet FOR soil type target grid."
   call ESMF_FieldGet(soil_type_target_grid, &
                    farrayPtr=soil_type_target_ptr, rc=rc)
   if(ESMF_logFoundError(rcToCheck=rc,msg=ESMF_LOGERR_PASSTHRU,line=__LINE__,file=__FILE__))&
      call error_handler("IN FieldGet", rc)
 endif

 print*,"- CALL FieldGet FOR soil type from input grid."
 call ESMF_FieldGet(soil_type_from_input_grid, &
                    farrayPtr=soil_type_from_input_ptr, rc=rc)
 if(ESMF_logFoundError(rcToCheck=rc,msg=ESMF_LOGERR_PASSTHRU,line=__LINE__,file=__FILE__)) &
    call error_handler("IN FieldGet", rc)
>>>>>>> 0f5f3cba

 search_nums(1:5) = (/85,7,224,85,86/)
 dozero(1:5) = (/.False.,.False.,.True.,.True.,.False./)
 
 if (.not.sotyp_from_climo) then
   search_nums(sotyp_ind) = 226
   dozero(sotyp_ind) = .False.
 endif
 
 if (.not. vgfrc_from_climo) then
   search_nums(vgfrc_ind) = 224
   dozero(vgfrc_ind) = .True.
 endif
 
 if (.not. lai_from_climo) then
   search_nums(lai_ind) = 229
   dozero(lai_ind) = .True.
 endif
 
 if (.not. minmax_vgfrc_from_climo) then
   search_nums(mmvg_ind) = 227
   dozero(mmvg_ind) = .True.
   
   search_nums(mmvg_ind+1) = 228
   dozero(mmvg_ind+1) = .True.
 endif

<<<<<<< HEAD
 call regrid_many(bundle_nolandice_input,bundle_nolandice_target,num_fields,regrid_land,dozero, &
                  .True., unmapped_ptr=unmapped_ptr)
 deallocate(dozero)
 call ESMF_FieldBundleDestroy(bundle_nolandice_input,rc=rc)
   if(ESMF_logFoundError(rcToCheck=rc,msg=ESMF_LOGERR_PASSTHRU,line=__LINE__,file=__FILE__)) &
      call error_handler("IN FieldBundleDestroy", rc)
=======
 l = lbound(unmapped_ptr)
 u = ubound(unmapped_ptr)
 do ij = l(1), u(1)
   call ij_to_i_j(unmapped_ptr(ij), i_target, j_target, i, j)
   soilm_tot_target_ptr(i,j,:) = -9999.9
   soil_temp_target_ptr(i,j,:) = -9999.9 
   skin_temp_target_ptr(i,j) = -9999.9 
   terrain_from_input_ptr(i,j) = -9999.9 
   if (.not. sotyp_from_climo) soil_type_target_ptr(i,j) = -9999.9
   soil_type_from_input_ptr(i,j) = -9999.9 
   veg_greenness_target_ptr(i,j) = -9999.9  
   max_veg_greenness_target_ptr(i,j) = -9999.9
   min_veg_greenness_target_ptr(i,j) = -9999.9
   lai_target_ptr(i,j) = -9999.9
 enddo
>>>>>>> 0f5f3cba

 if (localpet == 0) then
   allocate (veg_type_target_one_tile(i_target,j_target))
 else
   allocate (veg_type_target_one_tile(0,0))
 endif

 do tile = 1, num_tiles_target_grid

   print*,"- CALL FieldGather FOR TARGET LANDMASK TILE: ", tile
   call ESMF_FieldGather(landmask_target_grid, mask_target_one_tile, rootPet=0, tile=tile, rc=rc)
   if(ESMF_logFoundError(rcToCheck=rc,msg=ESMF_LOGERR_PASSTHRU,line=__LINE__,file=__FILE__)) &
      call error_handler("IN FieldGather", rc)

   print*,"- CALL FieldGather FOR TARGET VEG TYPE TILE: ", tile
   call ESMF_FieldGather(veg_type_target_grid, veg_type_target_one_tile, rootPet=0, tile=tile, rc=rc)
   if(ESMF_logFoundError(rcToCheck=rc,msg=ESMF_LOGERR_PASSTHRU,line=__LINE__,file=__FILE__)) &
      call error_handler("IN FieldGather", rc)

   if (localpet == 0) then
     where(nint(veg_type_target_one_tile) == veg_type_landice_target) mask_target_one_tile = 0
   endif
   
   print*,"- CALL FieldGather FOR SOIL TYPE TARGET GRID, TILE: ", tile
   call ESMF_FieldGather(soil_type_target_grid, data_one_tile2, rootPet=0,tile=tile, rc=rc)
   if(ESMF_logFoundError(rcToCheck=rc,msg=ESMF_LOGERR_PASSTHRU,line=__LINE__,file=__FILE__))&
      call error_handler("IN FieldGather", rc)
<<<<<<< HEAD
      
   call search_many(num_fields,bundle_nolandice_target,data_one_tile, mask_target_one_tile,& 
                    tile,search_nums,localpet,soilt_climo=data_one_tile2, field_data_3d=data_one_tile_3d)
=======

!---------------------------------------------------------------------------------------
! Some grib2 data does not have soil type.  Set soil type interpolated from input
! grid to the target (model) grid soil type.  This turns off the soil moisture
! rescaling.
!---------------------------------------------------------------------------------------

   if (.not. sotyp_from_climo) then
     if (localpet==0) then
       call search(data_one_tile2, mask_target_one_tile, i_target, j_target, tile, 224,soilt_climo=soil_type_target_grid_save)
     endif
   else
     if (localpet == 0 .and. maxval(data_one_tile) > 0 .and. (trim(external_model) .ne. "GFS" .or. trim(input_type) .ne. "grib2")) then
       ! If soil type from the input grid has any non-zero points then soil type must exist for
       ! use
       call search(data_one_tile, mask_target_one_tile, i_target, j_target, tile, 224)
     elseif (localpet == 0) then
       data_one_tile = data_one_tile2
     endif
   endif
   
    if (.not. sotyp_from_climo) then
     print*,"- CALL FieldScatter FOR SOIL TYPE TARGET GRID, TILE: ", tile
     call ESMF_FieldScatter(soil_type_target_grid, data_one_tile2, rootPet=0, tile=tile, rc=rc)
     if(ESMF_logFoundError(rcToCheck=rc,msg=ESMF_LOGERR_PASSTHRU,line=__LINE__,file=__FILE__)) &
        call error_handler("IN FieldScatter", rc)
   endif

   print*,"- CALL FieldScatter FOR SOIL TYPE FROM INPUT GRID, TILE: ", tile
   call ESMF_FieldScatter(soil_type_from_input_grid, data_one_tile, rootPet=0, tile=tile, rc=rc)
   if(ESMF_logFoundError(rcToCheck=rc,msg=ESMF_LOGERR_PASSTHRU,line=__LINE__,file=__FILE__)) &
      call error_handler("IN FieldScatter", rc)
      
  if (.not. vgfrc_from_climo) then 
     print*,"- CALL FieldGather FOR TARGET GRID VEG GREENNESS, TILE: ", tile
     call ESMF_FieldGather(veg_greenness_target_grid, data_one_tile, rootPet=0, tile=tile, rc=rc)
     if(ESMF_logFoundError(rcToCheck=rc,msg=ESMF_LOGERR_PASSTHRU,line=__LINE__,file=__FILE__)) &
        call error_handler("IN FieldGather", rc)

     if (localpet == 0 .and. maxval(data_one_tile) > 0.0) then
       call search(data_one_tile, mask_target_one_tile, i_target, j_target, tile, 226)
     endif
     
     print*,"- CALL FieldScatter FOR VEG GREENNESS TARGET GRID, TILE: ", tile
     call ESMF_FieldScatter(veg_greenness_target_grid, data_one_tile, rootPet=0, tile=tile, rc=rc)
     if(ESMF_logFoundError(rcToCheck=rc,msg=ESMF_LOGERR_PASSTHRU,line=__LINE__,file=__FILE__)) &
         call error_handler("IN FieldScatter", rc)
  endif
  
  if (.not. minmax_vgfrc_from_climo) then
    print*,"- CALL FieldGather FOR TARGET GRID MAX VEG GREENNESS, TILE: ", tile
     call ESMF_FieldGather(max_veg_greenness_target_grid, data_one_tile, rootPet=0,tile=tile, rc=rc)
     if(ESMF_logFoundError(rcToCheck=rc,msg=ESMF_LOGERR_PASSTHRU,line=__LINE__,file=__FILE__))&
        call error_handler("IN FieldGather", rc)

     if (localpet == 0 .and. maxval(data_one_tile) > 0.0) then
       call search(data_one_tile, mask_target_one_tile, i_target, j_target,tile, 227)
     endif

     print*,"- CALL FieldScatter FOR MAX VEG GREENNESS TARGET GRID, TILE: ", tile
     call ESMF_FieldScatter(max_veg_greenness_target_grid, data_one_tile, rootPet=0,tile=tile, rc=rc)
     if(ESMF_logFoundError(rcToCheck=rc,msg=ESMF_LOGERR_PASSTHRU,line=__LINE__,file=__FILE__))&
         call error_handler("IN FieldScatter", rc)

    print*,"- CALL FieldGather FOR TARGET GRID MIN VEG GREENNESS, TILE: ", tile
     call ESMF_FieldGather(min_veg_greenness_target_grid, data_one_tile,rootPet=0,tile=tile, rc=rc)
     if(ESMF_logFoundError(rcToCheck=rc,msg=ESMF_LOGERR_PASSTHRU,line=__LINE__,file=__FILE__))&
        call error_handler("IN FieldGather", rc)

     if (localpet == 0 .and. maxval(data_one_tile) > 0.0) then
       call search(data_one_tile, mask_target_one_tile, i_target, j_target,tile,228)
     endif


     print*,"- CALL FieldScatter FOR MIN VEG GREENNESS TARGET GRID, TILE: ",tile
     call ESMF_FieldScatter(min_veg_greenness_target_grid, data_one_tile,rootPet=0,tile=tile, rc=rc)
     if(ESMF_logFoundError(rcToCheck=rc,msg=ESMF_LOGERR_PASSTHRU,line=__LINE__,file=__FILE__))&
         call error_handler("IN FieldScatter", rc)
     
  endif
  
  if (.not. lai_from_climo) then
     print*,"- CALL FieldGather FOR TARGET GRID LEAF AREA INDEX, TILE: ", tile
     call ESMF_FieldGather(lai_target_grid, data_one_tile, rootPet=0,tile=tile, rc=rc)
     if(ESMF_logFoundError(rcToCheck=rc,msg=ESMF_LOGERR_PASSTHRU,line=__LINE__,file=__FILE__))&
        call error_handler("IN FieldGather", rc)

     if (localpet == 0 .and. maxval(data_one_tile) > 0.0) then
       call search(data_one_tile, mask_target_one_tile, i_target, j_target,tile, 229)
     endif

     print*,"- CALL FieldScatter FOR LEAF AREA INDEX TARGET GRID, TILE: ", tile
     call ESMF_FieldScatter(lai_target_grid, data_one_tile, rootPet=0,tile=tile, rc=rc)
     if(ESMF_logFoundError(rcToCheck=rc,msg=ESMF_LOGERR_PASSTHRU,line=__LINE__,file=__FILE__))&
         call error_handler("IN FieldScatter", rc)
  endif
>>>>>>> 0f5f3cba
   
   print*,"- CALL FieldGather FOR TARGET GRID TOTAL SOIL MOISTURE, TILE: ", tile
   call ESMF_FieldGather(soilm_tot_target_grid, data_one_tile_3d, rootPet=0, tile=tile, rc=rc)
   if(ESMF_logFoundError(rcToCheck=rc,msg=ESMF_LOGERR_PASSTHRU,line=__LINE__,file=__FILE__)) &
      call error_handler("IN FieldGather", rc)

   if (localpet == 0) then
     do j = 1, lsoil_target
       data_one_tile = data_one_tile_3d(:,:,j)
       call search(data_one_tile, mask_target_one_tile, i_target, j_target, tile, 86)
       data_one_tile_3d(:,:,j) = data_one_tile
     enddo
   endif

   print*,"- CALL FieldGather FOR TARGET GRID SOIL TEMPERATURE, TILE: ", tile
   call ESMF_FieldGather(soil_temp_target_grid, data_one_tile_3d, rootPet=0, tile=tile, rc=rc)
   if(ESMF_logFoundError(rcToCheck=rc,msg=ESMF_LOGERR_PASSTHRU,line=__LINE__,file=__FILE__)) &
      call error_handler("IN FieldGather", rc)
      
   if (tg3_from_soil) then
     print*,"- CALL FieldScatter FOR TARGET GRID SUBSTRATE TEMPERATURE, TILE: ", tile
     call ESMF_FieldScatter(substrate_temp_target_grid, data_one_tile_3d(:,:,lsoil_target), rootPet=0, tile=tile, rc=rc)
     if(ESMF_logFoundError(rcToCheck=rc,msg=ESMF_LOGERR_PASSTHRU,line=__LINE__,file=__FILE__)) &
        call error_handler("IN FieldScatter", rc)
   endif

 enddo

 deallocate(search_nums) 
 call ESMF_FieldBundleDestroy(bundle_nolandice_target,rc=rc)
   if(ESMF_logFoundError(rcToCheck=rc,msg=ESMF_LOGERR_PASSTHRU,line=__LINE__,file=__FILE__)) &
      call error_handler("IN FieldBundleDestroy", rc)

 print*,"- CALL FieldRegridRelease."
 call ESMF_FieldRegridRelease(routehandle=regrid_land, rc=rc)
 if(ESMF_logFoundError(rcToCheck=rc,msg=ESMF_LOGERR_PASSTHRU,line=__LINE__,file=__FILE__)) &
    call error_handler("IN FieldRegridRelease", rc)

 deallocate(veg_type_target_one_tile)

 deallocate(data_one_tile, data_one_tile2)
 deallocate(data_one_tile_3d)
 deallocate(mask_target_one_tile)

 return

 end subroutine interp
 
!> Compute liquid portion of the total soil moisture.
!!
!! @author George Gayno NOAA/EMC
 subroutine calc_liq_soil_moisture

 use esmf

 use model_grid, only                : landmask_target_grid

 use program_setup, only             : maxsmc_target, &
                                       bb_target, &
                                       satpsi_target

 use static_data, only               : soil_type_target_grid, &
                                       veg_type_target_grid

 implicit none
 
 integer                            :: clb(3), cub(3), rc
 integer                            :: i, j, n, soil_type

 integer(esmf_kind_i8), pointer     :: landmask_ptr(:,:)

 real                               :: bx, fk
 real(esmf_kind_r8), pointer        :: soilm_liq_ptr(:,:,:)
 real(esmf_kind_r8), pointer        :: soilm_tot_ptr(:,:,:)
 real(esmf_kind_r8), pointer        :: soil_temp_ptr(:,:,:)
 real(esmf_kind_r8), pointer        :: soil_type_ptr(:,:)
 real(esmf_kind_r8), pointer        :: veg_type_ptr(:,:)

 print*,"- COMPUTE LIQUID PORTION OF TOTAL SOIL MOISTURE."

 print*,"- CALL FieldGet FOR TOTAL SOIL MOISTURE."
 call ESMF_FieldGet(soilm_tot_target_grid, &
                    computationalLBound=clb, &
                    computationalUBound=cub, &
                    farrayPtr=soilm_tot_ptr, rc=rc)
 if(ESMF_logFoundError(rcToCheck=rc,msg=ESMF_LOGERR_PASSTHRU,line=__LINE__,file=__FILE__)) &
    call error_handler("IN FieldGet", rc)

 print*,"- CALL FieldGet FOR LIQUID SOIL MOISTURE."
 call ESMF_FieldGet(soilm_liq_target_grid, &
                    farrayPtr=soilm_liq_ptr, rc=rc)
 if(ESMF_logFoundError(rcToCheck=rc,msg=ESMF_LOGERR_PASSTHRU,line=__LINE__,file=__FILE__)) &
    call error_handler("IN FieldGet", rc)

 print*,"- CALL FieldGet FOR SOIL TEMPERATURE."
 call ESMF_FieldGet(soil_temp_target_grid, &
                    farrayPtr=soil_temp_ptr, rc=rc)
 if(ESMF_logFoundError(rcToCheck=rc,msg=ESMF_LOGERR_PASSTHRU,line=__LINE__,file=__FILE__)) &
    call error_handler("IN FieldGet", rc)

 print*,"- CALL FieldGet FOR VEGETATION TYPE."
 call ESMF_FieldGet(veg_type_target_grid, &
                    farrayPtr=veg_type_ptr, rc=rc)
 if(ESMF_logFoundError(rcToCheck=rc,msg=ESMF_LOGERR_PASSTHRU,line=__LINE__,file=__FILE__)) &
    call error_handler("IN FieldGet", rc)

 print*,"- CALL FieldGet FOR SOIL TYPE."
 call ESMF_FieldGet(soil_type_target_grid, &
                    farrayPtr=soil_type_ptr, rc=rc)
 if(ESMF_logFoundError(rcToCheck=rc,msg=ESMF_LOGERR_PASSTHRU,line=__LINE__,file=__FILE__)) &
    call error_handler("IN FieldGet", rc)

 print*,"- CALL FieldGet FOR LANDMASK."
 call ESMF_FieldGet(landmask_target_grid, &
                    farrayPtr=landmask_ptr, rc=rc)
 if(ESMF_logFoundError(rcToCheck=rc,msg=ESMF_LOGERR_PASSTHRU,line=__LINE__,file=__FILE__)) &
    call error_handler("IN FieldGet", rc)

 do j = clb(2), cub(2)
   do i = clb(1), cub(1)

!---------------------------------------------------------------------------------------------
! Check land points that are not permanent land ice.  
!---------------------------------------------------------------------------------------------

     if (landmask_ptr(i,j) == 1 .and. nint(veg_type_ptr(i,j)) /= veg_type_landice_target) then

       soil_type = nint(soil_type_ptr(i,j))

       do n = clb(3), cub(3) 

         if (soil_temp_ptr(i,j,n) < (frz_h2o-0.0001)) then

           bx = bb_target(soil_type)

           if (bx .gt. blim) bx = blim

           fk=(((hlice/(grav*(-satpsi_target(soil_type))))*           &
            ((soil_temp_ptr(i,j,n)-frz_h2o)/soil_temp_ptr(i,j,n)))**             &
            (-1/bx))*maxsmc_target(soil_type)

           if (fk .lt. 0.02) fk = 0.02

           soilm_liq_ptr(i,j,n) = min ( fk, soilm_tot_ptr(i,j,n) )

!-----------------------------------------------------------------------
! now use iterative solution for liquid soil water content using
! FUNCTION FRH2O with the initial guess for SH2O from above explicit
! first guess.
!-----------------------------------------------------------------------

           soilm_liq_ptr(i,j,n) = frh2O(soil_temp_ptr(i,j,n),                        &
                           soilm_tot_ptr(i,j,n), soilm_liq_ptr(i,j,n),             &
                           maxsmc_target(soil_type),bb_target(soil_type),    &
                           satpsi_target(soil_type))

         else  ! temp above freezing. all moisture is liquid

           soilm_liq_ptr(i,j,n) = soilm_tot_ptr(i,j,n)

         end if  ! is soil layer below freezing?

       enddo ! soil layer

     end if ! is this point land?

   enddo
 enddo

 end subroutine calc_liq_soil_moisture

!> Calculate supercooled soil moisture
!!
!! Calculate amount of supercooled liquid soil water content if
!! temperature is below 273.15K. Requires Newton-type iteration to
!! solve the nonlinear implicit equation given in eqn 17 of Koren et. al
!! (1999, JGR, VOL 104(D16), 19569-19585).
!!
!! New version (June 2001): Much faster and more accurate Newton
!! iteration achieved by first taking log of eqn cited above -- less than
!! 4 (typically 1 or 2) iterations achieves convergence. Also, explicit
!! 1-step solution option for special case of parameter ck=0, which
!! reduces the original implicit equation to a simpler explicit form,
!! known as the "Flerchinger eqn". Improved handling of solution in the
!! limit of freezing point temperature.
!!
!! @param[in]  tkelv  Temperature (Kelvin)
!! @param[in]  smc    Total soil moisture content (volumetric)
!! @param[in]  sh2O   Liquid soil moisture content (volumetric)
!! @param[in]  smcmax  Saturation soil moisture content
!! @param[in]  bexp    Soil type "b" parameter
!! @param[in]  psis    Saturated soil matric potential
!! @return     frh2O   Supercooled liquid water content
!!
!! @author George Gayno NOAA/EMC @date 2005-05-20
 FUNCTION FRH2O (TKELV,SMC,SH2O,SMCMAX,BEXP,PSIS)

 use esmf

 IMPLICIT NONE

 INTEGER NLOG
 INTEGER KCOUNT

 REAL BEXP
 REAL BX
 REAL DENOM
 REAL DF
 REAL DSWL
 REAL FK
 REAL FRH2O
 REAL PSIS
 REAL(esmf_kind_r8) :: SH2O
 REAL(esmf_kind_r8) :: SMC
 REAL SMCMAX
 REAL SWL
 REAL SWLK
 REAL(esmf_kind_r8) :: TKELV

 REAL, PARAMETER                  :: CK    = 8.0
 REAL, PARAMETER                  :: ERROR = 0.005

! ----------------------------------------------------------------------
! LIMITS ON PARAMETER B: B < 5.5  (use parameter BLIM)
! SIMULATIONS SHOWED IF B > 5.5 UNFROZEN WATER CONTENT IS
! NON-REALISTICALLY HIGH AT VERY LOW TEMPERATURES.
! ----------------------------------------------------------------------

 BX = BEXP
 IF (BEXP .GT. BLIM) BX = BLIM

! ----------------------------------------------------------------------
! INITIALIZING ITERATIONS COUNTER AND ITERATIVE SOLUTION FLAG.
! ----------------------------------------------------------------------

 NLOG=0
 KCOUNT=0

 IF (CK .NE. 0.0) THEN

! ----------------------------------------------------------------------
! OPTION 1: ITERATED SOLUTION FOR NONZERO CK
! IN KOREN ET AL, JGR, 1999, EQN 17
! ----------------------------------------------------------------------
! INITIAL GUESS FOR SWL (frozen content)
! ----------------------------------------------------------------------

   SWL = SMC-SH2O

! ----------------------------------------------------------------------
! KEEP WITHIN BOUNDS.
! ----------------------------------------------------------------------

   IF (SWL .GT. (SMC-0.02)) SWL = SMC-0.02
   IF (SWL .LT. 0.) SWL = 0.

! ----------------------------------------------------------------------
!  START OF ITERATIONS
! ----------------------------------------------------------------------

   DO WHILE ( (NLOG .LT. 10) .AND. (KCOUNT .EQ. 0) )

     NLOG = NLOG+1
     DF = LOG(( PSIS*GRAV/HLICE ) * ( ( 1.+CK*SWL )**2. ) *      &
        ( SMCMAX/(SMC-SWL) )**BX) - LOG(-(TKELV-frz_h2o)/TKELV)
     DENOM = 2. * CK / ( 1.+CK*SWL ) + BX / ( SMC - SWL )
     SWLK = SWL - DF/DENOM

! ----------------------------------------------------------------------
! BOUNDS USEFUL FOR MATHEMATICAL SOLUTION.
! ----------------------------------------------------------------------

     IF (SWLK .GT. (SMC-0.02)) SWLK = SMC - 0.02
     IF (SWLK .LT. 0.) SWLK = 0.

! ----------------------------------------------------------------------
! MATHEMATICAL SOLUTION BOUNDS APPLIED.
! ----------------------------------------------------------------------

     DSWL = ABS(SWLK-SWL)
     SWL = SWLK

! ----------------------------------------------------------------------
! IF MORE THAN 10 ITERATIONS, USE EXPLICIT METHOD (CK=0 APPROX.)
! WHEN DSWL LESS OR EQ. ERROR, NO MORE ITERATIONS REQUIRED.
! ----------------------------------------------------------------------

     IF ( DSWL .LE. ERROR )  THEN
       KCOUNT = KCOUNT+1
     ENDIF

   END DO

! ----------------------------------------------------------------------
!  END OF ITERATIONS
! ----------------------------------------------------------------------
! BOUNDS APPLIED WITHIN DO-BLOCK ARE VALID FOR PHYSICAL SOLUTION.
! ----------------------------------------------------------------------

   FRH2O = SMC - SWL

! ----------------------------------------------------------------------
! END OPTION 1
! ----------------------------------------------------------------------

 ENDIF

!-----------------------------------------------------------------------
! OPTION 2: EXPLICIT SOLUTION FOR FLERCHINGER EQ. i.e. CK=0
! IN KOREN ET AL., JGR, 1999, EQN 17
! APPLY PHYSICAL BOUNDS TO FLERCHINGER SOLUTION
! ----------------------------------------------------------------------

 IF (KCOUNT .EQ. 0) THEN

   FK = (((HLICE/(GRAV*(-PSIS)))*                  &
        ((TKELV-frz_h2o)/TKELV))**(-1/BX))*SMCMAX

   IF (FK .LT. 0.02) FK = 0.02

   FRH2O = MIN (FK, SMC)

 ENDIF

 RETURN

 END function frh2o

!> Adjust soil moisture for changes in soil type between the input and
!! target grids. Works for Noah land model only. Required to preserve
!! latent/sensible heat fluxes.
!!
!! @author George Gayno NOAA/EMC
 subroutine rescale_soil_moisture

 use esmf

 use model_grid, only                : landmask_target_grid

 use program_setup, only             : drysmc_input, drysmc_target, &
                                       maxsmc_input, maxsmc_target, &
                                       refsmc_input, refsmc_target, &
                                       wltsmc_input, wltsmc_target

 use static_data, only               : soil_type_target_grid, &
                                       veg_greenness_target_grid, &
                                       veg_type_target_grid

 implicit none

 integer                            :: clb(3), cub(3), i, j, k, rc
 integer                            :: soilt_input, soilt_target
 integer(esmf_kind_i8), pointer     :: landmask_ptr(:,:)

 real(esmf_kind_r8), pointer        :: soilm_tot_ptr(:,:,:)
 real(esmf_kind_r8), pointer        :: soil_type_input_ptr(:,:)
 real(esmf_kind_r8), pointer        :: soil_type_target_ptr(:,:)
 real(esmf_kind_r8), pointer        :: veg_greenness_ptr(:,:)
 real(esmf_kind_r8), pointer        :: veg_type_ptr(:,:)
 real                               :: f1, fn, smcdir, smctra

 print*,"- RESCALE SOIL MOISTURE FOR CHANGES IN SOIL TYPE."

 print*,"- CALL FieldGet FOR TOTAL SOIL MOISTURE."
 call ESMF_FieldGet(soilm_tot_target_grid, &
                    computationalLBound=clb, &
                    computationalUBound=cub, &
                    farrayPtr=soilm_tot_ptr, rc=rc)
 if(ESMF_logFoundError(rcToCheck=rc,msg=ESMF_LOGERR_PASSTHRU,line=__LINE__,file=__FILE__)) &
    call error_handler("IN FieldGet", rc)

 print*,"- CALL FieldGet FOR LAND MASK."
 call ESMF_FieldGet(landmask_target_grid, &
                    farrayPtr=landmask_ptr, rc=rc)
 if(ESMF_logFoundError(rcToCheck=rc,msg=ESMF_LOGERR_PASSTHRU,line=__LINE__,file=__FILE__)) &
    call error_handler("IN FieldGet", rc)

 print*,"- CALL FieldGet FOR VEGETATION TYPE."
 call ESMF_FieldGet(veg_type_target_grid, &
                    farrayPtr=veg_type_ptr, rc=rc)
 if(ESMF_logFoundError(rcToCheck=rc,msg=ESMF_LOGERR_PASSTHRU,line=__LINE__,file=__FILE__)) &
    call error_handler("IN FieldGet", rc)

 print*,"- CALL FieldGet FOR VEGETATION GREENNESS."
 call ESMF_FieldGet(veg_greenness_target_grid, &
                    farrayPtr=veg_greenness_ptr, rc=rc)
 if(ESMF_logFoundError(rcToCheck=rc,msg=ESMF_LOGERR_PASSTHRU,line=__LINE__,file=__FILE__)) &
    call error_handler("IN FieldGet", rc)

 print*,"- CALL FieldGet FOR TARGET GRID SOIL TYPE."
 call ESMF_FieldGet(soil_type_target_grid, &
                    farrayPtr=soil_type_target_ptr, rc=rc)
 if(ESMF_logFoundError(rcToCheck=rc,msg=ESMF_LOGERR_PASSTHRU,line=__LINE__,file=__FILE__)) &
    call error_handler("IN FieldGet", rc)

 print*,"- CALL FieldGet FOR SOIL TYPE FROM INPUT GRID."
 call ESMF_FieldGet(soil_type_from_input_grid, &
                    farrayPtr=soil_type_input_ptr, rc=rc)
 if(ESMF_logFoundError(rcToCheck=rc,msg=ESMF_LOGERR_PASSTHRU,line=__LINE__,file=__FILE__)) &
    call error_handler("IN FieldGet", rc)

 do j = clb(2), cub(2)
   do i = clb(1), cub(1)

!---------------------------------------------------------------------------------------------
! Check land points that are not permanent land ice.  
!---------------------------------------------------------------------------------------------

     if (landmask_ptr(i,j) == 1 .and. nint(veg_type_ptr(i,j)) /= veg_type_landice_target) then

        soilt_target = nint(soil_type_target_ptr(i,j))
        soilt_input  = nint(soil_type_input_ptr(i,j))

!---------------------------------------------------------------------------------------------
! Rescale soil moisture at points where the soil type between the input and output
! grids is different.  Caution, this logic assumes the input and target grids use the same
! soil type dataset.
!---------------------------------------------------------------------------------------------

        if (soilt_target /= soilt_input) then
!---------------------------------------------------------------------------------------------
! Rescale top layer.  First, determine direct evaporation part:
!---------------------------------------------------------------------------------------------

          f1=(soilm_tot_ptr(i,j,1)-drysmc_input(soilt_input)) /    &
             (maxsmc_input(soilt_input)-drysmc_input(soilt_input))

          smcdir=drysmc_target(soilt_target) + f1 *        &
                (maxsmc_target(soilt_target) - drysmc_target(soilt_target))

!---------------------------------------------------------------------------------------------
! Continue top layer rescale.  Now determine transpiration part:
!---------------------------------------------------------------------------------------------

          if (soilm_tot_ptr(i,j,1) < refsmc_input(soilt_input)) then
            f1=(soilm_tot_ptr(i,j,1) - wltsmc_input(soilt_input)) /       &
               (refsmc_input(soilt_input) - wltsmc_input(soilt_input))
            smctra=wltsmc_target(soilt_target) + f1  *     &
                  (refsmc_target(soilt_target) - wltsmc_target(soilt_target))
          else
            f1=(soilm_tot_ptr(i,j,1) - refsmc_input(soilt_input)) /        &
               (maxsmc_input(soilt_input) - refsmc_input(soilt_input))
            smctra=refsmc_target(soilt_target) + f1 *      &
                  (maxsmc_target(soilt_target) - refsmc_target(soilt_target))
          endif

!---------------------------------------------------------------------------------------------
! Top layer is weighted by green vegetation fraction:
!---------------------------------------------------------------------------------------------

          soilm_tot_ptr(i,j,1) = ((1.0 - veg_greenness_ptr(i,j)) * smcdir)  + &
                                  (veg_greenness_ptr(i,j) * smctra)

!---------------------------------------------------------------------------------------------
! Rescale bottom layers as follows:
!
! - Rescale between wilting point and reference value when wilting < soil m < reference, or
! - Rescale between reference point and maximum value when reference < soil m < max.
!---------------------------------------------------------------------------------------------

          do k = 2, cub(3)
            if (soilm_tot_ptr(i,j,k) < refsmc_input(soilt_input)) then
              fn = (soilm_tot_ptr(i,j,k) - wltsmc_input(soilt_input)) /        &
                (refsmc_input(soilt_input) - wltsmc_input(soilt_input))
              soilm_tot_ptr(i,j,k) = wltsmc_target(soilt_target) + fn *         &
                (refsmc_target(soilt_target) - wltsmc_target(soilt_target))
            else
              fn = (soilm_tot_ptr(i,j,k) - refsmc_input(soilt_input)) /         &
                (maxsmc_input(soilt_input) - refsmc_input(soilt_input))
              soilm_tot_ptr(i,j,k) = refsmc_target(soilt_target) + fn *         &
                (maxsmc_target(soilt_target) - refsmc_target(soilt_target))
            endif
          enddo

        endif ! is soil type different?

!---------------------------------------------------------------------------------------------
! Range check all layers.
!---------------------------------------------------------------------------------------------

        soilm_tot_ptr(i,j,1)=min(soilm_tot_ptr(i,j,1),maxsmc_target(soilt_target))
        soilm_tot_ptr(i,j,1)=max(drysmc_target(soilt_target),soilm_tot_ptr(i,j,1))

        do k = 2, cub(3)
          soilm_tot_ptr(i,j,k)=min(soilm_tot_ptr(i,j,k),maxsmc_target(soilt_target))
          soilm_tot_ptr(i,j,k)=max(wltsmc_target(soilt_target),soilm_tot_ptr(i,j,k))
        enddo

     endif ! is this a land point?

   enddo
 enddo

 return

 end subroutine rescale_soil_moisture

!> Adjust soil temperature for changes in terrain height between the input and
!! target grids.
!!
!! @author George Gayno NOAA/EMC
 subroutine adjust_soilt_for_terrain

 use model_grid, only                : landmask_target_grid,  &
                                       terrain_target_grid

 use static_data, only               : veg_type_target_grid

 implicit none

 integer                            :: clb(3), cub(3), i, j, k, rc
 integer(esmf_kind_i8), pointer     :: landmask_ptr(:,:)

 real, parameter                    :: lapse_rate  = 6.5e-03
 real                               :: terrain_diff
 real(esmf_kind_r8), pointer        :: terrain_input_ptr(:,:)
 real(esmf_kind_r8), pointer        :: terrain_target_ptr(:,:)
 real(esmf_kind_r8), pointer        :: veg_type_target_ptr(:,:)
 real(esmf_kind_r8), pointer        :: soil_temp_target_ptr(:,:,:)

 print*,"- CALL FieldGet FOR TARGET GRID LAND-SEA MASK."
 call ESMF_FieldGet(landmask_target_grid, &
                    farrayPtr=landmask_ptr, rc=rc)
 if(ESMF_logFoundError(rcToCheck=rc,msg=ESMF_LOGERR_PASSTHRU,line=__LINE__,file=__FILE__)) &
    call error_handler("IN FieldGet", rc)

 print*,"- CALL FieldGet FOR TARGET GRID VEGETATION TYPE."
 call ESMF_FieldGet(veg_type_target_grid, &
                    farrayPtr=veg_type_target_ptr, rc=rc)
 if(ESMF_logFoundError(rcToCheck=rc,msg=ESMF_LOGERR_PASSTHRU,line=__LINE__,file=__FILE__)) &
    call error_handler("IN FieldGet", rc)

 print*,"- CALL FieldGet FOR TARGET GRID TERRAIN."
 call ESMF_FieldGet(terrain_target_grid, &
                    farrayPtr=terrain_target_ptr, rc=rc)
 if(ESMF_logFoundError(rcToCheck=rc,msg=ESMF_LOGERR_PASSTHRU,line=__LINE__,file=__FILE__)) &
    call error_handler("IN FieldGet", rc)

 print*,"- CALL FieldGet FOR TERRAIN INTERP TO TARGET GRID."
 call ESMF_FieldGet(terrain_from_input_grid, &
                    farrayPtr=terrain_input_ptr, rc=rc)
 if(ESMF_logFoundError(rcToCheck=rc,msg=ESMF_LOGERR_PASSTHRU,line=__LINE__,file=__FILE__)) &
    call error_handler("IN FieldGet", rc)

 print*,"- CALL FieldGet FOR SOIL TEMP TARGET GRID."
 call ESMF_FieldGet(soil_temp_target_grid, &
                    computationalLBound=clb, &
                    computationalUBound=cub, &
                    farrayPtr=soil_temp_target_ptr, rc=rc)
 if(ESMF_logFoundError(rcToCheck=rc,msg=ESMF_LOGERR_PASSTHRU,line=__LINE__,file=__FILE__)) &
    call error_handler("IN FieldGet", rc)
 
 do j = clb(2), cub(2)
 do i = clb(1), cub(1)
   if (landmask_ptr(i,j) == 1) then
     terrain_diff = abs(terrain_input_ptr(i,j) - terrain_target_ptr(i,j))
     if (terrain_diff > 100.0) then
       do k = clb(3), cub(3)
         soil_temp_target_ptr(i,j,k) = soil_temp_target_ptr(i,j,k) + &
              ((terrain_input_ptr(i,j) - terrain_target_ptr(i,j)) * lapse_rate)
         if (nint(veg_type_target_ptr(i,j)) == veg_type_landice_target) then
           soil_temp_target_ptr(i,j,k) = min(soil_temp_target_ptr(i,j,k), 273.16)
         endif
       enddo
     endif
   endif
 enddo
 enddo

 end subroutine adjust_soilt_for_terrain

!> Adjust soil levels of the input grid if there is a mismatch between input and
!! target grids. Presently can only convert from 9 to 4 levels. 
!!
!! @param[in] localpet  ESMF local persistent execution thread
!! @author Larissa Reames
!! @author Jeff Beck
 subroutine adjust_soil_levels(localpet)
 use model_grid, only       : lsoil_target, i_input, j_input, input_grid
 use input_data, only       : lsoil_input, soil_temp_input_grid, &
                              soilm_liq_input_grid, soilm_tot_input_grid
 implicit none
 integer, intent(in)                   :: localpet
 character(len=1000)      :: msg
 integer                  :: rc
 real(esmf_kind_r8)          :: tmp(i_input,j_input), &
                                data_one_tile(i_input,j_input,lsoil_input), &
                                tmp3d(i_input,j_input,lsoil_target)
 if (lsoil_input == 9 .and. lsoil_target == 4) then
   print*, "CONVERTING FROM 9 INPUT SOIL LEVELS TO 4 TARGET SOIL LEVELS"
   call ESMF_FieldGather(soil_temp_input_grid, data_one_tile, rootPet=0, tile=1, rc=rc)
   if(ESMF_logFoundError(rcToCheck=rc,msg=ESMF_LOGERR_PASSTHRU,line=__LINE__,file=__FILE__)) &
      call error_handler("IN FieldGather", rc)
      
   call ESMF_FieldDestroy(soil_temp_input_grid,rc=rc)
   soil_temp_input_grid = ESMF_FieldCreate(input_grid, &
                         typekind=ESMF_TYPEKIND_R8, &
                         staggerloc=ESMF_STAGGERLOC_CENTER, &
                         ungriddedLBound=(/1/), &
                         ungriddedUBound=(/lsoil_target/), rc=rc)
                                         
   if(localpet==0)then
      tmp3d(:,:,1)= (data_one_tile(:,:,1) + data_one_tile(:,:,2))/2.0 * 0.1 + &
                                      (data_one_tile(:,:,2) + data_one_tile(:,:,3))/2.0 * 0.3 + &
                                      (data_one_tile(:,:,3) + data_one_tile(:,:,4))/2.0 * 0.6
      tmp = (data_one_tile(:,:,6) - data_one_tile(:,:,5)) / 30.0 * 10.0 + data_one_tile(:,:,5) !Linear approx. of 40 cm obs
      tmp3d(:,:,2)= (data_one_tile(:,:,4) + data_one_tile(:,:,5)) / 2.0 * 0.75 + &
                                      (data_one_tile(:,:,5) + tmp) / 2.0 * 0.25
      tmp3d(:,:,3)= (tmp + data_one_tile(:,:,6)) /2.0 * (1.0/3.0) + &
                                      (data_one_tile(:,:,6) + data_one_tile(:,:,7)) / 2.0 * (2.0/3.0)
      tmp = (data_one_tile(:,:,9) - data_one_tile(:,:,9)) / 140.0 * 40.0 + data_one_tile(:,:,8) !Linear approx of 200 cm obs
      tmp3d(:,:,4)= (data_one_tile(:,:,7) + data_one_tile(:,:,8)) / 2.0 * 0.6 + &
                                      (data_one_tile(:,:,8) + tmp) / 2.0 * 0.4
   endif
  
   call ESMF_FieldScatter(soil_temp_input_grid, tmp3d, rootpet=0, rc=rc)
   if(ESMF_logFoundError(rcToCheck=rc,msg=ESMF_LOGERR_PASSTHRU,line=__LINE__,file=__FILE__)) &
    call error_handler("IN FieldScatter", rc)   
                                                                              
   call ESMF_FieldGather(soilm_tot_input_grid, data_one_tile, rootPet=0, tile=1, rc=rc)
   if(ESMF_logFoundError(rcToCheck=rc,msg=ESMF_LOGERR_PASSTHRU,line=__LINE__,file=__FILE__)) &
      call error_handler("IN FieldGather", rc)
      
   call ESMF_FieldDestroy(soilm_tot_input_grid,rc=rc)
   soilm_tot_input_grid = ESMF_FieldCreate(input_grid, &
                         typekind=ESMF_TYPEKIND_R8, &
                         staggerloc=ESMF_STAGGERLOC_CENTER, &
                         ungriddedLBound=(/1/), &
                         ungriddedUBound=(/lsoil_target/), rc=rc)
                                         
  if(localpet==0) then
      tmp3d(:,:,1)= (data_one_tile(:,:,1) + data_one_tile(:,:,2))/2.0 * 0.1 + &
                                      (data_one_tile(:,:,2) + data_one_tile(:,:,3))/2.0 * 0.3 + &
                                      (data_one_tile(:,:,3) + data_one_tile(:,:,4))/2.0 * 0.6
      tmp = (data_one_tile(:,:,6) - data_one_tile(:,:,5)) / 30.0 * 10.0 + data_one_tile(:,:,5) !Linear approx. of 40 cm obs
      tmp3d(:,:,2)= (data_one_tile(:,:,4) + data_one_tile(:,:,5)) / 2.0 * 0.75 + &
                                      (data_one_tile(:,:,5) + tmp) / 2.0 * 0.25
      tmp3d(:,:,3)= (tmp + data_one_tile(:,:,6)) /2.0 * (1.0/3.0) + &
                                      (data_one_tile(:,:,6) + data_one_tile(:,:,7)) / 2.0 * (2.0/3.0)
      tmp = (data_one_tile(:,:,9) - data_one_tile(:,:,9)) / 140.0 * 40.0 + data_one_tile(:,:,8) !Linear approx of 200 cm obs
      tmp3d(:,:,4)= (data_one_tile(:,:,7) + data_one_tile(:,:,8)) / 2.0 * 0.6 + &
                                      (data_one_tile(:,:,8) + tmp) / 2.0 * 0.4
   endif
  
   call ESMF_FieldScatter(soilm_tot_input_grid, tmp3d, rootpet=0, rc=rc)
   if(ESMF_logFoundError(rcToCheck=rc,msg=ESMF_LOGERR_PASSTHRU,line=__LINE__,file=__FILE__)) &
    call error_handler("IN FieldScatter", rc)   
  
   call ESMF_FieldGather(soilm_liq_input_grid, data_one_tile, rootPet=0, tile=1, rc=rc)
   if(ESMF_logFoundError(rcToCheck=rc,msg=ESMF_LOGERR_PASSTHRU,line=__LINE__,file=__FILE__)) &
      call error_handler("IN FieldGather", rc)
      
   call ESMF_FieldDestroy(soilm_liq_input_grid,rc=rc)
   soilm_liq_input_grid = ESMF_FieldCreate(input_grid, &
                         typekind=ESMF_TYPEKIND_R8, &
                         staggerloc=ESMF_STAGGERLOC_CENTER, &
                         ungriddedLBound=(/1/), &
                         ungriddedUBound=(/lsoil_target/), rc=rc)
  if(localpet==0) then
      tmp3d(:,:,1)= (data_one_tile(:,:,1) + data_one_tile(:,:,2))/2.0 * 0.1 + &
                                      (data_one_tile(:,:,2) + data_one_tile(:,:,3))/2.0 * 0.3 + &
                                      (data_one_tile(:,:,3) + data_one_tile(:,:,4))/2.0 * 0.6
      tmp = (data_one_tile(:,:,6) - data_one_tile(:,:,5)) / 30.0 * 10.0 + data_one_tile(:,:,5) !Linear approx. of 40 cm obs
      tmp3d(:,:,2)= (data_one_tile(:,:,4) + data_one_tile(:,:,5)) / 2.0 * 0.75 + &
                                      (data_one_tile(:,:,5) + tmp) / 2.0 * 0.25
      tmp3d(:,:,3)= (tmp + data_one_tile(:,:,6)) /2.0 * (1.0/3.0) + &
                                      (data_one_tile(:,:,6) + data_one_tile(:,:,7)) / 2.0 * (2.0/3.0)
      tmp = (data_one_tile(:,:,9) - data_one_tile(:,:,9)) / 140.0 * 40.0 + data_one_tile(:,:,8) !Linear approx of 200 cm obs
      tmp3d(:,:,4)= (data_one_tile(:,:,7) + data_one_tile(:,:,8)) / 2.0 * 0.6 + &
                                      (data_one_tile(:,:,8) + tmp) / 2.0 * 0.4
   endif
  
   call ESMF_FieldScatter(soilm_liq_input_grid, tmp3d, rootpet=0, rc=rc)
   if(ESMF_logFoundError(rcToCheck=rc,msg=ESMF_LOGERR_PASSTHRU,line=__LINE__,file=__FILE__)) &
    call error_handler("IN FieldScatter", rc)   
 
 elseif (lsoil_input /= lsoil_target) then
  rc = -1
  
  write(msg,'("NUMBER OF SOIL LEVELS IN INPUT (",I2,") and OUPUT &
               (",I2,") MUST EITHER BE EQUAL OR 9 AND 4, RESPECTIVELY")') &
               lsoil_input, lsoil_target

  call error_handler(trim(msg), rc)
 endif
 
 end subroutine adjust_soil_levels

!> Set roughness length at land and sea ice. At land, roughness is
!! set from a lookup table based on the vegetation type. At sea ice,
!! roughness is set to 1 cm.
!!
!! @author George Gayno NOAA/EMC
 subroutine roughness

 use model_grid, only                : landmask_target_grid
 use static_data, only               : veg_type_target_grid

 implicit none

 integer                            :: clb(2), cub(2), i, j, rc
 integer(esmf_kind_i8), pointer     :: landmask_ptr(:,:)

 real                               :: z0_igbp(20)
 real(esmf_kind_r8), pointer        :: data_ptr(:,:)
 real(esmf_kind_r8), pointer        :: veg_type_ptr(:,:)

 data z0_igbp /1.089, 2.653, 0.854, 0.826, 0.800, 0.050,  &
               0.030, 0.856, 0.856, 0.150, 0.040, 0.130,  &
               1.000, 0.250, 0.011, 0.011, 0.001, 0.076,  &
               0.050, 0.030/

 print*,"- CALL FieldGet FOR TARGET GRID LAND-SEA MASK."
 call ESMF_FieldGet(landmask_target_grid, &
                    computationalLBound=clb, &
                    computationalUBound=cub, &
                    farrayPtr=landmask_ptr, rc=rc)
 if(ESMF_logFoundError(rcToCheck=rc,msg=ESMF_LOGERR_PASSTHRU,line=__LINE__,file=__FILE__)) &
    call error_handler("IN FieldGet", rc)

 print*,"- CALL FieldGet FOR TARGET GRID VEGETATION TYPE."
 call ESMF_FieldGet(veg_type_target_grid, &
                    farrayPtr=veg_type_ptr, rc=rc)
 if(ESMF_logFoundError(rcToCheck=rc,msg=ESMF_LOGERR_PASSTHRU,line=__LINE__,file=__FILE__)) &
    call error_handler("IN FieldGet", rc)

 print*,"- CALL FieldGet FOR TARGET GRID Z0."
 call ESMF_FieldGet(z0_target_grid, &
                    farrayPtr=data_ptr, rc=rc)
 if(ESMF_logFoundError(rcToCheck=rc,msg=ESMF_LOGERR_PASSTHRU,line=__LINE__,file=__FILE__)) &
    call error_handler("IN FieldGet", rc)

 do j = clb(2), cub(2)
 do i = clb(1), cub(1)
   if (landmask_ptr(i,j) == 2) then
     data_ptr(i,j) = 1.0
   elseif (landmask_ptr(i,j) == 1) then
     data_ptr(i,j) = z0_igbp(nint(veg_type_ptr(i,j))) * 100.0
   endif
 enddo
 enddo

 end subroutine roughness

!> Perform some quality control checks before output.
!!
!! @author George Gayno NOAA/EMC
 subroutine qc_check

 use model_grid, only                : landmask_target_grid

 use static_data, only               : alvsf_target_grid, &
                                       alvwf_target_grid, &
                                       alnsf_target_grid, &
                                       alnwf_target_grid, &
                                       facsf_target_grid, &
                                       facwf_target_grid, &
                                       mxsno_albedo_target_grid, &
                                       max_veg_greenness_target_grid, &
                                       min_veg_greenness_target_grid, &
                                       slope_type_target_grid, &
                                       soil_type_target_grid, &
                                       substrate_temp_target_grid, &
                                       veg_greenness_target_grid, &
                                       veg_type_target_grid

 implicit none

 integer                            :: clb(2), cub(2), i, j, rc
 integer(esmf_kind_i8), pointer     :: landmask_ptr(:,:)

 real(esmf_kind_r8), pointer        :: data_ptr(:,:)
 real(esmf_kind_r8), pointer        :: data3d_ptr(:,:,:)
 real(esmf_kind_r8), pointer        :: soilmt_ptr(:,:,:)
 real(esmf_kind_r8), pointer        :: soilml_ptr(:,:,:)
 real(esmf_kind_r8), pointer        :: veg_greenness_ptr(:,:)
 real(esmf_kind_r8), pointer        :: veg_type_ptr(:,:)
 real(esmf_kind_r8), pointer        :: seaice_skint_ptr(:,:)
 real(esmf_kind_r8), pointer        :: skint_ptr(:,:)
 real(esmf_kind_r8), pointer        :: fice_ptr(:,:)
 real(esmf_kind_r8), pointer        :: hice_ptr(:,:)

 print*,"- CALL FieldGet FOR TARGET GRID LAND-SEA MASK."
 call ESMF_FieldGet(landmask_target_grid, &
                    computationalLBound=clb, &
                    computationalUBound=cub, &
                    farrayPtr=landmask_ptr, rc=rc)
 if(ESMF_logFoundError(rcToCheck=rc,msg=ESMF_LOGERR_PASSTHRU,line=__LINE__,file=__FILE__)) &
    call error_handler("IN FieldGet", rc)

 print*,"- SET NON-LAND FLAG FOR TARGET GRID SLOPE TYPE."
 call ESMF_FieldGet(slope_type_target_grid, &
                    farrayPtr=data_ptr, rc=rc)
 if(ESMF_logFoundError(rcToCheck=rc,msg=ESMF_LOGERR_PASSTHRU,line=__LINE__,file=__FILE__)) &
    call error_handler("IN FieldGet", rc)

 do j = clb(2), cub(2)
 do i = clb(1), cub(1)
   if (landmask_ptr(i,j) /= 1) data_ptr(i,j) = 0.0
 enddo
 enddo

 print*,"- SET NON-LAND FLAG FOR TARGET GRID SOIL TYPE."
 call ESMF_FieldGet(soil_type_target_grid, &
                    farrayPtr=data_ptr, rc=rc)
 if(ESMF_logFoundError(rcToCheck=rc,msg=ESMF_LOGERR_PASSTHRU,line=__LINE__,file=__FILE__)) &
    call error_handler("IN FieldGet", rc)

 do j = clb(2), cub(2)
 do i = clb(1), cub(1)
   if (landmask_ptr(i,j) /= 1) data_ptr(i,j) = 0.0
 enddo
 enddo

 print*,"- SET NON-LAND FLAG FOR TARGET GRID VEGETATION TYPE."
 call ESMF_FieldGet(veg_type_target_grid, &
                    farrayPtr=veg_type_ptr, rc=rc)
 if(ESMF_logFoundError(rcToCheck=rc,msg=ESMF_LOGERR_PASSTHRU,line=__LINE__,file=__FILE__)) &
    call error_handler("IN FieldGet", rc)

 do j = clb(2), cub(2)
 do i = clb(1), cub(1)
   if (landmask_ptr(i,j) /= 1) veg_type_ptr(i,j) = 0.0
 enddo
 enddo

 print*,"- SET TARGET GRID ALVSF AT NON-LAND."
 call ESMF_FieldGet(alvsf_target_grid, &
                    farrayPtr=data_ptr, rc=rc)
 if(ESMF_logFoundError(rcToCheck=rc,msg=ESMF_LOGERR_PASSTHRU,line=__LINE__,file=__FILE__)) &
    call error_handler("IN FieldGet", rc)

 do j = clb(2), cub(2)
 do i = clb(1), cub(1)
   if (landmask_ptr(i,j) /= 1) data_ptr(i,j) = 0.06 ! gfs physics flag value
 enddo
 enddo

 print*,"- SET TARGET GRID ALVWF AT NON-LAND."
 call ESMF_FieldGet(alvwf_target_grid, &
                    farrayPtr=data_ptr, rc=rc)
 if(ESMF_logFoundError(rcToCheck=rc,msg=ESMF_LOGERR_PASSTHRU,line=__LINE__,file=__FILE__)) &
    call error_handler("IN FieldGet", rc)

 do j = clb(2), cub(2)
 do i = clb(1), cub(1)
   if (landmask_ptr(i,j) /= 1) data_ptr(i,j) = 0.06 ! gfs physics flag value
 enddo
 enddo

 print*,"- SET TARGET GRID ALNSF AT NON-LAND."
 call ESMF_FieldGet(alnsf_target_grid, &
                    farrayPtr=data_ptr, rc=rc)
 if(ESMF_logFoundError(rcToCheck=rc,msg=ESMF_LOGERR_PASSTHRU,line=__LINE__,file=__FILE__)) &
    call error_handler("IN FieldGet", rc)

 do j = clb(2), cub(2)
 do i = clb(1), cub(1)
   if (landmask_ptr(i,j) /= 1) data_ptr(i,j) = 0.06 ! gfs physics flag value
 enddo
 enddo

 print*,"- SET TARGET GRID ALNWF AT NON-LAND."
 call ESMF_FieldGet(alnwf_target_grid, &
                    farrayPtr=data_ptr, rc=rc)
 if(ESMF_logFoundError(rcToCheck=rc,msg=ESMF_LOGERR_PASSTHRU,line=__LINE__,file=__FILE__)) &
    call error_handler("IN FieldGet", rc)

 do j = clb(2), cub(2)
 do i = clb(1), cub(1)
   if (landmask_ptr(i,j) /= 1) data_ptr(i,j) = 0.06 ! gfs physics flag value
 enddo
 enddo

 print*,"- SET NON-LAND FLAG FOR TARGET GRID FACSF."
 call ESMF_FieldGet(facsf_target_grid, &
                    farrayPtr=data_ptr, rc=rc)
 if(ESMF_logFoundError(rcToCheck=rc,msg=ESMF_LOGERR_PASSTHRU,line=__LINE__,file=__FILE__)) &
    call error_handler("IN FieldGet", rc)

 do j = clb(2), cub(2)
 do i = clb(1), cub(1)
   if (landmask_ptr(i,j) /= 1) data_ptr(i,j) = 0.0
 enddo
 enddo

 print*,"- SET NON-LAND FLAG FOR TARGET GRID FACSF."
 call ESMF_FieldGet(facwf_target_grid, &
                    farrayPtr=data_ptr, rc=rc)
 if(ESMF_logFoundError(rcToCheck=rc,msg=ESMF_LOGERR_PASSTHRU,line=__LINE__,file=__FILE__)) &
    call error_handler("IN FieldGet", rc)

 do j = clb(2), cub(2)
 do i = clb(1), cub(1)
   if (landmask_ptr(i,j) /= 1) data_ptr(i,j) = 0.0
 enddo
 enddo

 print*,"- SET NON-LAND FLAG FOR TARGET GRID MAXIMUM GREENNESS."
 call ESMF_FieldGet(max_veg_greenness_target_grid, &
                    farrayPtr=data_ptr, rc=rc)
 if(ESMF_logFoundError(rcToCheck=rc,msg=ESMF_LOGERR_PASSTHRU,line=__LINE__,file=__FILE__)) &
    call error_handler("IN FieldGet", rc)

 do j = clb(2), cub(2)
 do i = clb(1), cub(1)
   if (landmask_ptr(i,j) /= 1) data_ptr(i,j) = 0.0
 enddo
 enddo

 print*,"- SET NON-LAND FLAG FOR TARGET GRID MINIMUM GREENNESS."
 call ESMF_FieldGet(min_veg_greenness_target_grid, &
                    farrayPtr=data_ptr, rc=rc)
 if(ESMF_logFoundError(rcToCheck=rc,msg=ESMF_LOGERR_PASSTHRU,line=__LINE__,file=__FILE__)) &
    call error_handler("IN FieldGet", rc)

 do j = clb(2), cub(2)
 do i = clb(1), cub(1)
   if (landmask_ptr(i,j) /= 1) data_ptr(i,j) = 0.0
 enddo
 enddo

 print*,"- SET NON-LAND FLAG FOR TARGET GRID VEGETATION GREENNESS."
 call ESMF_FieldGet(veg_greenness_target_grid, &
                    farrayPtr=veg_greenness_ptr, rc=rc)
 if(ESMF_logFoundError(rcToCheck=rc,msg=ESMF_LOGERR_PASSTHRU,line=__LINE__,file=__FILE__)) &
    call error_handler("IN FieldGet", rc)

 do j = clb(2), cub(2)
 do i = clb(1), cub(1)
   if (landmask_ptr(i,j) /= 1) veg_greenness_ptr(i,j) = 0.0
 enddo
 enddo

 print*,"- SET NON-LAND FLAG FOR TARGET GRID MAX SNOW ALBEDO."
 call ESMF_FieldGet(mxsno_albedo_target_grid, &
                    farrayPtr=data_ptr, rc=rc)
 if(ESMF_logFoundError(rcToCheck=rc,msg=ESMF_LOGERR_PASSTHRU,line=__LINE__,file=__FILE__)) &
    call error_handler("IN FieldGet", rc)

 do j = clb(2), cub(2)
 do i = clb(1), cub(1)
   if (landmask_ptr(i,j) /= 1) data_ptr(i,j) = 0.0
 enddo
 enddo

 print*,"- ZERO OUT TARGET GRID CANOPY MOISTURE CONTENT WHERE NO PLANTS."
 call ESMF_FieldGet(canopy_mc_target_grid, &
                    farrayPtr=data_ptr, rc=rc)
 if(ESMF_logFoundError(rcToCheck=rc,msg=ESMF_LOGERR_PASSTHRU,line=__LINE__,file=__FILE__)) &
    call error_handler("IN FieldGet", rc)

 do j = clb(2), cub(2)
 do i = clb(1), cub(1)
   if (veg_greenness_ptr(i,j) <= 0.01) data_ptr(i,j) = 0.0
 enddo
 enddo

 print*,"- CALL FieldGet FOR TARGET GRID ICE SKIN TEMP."
 call ESMF_FieldGet(seaice_skin_temp_target_grid, &
                    farrayPtr=seaice_skint_ptr, rc=rc)
 if(ESMF_logFoundError(rcToCheck=rc,msg=ESMF_LOGERR_PASSTHRU,line=__LINE__,file=__FILE__)) &
    call error_handler("IN FieldGet", rc)

 print*,"- SET TARGET GRID SKIN TEMP AT ICE POINTS."
 call ESMF_FieldGet(skin_temp_target_grid, &
                    farrayPtr=skint_ptr, rc=rc)
 if(ESMF_logFoundError(rcToCheck=rc,msg=ESMF_LOGERR_PASSTHRU,line=__LINE__,file=__FILE__)) &
    call error_handler("IN FieldGet", rc)

 print*,"- CALL FieldGet FOR TARGET GRID SEA ICE FRACTION."
 call ESMF_FieldGet(seaice_fract_target_grid, &
                    farrayPtr=fice_ptr, rc=rc)
 if(ESMF_logFoundError(rcToCheck=rc,msg=ESMF_LOGERR_PASSTHRU,line=__LINE__,file=__FILE__)) &
    call error_handler("IN FieldGet", rc)

 print*,"- SET TARGET GRID SEA ICE DEPTH TO ZERO AT NON-ICE POINTS."
 call ESMF_FieldGet(seaice_depth_target_grid, &
                    farrayPtr=hice_ptr, rc=rc)
 if(ESMF_logFoundError(rcToCheck=rc,msg=ESMF_LOGERR_PASSTHRU,line=__LINE__,file=__FILE__)) &
    call error_handler("IN FieldGet", rc)

 do j = clb(2), cub(2)
 do i = clb(1), cub(1)
   if (fice_ptr(i,j) > 0.0) then
     skint_ptr(i,j) = (fice_ptr(i,j) * seaice_skint_ptr(i,j)) +  &
                      ( (1.0 - fice_ptr(i,j)) * frz_ice )
   else
     seaice_skint_ptr(i,j) = skint_ptr(i,j)
     hice_ptr(i,j) = 0.0
   endif
 enddo
 enddo

 print*,"- SET TARGET GRID SUBSTRATE TEMP AT ICE."
 call ESMF_FieldGet(substrate_temp_target_grid, &
                    farrayPtr=data_ptr, rc=rc)
 if(ESMF_logFoundError(rcToCheck=rc,msg=ESMF_LOGERR_PASSTHRU,line=__LINE__,file=__FILE__)) &
    call error_handler("IN FieldGet", rc)

 do j = clb(2), cub(2)
 do i = clb(1), cub(1)
   if (landmask_ptr(i,j) == 2) then  ! sea ice
     data_ptr(i,j) = frz_ice
   elseif (landmask_ptr(i,j) == 0) then  ! open water flag value.
     data_ptr(i,j) = skint_ptr(i,j)
   endif
 enddo
 enddo

 print*,"- ZERO OUT TARGET GRID SNOW DEPTH AT OPEN WATER."
 call ESMF_FieldGet(snow_depth_target_grid, &
                    farrayPtr=data_ptr, rc=rc)
 if(ESMF_logFoundError(rcToCheck=rc,msg=ESMF_LOGERR_PASSTHRU,line=__LINE__,file=__FILE__)) &
    call error_handler("IN FieldGet", rc)

 do j = clb(2), cub(2)
 do i = clb(1), cub(1)
   if (landmask_ptr(i,j) == 0) then  ! open water
     data_ptr(i,j) = 0.0
   end if
 enddo
 enddo

 print*,"- ZERO OUT TARGET GRID SNOW LIQ AT OPEN WATER."
 call ESMF_FieldGet(snow_liq_equiv_target_grid, &
                    farrayPtr=data_ptr, rc=rc)
 if(ESMF_logFoundError(rcToCheck=rc,msg=ESMF_LOGERR_PASSTHRU,line=__LINE__,file=__FILE__)) &
    call error_handler("IN FieldGet", rc)

 do j = clb(2), cub(2)
 do i = clb(1), cub(1)
   if (landmask_ptr(i,j) == 0) then  ! open water
     data_ptr(i,j) = 0.0
   endif
 enddo
 enddo

 print*,"- SET NON-LAND FLAG VALUE FOR TARGET GRID TOTAL SOIL MOISTURE."
 call ESMF_FieldGet(soilm_tot_target_grid, &
                    farrayPtr=soilmt_ptr, rc=rc)
 if(ESMF_logFoundError(rcToCheck=rc,msg=ESMF_LOGERR_PASSTHRU,line=__LINE__,file=__FILE__)) &
    call error_handler("IN FieldGet", rc)

 print*,"- SET NON-LAND FLAG VALUE FOR  TARGET GRID LIQUID SOIL MOISTURE."
 call ESMF_FieldGet(soilm_liq_target_grid, &
                    farrayPtr=soilml_ptr, rc=rc)
 if(ESMF_logFoundError(rcToCheck=rc,msg=ESMF_LOGERR_PASSTHRU,line=__LINE__,file=__FILE__)) &
    call error_handler("IN FieldGet", rc)

 do j = clb(2), cub(2)
 do i = clb(1), cub(1)
   if (landmask_ptr(i,j) == 2 .or. landmask_ptr(i,j) == 0 .or. &
       nint(veg_type_ptr(i,j)) == veg_type_landice_target) then
     soilmt_ptr(i,j,:) = 1.0
     soilml_ptr(i,j,:) = 1.0
   endif
 enddo
 enddo

 print*,"- SET OPEN WATER FLAG FOR TARGET GRID SOIL TEMPERATURE."
 call ESMF_FieldGet(soil_temp_target_grid, &
                    farrayPtr=data3d_ptr, rc=rc)
 if(ESMF_logFoundError(rcToCheck=rc,msg=ESMF_LOGERR_PASSTHRU,line=__LINE__,file=__FILE__)) &
    call error_handler("IN FieldGet", rc)

 do j = clb(2), cub(2)
 do i = clb(1), cub(1)
   if (landmask_ptr(i,j) == 0) then
     data3d_ptr(i,j,:) = skint_ptr(i,j)  ! open water flag value.
   endif
 enddo
 enddo

 return

 end subroutine qc_check

!> nst is not active at land or sea ice points.  Set nst fields to flag values at these
!! points.
!!
!! @author George Gayno NOAA/EMC
 subroutine nst_land_fill

 use model_grid, only         : landmask_target_grid

 implicit none

 integer(esmf_kind_i8), pointer     :: mask_ptr(:,:)
 integer                            :: rc,i
 integer, PARAMETER                 :: num_nst_fields_minus2 = 16
 integer, PARAMETER                 :: xz_fill = 30.0
 integer, PARAMETER                 :: nst_fill = 0.0

 real(esmf_kind_r8), pointer        :: data_ptr(:,:)
 real(esmf_kind_r8), pointer        :: skint_ptr(:,:)

 type(esmf_field)                   :: temp_field
 type(esmf_fieldbundle)             :: nst_bundle

 print*,"- CALL FieldGet FOR TARGET GRID LANDMASK."
 call ESMF_FieldGet(landmask_target_grid, &
                    farrayPtr=mask_ptr, rc=rc)
 if(ESMF_logFoundError(rcToCheck=rc,msg=ESMF_LOGERR_PASSTHRU,line=__LINE__,file=__FILE__))&
    call error_handler("IN FieldGet", rc)
    
 nst_bundle = ESMF_FieldBundleCreate(name="nst_bundle", rc=rc)
   if(ESMF_logFoundError(rcToCheck=rc,msg=ESMF_LOGERR_PASSTHRU,line=__LINE__,file=__FILE__))&
      call error_handler("IN FieldBundleCreate", rc)

 call ESMF_FieldBundleAdd(nst_bundle, (/c_d_target_grid,c_0_target_grid,d_conv_target_grid, &
                          dt_cool_target_grid,ifd_target_grid,qrain_target_grid,&
                          w_d_target_grid,w_0_target_grid,xs_target_grid,xt_target_grid,&
                          xu_target_grid,xv_target_grid,xtts_target_grid,xzts_target_grid, &
                          z_c_target_grid, zm_target_grid/), rc=rc)
   if(ESMF_logFoundError(rcToCheck=rc,msg=ESMF_LOGERR_PASSTHRU,line=__LINE__,file=__FILE__))&
      call error_handler("IN FieldBundleAdd", rc) 

 print*,"- CALL FieldGet FOR TREF."
 call ESMF_FieldGet(tref_target_grid, &
                    farrayPtr=data_ptr, rc=rc)
 if(ESMF_logFoundError(rcToCheck=rc,msg=ESMF_LOGERR_PASSTHRU,line=__LINE__,file=__FILE__))&
    call error_handler("IN FieldGet", rc)

 print*,"- CALL FieldGet FOR SKIN T."
 call ESMF_FieldGet(skin_temp_target_grid, &
                    farrayPtr=skint_ptr, rc=rc)
 if(ESMF_logFoundError(rcToCheck=rc,msg=ESMF_LOGERR_PASSTHRU,line=__LINE__,file=__FILE__))&
    call error_handler("IN FieldGet", rc)

 where(mask_ptr /= 0) data_ptr = skint_ptr

! xz

 print*,"- CALL FieldGet FOR XZ."
 call ESMF_FieldGet(xz_target_grid, &
                    farrayPtr=data_ptr, rc=rc)
 if(ESMF_logFoundError(rcToCheck=rc,msg=ESMF_LOGERR_PASSTHRU,line=__LINE__,file=__FILE__))&
    call error_handler("IN FieldGet", rc)

 where(mask_ptr /= 0) data_ptr = xz_fill

 do i = 1,num_nst_fields_minus2
   
   call ESMF_FieldBundleGet(nst_bundle,i,temp_field,rc=rc)
     if(ESMF_logFoundError(rcToCheck=rc,msg=ESMF_LOGERR_PASSTHRU,line=__LINE__,file=__FILE__))&
       call error_handler("IN FieldBundleGet", rc)
       
   call ESMF_FieldGet(temp_field,farrayPtr=data_ptr,rc=rc)
    if(ESMF_logFoundError(rcToCheck=rc,msg=ESMF_LOGERR_PASSTHRU,line=__LINE__,file=__FILE__))&
     call error_handler("IN FieldGet", rc)
     
   where(mask_ptr /= 0) data_ptr = nst_fill

 enddo

 call ESMF_FieldBundleDestroy(nst_bundle,rc=rc)
   if(ESMF_logFoundError(rcToCheck=rc,msg=ESMF_LOGERR_PASSTHRU,line=__LINE__,file=__FILE__))&
      call error_handler("IN FieldBundleDestroy", rc)  
      
 end subroutine nst_land_fill

!> Create ESMF fields for the target grid surface variables
!!
!! @author George Gayno NOAA/EMC
 subroutine create_surface_esmf_fields

 use model_grid, only         : target_grid, lsoil_target

 implicit none

 integer                        :: rc

 real(esmf_kind_r8), pointer    :: target_ptr(:,:), target_ptr_3d(:,:,:)
 real                           :: init_val = -999.9

 print*,"- CALL FieldCreate FOR TARGET GRID T2M."
 t2m_target_grid = ESMF_FieldCreate(target_grid, &
                                    typekind=ESMF_TYPEKIND_R8, &
                                     name="t2m_target_grid", &
                                    staggerloc=ESMF_STAGGERLOC_CENTER, rc=rc)
 if(ESMF_logFoundError(rcToCheck=rc,msg=ESMF_LOGERR_PASSTHRU,line=__LINE__,file=__FILE__)) &
    call error_handler("IN FieldCreate", rc)

 print*,"- INITIALIZE TARGET grid t2m."
 call ESMF_FieldGet(t2m_target_grid, &
                    farrayPtr=target_ptr, rc=rc)
 if(ESMF_logFoundError(rcToCheck=rc,msg=ESMF_LOGERR_PASSTHRU,line=__LINE__,file=__FILE__)) &
    call error_handler("IN FieldGet", rc)

 target_ptr = init_val

 print*,"- CALL FieldCreate FOR TARGET GRID Q2M."
 q2m_target_grid = ESMF_FieldCreate(target_grid, &
                                    typekind=ESMF_TYPEKIND_R8, &
                                     name="q2m_target_grid", &
                                    staggerloc=ESMF_STAGGERLOC_CENTER, rc=rc)
 if(ESMF_logFoundError(rcToCheck=rc,msg=ESMF_LOGERR_PASSTHRU,line=__LINE__,file=__FILE__)) &
    call error_handler("IN FieldCreate", rc)

 print*,"- INITIALIZE TARGET grid q2m."
 call ESMF_FieldGet(q2m_target_grid, &
                    farrayPtr=target_ptr, rc=rc)
 if(ESMF_logFoundError(rcToCheck=rc,msg=ESMF_LOGERR_PASSTHRU,line=__LINE__,file=__FILE__)) &
    call error_handler("IN FieldGet", rc)

 target_ptr = init_val

 print*,"- CALL FieldCreate FOR TARGET GRID TPRCP."
 tprcp_target_grid = ESMF_FieldCreate(target_grid, &
                                    typekind=ESMF_TYPEKIND_R8, &
                                     name="tprcp_target_grid", &
                                    staggerloc=ESMF_STAGGERLOC_CENTER, rc=rc)
 if(ESMF_logFoundError(rcToCheck=rc,msg=ESMF_LOGERR_PASSTHRU,line=__LINE__,file=__FILE__)) &
    call error_handler("IN FieldCreate", rc)

 print*,"- INITIALIZE TARGET grid tprcp."
 call ESMF_FieldGet(tprcp_target_grid, &
                    farrayPtr=target_ptr, rc=rc)
 if(ESMF_logFoundError(rcToCheck=rc,msg=ESMF_LOGERR_PASSTHRU,line=__LINE__,file=__FILE__)) &
    call error_handler("IN FieldGet", rc)

 target_ptr = init_val

 print*,"- CALL FieldCreate FOR TARGET GRID F10M."
 f10m_target_grid = ESMF_FieldCreate(target_grid, &
                                    typekind=ESMF_TYPEKIND_R8, &
                                     name="f10m_target_grid", &
                                    staggerloc=ESMF_STAGGERLOC_CENTER, rc=rc)
 if(ESMF_logFoundError(rcToCheck=rc,msg=ESMF_LOGERR_PASSTHRU,line=__LINE__,file=__FILE__)) &
    call error_handler("IN FieldCreate", rc)

 print*,"- INITIALIZE TARGET grid f10m."
 call ESMF_FieldGet(f10m_target_grid, &
                    farrayPtr=target_ptr, rc=rc)
 if(ESMF_logFoundError(rcToCheck=rc,msg=ESMF_LOGERR_PASSTHRU,line=__LINE__,file=__FILE__)) &
    call error_handler("IN FieldGet", rc)

 target_ptr = init_val

 print*,"- CALL FieldCreate FOR TARGET GRID FFMM."
 ffmm_target_grid = ESMF_FieldCreate(target_grid, &
                                    typekind=ESMF_TYPEKIND_R8, &
                                     name="ffmm_target_grid", &
                                    staggerloc=ESMF_STAGGERLOC_CENTER, rc=rc)
 if(ESMF_logFoundError(rcToCheck=rc,msg=ESMF_LOGERR_PASSTHRU,line=__LINE__,file=__FILE__)) &
    call error_handler("IN FieldCreate", rc)

 print*,"- INITIALIZE TARGET grid ffmm."
 call ESMF_FieldGet(ffmm_target_grid, &
                    farrayPtr=target_ptr, rc=rc)
 if(ESMF_logFoundError(rcToCheck=rc,msg=ESMF_LOGERR_PASSTHRU,line=__LINE__,file=__FILE__)) &
    call error_handler("IN FieldGet", rc)

 target_ptr = init_val

 print*,"- CALL FieldCreate FOR TARGET GRID USTAR."
 ustar_target_grid = ESMF_FieldCreate(target_grid, &
                                    typekind=ESMF_TYPEKIND_R8, &
                                     name="ustar_target_grid", &
                                    staggerloc=ESMF_STAGGERLOC_CENTER, rc=rc)
 if(ESMF_logFoundError(rcToCheck=rc,msg=ESMF_LOGERR_PASSTHRU,line=__LINE__,file=__FILE__)) &
    call error_handler("IN FieldCreate", rc)

 print*,"- INITIALIZE TARGET grid ustar."
 call ESMF_FieldGet(ustar_target_grid, &
                    farrayPtr=target_ptr, rc=rc)
 if(ESMF_logFoundError(rcToCheck=rc,msg=ESMF_LOGERR_PASSTHRU,line=__LINE__,file=__FILE__)) &
    call error_handler("IN FieldGet", rc)

 target_ptr = init_val

 print*,"- CALL FieldCreate FOR TARGET GRID SNOW LIQ EQUIV."
 snow_liq_equiv_target_grid = ESMF_FieldCreate(target_grid, &
                                     typekind=ESMF_TYPEKIND_R8, &
                                     name="snow_liq_equiv_target_grid", &
                                     staggerloc=ESMF_STAGGERLOC_CENTER, rc=rc)
 if(ESMF_logFoundError(rcToCheck=rc,msg=ESMF_LOGERR_PASSTHRU,line=__LINE__,file=__FILE__)) &
    call error_handler("IN FieldCreate", rc)

 print*,"- INITIALIZE TARGET grid snow liq equiv."
 call ESMF_FieldGet(snow_liq_equiv_target_grid, &
                    farrayPtr=target_ptr, rc=rc)
 if(ESMF_logFoundError(rcToCheck=rc,msg=ESMF_LOGERR_PASSTHRU,line=__LINE__,file=__FILE__)) &
    call error_handler("IN FieldGet", rc)

 target_ptr = init_val

 print*,"- CALL FieldCreate FOR TARGET GRID SNOW DEPTH."
 snow_depth_target_grid = ESMF_FieldCreate(target_grid, &
                                     typekind=ESMF_TYPEKIND_R8, &
                                     name="snow_depth_target_grid", &
                                     staggerloc=ESMF_STAGGERLOC_CENTER, rc=rc)
 if(ESMF_logFoundError(rcToCheck=rc,msg=ESMF_LOGERR_PASSTHRU,line=__LINE__,file=__FILE__)) &
    call error_handler("IN FieldCreate", rc)

 print*,"- INITIALIZE TARGET grid snow depth."
 call ESMF_FieldGet(snow_depth_target_grid, &
                    farrayPtr=target_ptr, rc=rc)
 if(ESMF_logFoundError(rcToCheck=rc,msg=ESMF_LOGERR_PASSTHRU,line=__LINE__,file=__FILE__)) &
    call error_handler("IN FieldGet", rc)

 target_ptr = init_val

 print*,"- CALL FieldCreate FOR TARGET GRID SEA ICE FRACTION."
 seaice_fract_target_grid = ESMF_FieldCreate(target_grid, &
                                     typekind=ESMF_TYPEKIND_R8, &
                                     name="seaice_fract_target_grid", &
                                     staggerloc=ESMF_STAGGERLOC_CENTER, rc=rc)
 if(ESMF_logFoundError(rcToCheck=rc,msg=ESMF_LOGERR_PASSTHRU,line=__LINE__,file=__FILE__)) &
    call error_handler("IN FieldCreate", rc)

 print*,"- INITIALIZE TARGET grid sea ice fraction."
 call ESMF_FieldGet(seaice_fract_target_grid, &
                    farrayPtr=target_ptr, rc=rc)
 if(ESMF_logFoundError(rcToCheck=rc,msg=ESMF_LOGERR_PASSTHRU,line=__LINE__,file=__FILE__)) &
    call error_handler("IN FieldGet", rc)

 target_ptr = init_val

 print*,"- CALL FieldCreate FOR TARGET GRID SEA ICE DEPTH."
 seaice_depth_target_grid = ESMF_FieldCreate(target_grid, &
                                     typekind=ESMF_TYPEKIND_R8, &
                                     name="seaice_depth_target_grid", &
                                     staggerloc=ESMF_STAGGERLOC_CENTER, rc=rc)
 if(ESMF_logFoundError(rcToCheck=rc,msg=ESMF_LOGERR_PASSTHRU,line=__LINE__,file=__FILE__)) &
    call error_handler("IN FieldCreate", rc)

 print*,"- INITIALIZE TARGET sea ice depth."
 call ESMF_FieldGet(seaice_depth_target_grid, &
                    farrayPtr=target_ptr, rc=rc)
 if(ESMF_logFoundError(rcToCheck=rc,msg=ESMF_LOGERR_PASSTHRU,line=__LINE__,file=__FILE__)) &
    call error_handler("IN FieldGet", rc)

 target_ptr = init_val

 print*,"- CALL FieldCreate FOR TARGET GRID SEA ICE SKIN TEMP."
 seaice_skin_temp_target_grid = ESMF_FieldCreate(target_grid, &
                                     typekind=ESMF_TYPEKIND_R8, &
                                     name="seaice_skin_temp_target_grid", &
                                     staggerloc=ESMF_STAGGERLOC_CENTER, rc=rc)
 if(ESMF_logFoundError(rcToCheck=rc,msg=ESMF_LOGERR_PASSTHRU,line=__LINE__,file=__FILE__)) &
    call error_handler("IN FieldCreate", rc)

 print*,"- INITIALIZE TARGET sea ice skin temp."
 call ESMF_FieldGet(seaice_skin_temp_target_grid, &
                    farrayPtr=target_ptr, rc=rc)
 if(ESMF_logFoundError(rcToCheck=rc,msg=ESMF_LOGERR_PASSTHRU,line=__LINE__,file=__FILE__)) &
    call error_handler("IN FieldGet", rc)

 target_ptr = init_val

 print*,"- CALL FieldCreate FOR TARGET GRID SRFLAG."
 srflag_target_grid = ESMF_FieldCreate(target_grid, &
                                     typekind=ESMF_TYPEKIND_R8, &
                                     name="srflag_target_grid", &
                                     staggerloc=ESMF_STAGGERLOC_CENTER, rc=rc)
 if(ESMF_logFoundError(rcToCheck=rc,msg=ESMF_LOGERR_PASSTHRU,line=__LINE__,file=__FILE__)) &
    call error_handler("IN FieldCreate", rc)

 print*,"- INITIALIZE TARGET srflag."
 call ESMF_FieldGet(srflag_target_grid, &
                    farrayPtr=target_ptr, rc=rc)
 if(ESMF_logFoundError(rcToCheck=rc,msg=ESMF_LOGERR_PASSTHRU,line=__LINE__,file=__FILE__)) &
    call error_handler("IN FieldGet", rc)

 target_ptr = init_val

 print*,"- CALL FieldCreate FOR TARGET GRID SKIN TEMPERATURE."
 skin_temp_target_grid = ESMF_FieldCreate(target_grid, &
                                     typekind=ESMF_TYPEKIND_R8, &
                                     name="skin_temp_target_grid", &
                                     staggerloc=ESMF_STAGGERLOC_CENTER, rc=rc)
 if(ESMF_logFoundError(rcToCheck=rc,msg=ESMF_LOGERR_PASSTHRU,line=__LINE__,file=__FILE__)) &
    call error_handler("IN FieldCreate", rc)

 print*,"- INITIALIZE TARGET grid skin temp."
 call ESMF_FieldGet(skin_temp_target_grid, &
                    farrayPtr=target_ptr, rc=rc)
 if(ESMF_logFoundError(rcToCheck=rc,msg=ESMF_LOGERR_PASSTHRU,line=__LINE__,file=__FILE__)) &
    call error_handler("IN FieldGet", rc)

 target_ptr = init_val

 print*,"- CALL FieldCreate FOR TARGET GRID CANOPY MOISTURE CONTENT."
 canopy_mc_target_grid = ESMF_FieldCreate(target_grid, &
                                     typekind=ESMF_TYPEKIND_R8, &
                                     name="canopy_mc_target_grid", &
                                     staggerloc=ESMF_STAGGERLOC_CENTER, rc=rc)
 if(ESMF_logFoundError(rcToCheck=rc,msg=ESMF_LOGERR_PASSTHRU,line=__LINE__,file=__FILE__)) &
    call error_handler("IN FieldCreate", rc)

 print*,"- INITIALIZE TARGET grid canopy moisture."
 call ESMF_FieldGet(canopy_mc_target_grid, &
                    farrayPtr=target_ptr, rc=rc)
 if(ESMF_logFoundError(rcToCheck=rc,msg=ESMF_LOGERR_PASSTHRU,line=__LINE__,file=__FILE__)) &
    call error_handler("IN FieldGet", rc)

 target_ptr = init_val
 
 print*,"- CALL FieldCreate FOR TARGET GRID LEAF AREA INDEX."
 lai_target_grid = ESMF_FieldCreate(target_grid, &
                                     typekind=ESMF_TYPEKIND_R8, &
                                     name="lai_target_grid",&
                                     staggerloc=ESMF_STAGGERLOC_CENTER, rc=rc)
 if(ESMF_logFoundError(rcToCheck=rc,msg=ESMF_LOGERR_PASSTHRU,line=__LINE__,file=__FILE__)) &
    call error_handler("IN FieldCreate", rc)

 print*,"- INITIALIZE TARGET leaf area index."
 call ESMF_FieldGet(lai_target_grid, &
                    farrayPtr=target_ptr, rc=rc)
 if(ESMF_logFoundError(rcToCheck=rc,msg=ESMF_LOGERR_PASSTHRU,line=__LINE__,file=__FILE__)) &
    call error_handler("IN FieldGet", rc)

 target_ptr = init_val

 print*,"- CALL FieldCreate FOR TARGET GRID Z0."
 z0_target_grid = ESMF_FieldCreate(target_grid, &
                                     typekind=ESMF_TYPEKIND_R8, &
                                     name="z0_target_grid", &
                                     staggerloc=ESMF_STAGGERLOC_CENTER, rc=rc)
 if(ESMF_logFoundError(rcToCheck=rc,msg=ESMF_LOGERR_PASSTHRU,line=__LINE__,file=__FILE__)) &
    call error_handler("IN FieldCreate", rc)

 print*,"- INITIALIZE TARGET grid z0."
 call ESMF_FieldGet(z0_target_grid, &
                    farrayPtr=target_ptr, rc=rc)
 if(ESMF_logFoundError(rcToCheck=rc,msg=ESMF_LOGERR_PASSTHRU,line=__LINE__,file=__FILE__)) &
    call error_handler("IN FieldGet", rc)

 target_ptr = init_val

 print*,"- CALL FieldCreate FOR INTERPOLATED TARGET GRID TERRAIN."
 terrain_from_input_grid = ESMF_FieldCreate(target_grid, &
                                     typekind=ESMF_TYPEKIND_R8, &
                                     name="terrain_from_input_grid", &
                                     staggerloc=ESMF_STAGGERLOC_CENTER, rc=rc)
 if(ESMF_logFoundError(rcToCheck=rc,msg=ESMF_LOGERR_PASSTHRU,line=__LINE__,file=__FILE__)) &
    call error_handler("IN FieldCreate", rc)

 print*,"- INITIALIZE TARGET grid interpolated terrain."
 call ESMF_FieldGet(terrain_from_input_grid, &
                    farrayPtr=target_ptr, rc=rc)
 if(ESMF_logFoundError(rcToCheck=rc,msg=ESMF_LOGERR_PASSTHRU,line=__LINE__,file=__FILE__)) &
    call error_handler("IN FieldGet", rc)

 target_ptr = init_val

 print*,"- CALL FieldCreate FOR INTERPOLATED TARGET GRID SOIL TYPE."
 soil_type_from_input_grid = ESMF_FieldCreate(target_grid, &
                                     typekind=ESMF_TYPEKIND_R8, &
                                     staggerloc=ESMF_STAGGERLOC_CENTER, &
                                     name="soil_type_from_input_grid", rc=rc)
 if(ESMF_logFoundError(rcToCheck=rc,msg=ESMF_LOGERR_PASSTHRU,line=__LINE__,file=__FILE__)) &
    call error_handler("IN FieldCreate", rc)

 print*,"- INITIALIZE TARGET grid soil type"
 call ESMF_FieldGet(soil_type_from_input_grid, &
                    farrayPtr=target_ptr, rc=rc)
 if(ESMF_logFoundError(rcToCheck=rc,msg=ESMF_LOGERR_PASSTHRU,line=__LINE__,file=__FILE__)) &
    call error_handler("IN FieldGet", rc)

 target_ptr = init_val

 print*,"- CALL FieldCreate FOR TARGET GRID SOIL TEMPERATURE."
 soil_temp_target_grid = ESMF_FieldCreate(target_grid, &
                                   typekind=ESMF_TYPEKIND_R8, &
                                   staggerloc=ESMF_STAGGERLOC_CENTER, &
                                   name="soil_temp_target_grid", &
                                   ungriddedLBound=(/1/), &
                                   ungriddedUBound=(/lsoil_target/), rc=rc)
 if(ESMF_logFoundError(rcToCheck=rc,msg=ESMF_LOGERR_PASSTHRU,line=__LINE__,file=__FILE__)) &
    call error_handler("IN FieldCreate", rc)

 print*,"- INITIALIZE TARGET grid soil temp"
 call ESMF_FieldGet(soil_temp_target_grid, &
                    farrayPtr=target_ptr_3d, rc=rc)
 if(ESMF_logFoundError(rcToCheck=rc,msg=ESMF_LOGERR_PASSTHRU,line=__LINE__,file=__FILE__)) &
    call error_handler("IN FieldGet", rc)

 target_ptr_3d = init_val

 print*,"- CALL FieldCreate FOR TARGET GRID TOTAL SOIL MOISTURE."
 soilm_tot_target_grid = ESMF_FieldCreate(target_grid, &
                                   typekind=ESMF_TYPEKIND_R8, &
                                   staggerloc=ESMF_STAGGERLOC_CENTER, &
                                   name="soilm_tot_target_grid", &
                                   ungriddedLBound=(/1/), &
                                   ungriddedUBound=(/lsoil_target/), rc=rc)
 if(ESMF_logFoundError(rcToCheck=rc,msg=ESMF_LOGERR_PASSTHRU,line=__LINE__,file=__FILE__)) &
    call error_handler("IN FieldCreate", rc)

 print*,"- INITIALIZE TARGET grid soil moist"
 call ESMF_FieldGet(soilm_tot_target_grid, &
                    farrayPtr=target_ptr_3d, rc=rc)
 if(ESMF_logFoundError(rcToCheck=rc,msg=ESMF_LOGERR_PASSTHRU,line=__LINE__,file=__FILE__)) &
    call error_handler("IN FieldGet", rc)

 target_ptr_3d = init_val

 print*,"- CALL FieldCreate FOR TARGET GRID LIQUID SOIL MOISTURE."
 soilm_liq_target_grid = ESMF_FieldCreate(target_grid, &
                                   typekind=ESMF_TYPEKIND_R8, &
                                   staggerloc=ESMF_STAGGERLOC_CENTER, &
                                   name="soilm_liq_target_grid", &
                                   ungriddedLBound=(/1/), &
                                   ungriddedUBound=(/lsoil_target/), rc=rc)
 if(ESMF_logFoundError(rcToCheck=rc,msg=ESMF_LOGERR_PASSTHRU,line=__LINE__,file=__FILE__)) &
    call error_handler("IN FieldCreate", rc)

 print*,"- INITIALIZE TARGET grid soil liq"
 call ESMF_FieldGet(soilm_liq_target_grid, &
                    farrayPtr=target_ptr_3d, rc=rc)
 if(ESMF_logFoundError(rcToCheck=rc,msg=ESMF_LOGERR_PASSTHRU,line=__LINE__,file=__FILE__)) &
    call error_handler("IN FieldGet", rc)

 target_ptr_3d = init_val

 end subroutine create_surface_esmf_fields

!> Create ESMF fields for the target grid nst variables
!!
!! @author George Gayno
 subroutine create_nst_esmf_fields

 use model_grid, only               : target_grid

 implicit none

 integer                           :: rc

 print*,"- CALL FieldCreate FOR TARGET GRID C_D."
 c_d_target_grid = ESMF_FieldCreate(target_grid, &
                                    typekind=ESMF_TYPEKIND_R8, &
                                     name='c_d', &
                                    staggerloc=ESMF_STAGGERLOC_CENTER, rc=rc)
 if(ESMF_logFoundError(rcToCheck=rc,msg=ESMF_LOGERR_PASSTHRU,line=__LINE__,file=__FILE__)) &
    call error_handler("IN FieldCreate", rc)

 print*,"- CALL FieldCreate FOR TARGET GRID C_0."
 c_0_target_grid = ESMF_FieldCreate(target_grid, &
                                    typekind=ESMF_TYPEKIND_R8, &
                                     name='c_0', &
                                    staggerloc=ESMF_STAGGERLOC_CENTER, rc=rc)
 if(ESMF_logFoundError(rcToCheck=rc,msg=ESMF_LOGERR_PASSTHRU,line=__LINE__,file=__FILE__)) &
    call error_handler("IN FieldCreate", rc)

 print*,"- CALL FieldCreate FOR TARGET GRID D_CONV."
 d_conv_target_grid = ESMF_FieldCreate(target_grid, &
                                    typekind=ESMF_TYPEKIND_R8, &
                                     name='d_conv',&
                                    staggerloc=ESMF_STAGGERLOC_CENTER, rc=rc)
 if(ESMF_logFoundError(rcToCheck=rc,msg=ESMF_LOGERR_PASSTHRU,line=__LINE__,file=__FILE__)) &
    call error_handler("IN FieldCreate", rc)

 print*,"- CALL FieldCreate FOR TARGET GRID DT_COOL."
 dt_cool_target_grid = ESMF_FieldCreate(target_grid, &
                                    typekind=ESMF_TYPEKIND_R8, &
                                     name='dt_cool',&
                                    staggerloc=ESMF_STAGGERLOC_CENTER, rc=rc)
 if(ESMF_logFoundError(rcToCheck=rc,msg=ESMF_LOGERR_PASSTHRU,line=__LINE__,file=__FILE__)) &
    call error_handler("IN FieldCreate", rc)

 print*,"- CALL FieldCreate FOR TARGET GRID IFD."
 ifd_target_grid = ESMF_FieldCreate(target_grid, &
                                    typekind=ESMF_TYPEKIND_R8, &
                                     name='ifd',&
                                    staggerloc=ESMF_STAGGERLOC_CENTER, rc=rc)
 if(ESMF_logFoundError(rcToCheck=rc,msg=ESMF_LOGERR_PASSTHRU,line=__LINE__,file=__FILE__)) &
    call error_handler("IN FieldCreate", rc)

 print*,"- CALL FieldCreate FOR TARGET GRID QRAIN."
 qrain_target_grid = ESMF_FieldCreate(target_grid, &
                                    typekind=ESMF_TYPEKIND_R8, &
                                     name='qrain',&
                                    staggerloc=ESMF_STAGGERLOC_CENTER, rc=rc)
 if(ESMF_logFoundError(rcToCheck=rc,msg=ESMF_LOGERR_PASSTHRU,line=__LINE__,file=__FILE__)) &
    call error_handler("IN FieldCreate", rc)

 print*,"- CALL FieldCreate FOR TARGET GRID TREF."
 tref_target_grid = ESMF_FieldCreate(target_grid, &
                                    typekind=ESMF_TYPEKIND_R8, &
                                     name='tref',&
                                    staggerloc=ESMF_STAGGERLOC_CENTER, rc=rc)
 if(ESMF_logFoundError(rcToCheck=rc,msg=ESMF_LOGERR_PASSTHRU,line=__LINE__,file=__FILE__)) &
    call error_handler("IN FieldCreate", rc)

 print*,"- CALL FieldCreate FOR TARGET GRID W_D."
 w_d_target_grid = ESMF_FieldCreate(target_grid, &
                                    typekind=ESMF_TYPEKIND_R8, &
                                     name='w_d',&
                                    staggerloc=ESMF_STAGGERLOC_CENTER, rc=rc)
 if(ESMF_logFoundError(rcToCheck=rc,msg=ESMF_LOGERR_PASSTHRU,line=__LINE__,file=__FILE__)) &
    call error_handler("IN FieldCreate", rc)

 print*,"- CALL FieldCreate FOR TARGET GRID W_0."
 w_0_target_grid = ESMF_FieldCreate(target_grid, &
                                    typekind=ESMF_TYPEKIND_R8, &
                                     name='w_0',&
                                    staggerloc=ESMF_STAGGERLOC_CENTER, rc=rc)
 if(ESMF_logFoundError(rcToCheck=rc,msg=ESMF_LOGERR_PASSTHRU,line=__LINE__,file=__FILE__)) &
    call error_handler("IN FieldCreate", rc)

 print*,"- CALL FieldCreate FOR TARGET GRID XS."
 xs_target_grid = ESMF_FieldCreate(target_grid, &
                                    typekind=ESMF_TYPEKIND_R8, &
                                     name='xs',&
                                    staggerloc=ESMF_STAGGERLOC_CENTER, rc=rc)
 if(ESMF_logFoundError(rcToCheck=rc,msg=ESMF_LOGERR_PASSTHRU,line=__LINE__,file=__FILE__)) &
    call error_handler("IN FieldCreate", rc)

 print*,"- CALL FieldCreate FOR TARGET GRID XT."
 xt_target_grid = ESMF_FieldCreate(target_grid, &
                                    typekind=ESMF_TYPEKIND_R8, &
                                     name='xt',&
                                    staggerloc=ESMF_STAGGERLOC_CENTER, rc=rc)
 if(ESMF_logFoundError(rcToCheck=rc,msg=ESMF_LOGERR_PASSTHRU,line=__LINE__,file=__FILE__)) &
    call error_handler("IN FieldCreate", rc)

 print*,"- CALL FieldCreate FOR TARGET GRID XU."
 xu_target_grid = ESMF_FieldCreate(target_grid, &
                                    typekind=ESMF_TYPEKIND_R8, &
                                     name='xu',&
                                    staggerloc=ESMF_STAGGERLOC_CENTER, rc=rc)
 if(ESMF_logFoundError(rcToCheck=rc,msg=ESMF_LOGERR_PASSTHRU,line=__LINE__,file=__FILE__)) &
    call error_handler("IN FieldCreate", rc)

 print*,"- CALL FieldCreate FOR TARGET GRID XV."
 xv_target_grid = ESMF_FieldCreate(target_grid, &
                                    typekind=ESMF_TYPEKIND_R8, &
                                     name='xv',&
                                    staggerloc=ESMF_STAGGERLOC_CENTER, rc=rc)
 if(ESMF_logFoundError(rcToCheck=rc,msg=ESMF_LOGERR_PASSTHRU,line=__LINE__,file=__FILE__)) &
    call error_handler("IN FieldCreate", rc)

 print*,"- CALL FieldCreate FOR TARGET GRID XZ."
 xz_target_grid = ESMF_FieldCreate(target_grid, &
                                    typekind=ESMF_TYPEKIND_R8, &
                                     name='xz',&
                                    staggerloc=ESMF_STAGGERLOC_CENTER, rc=rc)
 if(ESMF_logFoundError(rcToCheck=rc,msg=ESMF_LOGERR_PASSTHRU,line=__LINE__,file=__FILE__)) &
    call error_handler("IN FieldCreate", rc)

 print*,"- CALL FieldCreate FOR TARGET GRID XTTS."
 xtts_target_grid = ESMF_FieldCreate(target_grid, &
                                    typekind=ESMF_TYPEKIND_R8, &
                                     name='xtts',&
                                    staggerloc=ESMF_STAGGERLOC_CENTER, rc=rc)
 if(ESMF_logFoundError(rcToCheck=rc,msg=ESMF_LOGERR_PASSTHRU,line=__LINE__,file=__FILE__)) &
    call error_handler("IN FieldCreate", rc)

 print*,"- CALL FieldCreate FOR TARGET GRID XZTS."
 xzts_target_grid = ESMF_FieldCreate(target_grid, &
                                    typekind=ESMF_TYPEKIND_R8, &
                                     name='xzts',&
                                    staggerloc=ESMF_STAGGERLOC_CENTER, rc=rc)
 if(ESMF_logFoundError(rcToCheck=rc,msg=ESMF_LOGERR_PASSTHRU,line=__LINE__,file=__FILE__)) &
    call error_handler("IN FieldCreate", rc)

 print*,"- CALL FieldCreate FOR TARGET GRID Z_C."
 z_c_target_grid = ESMF_FieldCreate(target_grid, &
                                    typekind=ESMF_TYPEKIND_R8, &
                                     name='z_c',&
                                    staggerloc=ESMF_STAGGERLOC_CENTER, rc=rc)
 if(ESMF_logFoundError(rcToCheck=rc,msg=ESMF_LOGERR_PASSTHRU,line=__LINE__,file=__FILE__)) &
    call error_handler("IN FieldCreate", rc)

 print*,"- CALL FieldCreate FOR TARGET GRID ZM."
 zm_target_grid = ESMF_FieldCreate(target_grid, &
                                    typekind=ESMF_TYPEKIND_R8, &
                                     name='zm',&
                                    staggerloc=ESMF_STAGGERLOC_CENTER, rc=rc)
 if(ESMF_logFoundError(rcToCheck=rc,msg=ESMF_LOGERR_PASSTHRU,line=__LINE__,file=__FILE__)) &
    call error_handler("IN FieldCreate", rc)

 end subroutine create_nst_esmf_fields

!> Convert 1d index to 2d indices.
!!
!! @param[in] ij  the 1d index
!! @param[in] itile  i-dimension of the tile
!! @param[in] jtile  j-dimension of the tile
!! @param[out] i  the "i" index
!! @param[out] j  the "j" index
!! @author George Gayno NOAA/EMC
 subroutine ij_to_i_j(ij, itile, jtile, i, j)

 implicit none

 integer(esmf_kind_i4), intent(in)  :: ij
 integer              , intent(in)  :: itile, jtile

 integer              , intent(out) :: i, j

 integer                            :: tile_num
 integer                            :: pt_loc_this_tile

 tile_num = ((ij-1) / (itile*jtile)) ! tile number minus 1
 pt_loc_this_tile = ij - (tile_num * itile * jtile)
                                     ! "ij" location of point within tile.

 j = (pt_loc_this_tile - 1) / itile + 1
 i = mod(pt_loc_this_tile, itile)

 if (i==0) i = itile

 return

 end subroutine ij_to_i_j

!> Regrid multiple ESMF fields from input to target grid
!!
!! @param[in] bundle_pre  ESMF fieldBundle on input grid
!! @param[in] bundle_post  ESMF fieldBundle on target grid
!! @param[in] num_field  Number of fields in target field pointer
!! @param[inout] route  Route handle to saved ESMF regridding instructions
!! @param[in]  dozero  Logical length num_field for whether field should be zeroed out before regridding
!! @param[in]  doreplace Logical indicating wehther to set unmapped locations to missing value for searching and replacing later
!! @param[inout]  unmapped_ptr (optional) Pointer to unmapped points from FieldRegrid
!! @param[in]  resetifd (optional) Logical for whether to reset ifd (only for water where nst data is used)
!! @author Larissa Reames, OU CIMMS/NOAA/NSSL
 subroutine regrid_many(bundle_pre,bundle_post, num_field,route,dozero,doreplace, &
                        unmapped_ptr,resetifd)
 
 use esmf  
 use program_setup, only                : convert_nst
 use model_grid, only                   : i_target, j_target

 implicit none
 
 integer, intent(in)                    :: num_field
 type(esmf_routehandle), intent(inout)  :: route
 type(esmf_fieldbundle), intent(in)     :: bundle_pre, bundle_post
 logical, intent(in)                    :: dozero(num_field), doreplace 
 logical, intent(in), optional       :: resetifd
 integer(esmf_kind_i4), intent(inout), optional  :: unmapped_ptr(:)
 
 type(esmf_field)                       :: field_pre,field_post
 real(esmf_kind_r8), pointer            :: tmp_ptr(:,:)
 type(realptr_2d),allocatable           :: ptr_2d(:)
 type(realptr_3d),allocatable           :: ptr_3d(:)
 logical                                :: is2d(num_field)
 character(len=50)                      :: fname
 integer :: i, j, k, ij, ind_2d, ind_3d, rc, ndims,n2d, n3d,localpet, l(1), u(1)
 type(esmf_vm) :: vm

 ind_2d = 0
 ind_3d = 0

 if(present(unmapped_ptr)) then
   l = lbound(unmapped_ptr)
   u = ubound(unmapped_ptr)
 endif
 
 do i = 1, num_field
   call ESMF_FieldBundleGet(bundle_pre,i,field_pre,rc=rc)
   if(ESMF_logFoundError(rcToCheck=rc,msg=ESMF_LOGERR_PASSTHRU,line=__LINE__,file=__FILE__)) &
     call error_handler("IN FieldBundleGet", rc)

   call ESMF_FieldBundleGet(bundle_post,i,field_post,rc=rc)
   if(ESMF_logFoundError(rcToCheck=rc,msg=ESMF_LOGERR_PASSTHRU,line=__LINE__,file=__FILE__)) &
     call error_handler("IN FieldBundleGet", rc)

   call ESMF_FieldGet(field_post,dimCount=ndims,name=fname,rc=rc)   
    if(ESMF_logFoundError(rcToCheck=rc,msg=ESMF_LOGERR_PASSTHRU,line=__LINE__,file=__FILE__))&
     call error_handler("IN FieldGet", rc)
   
   call ESMF_VMGetGlobal(vm, rc=rc)
   if(ESMF_logFoundError(rcToCheck=rc,msg=ESMF_LOGERR_PASSTHRU,line=__LINE__,file=__FILE__))&
    call error_handler("IN VMGetGlobal", rc)
   call ESMF_VMGet(vm, localPet=localpet, rc=rc)
   if(ESMF_logFoundError(rcToCheck=rc,msg=ESMF_LOGERR_PASSTHRU,line=__LINE__,file=__FILE__))&
    call error_handler("IN VMGet", rc)
   if(localpet==0) print*, "in regrid_many fname = ", fname, ndims
   if (ndims == 2) is2d(i) = .True.
   if (ndims == 3) is2d(i) = .False.
   
   if (dozero(i)) then
     call ESMF_FieldRegrid(field_pre, &
                           field_post, &
                           routehandle=route, &
                           termorderflag=ESMF_TERMORDER_SRCSEQ, rc=rc)
     if(ESMF_logFoundError(rcToCheck=rc,msg=ESMF_LOGERR_PASSTHRU,line=__LINE__,file=__FILE__)) &
      call error_handler("IN FieldRegrid", rc)
   else
     call ESMF_FieldRegrid(field_pre, &
                           field_post, &
                           routehandle=route, &
                           zeroregion=ESMF_REGION_SELECT, &
                           termorderflag=ESMF_TERMORDER_SRCSEQ, rc=rc)
     if(ESMF_logFoundError(rcToCheck=rc,msg=ESMF_LOGERR_PASSTHRU,line=__LINE__,file=__FILE__)) &
      call error_handler("IN FieldRegrid", rc)
   endif
 enddo
 
 if (present(resetifd) .and. resetifd .and. convert_nst) then 
   call ESMF_FieldGet(ifd_target_grid,farrayPtr=tmp_ptr,rc=rc)
    if(ESMF_logFoundError(rcToCheck=rc,msg=ESMF_LOGERR_PASSTHRU,line=__LINE__,file=__FILE__)) &
     call error_handler("IN FieldGet", rc)
   tmp_ptr = float(nint(tmp_ptr))
 endif
 
 n2d = count(is2d(:) == .True.)
 n3d = count(is2d(:) == .False.)
 if(localpet==0) print*, is2d(:) 
 if (doreplace) then
   allocate(ptr_2d(n2d))
   if (n3d .ne. 0) allocate(ptr_3d(n3d))
   do i=1, num_field
     if (is2d(i)) then 
       ind_2d = ind_2d + 1
       call ESMF_FieldBundleGet(bundle_post,i,field_post,rc=rc)
        if(ESMF_logFoundError(rcToCheck=rc,msg=ESMF_LOGERR_PASSTHRU,line=__LINE__,file=__FILE__))&
         call error_handler("IN FieldBundleGet", rc)
       call ESMF_FieldGet(field_post, farrayPtr=ptr_2d(ind_2d)%p, rc=rc)
        if(ESMF_logFoundError(rcToCheck=rc,msg=ESMF_LOGERR_PASSTHRU,line=__LINE__,file=__FILE__)) &
         call error_handler("IN FieldGet", rc) 
       call ESMF_FieldGet(field_post,name=fname,rc=rc)
        if(ESMF_logFoundError(rcToCheck=rc,msg=ESMF_LOGERR_PASSTHRU,line=__LINE__,file=__FILE__))&
          call error_handler("IN FieldGet", rc)
       if (localpet==0) print*, "in doreplace loop, 2d field = ", trim(fname)
     else
       ind_3d = ind_3d + 1
       call ESMF_FieldBundleGet(bundle_post,i,field_post,rc=rc)
        if(ESMF_logFoundError(rcToCheck=rc,msg=ESMF_LOGERR_PASSTHRU,line=__LINE__,file=__FILE__))&
         call error_handler("IN FieldBundleGet", rc)
       call ESMF_FieldGet(field_post,name=fname,rc=rc)
        if(ESMF_logFoundError(rcToCheck=rc,msg=ESMF_LOGERR_PASSTHRU,line=__LINE__,file=__FILE__))&
          call error_handler("IN FieldGet", rc)
       if (localpet==0) print*, "in doreplace loop, 3d field = ", trim(fname)
       call ESMF_FieldGet(field_post, farrayPtr=ptr_3d(ind_3d)%p, rc=rc)
        if(ESMF_logFoundError(rcToCheck=rc,msg=ESMF_LOGERR_PASSTHRU,line=__LINE__,file=__FILE__)) &
          call error_handler("IN FieldGet", rc) 
     endif
   end do
 
   do ij = l(1), u(1)
     call ij_to_i_j(unmapped_ptr(ij), i_target, j_target, i, j)
     do k = 1,n2d
       ptr_2d(k)%p(i,j) = -9999.9
     enddo 
     do k = 1,n3d
       ptr_3d(k)%p(i,j,:) = -9999.9
     enddo
   enddo
   deallocate(ptr_2d)
   if(n3d .ne. 0) deallocate(ptr_3d)
 endif
 end subroutine regrid_many

!> Execute the search function for multple fields
!!
!! @param[in] num_field  Number of fields to process.
!! @param[inout] bundle_target  ESMF FieldBundle holding target fields to search
!! @param[inout] field_data_2d  A real array of size i_target,j_target to temporarily hold data for searching
!! @param[inout] mask  An integer array of size i_target,j_target that holds masked (0) and unmasked (1) 
!!                     values indicating where to execute search (only at unmasked points).
!! @param[in] tile  Current cubed sphere tile.
!! @param[inout]  search_nums  Array length num_field holding search field numbers corresponding to each field provided for searching.
!! @param[in]  localpet  ESMF local persistent execution thread.
!! @param[in]  latitude  (optional) A real array size i_target,j_target of latitude on the target grid 
!! @param[in]  terrain_land  (optional) A real array size i_target,j_target of terrain height (m) on the target grid 
!! @param[in]  soilt_climo  (optional) A real array size i_target,j_target of climatological soil type on the target grid 
!! @param[in]  field_data_3d (optional) An empty real array of size i_target,j_target,lsoil_target to temporarily hold soil data for searching 
!! @author Larissa Reames, OU CIMMS/NOAA/NSSL
 subroutine search_many(num_field,bundle_target,field_data_2d,mask, tile, &
                         search_nums,localpet,latitude,terrain_land,soilt_climo,&
                         field_data_3d)

 use model_grid, only                  : i_target,j_target, lsoil_target
 use program_setup, only               : external_model, input_type
 use search_util

 implicit none

 integer, intent(in)                         :: num_field
 type(esmf_fieldbundle), intent(inout)       :: bundle_target
 real(esmf_kind_r8), intent(inout)           :: field_data_2d(i_target,j_target)
 real(esmf_kind_r8), intent(inout), optional :: field_data_3d(i_target,j_target,lsoil_target) 
 real(esmf_kind_r8), intent(inout), optional :: latitude(i_target,j_target)
 real(esmf_kind_r8), intent(inout), optional :: terrain_land(i_target,j_target)
 real(esmf_kind_r8), intent(inout), optional :: soilt_climo(i_target,j_target)
 integer(esmf_kind_i8), intent(inout)        :: mask(i_target,j_target)
 
    
 integer, intent(in)             :: tile,localpet
 integer, intent(inout)          :: search_nums(num_field)
 
 type(esmf_field)                :: temp_field
 character(len=50)               :: fname
 integer, parameter              :: SOTYP_LAND_FIELD_NUM = 224
 integer :: j,k, rc, ndims

 do k = 1,num_field
   call ESMF_FieldBundleGet(bundle_target,k,temp_field, rc=rc)
    if(ESMF_logFoundError(rcToCheck=rc,msg=ESMF_LOGERR_PASSTHRU,line=__LINE__,file=__FILE__))&
      call error_handler("IN FieldGet", rc)
   call ESMF_FieldGet(temp_field, name=fname, dimcount=ndims,rc=rc)
        if(ESMF_logFoundError(rcToCheck=rc,msg=ESMF_LOGERR_PASSTHRU,line=__LINE__,file=__FILE__))&
          call error_handler("IN FieldGet", rc)
   if (ndims .eq. 2) then
       print*, "processing 2d field ", trim(fname)
       print*, "FieldGather"
       call ESMF_FieldGather(temp_field,field_data_2d,rootPet=0,tile=tile, rc=rc)
       if(ESMF_logFoundError(rcToCheck=rc,msg=ESMF_LOGERR_PASSTHRU,line=__LINE__,file=__FILE__))&
        call error_handler("IN FieldGather", rc)
     if (localpet == 0) then 
       if (present(latitude)) then
         print*, "search1"
         call search(field_data_2d, mask, i_target, j_target, tile,search_nums(k),latitude=latitude)
       elseif (present(terrain_land)) then
         print*, "search2"
         call search(field_data_2d, mask, i_target, j_target, tile,search_nums(k),terrain_land=terrain_land)
       elseif (search_nums(k) .eq. SOTYP_LAND_FIELD_NUM) then    
         if (fname .eq. "soil_type_target_grid") then
           print*, "search3"
           call search(field_data_2d, mask, i_target, j_target, tile,search_nums(k),soilt_climo=soilt_climo)
         elseif (present(soilt_climo)) then
           if (maxval(field_data_2d) > 0 .and. (trim(external_model) .ne. "GFS" .or. trim(input_type) .ne. "grib2")) then
             print*, "search4"
             ! If soil type from the input grid has any non-zero points then soil type must exist for use
             call search(field_data_2d, mask, i_target, j_target, tile, search_nums(k))
           else ! Otherwise, just set the data on the "target" grid to the soil climatology
             print*, "search5"
             field_data_2d = soilt_climo
           endif !check field value   
         endif !sotype from target grid
       else
         call search(field_data_2d, mask, i_target, j_target, tile,search_nums(k))
       endif !if present  
     endif !localpet
     call ESMF_FieldScatter(temp_field, field_data_2d, rootPet=0, tile=tile,rc=rc)
     if(ESMF_logFoundError(rcToCheck=rc,msg=ESMF_LOGERR_PASSTHRU,line=__LINE__,file=__FILE__))&
        call error_handler("IN FieldScatter", rc)
   else
     print*, "FieldGather"
     call ESMF_FieldGather(temp_field,field_data_3d,rootPet=0,tile=tile,rc=rc)
     if(ESMF_logFoundError(rcToCheck=rc,msg=ESMF_LOGERR_PASSTHRU,line=__LINE__,file=__FILE__))&
        call error_handler("IN FieldGather", rc)
     print*, "processing 3d field ", trim(fname)
     if (localpet==0) then 
       do j = 1, lsoil_target
         field_data_2d = field_data_3d(:,:,j)
         call search(field_data_2d, mask, i_target, j_target, tile, 21)
         field_data_3d(:,:,j) = field_data_2d
       enddo
     endif
     call ESMF_FieldScatter(temp_field, field_data_3d, rootPet=0, tile=tile,rc=rc)
      if(ESMF_logFoundError(rcToCheck=rc,msg=ESMF_LOGERR_PASSTHRU,line=__LINE__,file=__FILE__))&
        call error_handler("IN FieldScatter", rc)
   endif !ndims
 end do !fields

 end subroutine search_many

!> Free up memory once the target grid surface fields are
!! no longer needed.
!!
!! @author George Gayno NOAA/EMC
 subroutine cleanup_target_sfc_data

 implicit none

 integer                     :: rc

 print*,"- DESTROY TARGET GRID SURFACE FIELDS."

 call ESMF_FieldDestroy(t2m_target_grid, rc=rc)
 call ESMF_FieldDestroy(q2m_target_grid, rc=rc)
 call ESMF_FieldDestroy(tprcp_target_grid, rc=rc)
 call ESMF_FieldDestroy(f10m_target_grid, rc=rc)
 call ESMF_FieldDestroy(ffmm_target_grid, rc=rc)
 call ESMF_FieldDestroy(ustar_target_grid, rc=rc)
 call ESMF_FieldDestroy(snow_liq_equiv_target_grid, rc=rc)
 call ESMF_FieldDestroy(snow_depth_target_grid, rc=rc)
 call ESMF_FieldDestroy(seaice_fract_target_grid, rc=rc)
 call ESMF_FieldDestroy(seaice_depth_target_grid, rc=rc)
 call ESMF_FieldDestroy(seaice_skin_temp_target_grid, rc=rc)
 call ESMF_FieldDestroy(srflag_target_grid, rc=rc)
 call ESMF_FieldDestroy(skin_temp_target_grid, rc=rc)
 call ESMF_FieldDestroy(canopy_mc_target_grid, rc=rc)
 call ESMF_FieldDestroy(lai_target_grid,rc=rc)
 call ESMF_FieldDestroy(z0_target_grid, rc=rc)
 call ESMF_FieldDestroy(terrain_from_input_grid, rc=rc)
 call ESMF_FieldDestroy(terrain_from_input_grid_land, rc=rc)
 call ESMF_FieldDestroy(soil_type_from_input_grid, rc=rc)
 call ESMF_FieldDestroy(soil_temp_target_grid, rc=rc)
 call ESMF_FieldDestroy(soilm_tot_target_grid, rc=rc)
 call ESMF_FieldDestroy(soilm_liq_target_grid, rc=rc)

 end subroutine cleanup_target_sfc_data

!> Free up memory once the target grid nst fields are
!! no longer needed.
!!
!! @author George Gayno NOAA/EMC
 subroutine cleanup_target_nst_data

 implicit none

 integer                            :: rc

 print*,"- DESTROY TARGET GRID NST DATA."

 call ESMF_FieldDestroy(c_d_target_grid, rc=rc)
 call ESMF_FieldDestroy(c_0_target_grid, rc=rc)
 call ESMF_FieldDestroy(d_conv_target_grid, rc=rc)
 call ESMF_FieldDestroy(dt_cool_target_grid, rc=rc)
 call ESMF_FieldDestroy(ifd_target_grid, rc=rc)
 call ESMF_FieldDestroy(qrain_target_grid, rc=rc)
 call ESMF_FieldDestroy(tref_target_grid, rc=rc)
 call ESMF_FieldDestroy(w_d_target_grid, rc=rc)
 call ESMF_FieldDestroy(w_0_target_grid, rc=rc)
 call ESMF_FieldDestroy(xs_target_grid, rc=rc)
 call ESMF_FieldDestroy(xt_target_grid, rc=rc)
 call ESMF_FieldDestroy(xu_target_grid, rc=rc)
 call ESMF_FieldDestroy(xv_target_grid, rc=rc)
 call ESMF_FieldDestroy(xz_target_grid, rc=rc)
 call ESMF_FieldDestroy(xtts_target_grid, rc=rc)
 call ESMF_FieldDestroy(xzts_target_grid, rc=rc)
 call ESMF_FieldDestroy(z_c_target_grid, rc=rc)
 call ESMF_FieldDestroy(zm_target_grid, rc=rc)

 end subroutine cleanup_target_nst_data

 end module surface<|MERGE_RESOLUTION|>--- conflicted
+++ resolved
@@ -228,8 +228,7 @@
  call interp(localpet)
  
 !---------------------------------------------------------------------------------------------
-! Adjust soil/landice column temperatures for any change in elevation between
-! the
+! Adjust soil/landice column temperatures for any change in elevation between  the
 ! input and target grids.
 !---------------------------------------------------------------------------------------------
 
@@ -397,40 +396,7 @@
  real(esmf_kind_r8), allocatable    :: data_one_tile2(:,:)
  real(esmf_kind_r8), allocatable    :: data_one_tile_3d(:,:,:)
  real(esmf_kind_r8), allocatable    :: latitude_one_tile(:,:)
-<<<<<<< HEAD
  real(esmf_kind_r8), pointer        :: seaice_fract_target_ptr(:,:)
-=======
- real(esmf_kind_r8), allocatable    :: soil_type_target_grid_save(:,:)
- real(esmf_kind_r8), pointer        :: canopy_mc_target_ptr(:,:)
- real(esmf_kind_r8), pointer        :: c_d_target_ptr(:,:)
- real(esmf_kind_r8), pointer        :: c_0_target_ptr(:,:)
- real(esmf_kind_r8), pointer        :: d_conv_target_ptr(:,:)
- real(esmf_kind_r8), pointer        :: dt_cool_target_ptr(:,:)
- real(esmf_kind_r8), pointer        :: ifd_target_ptr(:,:)
- real(esmf_kind_r8), pointer        :: qrain_target_ptr(:,:)
- real(esmf_kind_r8), pointer        :: tref_target_ptr(:,:)
- real(esmf_kind_r8), pointer        :: w_d_target_ptr(:,:)
- real(esmf_kind_r8), pointer        :: w_0_target_ptr(:,:)
- real(esmf_kind_r8), pointer        :: xs_target_ptr(:,:)
- real(esmf_kind_r8), pointer        :: xt_target_ptr(:,:)
- real(esmf_kind_r8), pointer        :: xu_target_ptr(:,:)
- real(esmf_kind_r8), pointer        :: xv_target_ptr(:,:)
- real(esmf_kind_r8), pointer        :: xz_target_ptr(:,:)
- real(esmf_kind_r8), pointer        :: xtts_target_ptr(:,:)
- real(esmf_kind_r8), pointer        :: xzts_target_ptr(:,:)
- real(esmf_kind_r8), pointer        :: z_c_target_ptr(:,:)
- real(esmf_kind_r8), pointer        :: zm_target_ptr(:,:)
- real(esmf_kind_r8), pointer        :: seaice_depth_target_ptr(:,:)
- real(esmf_kind_r8), pointer        :: seaice_fract_target_ptr(:,:)
- real(esmf_kind_r8), pointer        :: seaice_skin_temp_target_ptr(:,:)
- real(esmf_kind_r8), pointer        :: skin_temp_target_ptr(:,:)
- real(esmf_kind_r8), pointer        :: snow_depth_target_ptr(:,:)
- real(esmf_kind_r8), pointer        :: snow_liq_equiv_target_ptr(:,:)
- real(esmf_kind_r8), pointer        :: soil_temp_target_ptr(:,:,:)
- real(esmf_kind_r8), pointer        :: soil_type_from_input_ptr(:,:)
- real(esmf_kind_r8), pointer        :: soil_type_target_ptr(:,:)
- real(esmf_kind_r8), pointer        :: soilm_tot_target_ptr(:,:,:)
->>>>>>> 0f5f3cba
  real(esmf_kind_r8), pointer        :: srflag_target_ptr(:,:)
  real(esmf_kind_r8), pointer        :: terrain_from_input_ptr(:,:)
  real(esmf_kind_r8), pointer        :: veg_type_target_ptr(:,:)
@@ -583,12 +549,10 @@
    allocate(data_one_tile(i_target,j_target))
    allocate(data_one_tile_3d(i_target,j_target,lsoil_target))
    allocate(mask_target_one_tile(i_target,j_target))
-   allocate(soil_type_target_grid_save(i_target,j_target))
  else
    allocate(data_one_tile(0,0))
    allocate(data_one_tile_3d(0,0,0))
    allocate(mask_target_one_tile(0,0))
-   allocate(soil_type_target_grid_save(0,0))
  endif
     
  !-----------------------------------------------------------------------
@@ -938,16 +902,9 @@
      where(mask_target_one_tile == 2) mask_target_one_tile = 1
    endif
 
-<<<<<<< HEAD
 
    call search_many(num_fields,bundle_seaice_target,data_one_tile, mask_target_one_tile,tile,search_nums,localpet, &
                     field_data_3d=data_one_tile_3d)
-=======
-   print*,"- CALL FieldScatter FOR TARGET GRID SEAICE COLUMN TEMP: ", tile
-   call ESMF_FieldScatter(soil_temp_target_grid, data_one_tile_3d, rootPet=0, tile=tile, rc=rc)
-   if(ESMF_logFoundError(rcToCheck=rc,msg=ESMF_LOGERR_PASSTHRU,line=__LINE__,file=__FILE__)) &
-      call error_handler("IN FieldScatter", rc)
->>>>>>> 0f5f3cba
  enddo
 
  deallocate(search_nums)
@@ -1241,7 +1198,6 @@
  allocate(search_nums(num_fields))
  allocate(dozero(num_fields))
 
-<<<<<<< HEAD
  search_nums = (/21,7/)
  dozero(:) = .False.
 
@@ -1251,40 +1207,6 @@
  call ESMF_FieldBundleDestroy(bundle_landice_input,rc=rc)
    if(ESMF_logFoundError(rcToCheck=rc,msg=ESMF_LOGERR_PASSTHRU,line=__LINE__,file=__FILE__)) &
       call error_handler("IN FieldBundleDestroy", rc)
-=======
- if (.not. sotyp_from_climo) then
-   print*,"- CALL FieldGather FOR SOIL TYPE TARGET GRID, TILE: ", tile
-    call ESMF_FieldGather(soil_type_target_grid,soil_type_target_grid_save,rootPet=0,tile=1, rc=rc)
-    if(ESMF_logFoundError(rcToCheck=rc,msg=ESMF_LOGERR_PASSTHRU,line=__LINE__,file=__FILE__))&
-         call error_handler("IN FieldGather", rc)
-
-   print*,"- CALL Field_Regrid for soil type over landice."
-   call ESMF_FieldRegrid(soil_type_input_grid, &
-                       soil_type_target_grid, &
-                       routehandle=regrid_landice, &
-                       termorderflag=ESMF_TERMORDER_SRCSEQ, &
-                       rc=rc)
-   if(ESMF_logFoundError(rcToCheck=rc,msg=ESMF_LOGERR_PASSTHRU,line=__LINE__,file=__FILE__))&
-      call error_handler("IN FieldRegrid", rc)
-
-   print*,"- CALL FieldGet FOR SOIL TYPE TARGET GRID."
-   call ESMF_FieldGet(soil_type_target_grid, &
-                      farrayPtr=soil_type_from_input_ptr, rc=rc)
-   if(ESMF_logFoundError(rcToCheck=rc,msg=ESMF_LOGERR_PASSTHRU,line=__LINE__,file=__FILE__))&
-      call error_handler("IN FieldGet", rc)
- endif
-
- l = lbound(unmapped_ptr)
- u = ubound(unmapped_ptr)
-
- do ij = l(1), u(1)
-   call ij_to_i_j(unmapped_ptr(ij), i_target, j_target, i, j)
-   soil_temp_target_ptr(i,j,:) = -9999.9 
-   skin_temp_target_ptr(i,j) = -9999.9 
-   terrain_from_input_ptr(i,j) = -9999.9 
-   if (.not.sotyp_from_climo) soil_type_from_input_ptr(i,j) = -9999.9
- enddo
->>>>>>> 0f5f3cba
 
  if (localpet == 0) then
    allocate (veg_type_target_one_tile(i_target,j_target))
@@ -1376,70 +1298,7 @@
  if(ESMF_logFoundError(rcToCheck=rc,msg=ESMF_LOGERR_PASSTHRU,line=__LINE__,file=__FILE__)) &
     call error_handler("IN FieldRegridStore", rc)
 
-<<<<<<< HEAD
   bundle_nolandice_target = ESMF_FieldBundleCreate(name="land no landice target", rc=rc)
-=======
- print*,"- CALL Field_Regrid for total soil moisture over land."
- call ESMF_FieldRegrid(soilm_tot_input_grid, &
-                       soilm_tot_target_grid, &
-                       routehandle=regrid_land, &
-                       termorderflag=ESMF_TERMORDER_SRCSEQ, rc=rc)
- if(ESMF_logFoundError(rcToCheck=rc,msg=ESMF_LOGERR_PASSTHRU,line=__LINE__,file=__FILE__)) &
-    call error_handler("IN FieldRegrid", rc)
-
- print*,"- CALL Field_Regrid for soil temperature over land."
- call ESMF_FieldRegrid(soil_temp_input_grid, &
-                       soil_temp_target_grid, &
-                       routehandle=regrid_land, &
-                       termorderflag=ESMF_TERMORDER_SRCSEQ, &
-                       zeroregion=ESMF_REGION_SELECT, rc=rc)
- if(ESMF_logFoundError(rcToCheck=rc,msg=ESMF_LOGERR_PASSTHRU,line=__LINE__,file=__FILE__)) &
-    call error_handler("IN FieldRegrid", rc)
-
- print*,"- CALL Field_Regrid for skin temperature over land."
- call ESMF_FieldRegrid(skin_temp_input_grid, &
-                       skin_temp_target_grid, &
-                       routehandle=regrid_land, &
-                       termorderflag=ESMF_TERMORDER_SRCSEQ, &
-                       zeroregion=ESMF_REGION_SELECT, rc=rc)
- if(ESMF_logFoundError(rcToCheck=rc,msg=ESMF_LOGERR_PASSTHRU,line=__LINE__,file=__FILE__)) &
-    call error_handler("IN FieldRegrid", rc)
-
- print*,"- CALL Field_Regrid for terrain over land."
- call ESMF_FieldRegrid(terrain_input_grid, &
-                       terrain_from_input_grid, &
-                       routehandle=regrid_land, &
-                       termorderflag=ESMF_TERMORDER_SRCSEQ, &
-                       zeroregion=ESMF_REGION_SELECT, rc=rc)
- if(ESMF_logFoundError(rcToCheck=rc,msg=ESMF_LOGERR_PASSTHRU,line=__LINE__,file=__FILE__)) &
-    call error_handler("IN FieldRegrid", rc)
-
- if (.not. sotyp_from_climo) then
-   print*,"- CALL Field_Regrid for soil type over land."
-   call ESMF_FieldRegrid(soil_type_input_grid, &
-                       soil_type_target_grid, &
-                       routehandle=regrid_land, &
-                       zeroregion=ESMF_REGION_SELECT, &
-                       termorderflag=ESMF_TERMORDER_SRCSEQ, rc=rc)
-   if(ESMF_logFoundError(rcToCheck=rc,msg=ESMF_LOGERR_PASSTHRU,line=__LINE__,file=__FILE__))&
-      call error_handler("IN FieldRegrid", rc)
- endif
-
- print*,"- CALL Field_Regrid for soil type over land."
- call ESMF_FieldRegrid(soil_type_input_grid, &
-                       soil_type_from_input_grid, &
-                       routehandle=regrid_land, &
-                       termorderflag=ESMF_TERMORDER_SRCSEQ, rc=rc)
- if(ESMF_logFoundError(rcToCheck=rc,msg=ESMF_LOGERR_PASSTHRU,line=__LINE__,file=__FILE__)) &
-    call error_handler("IN FieldRegrid", rc)
-  
-  if (.not. vgfrc_from_climo) then
-    print*,"- CALL Field_Regrid for veg greenness over land."
-   call ESMF_FieldRegrid(veg_greenness_input_grid, &
-               veg_greenness_target_grid, &
-               routehandle=regrid_land, &
-               termorderflag=ESMF_TERMORDER_SRCSEQ, rc=rc)
->>>>>>> 0f5f3cba
    if(ESMF_logFoundError(rcToCheck=rc,msg=ESMF_LOGERR_PASSTHRU,line=__LINE__,file=__FILE__)) &
       call error_handler("IN FieldBundleCreate", rc)
       
@@ -1523,50 +1382,9 @@
    if(ESMF_logFoundError(rcToCheck=rc,msg=ESMF_LOGERR_PASSTHRU,line=__LINE__,file=__FILE__)) &
       call error_handler("IN FieldBundleGet", rc)
 
-<<<<<<< HEAD
  allocate(search_nums(num_fields))
  allocate(dozero(num_fields))
  
-=======
- print*,"- CALL FieldGet FOR TARGET grid total soil moisture over land."
- call ESMF_FieldGet(soilm_tot_target_grid, &
-                    farrayPtr=soilm_tot_target_ptr, rc=rc)
- if(ESMF_logFoundError(rcToCheck=rc,msg=ESMF_LOGERR_PASSTHRU,line=__LINE__,file=__FILE__)) &
-    call error_handler("IN FieldGet", rc)
-
- print*,"- CALL FieldGet FOR TARGET grid soil temp over ice."
- call ESMF_FieldGet(soil_temp_target_grid, &
-                    farrayPtr=soil_temp_target_ptr, rc=rc)
- if(ESMF_logFoundError(rcToCheck=rc,msg=ESMF_LOGERR_PASSTHRU,line=__LINE__,file=__FILE__)) &
-    call error_handler("IN FieldGet", rc)
-
- print*,"- CALL FieldGet FOR TARGET skin temperature."
- call ESMF_FieldGet(skin_temp_target_grid, &
-                    farrayPtr=skin_temp_target_ptr, rc=rc)
- if(ESMF_logFoundError(rcToCheck=rc,msg=ESMF_LOGERR_PASSTHRU,line=__LINE__,file=__FILE__)) &
-    call error_handler("IN FieldGet", rc)
-
- print*,"- CALL FieldGet FOR terrain from input grid."
- call ESMF_FieldGet(terrain_from_input_grid, &
-                    farrayPtr=terrain_from_input_ptr, rc=rc)
- if(ESMF_logFoundError(rcToCheck=rc,msg=ESMF_LOGERR_PASSTHRU,line=__LINE__,file=__FILE__)) &
-    call error_handler("IN FieldGet", rc)
-
- if (.not. sotyp_from_climo) then
-   print*,"- CALL FieldGet FOR soil type target grid."
-   call ESMF_FieldGet(soil_type_target_grid, &
-                    farrayPtr=soil_type_target_ptr, rc=rc)
-   if(ESMF_logFoundError(rcToCheck=rc,msg=ESMF_LOGERR_PASSTHRU,line=__LINE__,file=__FILE__))&
-      call error_handler("IN FieldGet", rc)
- endif
-
- print*,"- CALL FieldGet FOR soil type from input grid."
- call ESMF_FieldGet(soil_type_from_input_grid, &
-                    farrayPtr=soil_type_from_input_ptr, rc=rc)
- if(ESMF_logFoundError(rcToCheck=rc,msg=ESMF_LOGERR_PASSTHRU,line=__LINE__,file=__FILE__)) &
-    call error_handler("IN FieldGet", rc)
->>>>>>> 0f5f3cba
-
  search_nums(1:5) = (/85,7,224,85,86/)
  dozero(1:5) = (/.False.,.False.,.True.,.True.,.False./)
  
@@ -1593,30 +1411,12 @@
    dozero(mmvg_ind+1) = .True.
  endif
 
-<<<<<<< HEAD
  call regrid_many(bundle_nolandice_input,bundle_nolandice_target,num_fields,regrid_land,dozero, &
                   .True., unmapped_ptr=unmapped_ptr)
  deallocate(dozero)
  call ESMF_FieldBundleDestroy(bundle_nolandice_input,rc=rc)
    if(ESMF_logFoundError(rcToCheck=rc,msg=ESMF_LOGERR_PASSTHRU,line=__LINE__,file=__FILE__)) &
       call error_handler("IN FieldBundleDestroy", rc)
-=======
- l = lbound(unmapped_ptr)
- u = ubound(unmapped_ptr)
- do ij = l(1), u(1)
-   call ij_to_i_j(unmapped_ptr(ij), i_target, j_target, i, j)
-   soilm_tot_target_ptr(i,j,:) = -9999.9
-   soil_temp_target_ptr(i,j,:) = -9999.9 
-   skin_temp_target_ptr(i,j) = -9999.9 
-   terrain_from_input_ptr(i,j) = -9999.9 
-   if (.not. sotyp_from_climo) soil_type_target_ptr(i,j) = -9999.9
-   soil_type_from_input_ptr(i,j) = -9999.9 
-   veg_greenness_target_ptr(i,j) = -9999.9  
-   max_veg_greenness_target_ptr(i,j) = -9999.9
-   min_veg_greenness_target_ptr(i,j) = -9999.9
-   lai_target_ptr(i,j) = -9999.9
- enddo
->>>>>>> 0f5f3cba
 
  if (localpet == 0) then
    allocate (veg_type_target_one_tile(i_target,j_target))
@@ -1644,108 +1444,9 @@
    call ESMF_FieldGather(soil_type_target_grid, data_one_tile2, rootPet=0,tile=tile, rc=rc)
    if(ESMF_logFoundError(rcToCheck=rc,msg=ESMF_LOGERR_PASSTHRU,line=__LINE__,file=__FILE__))&
       call error_handler("IN FieldGather", rc)
-<<<<<<< HEAD
       
    call search_many(num_fields,bundle_nolandice_target,data_one_tile, mask_target_one_tile,& 
                     tile,search_nums,localpet,soilt_climo=data_one_tile2, field_data_3d=data_one_tile_3d)
-=======
-
-!---------------------------------------------------------------------------------------
-! Some grib2 data does not have soil type.  Set soil type interpolated from input
-! grid to the target (model) grid soil type.  This turns off the soil moisture
-! rescaling.
-!---------------------------------------------------------------------------------------
-
-   if (.not. sotyp_from_climo) then
-     if (localpet==0) then
-       call search(data_one_tile2, mask_target_one_tile, i_target, j_target, tile, 224,soilt_climo=soil_type_target_grid_save)
-     endif
-   else
-     if (localpet == 0 .and. maxval(data_one_tile) > 0 .and. (trim(external_model) .ne. "GFS" .or. trim(input_type) .ne. "grib2")) then
-       ! If soil type from the input grid has any non-zero points then soil type must exist for
-       ! use
-       call search(data_one_tile, mask_target_one_tile, i_target, j_target, tile, 224)
-     elseif (localpet == 0) then
-       data_one_tile = data_one_tile2
-     endif
-   endif
-   
-    if (.not. sotyp_from_climo) then
-     print*,"- CALL FieldScatter FOR SOIL TYPE TARGET GRID, TILE: ", tile
-     call ESMF_FieldScatter(soil_type_target_grid, data_one_tile2, rootPet=0, tile=tile, rc=rc)
-     if(ESMF_logFoundError(rcToCheck=rc,msg=ESMF_LOGERR_PASSTHRU,line=__LINE__,file=__FILE__)) &
-        call error_handler("IN FieldScatter", rc)
-   endif
-
-   print*,"- CALL FieldScatter FOR SOIL TYPE FROM INPUT GRID, TILE: ", tile
-   call ESMF_FieldScatter(soil_type_from_input_grid, data_one_tile, rootPet=0, tile=tile, rc=rc)
-   if(ESMF_logFoundError(rcToCheck=rc,msg=ESMF_LOGERR_PASSTHRU,line=__LINE__,file=__FILE__)) &
-      call error_handler("IN FieldScatter", rc)
-      
-  if (.not. vgfrc_from_climo) then 
-     print*,"- CALL FieldGather FOR TARGET GRID VEG GREENNESS, TILE: ", tile
-     call ESMF_FieldGather(veg_greenness_target_grid, data_one_tile, rootPet=0, tile=tile, rc=rc)
-     if(ESMF_logFoundError(rcToCheck=rc,msg=ESMF_LOGERR_PASSTHRU,line=__LINE__,file=__FILE__)) &
-        call error_handler("IN FieldGather", rc)
-
-     if (localpet == 0 .and. maxval(data_one_tile) > 0.0) then
-       call search(data_one_tile, mask_target_one_tile, i_target, j_target, tile, 226)
-     endif
-     
-     print*,"- CALL FieldScatter FOR VEG GREENNESS TARGET GRID, TILE: ", tile
-     call ESMF_FieldScatter(veg_greenness_target_grid, data_one_tile, rootPet=0, tile=tile, rc=rc)
-     if(ESMF_logFoundError(rcToCheck=rc,msg=ESMF_LOGERR_PASSTHRU,line=__LINE__,file=__FILE__)) &
-         call error_handler("IN FieldScatter", rc)
-  endif
-  
-  if (.not. minmax_vgfrc_from_climo) then
-    print*,"- CALL FieldGather FOR TARGET GRID MAX VEG GREENNESS, TILE: ", tile
-     call ESMF_FieldGather(max_veg_greenness_target_grid, data_one_tile, rootPet=0,tile=tile, rc=rc)
-     if(ESMF_logFoundError(rcToCheck=rc,msg=ESMF_LOGERR_PASSTHRU,line=__LINE__,file=__FILE__))&
-        call error_handler("IN FieldGather", rc)
-
-     if (localpet == 0 .and. maxval(data_one_tile) > 0.0) then
-       call search(data_one_tile, mask_target_one_tile, i_target, j_target,tile, 227)
-     endif
-
-     print*,"- CALL FieldScatter FOR MAX VEG GREENNESS TARGET GRID, TILE: ", tile
-     call ESMF_FieldScatter(max_veg_greenness_target_grid, data_one_tile, rootPet=0,tile=tile, rc=rc)
-     if(ESMF_logFoundError(rcToCheck=rc,msg=ESMF_LOGERR_PASSTHRU,line=__LINE__,file=__FILE__))&
-         call error_handler("IN FieldScatter", rc)
-
-    print*,"- CALL FieldGather FOR TARGET GRID MIN VEG GREENNESS, TILE: ", tile
-     call ESMF_FieldGather(min_veg_greenness_target_grid, data_one_tile,rootPet=0,tile=tile, rc=rc)
-     if(ESMF_logFoundError(rcToCheck=rc,msg=ESMF_LOGERR_PASSTHRU,line=__LINE__,file=__FILE__))&
-        call error_handler("IN FieldGather", rc)
-
-     if (localpet == 0 .and. maxval(data_one_tile) > 0.0) then
-       call search(data_one_tile, mask_target_one_tile, i_target, j_target,tile,228)
-     endif
-
-
-     print*,"- CALL FieldScatter FOR MIN VEG GREENNESS TARGET GRID, TILE: ",tile
-     call ESMF_FieldScatter(min_veg_greenness_target_grid, data_one_tile,rootPet=0,tile=tile, rc=rc)
-     if(ESMF_logFoundError(rcToCheck=rc,msg=ESMF_LOGERR_PASSTHRU,line=__LINE__,file=__FILE__))&
-         call error_handler("IN FieldScatter", rc)
-     
-  endif
-  
-  if (.not. lai_from_climo) then
-     print*,"- CALL FieldGather FOR TARGET GRID LEAF AREA INDEX, TILE: ", tile
-     call ESMF_FieldGather(lai_target_grid, data_one_tile, rootPet=0,tile=tile, rc=rc)
-     if(ESMF_logFoundError(rcToCheck=rc,msg=ESMF_LOGERR_PASSTHRU,line=__LINE__,file=__FILE__))&
-        call error_handler("IN FieldGather", rc)
-
-     if (localpet == 0 .and. maxval(data_one_tile) > 0.0) then
-       call search(data_one_tile, mask_target_one_tile, i_target, j_target,tile, 229)
-     endif
-
-     print*,"- CALL FieldScatter FOR LEAF AREA INDEX TARGET GRID, TILE: ", tile
-     call ESMF_FieldScatter(lai_target_grid, data_one_tile, rootPet=0,tile=tile, rc=rc)
-     if(ESMF_logFoundError(rcToCheck=rc,msg=ESMF_LOGERR_PASSTHRU,line=__LINE__,file=__FILE__))&
-         call error_handler("IN FieldScatter", rc)
-  endif
->>>>>>> 0f5f3cba
    
    print*,"- CALL FieldGather FOR TARGET GRID TOTAL SOIL MOISTURE, TILE: ", tile
    call ESMF_FieldGather(soilm_tot_target_grid, data_one_tile_3d, rootPet=0, tile=tile, rc=rc)
