!> @file
!! @brief Process land, sea/lake ice, open water/Near Sea Surface
!! Temperature (NSST) fields.
!! @author George Gayno NCEP/EMC

!> Process surface and nst fields. Interpolates fields from the input
!! to target grids. Adjusts soil temperature according to differences
!! in input and target grid terrain. Rescales soil moisture for soil
!! type differences between input and target grid. Computes frozen
!! portion of total soil moisture.
!!
!! Assumes the input land data are Noah LSM-based, and the fv3 run
!! will use the Noah LSM. NSST fields are not available when using
!! GRIB2 input data.
!!
!! Public variables are defined below. "target" indicates field
!! associated with the target grid. "input" indicates field associated
!! with the input grid.
!!
!! @author George Gayno NCEP/EMC
 module surface

 use esmf

 use surface_target_data, only : canopy_mc_target_grid, t2m_target_grid, &
                                 q2m_target_grid, tprcp_target_grid, &
                                 f10m_target_grid, seaice_fract_target_grid, &
                                 ffmm_target_grid, ustar_target_grid, &
                                 srflag_target_grid, soil_temp_target_grid, &
                                 seaice_depth_target_grid, snow_liq_equiv_target_grid, &
                                 seaice_skin_temp_target_grid, skin_temp_target_grid, &
                                 snow_depth_target_grid, z0_target_grid, &
                                 c_d_target_grid, c_0_target_grid, &
                                 d_conv_target_grid, dt_cool_target_grid, &
                                 ifd_target_grid, qrain_target_grid, &
                                 tref_target_grid, w_d_target_grid, &
                                 w_0_target_grid, xs_target_grid, &
                                 xt_target_grid, xu_target_grid, &
                                 xv_target_grid, xz_target_grid, &
                                 xtts_target_grid, xzts_target_grid, &
                                 z_c_target_grid, zm_target_grid, &
                                 soilm_tot_target_grid, lai_target_grid, &
                                 soilm_liq_target_grid, ice_temp_target_grid, &
                                 snow_depth_at_ice_target_grid, alvsf_nl_target_grid, &
                                 alnsf_nl_target_grid, alvwf_nl_target_grid, &
                                 alnwf_nl_target_grid, z0_water_target_grid, &
                                 z0_ice_target_grid, sst_target_grid, &
                                 seaice_substrate_temp_target_grid, &
                                 snow_liq_equiv_at_ice_target_grid

 use write_data, only : write_fv3_sfc_data_netcdf

 use utilities, only  : error_handler

 implicit none

 private

 integer, parameter                 :: veg_type_landice_target = 15
                                       !< Vegetation type category that
                                       !< defines permanent land ice points.
                                       !< The Noah LSM land ice physics
                                       !< are applied at these points.

 type(esmf_field)                   :: soil_type_from_input_grid
                                       !< soil type interpolated from
                                       !< input grid
 type(esmf_field)                   :: terrain_from_input_grid
                                       !< terrain height interpolated
                                       !< from input grid
 type(esmf_field)                   :: terrain_from_input_grid_land
                                       !< terrain height interpolated
                                       !< from input grid at all land points 

 real, parameter, private           :: blim        = 5.5
                                       !< soil 'b' parameter limit
 real, parameter, private           :: frz_h2o     = 273.15
                                       !< melting pt water
 real, parameter, private           :: frz_ice     = 271.21
                                       !< melting pt sea ice
 real, parameter, private           :: grav        = 9.81
                                       !< gravity
 real, parameter, private           :: hlice       = 3.335E5
                                       !< latent heat of fusion
                                       

 type realptr_2d
   real(esmf_kind_r8), pointer :: p(:,:)
                                       !< array of 2d pointers
 end type realptr_2d
                                       !< pointer to hold array of 2d pointers 
  type realptr_3d
   real(esmf_kind_r8), pointer :: p(:,:,:)
                                       !< array of 3d pointers
 end type realptr_3d
                                       !< pointer to hold array of 3d pointers

 public :: surface_driver
 public :: create_nst_esmf_fields
 public :: interp
 public :: create_surface_esmf_fields
 public :: nst_land_fill
 public :: regrid_many
 public :: search_many

 contains

!> Driver routine to process surface/nst data
!!
!! @param[in] localpet  ESMF local persistent execution thread
!!
!! @author George Gayno NCEP/EMC
 subroutine surface_driver(localpet)

 use sfc_input_data, only            : cleanup_input_sfc_data, &
                                       read_input_sfc_data

 use nst_input_data, only            : cleanup_input_nst_data, &
                                       read_input_nst_data

 use program_setup, only             : calc_soil_params_driver, &
                                       convert_nst
                                  
 use static_data, only               :  get_static_fields, &
                                       cleanup_static_fields

 use surface_target_data, only       : cleanup_target_nst_data

 use utilities, only                 : error_handler

 implicit none

 integer, intent(in)                :: localpet

!-----------------------------------------------------------------------
! Compute soil-based parameters.
!-----------------------------------------------------------------------

 call calc_soil_params_driver(localpet)

!-----------------------------------------------------------------------
! Get static data (like vegetation type) on the target grid.
!-----------------------------------------------------------------------

 call get_static_fields(localpet)

!-----------------------------------------------------------------------
! Read surface data on input grid.
!-----------------------------------------------------------------------

 call read_input_sfc_data(localpet)

!-----------------------------------------------------------------------
! Read nst data on input grid.
!-----------------------------------------------------------------------

 if (convert_nst) call read_input_nst_data(localpet)

!-----------------------------------------------------------------------
! Create surface field objects for target grid.
!-----------------------------------------------------------------------

 call create_surface_esmf_fields

!-----------------------------------------------------------------------
! Create nst field objects for target grid.
!-----------------------------------------------------------------------

 if (convert_nst) call create_nst_esmf_fields
 
!-----------------------------------------------------------------------
! Adjust soil levels of input grid !! not implemented yet
!-----------------------------------------------------------------------

 call adjust_soil_levels(localpet)

!-----------------------------------------------------------------------
! Horizontally interpolate fields.
!-----------------------------------------------------------------------

 call interp(localpet)
 
!---------------------------------------------------------------------------------------------
! Adjust soil/landice column temperatures for any change in elevation between  the
! input and target grids.
!---------------------------------------------------------------------------------------------

 call adjust_soilt_for_terrain
 
!---------------------------------------------------------------------------------------------
! Rescale soil moisture for changes in soil type between the input and target grids.
!---------------------------------------------------------------------------------------------

 call rescale_soil_moisture
 
!---------------------------------------------------------------------------------------------
! Compute liquid portion of total soil moisture.
!---------------------------------------------------------------------------------------------

 call calc_liq_soil_moisture

!---------------------------------------------------------------------------------------------
! Set z0 at land and sea ice.
!---------------------------------------------------------------------------------------------

 call roughness

!---------------------------------------------------------------------------------------------
! Perform some final qc checks.
!---------------------------------------------------------------------------------------------

 call qc_check

!---------------------------------------------------------------------------------------------
! Set flag values at land for nst fields.
!---------------------------------------------------------------------------------------------

 if (convert_nst) call nst_land_fill

!---------------------------------------------------------------------------------------------
! Free up memory.
!---------------------------------------------------------------------------------------------

 call cleanup_input_sfc_data

 if (convert_nst) call cleanup_input_nst_data

 
 call update_landmask

!---------------------------------------------------------------------------------------------
! Write data to file.
!---------------------------------------------------------------------------------------------

 call write_fv3_sfc_data_netcdf(localpet)

!---------------------------------------------------------------------------------------------
! Free up memory.
!---------------------------------------------------------------------------------------------

 if (convert_nst) call cleanup_target_nst_data

 call cleanup_all_target_sfc_data

 call cleanup_static_fields

 return

 end subroutine surface_driver

!> Horizontally interpolate surface fields from input to target FV3
!> grid using esmf routines.
!!
!! @param[in] localpet  ESMF local persistent execution thread
!!
!! @author George Gayno NOAA/EMC
 subroutine interp(localpet)

 use mpi
 use esmf

 use sfc_input_data, only            : canopy_mc_input_grid,  &
                                       f10m_input_grid,  &
                                       ffmm_input_grid,  &
                                       landsea_mask_input_grid, &
                                       q2m_input_grid,  &
                                       seaice_depth_input_grid, &
                                       seaice_fract_input_grid, &
                                       seaice_skin_temp_input_grid, &
                                       skin_temp_input_grid, &
                                       snow_depth_input_grid, &
                                       snow_liq_equiv_input_grid, &
                                       soil_temp_input_grid, &
                                       soil_type_input_grid, &
                                       soilm_tot_input_grid, &
                                       srflag_input_grid, &
                                       t2m_input_grid,  &
                                       tprcp_input_grid,  &
                                       ustar_input_grid,  &
                                       veg_type_input_grid, &
                                       z0_input_grid, &
                                       veg_type_landice_input, &
                                       veg_greenness_input_grid, &
                                       max_veg_greenness_input_grid, &
                                       min_veg_greenness_input_grid, &
                                       lai_input_grid

 use nst_input_data, only           :  c_d_input_grid, &
                                       c_0_input_grid, &
                                       d_conv_input_grid, &
                                       dt_cool_input_grid, &
                                       ifd_input_grid, &
                                       qrain_input_grid, &
                                       tref_input_grid, &
                                       w_d_input_grid, &
                                       w_0_input_grid, &
                                       xs_input_grid, &
                                       xt_input_grid, &
                                       xu_input_grid, &
                                       xv_input_grid, &
                                       xz_input_grid, &
                                       xtts_input_grid, &
                                       xzts_input_grid, &
                                       z_c_input_grid, &
                                       zm_input_grid

 use atm_input_data, only            : terrain_input_grid

 use model_grid, only                : input_grid, target_grid, &
                                       i_target, j_target, &
                                       lsoil_target, &
                                       num_tiles_target_grid, &
                                       landmask_target_grid, &
                                       seamask_target_grid,  &
                                       latitude_target_grid

 use program_setup, only             : convert_nst, &
                                       vgtyp_from_climo, & 
                                       sotyp_from_climo, &
                                       vgfrc_from_climo, &
                                       minmax_vgfrc_from_climo, &
                                       lai_from_climo, &
                                       tg3_from_soil, &
                                       fract_grid
                                       
 use static_data, only               : veg_type_target_grid, &
                                       soil_type_target_grid, &
                                       veg_greenness_target_grid, &
                                       substrate_temp_target_grid,&
                                       min_veg_greenness_target_grid,&
                                       max_veg_greenness_target_grid

 use search_util

 implicit none

 integer, intent(in)                :: localpet

 integer                            :: l(1), u(1)
 integer                            :: i, j, ij, rc, tile
 integer                            :: clb_target(2), cub_target(2)
 integer                            :: isrctermprocessing
 integer                            :: num_fields
 integer                            :: vgfrc_ind, mmvg_ind, lai_ind
 integer, allocatable               :: search_nums(:)
 integer(esmf_kind_i4), pointer     :: unmapped_ptr(:)
 integer(esmf_kind_i4), pointer     :: mask_input_ptr(:,:)
 integer(esmf_kind_i4), pointer     :: mask_target_ptr(:,:)
 integer(esmf_kind_i8), pointer     :: landmask_target_ptr(:,:)
 integer(esmf_kind_i8), allocatable :: mask_target_one_tile(:,:)
 integer(esmf_kind_i8), allocatable :: water_target_one_tile(:,:)
 integer(esmf_kind_i8), allocatable :: land_target_one_tile(:,:)
 integer(esmf_kind_i8), pointer     :: seamask_target_ptr(:,:)

 real(esmf_kind_r8), allocatable    :: data_one_tile(:,:)
 real(esmf_kind_r8), allocatable    :: data_one_tile2(:,:)
 real(esmf_kind_r8), allocatable    :: data_one_tile_3d(:,:,:)
 real(esmf_kind_r8), allocatable    :: latitude_one_tile(:,:)
 real(esmf_kind_r8), allocatable    :: fice_target_one_tile(:,:)
 real(esmf_kind_r8), pointer        :: seaice_fract_target_ptr(:,:)
 real(esmf_kind_r8), pointer        :: srflag_target_ptr(:,:)
 real(esmf_kind_r8), pointer        :: terrain_from_input_ptr(:,:)
 real(esmf_kind_r8), pointer        :: veg_type_target_ptr(:,:)
 real(esmf_kind_r8), pointer        :: soil_type_target_ptr(:,:)
 real(esmf_kind_r8), pointer        :: landmask_input_ptr(:,:)
 real(esmf_kind_r8), pointer        :: veg_type_input_ptr(:,:)
 real(esmf_kind_r8), allocatable    :: veg_type_target_one_tile(:,:)
 real(esmf_kind_r8)                 :: ice_lim

 type(esmf_regridmethod_flag)       :: method
 type(esmf_routehandle)             :: regrid_bl_no_mask
 type(esmf_routehandle)             :: regrid_all_land
 type(esmf_routehandle)             :: regrid_land
 type(esmf_routehandle)             :: regrid_landice
 type(esmf_routehandle)             :: regrid_nonland
 type(esmf_routehandle)             :: regrid_seaice
 type(esmf_routehandle)             :: regrid_water
 
 type(esmf_fieldbundle)             :: bundle_all_target, bundle_all_input
 type(esmf_fieldbundle)             :: bundle_seaice_target, bundle_seaice_input
 type(esmf_fieldbundle)             :: bundle_water_target, bundle_water_input
 type(esmf_fieldbundle)             :: bundle_allland_target, bundle_allland_input
 type(esmf_fieldbundle)             :: bundle_landice_target, bundle_landice_input
 type(esmf_fieldbundle)             :: bundle_nolandice_target, bundle_nolandice_input
 
 logical, allocatable               :: dozero(:)

!-----------------------------------------------------------------------
! Interpolate fieids that do not require 'masked' interpolation.
!-----------------------------------------------------------------------

 method=ESMF_REGRIDMETHOD_BILINEAR

 isrctermprocessing = 1

 print*,"- CALL FieldRegridStore FOR NON-MASKED BILINEAR INTERPOLATION."
 call ESMF_FieldRegridStore(t2m_input_grid, &
                            t2m_target_grid, &
                            polemethod=ESMF_POLEMETHOD_ALLAVG, &
                            srctermprocessing=isrctermprocessing, &
                            routehandle=regrid_bl_no_mask, &
                            regridmethod=method, rc=rc)
 if(ESMF_logFoundError(rcToCheck=rc,msg=ESMF_LOGERR_PASSTHRU,line=__LINE__,file=__FILE__)) &
    call error_handler("IN FieldRegridStore", rc)

 bundle_all_target = ESMF_FieldBundleCreate(name="all points target", rc=rc)
   if(ESMF_logFoundError(rcToCheck=rc,msg=ESMF_LOGERR_PASSTHRU,line=__LINE__,file=__FILE__)) &
      call error_handler("IN FieldBundleCreate", rc)
 bundle_all_input = ESMF_FieldBundleCreate(name="all points input", rc=rc)
   if(ESMF_logFoundError(rcToCheck=rc,msg=ESMF_LOGERR_PASSTHRU,line=__LINE__,file=__FILE__)) &
      call error_handler("IN FieldBundleCreate", rc)
      
 call ESMF_FieldBundleAdd(bundle_all_target, (/t2m_target_grid,q2m_target_grid,tprcp_target_grid, &
                         f10m_target_grid,ffmm_target_grid,ustar_target_grid,srflag_target_grid/), &
                         rc=rc)
   if(ESMF_logFoundError(rcToCheck=rc,msg=ESMF_LOGERR_PASSTHRU,line=__LINE__,file=__FILE__)) &
      call error_handler("IN FieldBundleAdd", rc)                        
 call ESMF_FieldBundleAdd(bundle_all_input, (/t2m_input_grid,q2m_input_grid,tprcp_input_grid, &
                         f10m_input_grid,ffmm_input_grid,ustar_input_grid,srflag_input_grid/), &
                         rc=rc)
   if(ESMF_logFoundError(rcToCheck=rc,msg=ESMF_LOGERR_PASSTHRU,line=__LINE__,file=__FILE__)) &
      call error_handler("IN FieldBundleAdd", rc)  
                            
 call ESMF_FieldBundleGet(bundle_all_target,fieldCount=num_fields,rc=rc)
   if(ESMF_logFoundError(rcToCheck=rc,msg=ESMF_LOGERR_PASSTHRU,line=__LINE__,file=__FILE__)) &
      call error_handler("IN FieldBundleGet", rc)  
 
 allocate(dozero(num_fields))
 dozero(:) = .True.  

 call regrid_many(bundle_all_input,bundle_all_target,num_fields,regrid_bl_no_mask,dozero)
 deallocate(dozero) 

 call ESMF_FieldBundleDestroy(bundle_all_target,rc=rc)
   if(ESMF_logFoundError(rcToCheck=rc,msg=ESMF_LOGERR_PASSTHRU,line=__LINE__,file=__FILE__)) &
      call error_handler("IN FieldBundleDestroy", rc)  
 call ESMF_FieldBundleDestroy(bundle_all_input,rc=rc)
   if(ESMF_logFoundError(rcToCheck=rc,msg=ESMF_LOGERR_PASSTHRU,line=__LINE__,file=__FILE__)) &
      call error_handler("IN FieldBundleDestroy", rc)  
 
 print*,"- CALL FieldGet FOR SRFLAG."
 call ESMF_FieldGet(srflag_target_grid, &
                    farrayPtr=srflag_target_ptr, rc=rc)
 if(ESMF_logFoundError(rcToCheck=rc,msg=ESMF_LOGERR_PASSTHRU,line=__LINE__,file=__FILE__)) &
    call error_handler("IN FieldGet", rc)

!-----------------------------------------------------------------------
! This is a flag field.  Using neighbor was expensive.  So use
! bilinear and 'nint'.
!-----------------------------------------------------------------------

 srflag_target_ptr = nint(srflag_target_ptr)

 print*,"- CALL FieldRegridRelease."
 call ESMF_FieldRegridRelease(routehandle=regrid_bl_no_mask, rc=rc)
 if(ESMF_logFoundError(rcToCheck=rc,msg=ESMF_LOGERR_PASSTHRU,line=__LINE__,file=__FILE__)) &
    call error_handler("IN FieldRegridRelease", rc)

!-----------------------------------------------------------------------
! First, set the mask on the target and input grids.
!-----------------------------------------------------------------------

 print*,"- CALL GridAddItem FOR TARGET GRID."
 call ESMF_GridAddItem(target_grid, &
                       itemflag=ESMF_GRIDITEM_MASK, &
                       staggerloc=ESMF_STAGGERLOC_CENTER, rc=rc)
 if(ESMF_logFoundError(rcToCheck=rc,msg=ESMF_LOGERR_PASSTHRU,line=__LINE__,file=__FILE__)) &
    call error_handler("IN GridAddItem", rc)

 print*,"- CALL GridGetItem FOR TARGET GRID."
 call ESMF_GridGetItem(target_grid, &
                       itemflag=ESMF_GRIDITEM_MASK, &
                       farrayPtr=mask_target_ptr, rc=rc)
 if(ESMF_logFoundError(rcToCheck=rc,msg=ESMF_LOGERR_PASSTHRU,line=__LINE__,file=__FILE__)) &
    call error_handler("IN GridGetItem", rc)

 print*,"- CALL FieldGet FOR TARGET GRID SEAMASK."
 call ESMF_FieldGet(seamask_target_grid, &
                    computationalLBound=clb_target, &
                    computationalUBound=cub_target, &
                    farrayPtr=seamask_target_ptr, rc=rc)
 if(ESMF_logFoundError(rcToCheck=rc,msg=ESMF_LOGERR_PASSTHRU,line=__LINE__,file=__FILE__)) &
    call error_handler("IN FieldGet", rc)
    
 print*,"- CALL FieldGet FOR TARGET GRID LANDMASK."
 call ESMF_FieldGet(landmask_target_grid, &
                    farrayPtr=landmask_target_ptr, rc=rc)
 if(ESMF_logFoundError(rcToCheck=rc,msg=ESMF_LOGERR_PASSTHRU,line=__LINE__,file=__FILE__)) &
    call error_handler("IN FieldGet", rc)   

 print*,"- CALL GridAddItem FOR INPUT GRID SEAMASK."
 call ESMF_GridAddItem(input_grid, &
                       itemflag=ESMF_GRIDITEM_MASK, &
                       staggerloc=ESMF_STAGGERLOC_CENTER, rc=rc)
 if(ESMF_logFoundError(rcToCheck=rc,msg=ESMF_LOGERR_PASSTHRU,line=__LINE__,file=__FILE__)) &
    call error_handler("IN GridAddItem", rc)

 print*,"- CALL FieldGet FOR INPUT GRID LANDMASK."
 call ESMF_FieldGet(landsea_mask_input_grid, &
                    farrayPtr=landmask_input_ptr, rc=rc)
 if(ESMF_logFoundError(rcToCheck=rc,msg=ESMF_LOGERR_PASSTHRU,line=__LINE__,file=__FILE__)) &
    call error_handler("IN FieldGet", rc)

 print*,"- CALL GridGetItem FOR INPUT GRID LANDMASK."
 call ESMF_GridGetItem(input_grid, &
                       itemflag=ESMF_GRIDITEM_MASK, &
                       farrayPtr=mask_input_ptr, rc=rc)
 if(ESMF_logFoundError(rcToCheck=rc,msg=ESMF_LOGERR_PASSTHRU,line=__LINE__,file=__FILE__)) &
    call error_handler("IN GridGetItem", rc)

  if (localpet == 0) then
   allocate(data_one_tile(i_target,j_target))
   allocate(data_one_tile_3d(i_target,j_target,lsoil_target))
   allocate(mask_target_one_tile(i_target,j_target))
 else
   allocate(data_one_tile(0,0))
   allocate(data_one_tile_3d(0,0,0))
   allocate(mask_target_one_tile(0,0))
 endif
    
 !-----------------------------------------------------------------------
 ! Interpolate vegetation type to target grid if chosen in namelist and terrain
 ! for use in replacing isolated bad terrain values
 !-----------------------------------------------------------------------
 
 method=ESMF_REGRIDMETHOD_NEAREST_STOD

 isrctermprocessing = 1
 
 mask_input_ptr = 0
 where (nint(landmask_input_ptr) == 1) mask_input_ptr = 1

 mask_target_ptr = 0
 where (landmask_target_ptr == 1) mask_target_ptr = 1
 
 print*,"- CALL FieldCreate FOR TERRAIN FROM INPUT GRID LAND."
 terrain_from_input_grid_land = ESMF_FieldCreate(target_grid, &
                                           typekind=ESMF_TYPEKIND_R8, &
                                           staggerloc=ESMF_STAGGERLOC_CENTER, rc=rc)
 if(ESMF_logFoundError(rcToCheck=rc,msg=ESMF_LOGERR_PASSTHRU,line=__LINE__,file=__FILE__)) &
    call error_handler("IN FieldCreate", rc)
 
 print*,"- CALL FieldRegridStore for land fields."
 call ESMF_FieldRegridStore(terrain_input_grid, &
                            terrain_from_input_grid_land, &
                            srcmaskvalues=(/0/), &
                            dstmaskvalues=(/0/), &
                            polemethod=ESMF_POLEMETHOD_NONE, &
                            srctermprocessing=isrctermprocessing, &
                            unmappedaction=ESMF_UNMAPPEDACTION_IGNORE, &
                            normtype=ESMF_NORMTYPE_FRACAREA, &
                            routehandle=regrid_all_land, &
                            regridmethod=method, &
                            unmappedDstList=unmapped_ptr, rc=rc)
 if(ESMF_logFoundError(rcToCheck=rc,msg=ESMF_LOGERR_PASSTHRU,line=__LINE__,file=__FILE__)) &
    call error_handler("IN FieldRegridStore", rc)

 print*,"- CALL Field_Regrid TERRAIN."
 call ESMF_FieldRegrid(terrain_input_grid, &
                       terrain_from_input_grid_land, &
                       routehandle=regrid_all_land, &
                       termorderflag=ESMF_TERMORDER_SRCSEQ,  rc=rc)
 if(ESMF_logFoundError(rcToCheck=rc,msg=ESMF_LOGERR_PASSTHRU,line=__LINE__,file=__FILE__)) &
    call error_handler("IN FieldRegrid", rc)
    
 print*,"- CALL FieldGet FOR terrain from input grid at land."
 call ESMF_FieldGet(terrain_from_input_grid_land, &
                    farrayPtr=terrain_from_input_ptr, rc=rc)
 if(ESMF_logFoundError(rcToCheck=rc,msg=ESMF_LOGERR_PASSTHRU,line=__LINE__,file=__FILE__)) &
    call error_handler("IN FieldGet", rc)
    
 l = lbound(unmapped_ptr)
 u = ubound(unmapped_ptr)

 do ij = l(1), u(1)
   call ij_to_i_j(unmapped_ptr(ij), i_target, j_target, i, j)
   terrain_from_input_ptr(i,j) = -9999.9 
 enddo
  nullify(terrain_from_input_ptr) 
  
 do tile = 1, num_tiles_target_grid
 
   print*,"- CALL FieldGather FOR TARGET LANDMASK TILE: ", tile
   call ESMF_FieldGather(landmask_target_grid, mask_target_one_tile, rootPet=0, tile=tile, rc=rc)
   if(ESMF_logFoundError(rcToCheck=rc,msg=ESMF_LOGERR_PASSTHRU,line=__LINE__,file=__FILE__)) &
      call error_handler("IN FieldGather", rc)
      
   print*,"- CALL FieldGather FOR TERRAIN FROM INPUT GRID: ", tile
   call ESMF_FieldGather(terrain_from_input_grid, data_one_tile, rootPet=0, tile=tile, rc=rc)
   if(ESMF_logFoundError(rcToCheck=rc,msg=ESMF_LOGERR_PASSTHRU,line=__LINE__,file=__FILE__)) &
      call error_handler("IN FieldGather", rc)

   if (localpet == 0) then
     allocate(land_target_one_tile(i_target,j_target))
     land_target_one_tile = 0
     where(mask_target_one_tile == 1) land_target_one_tile = 1
     call search(data_one_tile, land_target_one_tile, i_target, j_target, tile, 7)
     deallocate(land_target_one_tile)
   endif

   print*,"- CALL FieldScatter FOR TERRAIN FROM INPUT GRID: ", tile
   call ESMF_FieldScatter(terrain_from_input_grid, data_one_tile, rootPet=0, tile=tile, rc=rc)
   if(ESMF_logFoundError(rcToCheck=rc,msg=ESMF_LOGERR_PASSTHRU,line=__LINE__,file=__FILE__)) &
      call error_handler("IN FieldScatter", rc)
 enddo
 
 if(.not. vgtyp_from_climo) then
  
   print*,"- CALL FieldRegrid VEG TYPE."
   call ESMF_FieldRegrid(veg_type_input_grid, &
                         veg_type_target_grid, &
                         routehandle=regrid_all_land, &
                         termorderflag=ESMF_TERMORDER_SRCSEQ, rc=rc)
   if(ESMF_logFoundError(rcToCheck=rc,msg=ESMF_LOGERR_PASSTHRU,line=__LINE__,file=__FILE__)) &
      call error_handler("IN FieldRegrid", rc)
   
   print*,"- CALL FieldGet FOR TARGET grid veg type."
   call ESMF_FieldGet(veg_type_target_grid, &
                      farrayPtr=veg_type_target_ptr, rc=rc)
   if(ESMF_logFoundError(rcToCheck=rc,msg=ESMF_LOGERR_PASSTHRU,line=__LINE__,file=__FILE__)) &
      call error_handler("IN FieldGet", rc)
        
   l = lbound(unmapped_ptr)
   u = ubound(unmapped_ptr)

   do ij = l(1), u(1)
     call ij_to_i_j(unmapped_ptr(ij), i_target, j_target, i, j)
     veg_type_target_ptr(i,j) = -9999.9 
   enddo

   do tile = 1, num_tiles_target_grid
     print*,"- CALL FieldGather FOR TARGET GRID VEG TYPE TILE: ", tile
     call ESMF_FieldGather(veg_type_target_grid, data_one_tile, rootPet=0, tile=tile, rc=rc)
     if(ESMF_logFoundError(rcToCheck=rc,msg=ESMF_LOGERR_PASSTHRU,line=__LINE__,file=__FILE__)) &
        call error_handler("IN FieldGather", rc)

     print*,"- CALL FieldGather FOR TARGET LANDMASK TILE: ", tile
     call ESMF_FieldGather(landmask_target_grid, mask_target_one_tile, rootPet=0, tile=tile, rc=rc)
     if(ESMF_logFoundError(rcToCheck=rc,msg=ESMF_LOGERR_PASSTHRU,line=__LINE__,file=__FILE__)) &
        call error_handler("IN FieldGather", rc)

     if (localpet == 0) then
       allocate(land_target_one_tile(i_target,j_target))
       land_target_one_tile = 0
       where(mask_target_one_tile == 1) land_target_one_tile = 1
       call search(data_one_tile, land_target_one_tile, i_target, j_target, tile, 225)
       deallocate(land_target_one_tile)
     endif

     print*,"- CALL FieldScatter FOR TARGET GRID VEG TYPE: ", tile
     call ESMF_FieldScatter(veg_type_target_grid, data_one_tile, rootPet=0, tile=tile, rc=rc)
     if(ESMF_logFoundError(rcToCheck=rc,msg=ESMF_LOGERR_PASSTHRU,line=__LINE__,file=__FILE__)) &
        call error_handler("IN FieldScatter", rc)
   enddo
   nullify(veg_type_target_ptr) 
 endif

 print*,"- CALL FieldRegridRelease."
 call ESMF_FieldRegridRelease(routehandle=regrid_all_land, rc=rc)
 if(ESMF_logFoundError(rcToCheck=rc,msg=ESMF_LOGERR_PASSTHRU,line=__LINE__,file=__FILE__)) &
    call error_handler("IN FieldRegridRelease", rc)
    
!-----------------------------------------------------------------------
! Next, determine the sea ice fraction on target grid.  
! For fractional grids, the ice fraction is not scaled for the
! fraction of non-land. So if a point is 50% land and non-land,
! an ice frac of 100% means the entire non-land portion is ice covered.
!-----------------------------------------------------------------------

 mask_input_ptr = 1
 where (nint(landmask_input_ptr) == 1) mask_input_ptr = 0
 
<<<<<<< HEAD
! For non-fractional grids, 'seamask_target_ptr' is '0' for land points
! and '1' for non-land points. For fractional grids, 'seamask_target_ptr'
! will be '0' if all land and '1' is at least some non-land.

 mask_target_ptr = seamask_target_ptr
=======
 mask_target_ptr = int(seamask_target_ptr,kind=esmf_kind_i4)
>>>>>>> 56123a84

 method=ESMF_REGRIDMETHOD_CONSERVE

 isrctermprocessing = 1

 print*,"- CALL FieldRegridStore for sea ice fraction."
 call ESMF_FieldRegridStore(seaice_fract_input_grid, &
                            seaice_fract_target_grid, &
                            srcmaskvalues=(/0/), &
                            dstmaskvalues=(/0/), &
                            polemethod=ESMF_POLEMETHOD_NONE, &
                            srctermprocessing=isrctermprocessing, &
                            unmappedaction=ESMF_UNMAPPEDACTION_IGNORE, &
                            normtype=ESMF_NORMTYPE_FRACAREA, &
                            routehandle=regrid_nonland, &
                            regridmethod=method, &
                            unmappedDstList=unmapped_ptr, rc=rc)
 if(ESMF_logFoundError(rcToCheck=rc,msg=ESMF_LOGERR_PASSTHRU,line=__LINE__,file=__FILE__)) &
    call error_handler("IN FieldRegridStore", rc)

 print*,"- CALL Field_Regrid for sea ice fraction."
 call ESMF_FieldRegrid(seaice_fract_input_grid, &
                       seaice_fract_target_grid, &
                       routehandle=regrid_nonland, &
                       termorderflag=ESMF_TERMORDER_SRCSEQ, rc=rc)
 if(ESMF_logFoundError(rcToCheck=rc,msg=ESMF_LOGERR_PASSTHRU,line=__LINE__,file=__FILE__)) &
    call error_handler("IN FieldRegrid", rc)

 print*,"- CALL FieldGet FOR TARGET grid sea ice fraction."
 call ESMF_FieldGet(seaice_fract_target_grid, &
                    farrayPtr=seaice_fract_target_ptr, rc=rc)
 if(ESMF_logFoundError(rcToCheck=rc,msg=ESMF_LOGERR_PASSTHRU,line=__LINE__,file=__FILE__)) &
    call error_handler("IN FieldGet", rc)

 l = lbound(unmapped_ptr)
 u = ubound(unmapped_ptr)

 do ij = l(1), u(1)
   call ij_to_i_j(unmapped_ptr(ij), i_target, j_target, i, j)
   seaice_fract_target_ptr(i,j) = -9999.9 ! flag value for missing point
                               ! which will be replaced in routine
                               ! "search".
 enddo

 if (localpet == 0) then
   allocate(latitude_one_tile(i_target,j_target))
 else
   allocate(latitude_one_tile(0,0))
 endif

 do tile = 1, num_tiles_target_grid

   print*,"- CALL FieldGather FOR TARGET GRID SEAICE FRACTION TILE: ", tile
   call ESMF_FieldGather(seaice_fract_target_grid, data_one_tile, rootPet=0, tile=tile, rc=rc)
   if(ESMF_logFoundError(rcToCheck=rc,msg=ESMF_LOGERR_PASSTHRU,line=__LINE__,file=__FILE__)) &
      call error_handler("IN FieldGather", rc)
   
   print*,"- CALL FieldGather FOR TARGET GRID MASK TILE: ", tile
   call ESMF_FieldGather(seamask_target_grid, mask_target_one_tile, rootPet=0, tile=tile, rc=rc)
   if(ESMF_logFoundError(rcToCheck=rc,msg=ESMF_LOGERR_PASSTHRU,line=__LINE__,file=__FILE__)) &
      call error_handler("IN FieldGather", rc)

   print*,"- CALL FieldGather FOR TARGET LATITUDE TILE: ", tile
   call ESMF_FieldGather(latitude_target_grid, latitude_one_tile, rootPet=0, tile=tile, rc=rc)
   if(ESMF_logFoundError(rcToCheck=rc,msg=ESMF_LOGERR_PASSTHRU,line=__LINE__,file=__FILE__)) &
      call error_handler("IN FieldGather", rc)

   if (localpet == 0) then
     call search(data_one_tile, mask_target_one_tile, i_target, j_target, tile, 91, &
                 latitude=latitude_one_tile)
   endif
   
! When running with fractional grids, to reduce the number of points with small amounts of open water, 
! set any point with ice between 95-100% to 100%.

   if (fract_grid) then
     ice_lim = 0.95_esmf_kind_r8
   else
     ice_lim = 1.0_esmf_kind_r8
   endif

   if (localpet == 0) then
     do j = 1, j_target
     do i = 1, i_target
       if (data_one_tile(i,j) > ice_lim) then
         data_one_tile(i,j) = 1.0_esmf_kind_r8
       endif
       if (data_one_tile(i,j) < 0.15_esmf_kind_r8) data_one_tile(i,j) = 0.0_esmf_kind_r8
     enddo
     enddo
   endif

   print*,"- CALL FieldScatter FOR TARGET GRID SEAICE FRACTION TILE: ", tile
   call ESMF_FieldScatter(seaice_fract_target_grid, data_one_tile, rootPet=0, tile=tile, rc=rc)
   if(ESMF_logFoundError(rcToCheck=rc,msg=ESMF_LOGERR_PASSTHRU,line=__LINE__,file=__FILE__)) &
      call error_handler("IN FieldScatter", rc)

 enddo

 deallocate(latitude_one_tile)

 print*,"- CALL FieldRegridRelease."
 call ESMF_FieldRegridRelease(routehandle=regrid_nonland, rc=rc)
 if(ESMF_logFoundError(rcToCheck=rc,msg=ESMF_LOGERR_PASSTHRU,line=__LINE__,file=__FILE__)) &
    call error_handler("IN FieldRegridRelease", rc)

!---------------------------------------------------------------------------------------------
! Now interpolate other sea ice related fields.  Since we know what points are ice on
! the target grid, reset the target grid mask.
!---------------------------------------------------------------------------------------------

 mask_input_ptr = 0
 where (nint(landmask_input_ptr) == 2) mask_input_ptr = 1

 mask_target_ptr = 0 
 do j = clb_target(2), cub_target(2)
 do i = clb_target(1), cub_target(1)
   if (seaice_fract_target_ptr(i,j) > 0.0) mask_target_ptr(i,j) = 1
 enddo
 enddo

 method=ESMF_REGRIDMETHOD_NEAREST_STOD
 isrctermprocessing = 1

 print*,"- CALL FieldRegridStore for 3d seaice fields."
 if(fract_grid)then
 call ESMF_FieldRegridStore(soil_temp_input_grid, &
                            ice_temp_target_grid, &
                            srcmaskvalues=(/0/), &
                            dstmaskvalues=(/0/), &
                            polemethod=ESMF_POLEMETHOD_NONE, &
                            srctermprocessing=isrctermprocessing, &
                            unmappedaction=ESMF_UNMAPPEDACTION_IGNORE, &
                            normtype=ESMF_NORMTYPE_FRACAREA, &
                            routehandle=regrid_seaice, &
                            regridmethod=method, &
                            unmappedDstList=unmapped_ptr, rc=rc)
 else
 call ESMF_FieldRegridStore(soil_temp_input_grid, &
                            soil_temp_target_grid, &
                            srcmaskvalues=(/0/), &
                            dstmaskvalues=(/0/), &
                            polemethod=ESMF_POLEMETHOD_NONE, &
                            srctermprocessing=isrctermprocessing, &
                            unmappedaction=ESMF_UNMAPPEDACTION_IGNORE, &
                            normtype=ESMF_NORMTYPE_FRACAREA, &
                            routehandle=regrid_seaice, &
                            regridmethod=method, &
                            unmappedDstList=unmapped_ptr, rc=rc)
 endif
 if(ESMF_logFoundError(rcToCheck=rc,msg=ESMF_LOGERR_PASSTHRU,line=__LINE__,file=__FILE__)) &
    call error_handler("IN FieldRegridStore", rc)

 bundle_seaice_target = ESMF_FieldBundleCreate(name="sea ice target", rc=rc)
   if(ESMF_logFoundError(rcToCheck=rc,msg=ESMF_LOGERR_PASSTHRU,line=__LINE__,file=__FILE__)) &
      call error_handler("IN FieldBundleCreate", rc)
 bundle_seaice_input = ESMF_FieldBundleCreate(name="sea ice input", rc=rc)
   if(ESMF_logFoundError(rcToCheck=rc,msg=ESMF_LOGERR_PASSTHRU,line=__LINE__,file=__FILE__)) &
      call error_handler("IN FieldBundleCreate", rc)

 if (fract_grid) then
   call ESMF_FieldBundleAdd(bundle_seaice_target, (/seaice_depth_target_grid, snow_depth_at_ice_target_grid, &
                          snow_liq_equiv_at_ice_target_grid, seaice_skin_temp_target_grid, &
                          ice_temp_target_grid/), rc=rc)
 else
   call ESMF_FieldBundleAdd(bundle_seaice_target, (/seaice_depth_target_grid, snow_depth_target_grid, &
                          snow_liq_equiv_target_grid, seaice_skin_temp_target_grid, &
                          soil_temp_target_grid/), rc=rc)
 endif

  if(ESMF_logFoundError(rcToCheck=rc,msg=ESMF_LOGERR_PASSTHRU,line=__LINE__,file=__FILE__)) &
      call error_handler("IN FieldBundleAdd", rc)

 call ESMF_FieldBundleAdd(bundle_seaice_input, (/seaice_depth_input_grid, snow_depth_input_grid, &
                          snow_liq_equiv_input_grid, seaice_skin_temp_input_grid, &
                          soil_temp_input_grid/), rc=rc)                          
  if(ESMF_logFoundError(rcToCheck=rc,msg=ESMF_LOGERR_PASSTHRU,line=__LINE__,file=__FILE__)) &
      call error_handler("IN FieldBundleAdd", rc)
 call ESMF_FieldBundleGet(bundle_seaice_target,fieldCount=num_fields,rc=rc)
   if(ESMF_logFoundError(rcToCheck=rc,msg=ESMF_LOGERR_PASSTHRU,line=__LINE__,file=__FILE__)) &
      call error_handler("IN FieldBundleGet", rc)
 

 allocate(search_nums(num_fields))
 allocate(dozero(num_fields))

 search_nums = (/92,66,65,21,21/)
 dozero(:) = .True.
 
 l = lbound(unmapped_ptr)
 u = ubound(unmapped_ptr)
 
 call regrid_many(bundle_seaice_input,bundle_seaice_target,num_fields,regrid_seaice,dozero, &
                  unmapped_ptr=unmapped_ptr )
 deallocate(dozero)                 
 call ESMF_FieldBundleDestroy(bundle_seaice_input,rc=rc)
   if(ESMF_logFoundError(rcToCheck=rc,msg=ESMF_LOGERR_PASSTHRU,line=__LINE__,file=__FILE__)) &
      call error_handler("IN FieldBundleDestroy", rc)

 if (localpet == 0) then
   allocate(fice_target_one_tile(i_target,j_target))
 else
   allocate(fice_target_one_tile(0,0))
 endif

 do tile = 1, num_tiles_target_grid

   print*,"- CALL FieldGather FOR TARGET LANDMASK TILE: ", tile
   call ESMF_FieldGather(landmask_target_grid, mask_target_one_tile, rootPet=0, tile=tile, rc=rc)
   if(ESMF_logFoundError(rcToCheck=rc,msg=ESMF_LOGERR_PASSTHRU,line=__LINE__,file=__FILE__)) &
      call error_handler("IN FieldGather", rc)

   print*,"- CALL FieldGather FOR TARGET LANDMASK TILE: ", tile
   call ESMF_FieldGather(seaice_fract_target_grid, fice_target_one_tile, rootPet=0, tile=tile, rc=rc)
   if(ESMF_logFoundError(rcToCheck=rc,msg=ESMF_LOGERR_PASSTHRU,line=__LINE__,file=__FILE__)) &
      call error_handler("IN FieldGather", rc)

!cfract using ice flag of '2' here. cant do that.
   if (localpet == 0) then   
     where(mask_target_one_tile == 1) mask_target_one_tile = 0
     where(fice_target_one_tile > 0.0) mask_target_one_tile = 1
   endif

   call search_many(num_fields,bundle_seaice_target,data_one_tile, mask_target_one_tile,tile,search_nums,localpet, &
                    field_data_3d=data_one_tile_3d)
 enddo

 !deallocate(search_nums, fice_target_one_tile)
 deallocate(search_nums)

 call ESMF_FieldBundleDestroy(bundle_seaice_target,rc=rc)
   if(ESMF_logFoundError(rcToCheck=rc,msg=ESMF_LOGERR_PASSTHRU,line=__LINE__,file=__FILE__))&
      call error_handler("IN FieldBundleDestroy", rc)

 print*,"- CALL FieldRegridRelease."
 call ESMF_FieldRegridRelease(routehandle=regrid_seaice, rc=rc)
 if(ESMF_logFoundError(rcToCheck=rc,msg=ESMF_LOGERR_PASSTHRU,line=__LINE__,file=__FILE__)) &
    call error_handler("IN FieldRegridRelease", rc)

!---------------------------------------------------------------------------------------------
! Now interpolate open water fields. 
!---------------------------------------------------------------------------------------------

 mask_input_ptr = 0
 where (nint(landmask_input_ptr) == 0) mask_input_ptr = 1

!cfract include points that are fractional ice.
!cfract use seamask_target, which is 1 if there is some water.
!cfract then remove points where fice is > 0.
!cfract We want points with at least some water, but no ice.

 mask_target_ptr = 0
 where (seamask_target_ptr == 1) mask_target_ptr = 1
 if (fract_grid) then
   where (seaice_fract_target_ptr  == 1.0_esmf_kind_r8) mask_target_ptr = 0
 else
   where (seaice_fract_target_ptr  > 0.0) mask_target_ptr = 0
 endif

 method=ESMF_REGRIDMETHOD_CONSERVE
 isrctermprocessing = 1

 print*,"- CALL FieldRegridStore for water fields."
 if(fract_grid)then
 call ESMF_FieldRegridStore(skin_temp_input_grid, &
                            sst_target_grid, &
                            srcmaskvalues=(/0/), &
                            dstmaskvalues=(/0/), &
                            polemethod=ESMF_POLEMETHOD_NONE, &
                            srctermprocessing=isrctermprocessing, &
                            unmappedaction=ESMF_UNMAPPEDACTION_IGNORE, &
                            normtype=ESMF_NORMTYPE_FRACAREA, &
                            routehandle=regrid_water, &
                            regridmethod=method, &
                            unmappedDstList=unmapped_ptr, rc=rc)
 else
 call ESMF_FieldRegridStore(skin_temp_input_grid, &
                            skin_temp_target_grid, &
                            srcmaskvalues=(/0/), &
                            dstmaskvalues=(/0/), &
                            polemethod=ESMF_POLEMETHOD_NONE, &
                            srctermprocessing=isrctermprocessing, &
                            unmappedaction=ESMF_UNMAPPEDACTION_IGNORE, &
                            normtype=ESMF_NORMTYPE_FRACAREA, &
                            routehandle=regrid_water, &
                            regridmethod=method, &
                            unmappedDstList=unmapped_ptr, rc=rc)
 endif
 if(ESMF_logFoundError(rcToCheck=rc,msg=ESMF_LOGERR_PASSTHRU,line=__LINE__,file=__FILE__)) &
    call error_handler("IN FieldRegridStore", rc)

 bundle_water_target = ESMF_FieldBundleCreate(name="water target", rc=rc)
   if(ESMF_logFoundError(rcToCheck=rc,msg=ESMF_LOGERR_PASSTHRU,line=__LINE__,file=__FILE__)) &
      call error_handler("IN FieldBundleCreate", rc)
 bundle_water_input = ESMF_FieldBundleCreate(name="water input", rc=rc)
   if(ESMF_logFoundError(rcToCheck=rc,msg=ESMF_LOGERR_PASSTHRU,line=__LINE__,file=__FILE__)) &
      call error_handler("IN FieldBundleCreate", rc)

 if(fract_grid)then
 call ESMF_FieldBundleAdd(bundle_water_target, (/sst_target_grid, z0_water_target_grid/), rc=rc)
 else
 call ESMF_FieldBundleAdd(bundle_water_target, (/skin_temp_target_grid, z0_target_grid/), rc=rc)
 endif

  if(ESMF_logFoundError(rcToCheck=rc,msg=ESMF_LOGERR_PASSTHRU,line=__LINE__,file=__FILE__)) &
      call error_handler("IN FieldBundleAdd", rc)

 call ESMF_FieldBundleAdd(bundle_water_input, (/skin_temp_input_grid, z0_input_grid/), rc=rc)  
  if(ESMF_logFoundError(rcToCheck=rc,msg=ESMF_LOGERR_PASSTHRU,line=__LINE__,file=__FILE__)) &
      call error_handler("IN FieldBundleAdd", rc)

 if (convert_nst) then

   call ESMF_FieldBundleAdd(bundle_water_target, (/c_d_target_grid,c_0_target_grid,d_conv_target_grid, &
                            dt_cool_target_grid,ifd_target_grid,qrain_target_grid,tref_target_grid, &
                            w_d_target_grid,w_0_target_grid,xs_target_grid,xt_target_grid,xu_target_grid, &
                            xv_target_grid,xz_target_grid,xtts_target_grid,xzts_target_grid, &
                            z_c_target_grid,zm_target_grid/), rc=rc)
     if(ESMF_logFoundError(rcToCheck=rc,msg=ESMF_LOGERR_PASSTHRU,line=__LINE__,file=__FILE__)) &
        call error_handler("IN FieldBundleAdd", rc)
        
   call ESMF_FieldBundleAdd(bundle_water_input, (/c_d_input_grid,c_0_input_grid,d_conv_input_grid, &
                            dt_cool_input_grid,ifd_input_grid,qrain_input_grid,tref_input_grid, &
                            w_d_input_grid,w_0_input_grid,xs_input_grid,xt_input_grid,xu_input_grid, &
                            xv_input_grid,xz_input_grid,xtts_input_grid,xzts_input_grid, &
                            z_c_input_grid,zm_input_grid/), rc=rc)
     if(ESMF_logFoundError(rcToCheck=rc,msg=ESMF_LOGERR_PASSTHRU,line=__LINE__,file=__FILE__)) &
        call error_handler("IN FieldBundleAdd", rc)
   call ESMF_FieldBundleGet(bundle_water_target,fieldCount=num_fields,rc=rc)
     if(ESMF_logFoundError(rcToCheck=rc,msg=ESMF_LOGERR_PASSTHRU,line=__LINE__,file=__FILE__)) &
        call error_handler("IN FieldBundleGet", rc)
        
   allocate(search_nums(num_fields))
   allocate(dozero(num_fields))
     
   search_nums(:)=(/11,83,0,0,0,0,1,0,11,0,0,0,0,0,0,30,0,0,0,0/)
   dozero(:) = .True.
             
 else
   call ESMF_FieldBundleGet(bundle_water_target,fieldCount=num_fields,rc=rc)
     if(ESMF_logFoundError(rcToCheck=rc,msg=ESMF_LOGERR_PASSTHRU,line=__LINE__,file=__FILE__)) &
        call error_handler("IN FieldBundleGet", rc)
        
   allocate(search_nums(num_fields))
   allocate(dozero(num_fields))
   search_nums(:)=(/11,83/)
   dozero(:) = .True.
 endif

 call regrid_many(bundle_water_input,bundle_water_target,num_fields,regrid_water,dozero, &
                  unmapped_ptr=unmapped_ptr, resetifd=.True.)
 deallocate(dozero)                 
 call ESMF_FieldBundleDestroy(bundle_water_input,rc=rc)
   if(ESMF_logFoundError(rcToCheck=rc,msg=ESMF_LOGERR_PASSTHRU,line=__LINE__,file=__FILE__)) &
      call error_handler("IN FieldBundleDestroy", rc)


 if (localpet == 0) then
   allocate(latitude_one_tile(i_target,j_target))
 else
   allocate(latitude_one_tile(0,0))
 endif

 do tile = 1, num_tiles_target_grid

   print*,"- CALL FieldGather FOR TARGET SEAMASK TILE: ", tile
   call ESMF_FieldGather(seamask_target_grid, mask_target_one_tile, rootPet=0, tile=tile, rc=rc)
   if(ESMF_logFoundError(rcToCheck=rc,msg=ESMF_LOGERR_PASSTHRU,line=__LINE__,file=__FILE__)) &
      call error_handler("IN FieldGather", rc)

   print*,"- CALL FieldGather FOR TARGET LANDMASK TILE: ", tile
   call ESMF_FieldGather(seaice_fract_target_grid, fice_target_one_tile, rootPet=0, tile=tile, rc=rc)
   if(ESMF_logFoundError(rcToCheck=rc,msg=ESMF_LOGERR_PASSTHRU,line=__LINE__,file=__FILE__)) &
      call error_handler("IN FieldGather", rc)

   print*,"- CALL FieldGather FOR TARGET LATITUDE TILE: ", tile
   call ESMF_FieldGather(latitude_target_grid, latitude_one_tile, rootPet=0, tile=tile, rc=rc)
   if(ESMF_logFoundError(rcToCheck=rc,msg=ESMF_LOGERR_PASSTHRU,line=__LINE__,file=__FILE__)) &
      call error_handler("IN FieldGather", rc)

!cfract - here mask must be points with some water, but no ice.
   if (localpet == 0) then
     allocate(water_target_one_tile(i_target,j_target))
     water_target_one_tile = 0
     where(mask_target_one_tile == 1) water_target_one_tile = 1
     if(fract_grid) then
       where(fice_target_one_tile == 1.0_esmf_kind_r8) water_target_one_tile = 0
     else
       where(fice_target_one_tile > 0.0) water_target_one_tile = 0
     endif
   endif

   call search_many(num_fields,bundle_water_target,data_one_tile, water_target_one_tile,& 
                    tile,search_nums,localpet,latitude=latitude_one_tile)

   if (localpet == 0) deallocate(water_target_one_tile)

 enddo

 deallocate(latitude_one_tile,search_nums,fice_target_one_tile)
 
 call ESMF_FieldBundleDestroy(bundle_water_target,rc=rc)
   if(ESMF_logFoundError(rcToCheck=rc,msg=ESMF_LOGERR_PASSTHRU,line=__LINE__,file=__FILE__)) &
      call error_handler("IN FieldBundleDestroy", rc)

 print*,"- CALL FieldRegridRelease."
 call ESMF_FieldRegridRelease(routehandle=regrid_water, rc=rc)
 if(ESMF_logFoundError(rcToCheck=rc,msg=ESMF_LOGERR_PASSTHRU,line=__LINE__,file=__FILE__)) &
    call error_handler("IN FieldRegridRelease", rc)

!---------------------------------------------------------------------------------------------
! Now interpolate "all land" to "all land".  Here, "all land" means landice and non-land ice.
!---------------------------------------------------------------------------------------------

 mask_input_ptr = 0
 where (nint(landmask_input_ptr) == 1) mask_input_ptr = 1

!cfract this logic should work for fractional grids.
 mask_target_ptr = 0
 where (landmask_target_ptr == 1) mask_target_ptr = 1

 method=ESMF_REGRIDMETHOD_CONSERVE
 isrctermprocessing = 1

 print*,"- CALL FieldRegridStore for land fields."
 call ESMF_FieldRegridStore(snow_depth_input_grid, &
                            snow_depth_target_grid, &
                            srcmaskvalues=(/0/), &
                            dstmaskvalues=(/0/), &
                            polemethod=ESMF_POLEMETHOD_NONE, &
                            srctermprocessing=isrctermprocessing, &
                            unmappedaction=ESMF_UNMAPPEDACTION_IGNORE, &
                            normtype=ESMF_NORMTYPE_FRACAREA, &
                            routehandle=regrid_all_land, &
                            regridmethod=method, &
                            unmappedDstList=unmapped_ptr, rc=rc)
 if(ESMF_logFoundError(rcToCheck=rc,msg=ESMF_LOGERR_PASSTHRU,line=__LINE__,file=__FILE__)) &
    call error_handler("IN FieldRegridStore", rc)

 bundle_allland_target = ESMF_FieldBundleCreate(name="all land target", rc=rc)
   if(ESMF_logFoundError(rcToCheck=rc,msg=ESMF_LOGERR_PASSTHRU,line=__LINE__,file=__FILE__)) &
      call error_handler("IN FieldBundleCreate", rc)
 bundle_allland_input = ESMF_FieldBundleCreate(name="all land input", rc=rc)
   if(ESMF_logFoundError(rcToCheck=rc,msg=ESMF_LOGERR_PASSTHRU,line=__LINE__,file=__FILE__)) &
      call error_handler("IN FieldBundleCreate", rc)
 call ESMF_FieldBundleAdd(bundle_allland_target, (/canopy_mc_target_grid, snow_depth_target_grid, &
                          snow_liq_equiv_target_grid/), rc=rc)
  if(ESMF_logFoundError(rcToCheck=rc,msg=ESMF_LOGERR_PASSTHRU,line=__LINE__,file=__FILE__)) &
      call error_handler("IN FieldBundleAdd", rc)
 call ESMF_FieldBundleAdd(bundle_allland_input, (/canopy_mc_input_grid, snow_depth_input_grid, &
                          snow_liq_equiv_input_grid/), rc=rc)                          
  if(ESMF_logFoundError(rcToCheck=rc,msg=ESMF_LOGERR_PASSTHRU,line=__LINE__,file=__FILE__)) &
      call error_handler("IN FieldBundleAdd", rc)
 call ESMF_FieldBundleGet(bundle_allland_target,fieldCount=num_fields,rc=rc)
   if(ESMF_logFoundError(rcToCheck=rc,msg=ESMF_LOGERR_PASSTHRU,line=__LINE__,file=__FILE__)) &
      call error_handler("IN FieldBundleGet", rc)
 
 allocate(search_nums(num_fields))
 allocate(dozero(num_fields))

 search_nums = (/223,66,65/)
 dozero=(/.True.,.False.,.False./)
 
 call regrid_many(bundle_allland_input,bundle_allland_target,num_fields,regrid_all_land,dozero, &
                  unmapped_ptr=unmapped_ptr)
 deallocate(dozero)
 call ESMF_FieldBundleDestroy(bundle_allland_input,rc=rc)
   if(ESMF_logFoundError(rcToCheck=rc,msg=ESMF_LOGERR_PASSTHRU,line=__LINE__,file=__FILE__)) &
      call error_handler("IN FieldBundleDestroy", rc)
  

 do tile = 1, num_tiles_target_grid

   print*,"- CALL FieldGather FOR TARGET LANDMASK TILE: ", tile
   call ESMF_FieldGather(landmask_target_grid, mask_target_one_tile, rootPet=0, tile=tile, rc=rc)
   if(ESMF_logFoundError(rcToCheck=rc,msg=ESMF_LOGERR_PASSTHRU,line=__LINE__,file=__FILE__)) &
      call error_handler("IN FieldGather", rc)

!cfract 0 - all water; 1 - some land.
   if (localpet == 0) then
     allocate(land_target_one_tile(i_target,j_target))
     land_target_one_tile = 0
     where(mask_target_one_tile == 1) land_target_one_tile = 1
   endif
   
   call search_many(num_fields,bundle_allland_target,data_one_tile, land_target_one_tile,& 
                    tile,search_nums,localpet)

   if (localpet == 0) deallocate(land_target_one_tile)   
 enddo

 deallocate(search_nums) 
 call ESMF_FieldBundleDestroy(bundle_allland_target,rc=rc)
   if(ESMF_logFoundError(rcToCheck=rc,msg=ESMF_LOGERR_PASSTHRU,line=__LINE__,file=__FILE__)) &
      call error_handler("IN FieldBundleDestroy", rc)
      
 print*,"- CALL FieldRegridRelease."
 call ESMF_FieldRegridRelease(routehandle=regrid_all_land, rc=rc)
 if(ESMF_logFoundError(rcToCheck=rc,msg=ESMF_LOGERR_PASSTHRU,line=__LINE__,file=__FILE__)) &
    call error_handler("IN FieldRegridRelease", rc)

!---------------------------------------------------------------------------------------------
! Now interpolate landice points to landice points.
!---------------------------------------------------------------------------------------------

 print*,"- CALL FieldGet FOR INPUT GRID VEG TYPE."
 call ESMF_FieldGet(veg_type_input_grid, &
                    farrayPtr=veg_type_input_ptr, rc=rc)
 if(ESMF_logFoundError(rcToCheck=rc,msg=ESMF_LOGERR_PASSTHRU,line=__LINE__,file=__FILE__)) &
    call error_handler("IN FieldGet", rc)

 print*,'land ice check ',veg_type_landice_input

 mask_input_ptr = 0
 where (nint(veg_type_input_ptr) == veg_type_landice_input) mask_input_ptr = 1

 print*,"- CALL FieldGet FOR TARGET GRID VEG TYPE."
 call ESMF_FieldGet(veg_type_target_grid, &
                    farrayPtr=veg_type_target_ptr, rc=rc)
 if(ESMF_logFoundError(rcToCheck=rc,msg=ESMF_LOGERR_PASSTHRU,line=__LINE__,file=__FILE__)) &
    call error_handler("IN FieldGet", rc)

!cfract veg_type_target should contain a valid value at points with
!cfract any land. So this logic should work with fractional grids.
 mask_target_ptr = 0
 where (nint(veg_type_target_ptr) == veg_type_landice_target) mask_target_ptr = 1

 method=ESMF_REGRIDMETHOD_NEAREST_STOD
 isrctermprocessing = 1

 print*,"- CALL FieldRegridStore for landice fields."
 call ESMF_FieldRegridStore(soil_temp_input_grid, &
                            soil_temp_target_grid, &
                            srcmaskvalues=(/0/), &
                            dstmaskvalues=(/0/), &
                            polemethod=ESMF_POLEMETHOD_NONE, &
                            srctermprocessing=isrctermprocessing, &
                            unmappedaction=ESMF_UNMAPPEDACTION_IGNORE, &
                            normtype=ESMF_NORMTYPE_FRACAREA, &
                            routehandle=regrid_landice, &
                            regridmethod=method, &
                            unmappedDstList=unmapped_ptr, rc=rc)
 if(ESMF_logFoundError(rcToCheck=rc,msg=ESMF_LOGERR_PASSTHRU,line=__LINE__,file=__FILE__)) &
    call error_handler("IN FieldRegridStore", rc)

  bundle_landice_target = ESMF_FieldBundleCreate(name="landice target", rc=rc)
   if(ESMF_logFoundError(rcToCheck=rc,msg=ESMF_LOGERR_PASSTHRU,line=__LINE__,file=__FILE__)) &
      call error_handler("IN FieldBundleCreate", rc)
 bundle_landice_input = ESMF_FieldBundleCreate(name="landice input", rc=rc)
   if(ESMF_logFoundError(rcToCheck=rc,msg=ESMF_LOGERR_PASSTHRU,line=__LINE__,file=__FILE__)) &
      call error_handler("IN FieldBundleCreate", rc)
 call ESMF_FieldBundleAdd(bundle_landice_target, (/skin_temp_target_grid, terrain_from_input_grid,& 
                          soil_temp_target_grid/), rc=rc)
  if(ESMF_logFoundError(rcToCheck=rc,msg=ESMF_LOGERR_PASSTHRU,line=__LINE__,file=__FILE__)) &
      call error_handler("IN FieldBundleAdd", rc)
 call ESMF_FieldBundleAdd(bundle_landice_input, (/skin_temp_input_grid, terrain_input_grid,&
                          soil_temp_input_grid/), rc=rc)                       
 if(ESMF_logFoundError(rcToCheck=rc,msg=ESMF_LOGERR_PASSTHRU,line=__LINE__,file=__FILE__))&
      call error_handler("IN FieldBundleAdd", rc)
 
 if (.not. sotyp_from_climo) then
   call ESMF_FieldBundleAdd(bundle_landice_input, (/soil_type_input_grid/),rc=rc)
   if(ESMF_logFoundError(rcToCheck=rc,msg=ESMF_LOGERR_PASSTHRU,line=__LINE__,file=__FILE__))&
      call error_handler("IN FieldBundleAdd", rc)
   call ESMF_FieldBundleAdd(bundle_landice_target,(/soil_type_target_grid/),rc=rc)
   if(ESMF_logFoundError(rcToCheck=rc,msg=ESMF_LOGERR_PASSTHRU,line=__LINE__,file=__FILE__))&
      call error_handler("IN FieldBundleAdd", rc)
 endif  

 if(ESMF_logFoundError(rcToCheck=rc,msg=ESMF_LOGERR_PASSTHRU,line=__LINE__,file=__FILE__)) &
      call error_handler("IN FieldBundleAdd", rc)
 call ESMF_FieldBundleGet(bundle_landice_target,fieldCount=num_fields,rc=rc)
   if(ESMF_logFoundError(rcToCheck=rc,msg=ESMF_LOGERR_PASSTHRU,line=__LINE__,file=__FILE__)) &
      call error_handler("IN FieldBundleGet", rc)

 allocate(search_nums(num_fields))
 allocate(dozero(num_fields))
 
 if (sotyp_from_climo) then
   search_nums = (/21,7,21/)
   dozero(:)=.False.
 else
   search_nums = (/21,7,21,231/)
   dozero(:)=(/.False.,.False.,.False.,.True./)
 endif

 call regrid_many(bundle_landice_input,bundle_landice_target,num_fields,regrid_landice,dozero, &
                  unmapped_ptr=unmapped_ptr )  
 deallocate(dozero)                                
 call ESMF_FieldBundleDestroy(bundle_landice_input,rc=rc)
   if(ESMF_logFoundError(rcToCheck=rc,msg=ESMF_LOGERR_PASSTHRU,line=__LINE__,file=__FILE__)) &
      call error_handler("IN FieldBundleDestroy", rc)

 if (localpet == 0) then
   allocate (veg_type_target_one_tile(i_target,j_target))
   allocate (land_target_one_tile(i_target,j_target))
   allocate (data_one_tile2(i_target,j_target))
 else
   allocate (veg_type_target_one_tile(0,0))
   allocate (land_target_one_tile(0,0))
   allocate (data_one_tile2(0,0))
 endif

 do tile = 1, num_tiles_target_grid
   print*,"- CALL FieldGather FOR TARGET VEG TYPE TILE: ", tile
   call ESMF_FieldGather(veg_type_target_grid, veg_type_target_one_tile, rootPet=0, tile=tile, rc=rc)
   if(ESMF_logFoundError(rcToCheck=rc,msg=ESMF_LOGERR_PASSTHRU,line=__LINE__,file=__FILE__)) &
      call error_handler("IN FieldGather", rc)

!cfract setting land_target_one_tile. this should work for fractional grids.

   if (localpet == 0) then
     land_target_one_tile = 0
     where(nint(veg_type_target_one_tile) == veg_type_landice_target) land_target_one_tile = 1
   endif
   
   print*,"- CALL FieldGather FOR TERRAIN FROM INPUT GRID LAND, TILE: ", tile
    call ESMF_FieldGather(terrain_from_input_grid_land, data_one_tile2, rootPet=0, tile=tile, rc=rc)
    if(ESMF_logFoundError(rcToCheck=rc,msg=ESMF_LOGERR_PASSTHRU,line=__LINE__,file=__FILE__)) &
       call error_handler("IN FieldGather", rc)

   call search_many(num_fields,bundle_landice_target,data_one_tile, land_target_one_tile,& 
                    tile,search_nums,localpet,terrain_land=data_one_tile2,field_data_3d=data_one_tile_3d)
 enddo

 deallocate (veg_type_target_one_tile)
 deallocate (land_target_one_tile)
 deallocate(search_nums)
 
 call ESMF_FieldBundleDestroy(bundle_landice_target,rc=rc)
   if(ESMF_logFoundError(rcToCheck=rc,msg=ESMF_LOGERR_PASSTHRU,line=__LINE__,file=__FILE__)) &
      call error_handler("IN FieldBundleDestroy", rc)

 print*,"- CALL FieldRegridRelease."
 call ESMF_FieldRegridRelease(routehandle=regrid_landice, rc=rc)
 if(ESMF_logFoundError(rcToCheck=rc,msg=ESMF_LOGERR_PASSTHRU,line=__LINE__,file=__FILE__)) &
    call error_handler("IN FieldRegridRelease", rc)

!---------------------------------------------------------------------------------------------
! Now interpolate land (not including landice pts) to land (not including landice).
!---------------------------------------------------------------------------------------------

 mask_input_ptr = 0
 where (nint(landmask_input_ptr) == 1) mask_input_ptr = 1
 where (nint(veg_type_input_ptr) == veg_type_landice_input) mask_input_ptr = 0

!cfract This should work for fractional grid.
 mask_target_ptr = 0
 where (landmask_target_ptr == 1) mask_target_ptr = 1
 where (nint(veg_type_target_ptr) == veg_type_landice_target) mask_target_ptr = 0

 method=ESMF_REGRIDMETHOD_NEAREST_STOD
 isrctermprocessing = 1

 print*,"- CALL FieldRegridStore for 3d land (but no land ice) fields."
 call ESMF_FieldRegridStore(soilm_tot_input_grid, &
                            soilm_tot_target_grid, &
                            srcmaskvalues=(/0/), &
                            dstmaskvalues=(/0/), &
                            polemethod=ESMF_POLEMETHOD_NONE, &
                            srctermprocessing=isrctermprocessing, &
                            unmappedaction=ESMF_UNMAPPEDACTION_IGNORE, &
                            normtype=ESMF_NORMTYPE_FRACAREA, &
                            routehandle=regrid_land, &
                            regridmethod=method, &
                            unmappedDstList=unmapped_ptr, rc=rc)
 if(ESMF_logFoundError(rcToCheck=rc,msg=ESMF_LOGERR_PASSTHRU,line=__LINE__,file=__FILE__)) &
    call error_handler("IN FieldRegridStore", rc)

  bundle_nolandice_target = ESMF_FieldBundleCreate(name="land no landice target", rc=rc)
   if(ESMF_logFoundError(rcToCheck=rc,msg=ESMF_LOGERR_PASSTHRU,line=__LINE__,file=__FILE__)) &
      call error_handler("IN FieldBundleCreate", rc)
      
 bundle_nolandice_input = ESMF_FieldBundleCreate(name="land no landice input", rc=rc)
   if(ESMF_logFoundError(rcToCheck=rc,msg=ESMF_LOGERR_PASSTHRU,line=__LINE__,file=__FILE__)) &
      call error_handler("IN FieldBundleCreate", rc)
      
 call ESMF_FieldBundleAdd(bundle_nolandice_target, (/skin_temp_target_grid, terrain_from_input_grid,& 
                          soil_type_from_input_grid,soilm_tot_target_grid,soil_temp_target_grid/), rc=rc)
  if(ESMF_logFoundError(rcToCheck=rc,msg=ESMF_LOGERR_PASSTHRU,line=__LINE__,file=__FILE__)) &
      call error_handler("IN FieldBundleAdd", rc)
      
 call ESMF_FieldBundleAdd(bundle_nolandice_input, (/skin_temp_input_grid, terrain_input_grid,&
                          soil_type_input_grid,soilm_tot_input_grid,soil_temp_input_grid/), rc=rc)
  if(ESMF_logFoundError(rcToCheck=rc,msg=ESMF_LOGERR_PASSTHRU,line=__LINE__,file=__FILE__)) &
      call error_handler("IN FieldBundleAdd", rc)
 
 
 if (.not. sotyp_from_climo) then 
!   call ESMF_FieldBundleAdd(bundle_nolandice_target, (/soil_type_target_grid/), rc=rc)
!   if(ESMF_logFoundError(rcToCheck=rc,msg=ESMF_LOGERR_PASSTHRU,line=__LINE__,file=__FILE__)) &
!      call error_handler("IN FieldBundleAdd", rc)
!   call ESMF_FieldBundleAdd(bundle_nolandice_input, (/soil_type_input_grid/), rc=rc)
!   if(ESMF_logFoundError(rcToCheck=rc,msg=ESMF_LOGERR_PASSTHRU,line=__LINE__,file=__FILE__)) &
!      call error_handler("IN FieldBundleAdd", rc)
   print*,"- CALL Field_Regrid ."
   call ESMF_FieldRegrid(soil_type_input_grid, &
                         soil_type_target_grid, &
                         routehandle=regrid_land, &
                         zeroregion=ESMF_REGION_SELECT, &
                         termorderflag=ESMF_TERMORDER_SRCSEQ,  rc=rc)
   if(ESMF_logFoundError(rcToCheck=rc,msg=ESMF_LOGERR_PASSTHRU,line=__LINE__,file=__FILE__)) &
      call error_handler("IN FieldRegrid", rc)
    
   call ESMF_FieldGet(soil_type_target_grid, &
                    farrayPtr=soil_type_target_ptr, rc=rc)
   if(ESMF_logFoundError(rcToCheck=rc,msg=ESMF_LOGERR_PASSTHRU,line=__LINE__,file=__FILE__)) &
      call error_handler("IN FieldGet", rc)
    
   l = lbound(unmapped_ptr)
   u = ubound(unmapped_ptr)

   do ij = l(1), u(1)
     call ij_to_i_j(unmapped_ptr(ij), i_target, j_target, i, j)
     soil_type_target_ptr(i,j) = -9999.9 
   enddo
 !  call ESMF_FieldBundleGet(bundle_nolandice_target,fieldCount=num_fields,rc=rc)
 !  if(ESMF_logFoundError(rcToCheck=rc,msg=ESMF_LOGERR_PASSTHRU,line=__LINE__,file=__FILE__)) &
 !     call error_handler("IN FieldBundleGet", rc)
 !  sotyp_ind = 3
 endif
 
 if (.not. vgfrc_from_climo) then 
   call ESMF_FieldBundleAdd(bundle_nolandice_target, (/veg_greenness_target_grid/), rc=rc)
   if(ESMF_logFoundError(rcToCheck=rc,msg=ESMF_LOGERR_PASSTHRU,line=__LINE__,file=__FILE__)) &
      call error_handler("IN FieldBundleAdd", rc)
   call ESMF_FieldBundleAdd(bundle_nolandice_input, (/veg_greenness_input_grid/), rc=rc)
   if(ESMF_logFoundError(rcToCheck=rc,msg=ESMF_LOGERR_PASSTHRU,line=__LINE__,file=__FILE__)) &
      call error_handler("IN FieldBundleAdd", rc)
   call ESMF_FieldBundleGet(bundle_nolandice_target,fieldCount=num_fields,rc=rc)
   if(ESMF_logFoundError(rcToCheck=rc,msg=ESMF_LOGERR_PASSTHRU,line=__LINE__,file=__FILE__)) &
      call error_handler("IN FieldBundleGet", rc)
   vgfrc_ind = num_fields
 endif
 
 if (.not. lai_from_climo) then 
   call ESMF_FieldBundleAdd(bundle_nolandice_target, (/lai_target_grid/), rc=rc)
   if(ESMF_logFoundError(rcToCheck=rc,msg=ESMF_LOGERR_PASSTHRU,line=__LINE__,file=__FILE__)) &
      call error_handler("IN FieldBundleAdd", rc)
   call ESMF_FieldBundleAdd(bundle_nolandice_input, (/lai_input_grid/), rc=rc)
   if(ESMF_logFoundError(rcToCheck=rc,msg=ESMF_LOGERR_PASSTHRU,line=__LINE__,file=__FILE__)) &
      call error_handler("IN FieldBundleAdd", rc)
   call ESMF_FieldBundleGet(bundle_nolandice_target,fieldCount=num_fields,rc=rc)
   if(ESMF_logFoundError(rcToCheck=rc,msg=ESMF_LOGERR_PASSTHRU,line=__LINE__,file=__FILE__)) &
      call error_handler("IN FieldBundleGet", rc)
   lai_ind = num_fields
 endif
 
 if (.not. minmax_vgfrc_from_climo) then 
   call ESMF_FieldBundleAdd(bundle_nolandice_target, (/max_veg_greenness_target_grid/), rc=rc)
   if(ESMF_logFoundError(rcToCheck=rc,msg=ESMF_LOGERR_PASSTHRU,line=__LINE__,file=__FILE__)) &
      call error_handler("IN FieldBundleAdd", rc)
   call ESMF_FieldBundleAdd(bundle_nolandice_input, (/max_veg_greenness_input_grid/), rc=rc)
   if(ESMF_logFoundError(rcToCheck=rc,msg=ESMF_LOGERR_PASSTHRU,line=__LINE__,file=__FILE__)) &
      call error_handler("IN FieldBundleAdd", rc)
      
   call ESMF_FieldBundleAdd(bundle_nolandice_target, (/min_veg_greenness_target_grid/), rc=rc)
   if(ESMF_logFoundError(rcToCheck=rc,msg=ESMF_LOGERR_PASSTHRU,line=__LINE__,file=__FILE__)) &
      call error_handler("IN FieldBundleAdd", rc)
   call ESMF_FieldBundleAdd(bundle_nolandice_input, (/min_veg_greenness_input_grid/), rc=rc)
   if(ESMF_logFoundError(rcToCheck=rc,msg=ESMF_LOGERR_PASSTHRU,line=__LINE__,file=__FILE__)) &
      call error_handler("IN FieldBundleAdd", rc)
      
   call ESMF_FieldBundleGet(bundle_nolandice_target,fieldCount=num_fields,rc=rc)
   if(ESMF_logFoundError(rcToCheck=rc,msg=ESMF_LOGERR_PASSTHRU,line=__LINE__,file=__FILE__)) &
      call error_handler("IN FieldBundleGet", rc)
      
   mmvg_ind = num_fields-1
 endif
 
 call ESMF_FieldBundleGet(bundle_nolandice_target,fieldCount=num_fields,rc=rc)
   if(ESMF_logFoundError(rcToCheck=rc,msg=ESMF_LOGERR_PASSTHRU,line=__LINE__,file=__FILE__)) &
      call error_handler("IN FieldBundleGet", rc)

 allocate(search_nums(num_fields))
 allocate(dozero(num_fields))
 
 search_nums(1:5) = (/85,7,224,85,86/)
 dozero(1:5) = (/.False.,.False.,.True.,.True.,.False./)
 
 !if (.not.sotyp_from_climo) then
 !  search_nums(sotyp_ind) = 226
 !  dozero(sotyp_ind) = .False.
 !endif
 
 if (.not. vgfrc_from_climo) then
   search_nums(vgfrc_ind) = 224
   dozero(vgfrc_ind) = .True.
 endif
 
 if (.not. lai_from_climo) then
   search_nums(lai_ind) = 229
   dozero(lai_ind) = .True.
 endif
 
 if (.not. minmax_vgfrc_from_climo) then
   search_nums(mmvg_ind) = 227
   dozero(mmvg_ind) = .True.
   
   search_nums(mmvg_ind+1) = 228
   dozero(mmvg_ind+1) = .True.
 endif

 call regrid_many(bundle_nolandice_input,bundle_nolandice_target,num_fields,regrid_land,dozero, &
                  unmapped_ptr=unmapped_ptr)
 deallocate(dozero)
 call ESMF_FieldBundleDestroy(bundle_nolandice_input,rc=rc)
   if(ESMF_logFoundError(rcToCheck=rc,msg=ESMF_LOGERR_PASSTHRU,line=__LINE__,file=__FILE__)) &
      call error_handler("IN FieldBundleDestroy", rc)

 if (localpet == 0) then
   allocate (veg_type_target_one_tile(i_target,j_target))
 else
   allocate (veg_type_target_one_tile(0,0))
 endif

 do tile = 1, num_tiles_target_grid

   print*,"- CALL FieldGather FOR TARGET LANDMASK TILE: ", tile
   call ESMF_FieldGather(landmask_target_grid, mask_target_one_tile, rootPet=0, tile=tile, rc=rc)
   if(ESMF_logFoundError(rcToCheck=rc,msg=ESMF_LOGERR_PASSTHRU,line=__LINE__,file=__FILE__)) &
      call error_handler("IN FieldGather", rc)

   print*,"- CALL FieldGather FOR TARGET VEG TYPE TILE: ", tile
   call ESMF_FieldGather(veg_type_target_grid, veg_type_target_one_tile, rootPet=0, tile=tile, rc=rc)
   if(ESMF_logFoundError(rcToCheck=rc,msg=ESMF_LOGERR_PASSTHRU,line=__LINE__,file=__FILE__)) &
      call error_handler("IN FieldGather", rc)

!cfract Here mask_target_one_tile is 'landmask_target_grid'. it is
!cfract then modified by veg_type_target_grid. so this should work for 
!cfract grids.
   if (localpet == 0) then
     where(nint(veg_type_target_one_tile) == veg_type_landice_target) mask_target_one_tile = 0
   endif
   
   print*,"- CALL FieldGather FOR SOIL TYPE TARGET GRID, TILE: ", tile
   call ESMF_FieldGather(soil_type_target_grid, data_one_tile2, rootPet=0,tile=tile, rc=rc)
   if(ESMF_logFoundError(rcToCheck=rc,msg=ESMF_LOGERR_PASSTHRU,line=__LINE__,file=__FILE__))&
      call error_handler("IN FieldGather", rc)
      
   call search_many(num_fields,bundle_nolandice_target,data_one_tile, mask_target_one_tile,& 
                    tile,search_nums,localpet,soilt_climo=data_one_tile2, field_data_3d=data_one_tile_3d)
   
   print*,"- CALL FieldGather FOR TARGET GRID TOTAL SOIL MOISTURE, TILE: ", tile
   call ESMF_FieldGather(soilm_tot_target_grid, data_one_tile_3d, rootPet=0, tile=tile, rc=rc)
   if(ESMF_logFoundError(rcToCheck=rc,msg=ESMF_LOGERR_PASSTHRU,line=__LINE__,file=__FILE__)) &
      call error_handler("IN FieldGather", rc)

   if (localpet == 0) then
     do j = 1, lsoil_target
       data_one_tile = data_one_tile_3d(:,:,j)
       call search(data_one_tile, mask_target_one_tile, i_target, j_target, tile, 86)
       data_one_tile_3d(:,:,j) = data_one_tile
     enddo
   endif

   print*,"- CALL FieldGather FOR TARGET GRID SOIL TEMPERATURE, TILE: ", tile
   call ESMF_FieldGather(soil_temp_target_grid, data_one_tile_3d, rootPet=0, tile=tile, rc=rc)
   if(ESMF_logFoundError(rcToCheck=rc,msg=ESMF_LOGERR_PASSTHRU,line=__LINE__,file=__FILE__)) &
      call error_handler("IN FieldGather", rc)
      
   if (tg3_from_soil) then
     print*,"- CALL FieldScatter FOR TARGET GRID SUBSTRATE TEMPERATURE, TILE: ", tile
     call ESMF_FieldScatter(substrate_temp_target_grid, data_one_tile_3d(:,:,lsoil_target), rootPet=0, tile=tile, rc=rc)
     if(ESMF_logFoundError(rcToCheck=rc,msg=ESMF_LOGERR_PASSTHRU,line=__LINE__,file=__FILE__)) &
        call error_handler("IN FieldScatter", rc)
   endif
   
   if (.not. sotyp_from_climo) then
     print*,"- CALL FieldGather FOR SOIL TYPE TARGET GRID LAND, TILE: ",tile
     call ESMF_FieldGather(soil_type_target_grid, data_one_tile,rootPet=0,tile=tile, rc=rc)
     if(ESMF_logFoundError(rcToCheck=rc,msg=ESMF_LOGERR_PASSTHRU,line=__LINE__,file=__FILE__))&
        call error_handler("IN FieldGather", rc)

     if (localpet == 0) then
       call search(data_one_tile, mask_target_one_tile, i_target, j_target,tile,226)
     endif

     print*,"- CALL FieldScatter FOR SOIL TYPE TARGET GRID, TILE: ", tile
     call ESMF_FieldScatter(soil_type_target_grid,data_one_tile,rootPet=0,tile=tile,rc=rc)
     if(ESMF_logFoundError(rcToCheck=rc,msg=ESMF_LOGERR_PASSTHRU,line=__LINE__,file=__FILE__))&
        call error_handler("IN FieldScatter", rc)
   endif

 enddo

 deallocate(search_nums) 
 call ESMF_FieldBundleDestroy(bundle_nolandice_target,rc=rc)
   if(ESMF_logFoundError(rcToCheck=rc,msg=ESMF_LOGERR_PASSTHRU,line=__LINE__,file=__FILE__)) &
      call error_handler("IN FieldBundleDestroy", rc)

 print*,"- CALL FieldRegridRelease."
 call ESMF_FieldRegridRelease(routehandle=regrid_land, rc=rc)
 if(ESMF_logFoundError(rcToCheck=rc,msg=ESMF_LOGERR_PASSTHRU,line=__LINE__,file=__FILE__)) &
    call error_handler("IN FieldRegridRelease", rc)

 deallocate(veg_type_target_one_tile)

 deallocate(data_one_tile, data_one_tile2)
 deallocate(data_one_tile_3d)
 deallocate(mask_target_one_tile)

 return

 end subroutine interp
 
!> Compute liquid portion of the total soil moisture.
!!
!! @author George Gayno NOAA/EMC
 subroutine calc_liq_soil_moisture

 use esmf

 use model_grid, only                : landmask_target_grid

 use program_setup, only             : maxsmc_target, &
                                       bb_target, &
                                       satpsi_target

 use static_data, only               : soil_type_target_grid, &
                                       veg_type_target_grid

 implicit none
 
 integer                            :: clb(3), cub(3), rc
 integer                            :: i, j, n, soil_type

 integer(esmf_kind_i8), pointer     :: landmask_ptr(:,:)

 real                               :: bx, fk
 real(esmf_kind_r8), pointer        :: soilm_liq_ptr(:,:,:)
 real(esmf_kind_r8), pointer        :: soilm_tot_ptr(:,:,:)
 real(esmf_kind_r8), pointer        :: soil_temp_ptr(:,:,:)
 real(esmf_kind_r8), pointer        :: soil_type_ptr(:,:)
 real(esmf_kind_r8), pointer        :: veg_type_ptr(:,:)

 print*,"- COMPUTE LIQUID PORTION OF TOTAL SOIL MOISTURE."

 print*,"- CALL FieldGet FOR TOTAL SOIL MOISTURE."
 call ESMF_FieldGet(soilm_tot_target_grid, &
                    computationalLBound=clb, &
                    computationalUBound=cub, &
                    farrayPtr=soilm_tot_ptr, rc=rc)
 if(ESMF_logFoundError(rcToCheck=rc,msg=ESMF_LOGERR_PASSTHRU,line=__LINE__,file=__FILE__)) &
    call error_handler("IN FieldGet", rc)

 print*,"- CALL FieldGet FOR LIQUID SOIL MOISTURE."
 call ESMF_FieldGet(soilm_liq_target_grid, &
                    farrayPtr=soilm_liq_ptr, rc=rc)
 if(ESMF_logFoundError(rcToCheck=rc,msg=ESMF_LOGERR_PASSTHRU,line=__LINE__,file=__FILE__)) &
    call error_handler("IN FieldGet", rc)

 print*,"- CALL FieldGet FOR SOIL TEMPERATURE."
 call ESMF_FieldGet(soil_temp_target_grid, &
                    farrayPtr=soil_temp_ptr, rc=rc)
 if(ESMF_logFoundError(rcToCheck=rc,msg=ESMF_LOGERR_PASSTHRU,line=__LINE__,file=__FILE__)) &
    call error_handler("IN FieldGet", rc)

 print*,"- CALL FieldGet FOR VEGETATION TYPE."
 call ESMF_FieldGet(veg_type_target_grid, &
                    farrayPtr=veg_type_ptr, rc=rc)
 if(ESMF_logFoundError(rcToCheck=rc,msg=ESMF_LOGERR_PASSTHRU,line=__LINE__,file=__FILE__)) &
    call error_handler("IN FieldGet", rc)

 print*,"- CALL FieldGet FOR SOIL TYPE."
 call ESMF_FieldGet(soil_type_target_grid, &
                    farrayPtr=soil_type_ptr, rc=rc)
 if(ESMF_logFoundError(rcToCheck=rc,msg=ESMF_LOGERR_PASSTHRU,line=__LINE__,file=__FILE__)) &
    call error_handler("IN FieldGet", rc)

 print*,"- CALL FieldGet FOR LANDMASK."
 call ESMF_FieldGet(landmask_target_grid, &
                    farrayPtr=landmask_ptr, rc=rc)
 if(ESMF_logFoundError(rcToCheck=rc,msg=ESMF_LOGERR_PASSTHRU,line=__LINE__,file=__FILE__)) &
    call error_handler("IN FieldGet", rc)

 do j = clb(2), cub(2)
   do i = clb(1), cub(1)

!---------------------------------------------------------------------------------------------
! Check land points that are not permanent land ice.  
!---------------------------------------------------------------------------------------------

!cfract - 1 for at least some land.
     if (landmask_ptr(i,j) == 1 .and. nint(veg_type_ptr(i,j)) /= veg_type_landice_target) then

       soil_type = nint(soil_type_ptr(i,j))

       do n = clb(3), cub(3) 

         if (soil_temp_ptr(i,j,n) < (frz_h2o-0.0001)) then

           bx = bb_target(soil_type)

           if (bx .gt. blim) bx = blim

           fk=(((hlice/(grav*(-satpsi_target(soil_type))))*           &
            ((soil_temp_ptr(i,j,n)-frz_h2o)/soil_temp_ptr(i,j,n)))**             &
            (-1/bx))*maxsmc_target(soil_type)

           if (fk .lt. 0.02) fk = 0.02

           soilm_liq_ptr(i,j,n) = min ( fk, soilm_tot_ptr(i,j,n) )

!-----------------------------------------------------------------------
! now use iterative solution for liquid soil water content using
! FUNCTION FRH2O with the initial guess for SH2O from above explicit
! first guess.
!-----------------------------------------------------------------------

           soilm_liq_ptr(i,j,n) = frh2O(soil_temp_ptr(i,j,n),                        &
                           soilm_tot_ptr(i,j,n), soilm_liq_ptr(i,j,n),             &
                           maxsmc_target(soil_type),bb_target(soil_type),    &
                           satpsi_target(soil_type))

         else  ! temp above freezing. all moisture is liquid

           soilm_liq_ptr(i,j,n) = soilm_tot_ptr(i,j,n)

         end if  ! is soil layer below freezing?

       enddo ! soil layer

     end if ! is this point land?

   enddo
 enddo

 end subroutine calc_liq_soil_moisture

!> Calculate supercooled soil moisture
!!
!! Calculate amount of supercooled liquid soil water content if
!! temperature is below 273.15K. Requires Newton-type iteration to
!! solve the nonlinear implicit equation given in eqn 17 of Koren et. al
!! (1999, JGR, VOL 104(D16), 19569-19585).
!!
!! New version (June 2001): Much faster and more accurate Newton
!! iteration achieved by first taking log of eqn cited above -- less than
!! 4 (typically 1 or 2) iterations achieves convergence. Also, explicit
!! 1-step solution option for special case of parameter ck=0, which
!! reduces the original implicit equation to a simpler explicit form,
!! known as the "Flerchinger eqn". Improved handling of solution in the
!! limit of freezing point temperature.
!!
!! @param[in]  tkelv  Temperature (Kelvin)
!! @param[in]  smc    Total soil moisture content (volumetric)
!! @param[in]  sh2O   Liquid soil moisture content (volumetric)
!! @param[in]  smcmax  Saturation soil moisture content
!! @param[in]  bexp    Soil type "b" parameter
!! @param[in]  psis    Saturated soil matric potential
!! @return     frh2O   Supercooled liquid water content
!!
!! @author George Gayno NOAA/EMC @date 2005-05-20
 FUNCTION FRH2O (TKELV,SMC,SH2O,SMCMAX,BEXP,PSIS)

 use esmf

 IMPLICIT NONE

 INTEGER NLOG
 INTEGER KCOUNT

 REAL BEXP
 REAL BX
 REAL DENOM
 REAL DF
 REAL DSWL
 REAL FK
 REAL FRH2O
 REAL PSIS
 REAL(esmf_kind_r8) :: SH2O
 REAL(esmf_kind_r8) :: SMC
 REAL SMCMAX
 REAL SWL
 REAL SWLK
 REAL(esmf_kind_r8) :: TKELV

 REAL, PARAMETER                  :: CK    = 8.0
 REAL, PARAMETER                  :: ERROR = 0.005

! ----------------------------------------------------------------------
! LIMITS ON PARAMETER B: B < 5.5  (use parameter BLIM)
! SIMULATIONS SHOWED IF B > 5.5 UNFROZEN WATER CONTENT IS
! NON-REALISTICALLY HIGH AT VERY LOW TEMPERATURES.
! ----------------------------------------------------------------------

 BX = BEXP
 IF (BEXP .GT. BLIM) BX = BLIM

! ----------------------------------------------------------------------
! INITIALIZING ITERATIONS COUNTER AND ITERATIVE SOLUTION FLAG.
! ----------------------------------------------------------------------

 NLOG=0
 KCOUNT=0

 IF (CK .NE. 0.0) THEN

! ----------------------------------------------------------------------
! OPTION 1: ITERATED SOLUTION FOR NONZERO CK
! IN KOREN ET AL, JGR, 1999, EQN 17
! ----------------------------------------------------------------------
! INITIAL GUESS FOR SWL (frozen content)
! ----------------------------------------------------------------------

   SWL = SMC-SH2O

! ----------------------------------------------------------------------
! KEEP WITHIN BOUNDS.
! ----------------------------------------------------------------------

   IF (SWL .GT. (SMC-0.02)) SWL = SMC-0.02
   IF (SWL .LT. 0.) SWL = 0.

! ----------------------------------------------------------------------
!  START OF ITERATIONS
! ----------------------------------------------------------------------

   DO WHILE ( (NLOG .LT. 10) .AND. (KCOUNT .EQ. 0) )

     NLOG = NLOG+1
     DF = LOG(( PSIS*GRAV/HLICE ) * ( ( 1.+CK*SWL )**2. ) *      &
        ( SMCMAX/(SMC-SWL) )**BX) - LOG(-(TKELV-frz_h2o)/TKELV)
     DENOM = 2. * CK / ( 1.+CK*SWL ) + BX / ( SMC - SWL )
     SWLK = SWL - DF/DENOM

! ----------------------------------------------------------------------
! BOUNDS USEFUL FOR MATHEMATICAL SOLUTION.
! ----------------------------------------------------------------------

     IF (SWLK .GT. (SMC-0.02)) SWLK = SMC - 0.02
     IF (SWLK .LT. 0.) SWLK = 0.

! ----------------------------------------------------------------------
! MATHEMATICAL SOLUTION BOUNDS APPLIED.
! ----------------------------------------------------------------------

     DSWL = ABS(SWLK-SWL)
     SWL = SWLK

! ----------------------------------------------------------------------
! IF MORE THAN 10 ITERATIONS, USE EXPLICIT METHOD (CK=0 APPROX.)
! WHEN DSWL LESS OR EQ. ERROR, NO MORE ITERATIONS REQUIRED.
! ----------------------------------------------------------------------

     IF ( DSWL .LE. ERROR )  THEN
       KCOUNT = KCOUNT+1
     ENDIF

   END DO

! ----------------------------------------------------------------------
!  END OF ITERATIONS
! ----------------------------------------------------------------------
! BOUNDS APPLIED WITHIN DO-BLOCK ARE VALID FOR PHYSICAL SOLUTION.
! ----------------------------------------------------------------------

   FRH2O = SMC - SWL

! ----------------------------------------------------------------------
! END OPTION 1
! ----------------------------------------------------------------------

 ENDIF

!-----------------------------------------------------------------------
! OPTION 2: EXPLICIT SOLUTION FOR FLERCHINGER EQ. i.e. CK=0
! IN KOREN ET AL., JGR, 1999, EQN 17
! APPLY PHYSICAL BOUNDS TO FLERCHINGER SOLUTION
! ----------------------------------------------------------------------

 IF (KCOUNT .EQ. 0) THEN

   FK = (((HLICE/(GRAV*(-PSIS)))*                  &
        ((TKELV-frz_h2o)/TKELV))**(-1/BX))*SMCMAX

   IF (FK .LT. 0.02) FK = 0.02

   FRH2O = MIN (FK, SMC)

 ENDIF

 RETURN

 END function frh2o

!> Adjust soil moisture for changes in soil type between the input and
!! target grids. Works for Noah land model only. Required to preserve
!! latent/sensible heat fluxes.
!!
!! @author George Gayno NOAA/EMC
 subroutine rescale_soil_moisture

 use esmf

 use model_grid, only                : landmask_target_grid

 use program_setup, only             : drysmc_input, drysmc_target, &
                                       maxsmc_input, maxsmc_target, &
                                       refsmc_input, refsmc_target, &
                                       wltsmc_input, wltsmc_target

 use static_data, only               : soil_type_target_grid, &
                                       veg_greenness_target_grid, &
                                       veg_type_target_grid

 implicit none

 integer                            :: clb(3), cub(3), i, j, k, rc
 integer                            :: soilt_input, soilt_target
 integer(esmf_kind_i8), pointer     :: landmask_ptr(:,:)

 real(esmf_kind_r8), pointer        :: soilm_tot_ptr(:,:,:)
 real(esmf_kind_r8), pointer        :: soil_type_input_ptr(:,:)
 real(esmf_kind_r8), pointer        :: soil_type_target_ptr(:,:)
 real(esmf_kind_r8), pointer        :: veg_greenness_ptr(:,:)
 real(esmf_kind_r8), pointer        :: veg_type_ptr(:,:)
 real                               :: f1, fn, smcdir, smctra

 print*,"- RESCALE SOIL MOISTURE FOR CHANGES IN SOIL TYPE."

 print*,"- CALL FieldGet FOR TOTAL SOIL MOISTURE."
 call ESMF_FieldGet(soilm_tot_target_grid, &
                    computationalLBound=clb, &
                    computationalUBound=cub, &
                    farrayPtr=soilm_tot_ptr, rc=rc)
 if(ESMF_logFoundError(rcToCheck=rc,msg=ESMF_LOGERR_PASSTHRU,line=__LINE__,file=__FILE__)) &
    call error_handler("IN FieldGet", rc)

 print*,"- CALL FieldGet FOR LAND MASK."
 call ESMF_FieldGet(landmask_target_grid, &
                    farrayPtr=landmask_ptr, rc=rc)
 if(ESMF_logFoundError(rcToCheck=rc,msg=ESMF_LOGERR_PASSTHRU,line=__LINE__,file=__FILE__)) &
    call error_handler("IN FieldGet", rc)

 print*,"- CALL FieldGet FOR VEGETATION TYPE."
 call ESMF_FieldGet(veg_type_target_grid, &
                    farrayPtr=veg_type_ptr, rc=rc)
 if(ESMF_logFoundError(rcToCheck=rc,msg=ESMF_LOGERR_PASSTHRU,line=__LINE__,file=__FILE__)) &
    call error_handler("IN FieldGet", rc)

 print*,"- CALL FieldGet FOR VEGETATION GREENNESS."
 call ESMF_FieldGet(veg_greenness_target_grid, &
                    farrayPtr=veg_greenness_ptr, rc=rc)
 if(ESMF_logFoundError(rcToCheck=rc,msg=ESMF_LOGERR_PASSTHRU,line=__LINE__,file=__FILE__)) &
    call error_handler("IN FieldGet", rc)

 print*,"- CALL FieldGet FOR TARGET GRID SOIL TYPE."
 call ESMF_FieldGet(soil_type_target_grid, &
                    farrayPtr=soil_type_target_ptr, rc=rc)
 if(ESMF_logFoundError(rcToCheck=rc,msg=ESMF_LOGERR_PASSTHRU,line=__LINE__,file=__FILE__)) &
    call error_handler("IN FieldGet", rc)

 print*,"- CALL FieldGet FOR SOIL TYPE FROM INPUT GRID."
 call ESMF_FieldGet(soil_type_from_input_grid, &
                    farrayPtr=soil_type_input_ptr, rc=rc)
 if(ESMF_logFoundError(rcToCheck=rc,msg=ESMF_LOGERR_PASSTHRU,line=__LINE__,file=__FILE__)) &
    call error_handler("IN FieldGet", rc)

 do j = clb(2), cub(2)
   do i = clb(1), cub(1)

!---------------------------------------------------------------------------------------------
! Check land points that are not permanent land ice.  
!---------------------------------------------------------------------------------------------

!cfract when '1' will contain some land.
     if (landmask_ptr(i,j) == 1 .and. nint(veg_type_ptr(i,j)) /= veg_type_landice_target) then

        soilt_target = nint(soil_type_target_ptr(i,j))
        soilt_input  = nint(soil_type_input_ptr(i,j))

!---------------------------------------------------------------------------------------------
! Rescale soil moisture at points where the soil type between the input and output
! grids is different.  Caution, this logic assumes the input and target grids use the same
! soil type dataset.
!---------------------------------------------------------------------------------------------

        if (soilt_target /= soilt_input) then
!---------------------------------------------------------------------------------------------
! Rescale top layer.  First, determine direct evaporation part:
!---------------------------------------------------------------------------------------------

          f1=(soilm_tot_ptr(i,j,1)-drysmc_input(soilt_input)) /    &
             (maxsmc_input(soilt_input)-drysmc_input(soilt_input))

          smcdir=drysmc_target(soilt_target) + f1 *        &
                (maxsmc_target(soilt_target) - drysmc_target(soilt_target))

!---------------------------------------------------------------------------------------------
! Continue top layer rescale.  Now determine transpiration part:
!---------------------------------------------------------------------------------------------

          if (soilm_tot_ptr(i,j,1) < refsmc_input(soilt_input)) then
            f1=(soilm_tot_ptr(i,j,1) - wltsmc_input(soilt_input)) /       &
               (refsmc_input(soilt_input) - wltsmc_input(soilt_input))
            smctra=wltsmc_target(soilt_target) + f1  *     &
                  (refsmc_target(soilt_target) - wltsmc_target(soilt_target))
          else
            f1=(soilm_tot_ptr(i,j,1) - refsmc_input(soilt_input)) /        &
               (maxsmc_input(soilt_input) - refsmc_input(soilt_input))
            smctra=refsmc_target(soilt_target) + f1 *      &
                  (maxsmc_target(soilt_target) - refsmc_target(soilt_target))
          endif

!---------------------------------------------------------------------------------------------
! Top layer is weighted by green vegetation fraction:
!---------------------------------------------------------------------------------------------

          soilm_tot_ptr(i,j,1) = ((1.0 - veg_greenness_ptr(i,j)) * smcdir)  + &
                                  (veg_greenness_ptr(i,j) * smctra)

!---------------------------------------------------------------------------------------------
! Rescale bottom layers as follows:
!
! - Rescale between wilting point and reference value when wilting < soil m < reference, or
! - Rescale between reference point and maximum value when reference < soil m < max.
!---------------------------------------------------------------------------------------------

          do k = 2, cub(3)
            if (soilm_tot_ptr(i,j,k) < refsmc_input(soilt_input)) then
              fn = (soilm_tot_ptr(i,j,k) - wltsmc_input(soilt_input)) /        &
                (refsmc_input(soilt_input) - wltsmc_input(soilt_input))
              soilm_tot_ptr(i,j,k) = wltsmc_target(soilt_target) + fn *         &
                (refsmc_target(soilt_target) - wltsmc_target(soilt_target))
            else
              fn = (soilm_tot_ptr(i,j,k) - refsmc_input(soilt_input)) /         &
                (maxsmc_input(soilt_input) - refsmc_input(soilt_input))
              soilm_tot_ptr(i,j,k) = refsmc_target(soilt_target) + fn *         &
                (maxsmc_target(soilt_target) - refsmc_target(soilt_target))
            endif
          enddo

        endif ! is soil type different?

!---------------------------------------------------------------------------------------------
! Range check all layers.
!---------------------------------------------------------------------------------------------

        soilm_tot_ptr(i,j,1)=min(soilm_tot_ptr(i,j,1),maxsmc_target(soilt_target))
        soilm_tot_ptr(i,j,1)=max(drysmc_target(soilt_target),soilm_tot_ptr(i,j,1))

        do k = 2, cub(3)
          soilm_tot_ptr(i,j,k)=min(soilm_tot_ptr(i,j,k),maxsmc_target(soilt_target))
          soilm_tot_ptr(i,j,k)=max(wltsmc_target(soilt_target),soilm_tot_ptr(i,j,k))
        enddo

     endif ! is this a land point?

   enddo
 enddo

 return

 end subroutine rescale_soil_moisture

!> Adjust soil temperature for changes in terrain height between the input and
!! target grids.
!!
!! @author George Gayno NOAA/EMC
 subroutine adjust_soilt_for_terrain

 use model_grid, only                : landmask_target_grid,  &
                                       terrain_target_grid

 use static_data, only               : veg_type_target_grid

 implicit none

 integer                            :: clb(3), cub(3), i, j, k, rc
 integer(esmf_kind_i8), pointer     :: landmask_ptr(:,:)

 real, parameter                    :: lapse_rate  = 6.5e-03
 real                               :: terrain_diff
 real(esmf_kind_r8), pointer        :: terrain_input_ptr(:,:)
 real(esmf_kind_r8), pointer        :: terrain_target_ptr(:,:)
 real(esmf_kind_r8), pointer        :: veg_type_target_ptr(:,:)
 real(esmf_kind_r8), pointer        :: soil_temp_target_ptr(:,:,:)

 print*,"- CALL FieldGet FOR TARGET GRID LAND-SEA MASK."
 call ESMF_FieldGet(landmask_target_grid, &
                    farrayPtr=landmask_ptr, rc=rc)
 if(ESMF_logFoundError(rcToCheck=rc,msg=ESMF_LOGERR_PASSTHRU,line=__LINE__,file=__FILE__)) &
    call error_handler("IN FieldGet", rc)

 print*,"- CALL FieldGet FOR TARGET GRID VEGETATION TYPE."
 call ESMF_FieldGet(veg_type_target_grid, &
                    farrayPtr=veg_type_target_ptr, rc=rc)
 if(ESMF_logFoundError(rcToCheck=rc,msg=ESMF_LOGERR_PASSTHRU,line=__LINE__,file=__FILE__)) &
    call error_handler("IN FieldGet", rc)

 print*,"- CALL FieldGet FOR TARGET GRID TERRAIN."
 call ESMF_FieldGet(terrain_target_grid, &
                    farrayPtr=terrain_target_ptr, rc=rc)
 if(ESMF_logFoundError(rcToCheck=rc,msg=ESMF_LOGERR_PASSTHRU,line=__LINE__,file=__FILE__)) &
    call error_handler("IN FieldGet", rc)

 print*,"- CALL FieldGet FOR TERRAIN INTERP TO TARGET GRID."
 call ESMF_FieldGet(terrain_from_input_grid, &
                    farrayPtr=terrain_input_ptr, rc=rc)
 if(ESMF_logFoundError(rcToCheck=rc,msg=ESMF_LOGERR_PASSTHRU,line=__LINE__,file=__FILE__)) &
    call error_handler("IN FieldGet", rc)

 print*,"- CALL FieldGet FOR SOIL TEMP TARGET GRID."
 call ESMF_FieldGet(soil_temp_target_grid, &
                    computationalLBound=clb, &
                    computationalUBound=cub, &
                    farrayPtr=soil_temp_target_ptr, rc=rc)
 if(ESMF_logFoundError(rcToCheck=rc,msg=ESMF_LOGERR_PASSTHRU,line=__LINE__,file=__FILE__)) &
    call error_handler("IN FieldGet", rc)
 
 do j = clb(2), cub(2)
 do i = clb(1), cub(1)
!cfract at least some land when equal to '1'.
   if (landmask_ptr(i,j) == 1) then
     terrain_diff = abs(terrain_input_ptr(i,j) - terrain_target_ptr(i,j))
     if (terrain_diff > 100.0) then
       do k = clb(3), cub(3)
         soil_temp_target_ptr(i,j,k) = soil_temp_target_ptr(i,j,k) + &
              ((terrain_input_ptr(i,j) - terrain_target_ptr(i,j)) * lapse_rate)
         if (nint(veg_type_target_ptr(i,j)) == veg_type_landice_target) then
           soil_temp_target_ptr(i,j,k) = min(soil_temp_target_ptr(i,j,k), 273.16)
         endif
       enddo
     endif
   endif
 enddo
 enddo

 end subroutine adjust_soilt_for_terrain

!> Adjust soil levels of the input grid if there is a mismatch between input and
!! target grids. Presently can only convert from 9 to 4 levels. 
!!
!! @param[in] localpet  ESMF local persistent execution thread
!! @author Larissa Reames
!! @author Jeff Beck
 subroutine adjust_soil_levels(localpet)
 use model_grid, only       : lsoil_target, i_input, j_input, input_grid
 use sfc_input_data, only   : lsoil_input, soil_temp_input_grid, &
                              soilm_liq_input_grid, soilm_tot_input_grid
 implicit none
 integer, intent(in)                   :: localpet
 character(len=500)       :: msg
 character(len=2)         :: lsoil_input_ch, lsoil_target_ch
 integer                  :: rc
 real(esmf_kind_r8)          :: tmp(i_input,j_input), &
                                data_one_tile(i_input,j_input,lsoil_input), &
                                tmp3d(i_input,j_input,lsoil_target)
 if (lsoil_input == 9 .and. lsoil_target == 4) then
   print*, "CONVERTING FROM 9 INPUT SOIL LEVELS TO 4 TARGET SOIL LEVELS"
   call ESMF_FieldGather(soil_temp_input_grid, data_one_tile, rootPet=0, tile=1, rc=rc)
   if(ESMF_logFoundError(rcToCheck=rc,msg=ESMF_LOGERR_PASSTHRU,line=__LINE__,file=__FILE__)) &
      call error_handler("IN FieldGather", rc)
      
   call ESMF_FieldDestroy(soil_temp_input_grid,rc=rc)
   soil_temp_input_grid = ESMF_FieldCreate(input_grid, &
                         typekind=ESMF_TYPEKIND_R8, &
                         staggerloc=ESMF_STAGGERLOC_CENTER, &
                         ungriddedLBound=(/1/), &
                         ungriddedUBound=(/lsoil_target/), rc=rc)
                                         
   if(localpet==0)then
      tmp3d(:,:,1)= (data_one_tile(:,:,1) + data_one_tile(:,:,2))/2.0 * 0.1 + &
                                      (data_one_tile(:,:,2) + data_one_tile(:,:,3))/2.0 * 0.3 + &
                                      (data_one_tile(:,:,3) + data_one_tile(:,:,4))/2.0 * 0.6
      tmp = (data_one_tile(:,:,6) - data_one_tile(:,:,5)) / 30.0 * 10.0 + data_one_tile(:,:,5) !Linear approx. of 40 cm obs
      tmp3d(:,:,2)= (data_one_tile(:,:,4) + data_one_tile(:,:,5)) / 2.0 * 0.75 + &
                                      (data_one_tile(:,:,5) + tmp) / 2.0 * 0.25
      tmp3d(:,:,3)= (tmp + data_one_tile(:,:,6)) /2.0 * (1.0/3.0) + &
                                      (data_one_tile(:,:,6) + data_one_tile(:,:,7)) / 2.0 * (2.0/3.0)
      tmp = (data_one_tile(:,:,9) - data_one_tile(:,:,9)) / 140.0 * 40.0 + data_one_tile(:,:,8) !Linear approx of 200 cm obs
      tmp3d(:,:,4)= (data_one_tile(:,:,7) + data_one_tile(:,:,8)) / 2.0 * 0.6 + &
                                      (data_one_tile(:,:,8) + tmp) / 2.0 * 0.4
   endif
  
   call ESMF_FieldScatter(soil_temp_input_grid, tmp3d, rootpet=0, rc=rc)
   if(ESMF_logFoundError(rcToCheck=rc,msg=ESMF_LOGERR_PASSTHRU,line=__LINE__,file=__FILE__)) &
    call error_handler("IN FieldScatter", rc)   
                                                                              
   call ESMF_FieldGather(soilm_tot_input_grid, data_one_tile, rootPet=0, tile=1, rc=rc)
   if(ESMF_logFoundError(rcToCheck=rc,msg=ESMF_LOGERR_PASSTHRU,line=__LINE__,file=__FILE__)) &
      call error_handler("IN FieldGather", rc)
      
   call ESMF_FieldDestroy(soilm_tot_input_grid,rc=rc)
   soilm_tot_input_grid = ESMF_FieldCreate(input_grid, &
                         typekind=ESMF_TYPEKIND_R8, &
                         staggerloc=ESMF_STAGGERLOC_CENTER, &
                         ungriddedLBound=(/1/), &
                         ungriddedUBound=(/lsoil_target/), rc=rc)
                                         
  if(localpet==0) then
      tmp3d(:,:,1)= (data_one_tile(:,:,1) + data_one_tile(:,:,2))/2.0 * 0.1 + &
                                      (data_one_tile(:,:,2) + data_one_tile(:,:,3))/2.0 * 0.3 + &
                                      (data_one_tile(:,:,3) + data_one_tile(:,:,4))/2.0 * 0.6
      tmp = (data_one_tile(:,:,6) - data_one_tile(:,:,5)) / 30.0 * 10.0 + data_one_tile(:,:,5) !Linear approx. of 40 cm obs
      tmp3d(:,:,2)= (data_one_tile(:,:,4) + data_one_tile(:,:,5)) / 2.0 * 0.75 + &
                                      (data_one_tile(:,:,5) + tmp) / 2.0 * 0.25
      tmp3d(:,:,3)= (tmp + data_one_tile(:,:,6)) /2.0 * (1.0/3.0) + &
                                      (data_one_tile(:,:,6) + data_one_tile(:,:,7)) / 2.0 * (2.0/3.0)
      tmp = (data_one_tile(:,:,9) - data_one_tile(:,:,9)) / 140.0 * 40.0 + data_one_tile(:,:,8) !Linear approx of 200 cm obs
      tmp3d(:,:,4)= (data_one_tile(:,:,7) + data_one_tile(:,:,8)) / 2.0 * 0.6 + &
                                      (data_one_tile(:,:,8) + tmp) / 2.0 * 0.4
   endif
  
   call ESMF_FieldScatter(soilm_tot_input_grid, tmp3d, rootpet=0, rc=rc)
   if(ESMF_logFoundError(rcToCheck=rc,msg=ESMF_LOGERR_PASSTHRU,line=__LINE__,file=__FILE__)) &
    call error_handler("IN FieldScatter", rc)   
  
   call ESMF_FieldGather(soilm_liq_input_grid, data_one_tile, rootPet=0, tile=1, rc=rc)
   if(ESMF_logFoundError(rcToCheck=rc,msg=ESMF_LOGERR_PASSTHRU,line=__LINE__,file=__FILE__)) &
      call error_handler("IN FieldGather", rc)
      
   call ESMF_FieldDestroy(soilm_liq_input_grid,rc=rc)
   soilm_liq_input_grid = ESMF_FieldCreate(input_grid, &
                         typekind=ESMF_TYPEKIND_R8, &
                         staggerloc=ESMF_STAGGERLOC_CENTER, &
                         ungriddedLBound=(/1/), &
                         ungriddedUBound=(/lsoil_target/), rc=rc)
  if(localpet==0) then
      tmp3d(:,:,1)= (data_one_tile(:,:,1) + data_one_tile(:,:,2))/2.0 * 0.1 + &
                                      (data_one_tile(:,:,2) + data_one_tile(:,:,3))/2.0 * 0.3 + &
                                      (data_one_tile(:,:,3) + data_one_tile(:,:,4))/2.0 * 0.6
      tmp = (data_one_tile(:,:,6) - data_one_tile(:,:,5)) / 30.0 * 10.0 + data_one_tile(:,:,5) !Linear approx. of 40 cm obs
      tmp3d(:,:,2)= (data_one_tile(:,:,4) + data_one_tile(:,:,5)) / 2.0 * 0.75 + &
                                      (data_one_tile(:,:,5) + tmp) / 2.0 * 0.25
      tmp3d(:,:,3)= (tmp + data_one_tile(:,:,6)) /2.0 * (1.0/3.0) + &
                                      (data_one_tile(:,:,6) + data_one_tile(:,:,7)) / 2.0 * (2.0/3.0)
      tmp = (data_one_tile(:,:,9) - data_one_tile(:,:,9)) / 140.0 * 40.0 + data_one_tile(:,:,8) !Linear approx of 200 cm obs
      tmp3d(:,:,4)= (data_one_tile(:,:,7) + data_one_tile(:,:,8)) / 2.0 * 0.6 + &
                                      (data_one_tile(:,:,8) + tmp) / 2.0 * 0.4
   endif
  
   call ESMF_FieldScatter(soilm_liq_input_grid, tmp3d, rootpet=0, rc=rc)
   if(ESMF_logFoundError(rcToCheck=rc,msg=ESMF_LOGERR_PASSTHRU,line=__LINE__,file=__FILE__)) &
    call error_handler("IN FieldScatter", rc)   
 
 elseif (lsoil_input /= lsoil_target) then
  rc = -1
  write(lsoil_input_ch, '(i2)') lsoil_input
  write(lsoil_target_ch, '(i2)') lsoil_target
  msg="NUMBER OF SOIL LEVELS IN INPUT " // lsoil_input_ch // " AND OUTPUT " &
      // lsoil_target_ch // " MUST EITHER BE EQUAL OR 9 AND 4 RESPECTIVELY."
  call error_handler(msg, rc)
 endif
 
 end subroutine adjust_soil_levels

!> Set roughness length at land and sea ice. At land, roughness is
!! set from a lookup table based on the vegetation type. At sea ice,
!! roughness is set to 1 cm.
!!
!! @author George Gayno NOAA/EMC
 subroutine roughness

 use model_grid, only                : landmask_target_grid, &
                                       seamask_target_grid
 use static_data, only               : veg_type_target_grid
 use program_setup, only             : fract_grid

 implicit none

 integer                            :: clb(2), cub(2), i, j, rc
 integer(esmf_kind_i8), pointer     :: landmask_ptr(:,:)
 integer(esmf_kind_i8), pointer     :: seamask_ptr(:,:)

 real                               :: z0_igbp(20)
 real(esmf_kind_r8), pointer        :: data_ptr(:,:)
 real(esmf_kind_r8), pointer        :: data_ptr2(:,:)
 real(esmf_kind_r8), pointer        :: data_ptr3(:,:)
 real(esmf_kind_r8), pointer        :: fice_ptr(:,:)
 real(esmf_kind_r8), pointer        :: veg_type_ptr(:,:)

 data z0_igbp /1.089, 2.653, 0.854, 0.826, 0.800, 0.050,  &
               0.030, 0.856, 0.856, 0.150, 0.040, 0.130,  &
               1.000, 0.250, 0.011, 0.011, 0.001, 0.076,  &
               0.050, 0.030/

 print*,"- CALL FieldGet FOR TARGET GRID LAND-SEA MASK."
 call ESMF_FieldGet(landmask_target_grid, &
                    computationalLBound=clb, &
                    computationalUBound=cub, &
                    farrayPtr=landmask_ptr, rc=rc)
 if(ESMF_logFoundError(rcToCheck=rc,msg=ESMF_LOGERR_PASSTHRU,line=__LINE__,file=__FILE__)) &
    call error_handler("IN FieldGet", rc)

 print*,"- CALL FieldGet FOR TARGET GRID SEA ICE."
 call ESMF_FieldGet(seaice_fract_target_grid, &
                    farrayPtr=fice_ptr, rc=rc)
 if(ESMF_logFoundError(rcToCheck=rc,msg=ESMF_LOGERR_PASSTHRU,line=__LINE__,file=__FILE__)) &
    call error_handler("IN FieldGet", rc)

 print*,"- CALL FieldGet FOR TARGET GRID VEGETATION TYPE."
 call ESMF_FieldGet(veg_type_target_grid, &
                    farrayPtr=veg_type_ptr, rc=rc)
 if(ESMF_logFoundError(rcToCheck=rc,msg=ESMF_LOGERR_PASSTHRU,line=__LINE__,file=__FILE__)) &
    call error_handler("IN FieldGet", rc)

 print*,"- CALL FieldGet FOR TARGET GRID Z0."
 call ESMF_FieldGet(z0_target_grid, &
                    farrayPtr=data_ptr, rc=rc)
 if(ESMF_logFoundError(rcToCheck=rc,msg=ESMF_LOGERR_PASSTHRU,line=__LINE__,file=__FILE__)) &
    call error_handler("IN FieldGet", rc)

 if(fract_grid)then

   print*,"- CALL FieldGet FOR TARGET GRID Z0 ICE."
   call ESMF_FieldGet(z0_ice_target_grid, &
                      farrayPtr=data_ptr2, rc=rc)
   if(ESMF_logFoundError(rcToCheck=rc,msg=ESMF_LOGERR_PASSTHRU,line=__LINE__,file=__FILE__)) &
      call error_handler("IN FieldGet", rc)

   do j = clb(2), cub(2)
   do i = clb(1), cub(1)
     if (fice_ptr(i,j) > 0.0) then
       data_ptr2(i,j) = 1.0
     else
       data_ptr2(i,j) = -1.e20
     endif
   enddo
   enddo

   do j = clb(2), cub(2)
   do i = clb(1), cub(1)
     if (landmask_ptr(i,j) == 1) then
       data_ptr(i,j) = z0_igbp(nint(veg_type_ptr(i,j))) * 100.0
     else
       data_ptr(i,j) = -1.e20
     endif
   enddo
   enddo

   print*,"- CALL FieldGet FOR TARGET GRID Z0 WATER."
   call ESMF_FieldGet(z0_water_target_grid, &
                      farrayPtr=data_ptr3, rc=rc)
   if(ESMF_logFoundError(rcToCheck=rc,msg=ESMF_LOGERR_PASSTHRU,line=__LINE__,file=__FILE__)) &
      call error_handler("IN FieldGet", rc)

   print*,"- CALL FieldGet FOR TARGET SEA MASK."
   call ESMF_FieldGet(seamask_target_grid, &
                      farrayPtr=seamask_ptr, rc=rc)
   if(ESMF_logFoundError(rcToCheck=rc,msg=ESMF_LOGERR_PASSTHRU,line=__LINE__,file=__FILE__)) &
      call error_handler("IN FieldGet", rc)

   do j = clb(2), cub(2)
   do i = clb(1), cub(1)
     if (fice_ptr(i,j) == 1.0_esmf_kind_r8 .or. seamask_ptr(i,j) == 0) then
       data_ptr3(i,j) = -1.e20
     endif
   enddo
   enddo

 else ! non-fractional grid

!cfract should check for fice instead? under fractional
!cfract grids need to preserve original landmask_target.
   do j = clb(2), cub(2)
   do i = clb(1), cub(1)
     if (fice_ptr(i,j) > 0.0) then
       data_ptr(i,j) = 1.0
     elseif (landmask_ptr(i,j) == 1) then
       data_ptr(i,j) = z0_igbp(nint(veg_type_ptr(i,j))) * 100.0
     endif
   enddo
   enddo

 endif

 end subroutine roughness

!> Perform some quality control checks before output.
!!
!! @author George Gayno NOAA/EMC
 subroutine qc_check

 use program_setup, only             : fract_grid

 use model_grid, only                : landmask_target_grid, &
                                       seamask_target_grid

 use static_data, only               : alvsf_target_grid, &
                                       alvwf_target_grid, &
                                       alnsf_target_grid, &
                                       alnwf_target_grid, &
                                       facsf_target_grid, &
                                       facwf_target_grid, &
                                       mxsno_albedo_target_grid, &
                                       max_veg_greenness_target_grid, &
                                       min_veg_greenness_target_grid, &
                                       slope_type_target_grid, &
                                       soil_type_target_grid, &
                                       substrate_temp_target_grid, &
                                       veg_greenness_target_grid, &
                                       veg_type_target_grid

 implicit none

 integer                            :: clb(2), cub(2), i, j, rc
 integer(esmf_kind_i8), pointer     :: landmask_ptr(:,:)
 integer(esmf_kind_i8), pointer     :: seamask_ptr(:,:)

 real(esmf_kind_r8), pointer        :: data_ptr(:,:)
 real(esmf_kind_r8), pointer        :: data3d_ptr(:,:,:)
 real(esmf_kind_r8), pointer        :: ice_ptr(:,:,:)
 real(esmf_kind_r8), pointer        :: soilmt_ptr(:,:,:)
 real(esmf_kind_r8), pointer        :: soilml_ptr(:,:,:)
 real(esmf_kind_r8), pointer        :: veg_greenness_ptr(:,:)
 real(esmf_kind_r8), pointer        :: veg_type_ptr(:,:)
 real(esmf_kind_r8), pointer        :: seaice_skint_ptr(:,:)
 real(esmf_kind_r8), pointer        :: skint_ptr(:,:)
 real(esmf_kind_r8), pointer        :: fice_ptr(:,:)
 real(esmf_kind_r8), pointer        :: hice_ptr(:,:)
 real(esmf_kind_r8), pointer        :: tg3_ptr(:,:)
 real(esmf_kind_r8), pointer        :: tg3_ice_ptr(:,:)
 real(esmf_kind_r8), pointer        :: snod_ptr(:,:)
 real(esmf_kind_r8), pointer        :: snol_ptr(:,:)

 print*,"- CALL FieldGet FOR TARGET GRID LAND-SEA MASK."
 call ESMF_FieldGet(landmask_target_grid, &
                    computationalLBound=clb, &
                    computationalUBound=cub, &
                    farrayPtr=landmask_ptr, rc=rc)
 if(ESMF_logFoundError(rcToCheck=rc,msg=ESMF_LOGERR_PASSTHRU,line=__LINE__,file=__FILE__)) &
    call error_handler("IN FieldGet", rc)

 if (fract_grid) then
   print*,"- CALL FieldGet FOR TARGET GRID SEA MASK."
   call ESMF_FieldGet(seamask_target_grid, &
                      farrayPtr=seamask_ptr, rc=rc)
   if(ESMF_logFoundError(rcToCheck=rc,msg=ESMF_LOGERR_PASSTHRU,line=__LINE__,file=__FILE__)) &
    call error_handler("IN FieldGet", rc)
 endif

 print*,"- CALL FieldGet FOR TARGET GRID SEA ICE FRACTION."
 call ESMF_FieldGet(seaice_fract_target_grid, &
                    farrayPtr=fice_ptr, rc=rc)
 if(ESMF_logFoundError(rcToCheck=rc,msg=ESMF_LOGERR_PASSTHRU,line=__LINE__,file=__FILE__)) &
    call error_handler("IN FieldGet", rc)

 print*,"- SET NON-LAND FLAG FOR TARGET GRID SLOPE TYPE."
 call ESMF_FieldGet(slope_type_target_grid, &
                    farrayPtr=data_ptr, rc=rc)
 if(ESMF_logFoundError(rcToCheck=rc,msg=ESMF_LOGERR_PASSTHRU,line=__LINE__,file=__FILE__)) &
    call error_handler("IN FieldGet", rc)

!cfract Setting to flag value at water. With fractional grid,
!cfract restrict this to points that are all water. i.e.,
!cfract where landmask_ptr = 0.
 do j = clb(2), cub(2)
 do i = clb(1), cub(1)
   if (landmask_ptr(i,j) /= 1) data_ptr(i,j) = 0.0
 enddo
 enddo

 print*,"- SET NON-LAND FLAG FOR TARGET GRID SOIL TYPE."
 call ESMF_FieldGet(soil_type_target_grid, &
                    farrayPtr=data_ptr, rc=rc)
 if(ESMF_logFoundError(rcToCheck=rc,msg=ESMF_LOGERR_PASSTHRU,line=__LINE__,file=__FILE__)) &
    call error_handler("IN FieldGet", rc)

!cfract Setting to flag value at water. With fractional grid,
!cfract restrict this to points that are all water. i.e.,
!cfract where landmask_ptr = 0.
 do j = clb(2), cub(2)
 do i = clb(1), cub(1)
   if (landmask_ptr(i,j) /= 1) data_ptr(i,j) = 0.0
 enddo
 enddo

 print*,"- SET NON-LAND FLAG FOR TARGET GRID VEGETATION TYPE."
 call ESMF_FieldGet(veg_type_target_grid, &
                    farrayPtr=veg_type_ptr, rc=rc)
 if(ESMF_logFoundError(rcToCheck=rc,msg=ESMF_LOGERR_PASSTHRU,line=__LINE__,file=__FILE__)) &
    call error_handler("IN FieldGet", rc)

!cfract Setting to flag value at water. With fractional grid,
!cfract restrict this to points that are all water. i.e.,
!cfract where landmask_ptr = 0.
 do j = clb(2), cub(2)
 do i = clb(1), cub(1)
   if (landmask_ptr(i,j) /= 1) veg_type_ptr(i,j) = 0.0
 enddo
 enddo

 print*,"- SET TARGET GRID ALVSF AT NON-LAND."
 call ESMF_FieldGet(alvsf_target_grid, &
                    farrayPtr=data_ptr, rc=rc)
 if(ESMF_logFoundError(rcToCheck=rc,msg=ESMF_LOGERR_PASSTHRU,line=__LINE__,file=__FILE__)) &
    call error_handler("IN FieldGet", rc)

!cfract This array contains albedo at points with at least
!cfract some land. At all other points set to flag value.
!cfract That means points where landmask_ptr is 0.
 do j = clb(2), cub(2)
 do i = clb(1), cub(1)
   if (landmask_ptr(i,j) /= 1) data_ptr(i,j) = 0.06 ! gfs physics flag value
   if (fract_grid .and. landmask_ptr(i,j) /= 1) data_ptr(i,j) = -1.e20 ! gfs physics flag value
 enddo
 enddo

 if(fract_grid)then
   print*,"- SET TARGET GRID ALVSF_NL AT NON-LAND."
   call ESMF_FieldGet(alvsf_nl_target_grid, &
                      farrayPtr=data_ptr, rc=rc)
   if(ESMF_logFoundError(rcToCheck=rc,msg=ESMF_LOGERR_PASSTHRU,line=__LINE__,file=__FILE__)) &
    call error_handler("IN FieldGet", rc)
   do j = clb(2), cub(2)
   do i = clb(1), cub(1)
     if (seamask_ptr(i,j) == 1) data_ptr(i,j) = 0.06 ! gfs flag value at any non-land
   enddo
   enddo
 endif

 print*,"- SET TARGET GRID ALVWF AT NON-LAND."
 call ESMF_FieldGet(alvwf_target_grid, &
                    farrayPtr=data_ptr, rc=rc)
 if(ESMF_logFoundError(rcToCheck=rc,msg=ESMF_LOGERR_PASSTHRU,line=__LINE__,file=__FILE__)) &
    call error_handler("IN FieldGet", rc)

 do j = clb(2), cub(2)
 do i = clb(1), cub(1)
   if (landmask_ptr(i,j) /= 1) data_ptr(i,j) = 0.06 ! gfs physics flag value
   if (fract_grid .and. landmask_ptr(i,j) /= 1) data_ptr(i,j) = -1.e20 ! gfs physics flag value
 enddo
 enddo

 if(fract_grid)then
   print*,"- SET TARGET GRID ALVWF_NL AT NON-LAND."
   call ESMF_FieldGet(alvwf_nl_target_grid, &
                      farrayPtr=data_ptr, rc=rc)
   if(ESMF_logFoundError(rcToCheck=rc,msg=ESMF_LOGERR_PASSTHRU,line=__LINE__,file=__FILE__)) &
    call error_handler("IN FieldGet", rc)
   do j = clb(2), cub(2)
   do i = clb(1), cub(1)
     if (seamask_ptr(i,j) == 1) data_ptr(i,j) = 0.06 ! gfs flag value at any non-land
   enddo
   enddo
 endif

 print*,"- SET TARGET GRID ALNSF AT NON-LAND."
 call ESMF_FieldGet(alnsf_target_grid, &
                    farrayPtr=data_ptr, rc=rc)
 if(ESMF_logFoundError(rcToCheck=rc,msg=ESMF_LOGERR_PASSTHRU,line=__LINE__,file=__FILE__)) &
    call error_handler("IN FieldGet", rc)

 do j = clb(2), cub(2)
 do i = clb(1), cub(1)
   if (landmask_ptr(i,j) /= 1) data_ptr(i,j) = 0.06 ! gfs physics flag value
   if (fract_grid .and. landmask_ptr(i,j) /= 1) data_ptr(i,j) = -1.e20 ! gfs physics flag value
 enddo
 enddo

 if(fract_grid)then
   print*,"- SET TARGET GRID ALNSF_NL AT NON-LAND."
   call ESMF_FieldGet(alnsf_nl_target_grid, &
                    farrayPtr=data_ptr, rc=rc)
   if(ESMF_logFoundError(rcToCheck=rc,msg=ESMF_LOGERR_PASSTHRU,line=__LINE__,file=__FILE__)) &
    call error_handler("IN FieldGet", rc)
   do j = clb(2), cub(2)
   do i = clb(1), cub(1)
     if (seamask_ptr(i,j) == 1) data_ptr(i,j) = 0.06 ! gfs flag value at any non-land
   enddo
   enddo
 endif

 print*,"- SET TARGET GRID ALNWF AT NON-LAND."
 call ESMF_FieldGet(alnwf_target_grid, &
                    farrayPtr=data_ptr, rc=rc)
 if(ESMF_logFoundError(rcToCheck=rc,msg=ESMF_LOGERR_PASSTHRU,line=__LINE__,file=__FILE__)) &
    call error_handler("IN FieldGet", rc)

 do j = clb(2), cub(2)
 do i = clb(1), cub(1)
   if (landmask_ptr(i,j) /= 1) data_ptr(i,j) = 0.06 ! gfs physics flag value
   if (fract_grid .and. landmask_ptr(i,j) /= 1) data_ptr(i,j) = -1.e20 ! gfs physics flag value
 enddo
 enddo

 if(fract_grid)then
   print*,"- SET TARGET GRID ALNWF_NL AT NON-LAND."
   call ESMF_FieldGet(alnwf_nl_target_grid, &
                    farrayPtr=data_ptr, rc=rc)
   if(ESMF_logFoundError(rcToCheck=rc,msg=ESMF_LOGERR_PASSTHRU,line=__LINE__,file=__FILE__)) &
     call error_handler("IN FieldGet", rc)
   do j = clb(2), cub(2)
   do i = clb(1), cub(1)
     if (seamask_ptr(i,j) == 1) data_ptr(i,j) = 0.06  ! gfs flag value at any non-land.
   enddo
   enddo
 endif

 print*,"- SET NON-LAND FLAG FOR TARGET GRID FACSF."
 call ESMF_FieldGet(facsf_target_grid, &
                    farrayPtr=data_ptr, rc=rc)
 if(ESMF_logFoundError(rcToCheck=rc,msg=ESMF_LOGERR_PASSTHRU,line=__LINE__,file=__FILE__)) &
    call error_handler("IN FieldGet", rc)

!cfract for fract grid, this is where landmask_ptr is 0.
 do j = clb(2), cub(2)
 do i = clb(1), cub(1)
   if (landmask_ptr(i,j) /= 1) data_ptr(i,j) = 0.0
 enddo
 enddo

 print*,"- SET NON-LAND FLAG FOR TARGET GRID FACWF."
 call ESMF_FieldGet(facwf_target_grid, &
                    farrayPtr=data_ptr, rc=rc)
 if(ESMF_logFoundError(rcToCheck=rc,msg=ESMF_LOGERR_PASSTHRU,line=__LINE__,file=__FILE__)) &
    call error_handler("IN FieldGet", rc)

!cfract for fract grid, this is where landmask_ptr is 0.
 do j = clb(2), cub(2)
 do i = clb(1), cub(1)
   if (landmask_ptr(i,j) /= 1) data_ptr(i,j) = 0.0
 enddo
 enddo

 print*,"- SET NON-LAND FLAG FOR TARGET GRID MAXIMUM GREENNESS."
 call ESMF_FieldGet(max_veg_greenness_target_grid, &
                    farrayPtr=data_ptr, rc=rc)
 if(ESMF_logFoundError(rcToCheck=rc,msg=ESMF_LOGERR_PASSTHRU,line=__LINE__,file=__FILE__)) &
    call error_handler("IN FieldGet", rc)

!cfract for fract grid, this is where landmask_ptr is 0.
 do j = clb(2), cub(2)
 do i = clb(1), cub(1)
   if (landmask_ptr(i,j) /= 1) data_ptr(i,j) = 0.0
 enddo
 enddo

 print*,"- SET NON-LAND FLAG FOR TARGET GRID MINIMUM GREENNESS."
 call ESMF_FieldGet(min_veg_greenness_target_grid, &
                    farrayPtr=data_ptr, rc=rc)
 if(ESMF_logFoundError(rcToCheck=rc,msg=ESMF_LOGERR_PASSTHRU,line=__LINE__,file=__FILE__)) &
    call error_handler("IN FieldGet", rc)

!cfract for fract grid, this is where landmask_ptr is 0.
 do j = clb(2), cub(2)
 do i = clb(1), cub(1)
   if (landmask_ptr(i,j) /= 1) data_ptr(i,j) = 0.0
 enddo
 enddo

 print*,"- SET NON-LAND FLAG FOR TARGET GRID VEGETATION GREENNESS."
 call ESMF_FieldGet(veg_greenness_target_grid, &
                    farrayPtr=veg_greenness_ptr, rc=rc)
 if(ESMF_logFoundError(rcToCheck=rc,msg=ESMF_LOGERR_PASSTHRU,line=__LINE__,file=__FILE__)) &
    call error_handler("IN FieldGet", rc)

!cfract for fract grid, this is where landmask_ptr is 0.
 do j = clb(2), cub(2)
 do i = clb(1), cub(1)
   if (landmask_ptr(i,j) /= 1) veg_greenness_ptr(i,j) = 0.0
 enddo
 enddo

 print*,"- SET NON-LAND FLAG FOR TARGET GRID MAX SNOW ALBEDO."
 call ESMF_FieldGet(mxsno_albedo_target_grid, &
                    farrayPtr=data_ptr, rc=rc)
 if(ESMF_logFoundError(rcToCheck=rc,msg=ESMF_LOGERR_PASSTHRU,line=__LINE__,file=__FILE__)) &
    call error_handler("IN FieldGet", rc)

!cfract for fract grid, this is where landmask_ptr is 0.
 do j = clb(2), cub(2)
 do i = clb(1), cub(1)
   if (landmask_ptr(i,j) /= 1) data_ptr(i,j) = 0.0
 enddo
 enddo

 print*,"- ZERO OUT TARGET GRID CANOPY MOISTURE CONTENT WHERE NO PLANTS."
 call ESMF_FieldGet(canopy_mc_target_grid, &
                    farrayPtr=data_ptr, rc=rc)
 if(ESMF_logFoundError(rcToCheck=rc,msg=ESMF_LOGERR_PASSTHRU,line=__LINE__,file=__FILE__)) &
    call error_handler("IN FieldGet", rc)

 do j = clb(2), cub(2)
 do i = clb(1), cub(1)
   if (veg_greenness_ptr(i,j) <= 0.01) data_ptr(i,j) = 0.0
 enddo
 enddo

 print*,"- CALL FieldGet FOR TARGET GRID ICE SKIN TEMP."
 call ESMF_FieldGet(seaice_skin_temp_target_grid, &
                    farrayPtr=seaice_skint_ptr, rc=rc)
 if(ESMF_logFoundError(rcToCheck=rc,msg=ESMF_LOGERR_PASSTHRU,line=__LINE__,file=__FILE__)) &
    call error_handler("IN FieldGet", rc)

 print*,"- SET TARGET GRID SKIN TEMP AT ICE POINTS."
 call ESMF_FieldGet(skin_temp_target_grid, &
                    farrayPtr=skint_ptr, rc=rc)
 if(ESMF_logFoundError(rcToCheck=rc,msg=ESMF_LOGERR_PASSTHRU,line=__LINE__,file=__FILE__)) &
    call error_handler("IN FieldGet", rc)

 print*,"- SET TARGET GRID SEA ICE DEPTH TO ZERO AT NON-ICE POINTS."
 call ESMF_FieldGet(seaice_depth_target_grid, &
                    farrayPtr=hice_ptr, rc=rc)
 if(ESMF_logFoundError(rcToCheck=rc,msg=ESMF_LOGERR_PASSTHRU,line=__LINE__,file=__FILE__)) &
    call error_handler("IN FieldGet", rc)

 if(fract_grid)then
 do j = clb(2), cub(2)
 do i = clb(1), cub(1)
   if (fice_ptr(i,j) > 0.0) then
!    skint_ptr(i,j) = (fice_ptr(i,j) * seaice_skint_ptr(i,j)) +  &
!                     ( (1.0 - fice_ptr(i,j)) * frz_ice )
   else
     seaice_skint_ptr(i,j) = -1.e20
     hice_ptr(i,j) = 0.0
   endif
 enddo
 enddo
 else
 do j = clb(2), cub(2)
 do i = clb(1), cub(1)
   if (fice_ptr(i,j) > 0.0) then
     skint_ptr(i,j) = (fice_ptr(i,j) * seaice_skint_ptr(i,j)) +  &
                      ( (1.0 - fice_ptr(i,j)) * frz_ice )
   else
     seaice_skint_ptr(i,j) = skint_ptr(i,j)
     hice_ptr(i,j) = 0.0
   endif
 enddo
 enddo
 endif

 if (fract_grid) then

   print*,"- SET TARGET GRID SST FLAG VALUE."

   call ESMF_FieldGet(sst_target_grid, &
                    farrayPtr=data_ptr, rc=rc)
   if(ESMF_logFoundError(rcToCheck=rc,msg=ESMF_LOGERR_PASSTHRU,line=__LINE__,file=__FILE__)) &
    call error_handler("IN FieldGet", rc)

   do j = clb(2), cub(2)
   do i = clb(1), cub(1)
     if (fice_ptr(i,j) == 1.0_esmf_kind_r8 .or. seamask_ptr(i,j) == 0.0) then
       data_ptr(i,j) = -1.e20
     endif
   enddo
   enddo

 endif

 print*,"- SET TARGET GRID SUBSTRATE TEMP AT ICE."

 if (fract_grid) then

   call ESMF_FieldGet(seaice_substrate_temp_target_grid, &
                    farrayPtr=tg3_ice_ptr, rc=rc)
   if(ESMF_logFoundError(rcToCheck=rc,msg=ESMF_LOGERR_PASSTHRU,line=__LINE__,file=__FILE__)) &
    call error_handler("IN FieldGet", rc)

   do j = clb(2), cub(2)
   do i = clb(1), cub(1)
     if (fice_ptr(i,j) > 0.0) then  ! sea ice
       tg3_ice_ptr(i,j) = frz_ice
     else
       tg3_ice_ptr(i,j) = -1.e20
     endif
   enddo
   enddo

   call ESMF_FieldGet(substrate_temp_target_grid, &
                    farrayPtr=tg3_ptr, rc=rc)
   if(ESMF_logFoundError(rcToCheck=rc,msg=ESMF_LOGERR_PASSTHRU,line=__LINE__,file=__FILE__)) &
     call error_handler("IN FieldGet", rc)

   do j = clb(2), cub(2)
   do i = clb(1), cub(1)
     if (landmask_ptr(i,j) == 0.0) then  ! sea ice
       tg3_ptr(i,j) = -1.e20
     endif
   enddo
   enddo

 else

 call ESMF_FieldGet(substrate_temp_target_grid, &
                    farrayPtr=tg3_ptr, rc=rc)
 if(ESMF_logFoundError(rcToCheck=rc,msg=ESMF_LOGERR_PASSTHRU,line=__LINE__,file=__FILE__)) &
    call error_handler("IN FieldGet", rc)

 do j = clb(2), cub(2)
 do i = clb(1), cub(1)
   if (fice_ptr(i,j) > 0.0) then  ! sea ice
     tg3_ptr(i,j) = frz_ice
   elseif (landmask_ptr(i,j) == 0) then  ! open water flag value.
     tg3_ptr(i,j) = skint_ptr(i,j)
   endif
 enddo
 enddo

 endif

 if (fract_grid) then

   print*,"- SET MISSING FLAG AT TARGET GRID SNOW DEPTH AT ICE."
   call ESMF_FieldGet(snow_depth_at_ice_target_grid, &
                    farrayPtr=snod_ptr, rc=rc)
   if(ESMF_logFoundError(rcToCheck=rc,msg=ESMF_LOGERR_PASSTHRU,line=__LINE__,file=__FILE__)) &
     call error_handler("IN FieldGet", rc)

   print*,"- SET MISSING FLAG AT TARGET GRID SNOW LIQ EQUIV AT ICE."
   call ESMF_FieldGet(snow_liq_equiv_at_ice_target_grid, &
                    farrayPtr=snol_ptr, rc=rc)
   if(ESMF_logFoundError(rcToCheck=rc,msg=ESMF_LOGERR_PASSTHRU,line=__LINE__,file=__FILE__)) &
     call error_handler("IN FieldGet", rc)

   do j = clb(2), cub(2)
   do i = clb(1), cub(1)
     if (fice_ptr(i,j) == 0.0) then
       snol_ptr(i,j) = -1.e20
       snod_ptr(i,j) = -1.e20
     end if
   enddo
   enddo

 endif

 print*,"- ZERO OUT TARGET GRID SNOW DEPTH AT OPEN WATER."
 call ESMF_FieldGet(snow_depth_target_grid, &
                    farrayPtr=data_ptr, rc=rc)
 if(ESMF_logFoundError(rcToCheck=rc,msg=ESMF_LOGERR_PASSTHRU,line=__LINE__,file=__FILE__)) &
    call error_handler("IN FieldGet", rc)

 if (fract_grid) then
   do j = clb(2), cub(2)
   do i = clb(1), cub(1)
     if (landmask_ptr(i,j) /= 1) then  ! not land
       data_ptr(i,j) = -1.e20
     end if
   enddo
   enddo
 else
   do j = clb(2), cub(2)
   do i = clb(1), cub(1)
     if (landmask_ptr(i,j) == 0 .and. fice_ptr(i,j) == 0.0) then
       data_ptr(i,j) = 0.0
     end if
   enddo
   enddo
 endif

 print*,"- ZERO OUT TARGET GRID SNOW LIQ AT OPEN WATER."
 call ESMF_FieldGet(snow_liq_equiv_target_grid, &
                    farrayPtr=data_ptr, rc=rc)
 if(ESMF_logFoundError(rcToCheck=rc,msg=ESMF_LOGERR_PASSTHRU,line=__LINE__,file=__FILE__)) &
    call error_handler("IN FieldGet", rc)

 if (fract_grid) then
   do j = clb(2), cub(2)
   do i = clb(1), cub(1)
     if (landmask_ptr(i,j) /= 1) then  ! not land
       data_ptr(i,j) = -1.e20
     end if
   enddo
   enddo
 else
   do j = clb(2), cub(2)
   do i = clb(1), cub(1)
     if (landmask_ptr(i,j) == 0 .and. fice_ptr(i,j) == 0.0) then
       data_ptr(i,j) = 0.0
     end if
   enddo
   enddo
 endif

 print*,"- SET NON-LAND FLAG VALUE FOR TARGET GRID TOTAL SOIL MOISTURE."
 call ESMF_FieldGet(soilm_tot_target_grid, &
                    farrayPtr=soilmt_ptr, rc=rc)
 if(ESMF_logFoundError(rcToCheck=rc,msg=ESMF_LOGERR_PASSTHRU,line=__LINE__,file=__FILE__)) &
    call error_handler("IN FieldGet", rc)

 print*,"- SET NON-LAND FLAG VALUE FOR  TARGET GRID LIQUID SOIL MOISTURE."
 call ESMF_FieldGet(soilm_liq_target_grid, &
                    farrayPtr=soilml_ptr, rc=rc)
 if(ESMF_logFoundError(rcToCheck=rc,msg=ESMF_LOGERR_PASSTHRU,line=__LINE__,file=__FILE__)) &
    call error_handler("IN FieldGet", rc)

 if (fract_grid) then
   do j = clb(2), cub(2)
   do i = clb(1), cub(1)
     if (landmask_ptr(i,j) == 0 .or. &
         nint(veg_type_ptr(i,j)) == veg_type_landice_target) then
       soilmt_ptr(i,j,:) = 1.0
       soilml_ptr(i,j,:) = 1.0
     endif
   enddo
   enddo
 else
   do j = clb(2), cub(2)
   do i = clb(1), cub(1)
     if (fice_ptr(i,j) > 0.0 .or. landmask_ptr(i,j) == 0 .or. &
         nint(veg_type_ptr(i,j)) == veg_type_landice_target) then
       soilmt_ptr(i,j,:) = 1.0
       soilml_ptr(i,j,:) = 1.0
     endif
   enddo
   enddo
 endif

 print*,"- SET OPEN WATER FLAG FOR TARGET GRID SOIL TEMPERATURE."
 call ESMF_FieldGet(soil_temp_target_grid, &
                    farrayPtr=data3d_ptr, rc=rc)
 if(ESMF_logFoundError(rcToCheck=rc,msg=ESMF_LOGERR_PASSTHRU,line=__LINE__,file=__FILE__)) &
   call error_handler("IN FieldGet", rc)

 if (fract_grid) then

  do j = clb(2), cub(2)
  do i = clb(1), cub(1)
    if (landmask_ptr(i,j) == 0) then
      data3d_ptr(i,j,:) = -1.e20
    endif
  enddo
  enddo

  print*,"- SET FLAG FOR TARGET GRID ICE TEMPERATURE."
  call ESMF_FieldGet(ice_temp_target_grid, &
                     farrayPtr=ice_ptr, rc=rc)
  if(ESMF_logFoundError(rcToCheck=rc,msg=ESMF_LOGERR_PASSTHRU,line=__LINE__,file=__FILE__)) &
    call error_handler("IN FieldGet", rc)

  do j = clb(2), cub(2)
  do i = clb(1), cub(1)
    if (fice_ptr(i,j) == 0.0) then
      ice_ptr(i,j,:) = -1.e20
    endif
  enddo
  enddo

 else

 do j = clb(2), cub(2)
 do i = clb(1), cub(1)
   if (landmask_ptr(i,j) == 0 .and. fice_ptr(i,j) == 0.0) then
     data3d_ptr(i,j,:) = skint_ptr(i,j)  ! open water flag value.
   endif
 enddo
 enddo

 endif

 if (fract_grid) then ! set flag value at non-land
   do j = clb(2), cub(2)
   do i = clb(1), cub(1)
     if (landmask_ptr(i,j) == 0) then
       skint_ptr(i,j) = -1.e20
     endif
   enddo
   enddo
 endif

 return

 end subroutine qc_check

!> nst is not active at land or sea ice points.  Set nst fields to flag values at these
!! points.
!!
!! @author George Gayno NOAA/EMC
 subroutine nst_land_fill

 use model_grid, only         : seamask_target_grid

 use program_setup, only      : fract_grid

 implicit none

 integer(esmf_kind_i8), pointer     :: mask_ptr(:,:)
 integer                            :: rc,i
 integer, PARAMETER                 :: num_nst_fields_minus2 = 16
 integer, PARAMETER                 :: xz_fill = 30.0
 integer, PARAMETER                 :: nst_fill = 0.0

 real(esmf_kind_r8), pointer        :: data_ptr(:,:)
 real(esmf_kind_r8), pointer        :: fice_ptr(:,:)
 real(esmf_kind_r8), pointer        :: skint_ptr(:,:)

 type(esmf_field)                   :: temp_field
 type(esmf_fieldbundle)             :: nst_bundle

 print*,"- CALL FieldGet FOR TARGET GRID SEAMASK."
 call ESMF_FieldGet(seamask_target_grid, &
                    farrayPtr=mask_ptr, rc=rc)
 if(ESMF_logFoundError(rcToCheck=rc,msg=ESMF_LOGERR_PASSTHRU,line=__LINE__,file=__FILE__))&
    call error_handler("IN FieldGet", rc)

 print*,"- CALL FieldGet FOR TARGET GRID SEAICE FRACT."
 call ESMF_FieldGet(seaice_fract_target_grid, &
                    farrayPtr=fice_ptr, rc=rc)
 if(ESMF_logFoundError(rcToCheck=rc,msg=ESMF_LOGERR_PASSTHRU,line=__LINE__,file=__FILE__))&
    call error_handler("IN FieldGet", rc)
    
 nst_bundle = ESMF_FieldBundleCreate(name="nst_bundle", rc=rc)
   if(ESMF_logFoundError(rcToCheck=rc,msg=ESMF_LOGERR_PASSTHRU,line=__LINE__,file=__FILE__))&
      call error_handler("IN FieldBundleCreate", rc)

 call ESMF_FieldBundleAdd(nst_bundle, (/c_d_target_grid,c_0_target_grid,d_conv_target_grid, &
                          dt_cool_target_grid,ifd_target_grid,qrain_target_grid,&
                          w_d_target_grid,w_0_target_grid,xs_target_grid,xt_target_grid,&
                          xu_target_grid,xv_target_grid,xtts_target_grid,xzts_target_grid, &
                          z_c_target_grid, zm_target_grid/), rc=rc)
   if(ESMF_logFoundError(rcToCheck=rc,msg=ESMF_LOGERR_PASSTHRU,line=__LINE__,file=__FILE__))&
      call error_handler("IN FieldBundleAdd", rc) 

 print*,"- CALL FieldGet FOR TREF."
 call ESMF_FieldGet(tref_target_grid, &
                    farrayPtr=data_ptr, rc=rc)
 if(ESMF_logFoundError(rcToCheck=rc,msg=ESMF_LOGERR_PASSTHRU,line=__LINE__,file=__FILE__))&
    call error_handler("IN FieldGet", rc)

 print*,"- CALL FieldGet FOR SKIN T."
 call ESMF_FieldGet(skin_temp_target_grid, &
                    farrayPtr=skint_ptr, rc=rc)
 if(ESMF_logFoundError(rcToCheck=rc,msg=ESMF_LOGERR_PASSTHRU,line=__LINE__,file=__FILE__))&
    call error_handler("IN FieldGet", rc)

!cfract Setting filler value for tref at ice and land points. 
!cfract Under fractional grids skin t is not currently defined.
!cfract So, set to ice temp.

 where(mask_ptr == 0) data_ptr = skint_ptr
 if (fract_grid) then
   where(fice_ptr > 0.0) data_ptr = frz_ice
 else
   where(fice_ptr > 0.0) data_ptr = skint_ptr
 endif

! xz

 print*,"- CALL FieldGet FOR XZ."
 call ESMF_FieldGet(xz_target_grid, &
                    farrayPtr=data_ptr, rc=rc)
 if(ESMF_logFoundError(rcToCheck=rc,msg=ESMF_LOGERR_PASSTHRU,line=__LINE__,file=__FILE__))&
    call error_handler("IN FieldGet", rc)

!cfract same as above.
 where(mask_ptr == 0) data_ptr = xz_fill
 where(fice_ptr > 0.0) data_ptr = xz_fill

 do i = 1,num_nst_fields_minus2
   
   call ESMF_FieldBundleGet(nst_bundle,i,temp_field,rc=rc)
     if(ESMF_logFoundError(rcToCheck=rc,msg=ESMF_LOGERR_PASSTHRU,line=__LINE__,file=__FILE__))&
       call error_handler("IN FieldBundleGet", rc)
       
   call ESMF_FieldGet(temp_field,farrayPtr=data_ptr,rc=rc)
    if(ESMF_logFoundError(rcToCheck=rc,msg=ESMF_LOGERR_PASSTHRU,line=__LINE__,file=__FILE__))&
     call error_handler("IN FieldGet", rc)
     
!cfract same as above.
   where(mask_ptr == 0) data_ptr = nst_fill
   where(fice_ptr > 0.0) data_ptr = nst_fill

 enddo

 call ESMF_FieldBundleDestroy(nst_bundle,rc=rc)
   if(ESMF_logFoundError(rcToCheck=rc,msg=ESMF_LOGERR_PASSTHRU,line=__LINE__,file=__FILE__))&
      call error_handler("IN FieldBundleDestroy", rc)  
      
 end subroutine nst_land_fill

!> Create ESMF fields for the target grid surface variables
!!
!! @author George Gayno NOAA/EMC
 subroutine create_surface_esmf_fields

 use model_grid, only         : target_grid, lsoil_target

 use program_setup, only      : fract_grid

 implicit none

 integer                        :: rc

 real(esmf_kind_r8), pointer    :: target_ptr(:,:), target_ptr_3d(:,:,:)
 real                           :: init_val = -999.9

 print*,"- CALL FieldCreate FOR TARGET GRID T2M."
 t2m_target_grid = ESMF_FieldCreate(target_grid, &
                                    typekind=ESMF_TYPEKIND_R8, &
                                     name="t2m_target_grid", &
                                    staggerloc=ESMF_STAGGERLOC_CENTER, rc=rc)
 if(ESMF_logFoundError(rcToCheck=rc,msg=ESMF_LOGERR_PASSTHRU,line=__LINE__,file=__FILE__)) &
    call error_handler("IN FieldCreate", rc)

 print*,"- INITIALIZE TARGET grid t2m."
 call ESMF_FieldGet(t2m_target_grid, &
                    farrayPtr=target_ptr, rc=rc)
 if(ESMF_logFoundError(rcToCheck=rc,msg=ESMF_LOGERR_PASSTHRU,line=__LINE__,file=__FILE__)) &
    call error_handler("IN FieldGet", rc)

 target_ptr = init_val

 print*,"- CALL FieldCreate FOR TARGET GRID Q2M."
 q2m_target_grid = ESMF_FieldCreate(target_grid, &
                                    typekind=ESMF_TYPEKIND_R8, &
                                     name="q2m_target_grid", &
                                    staggerloc=ESMF_STAGGERLOC_CENTER, rc=rc)
 if(ESMF_logFoundError(rcToCheck=rc,msg=ESMF_LOGERR_PASSTHRU,line=__LINE__,file=__FILE__)) &
    call error_handler("IN FieldCreate", rc)

 print*,"- INITIALIZE TARGET grid q2m."
 call ESMF_FieldGet(q2m_target_grid, &
                    farrayPtr=target_ptr, rc=rc)
 if(ESMF_logFoundError(rcToCheck=rc,msg=ESMF_LOGERR_PASSTHRU,line=__LINE__,file=__FILE__)) &
    call error_handler("IN FieldGet", rc)

 target_ptr = init_val

 print*,"- CALL FieldCreate FOR TARGET GRID TPRCP."
 tprcp_target_grid = ESMF_FieldCreate(target_grid, &
                                    typekind=ESMF_TYPEKIND_R8, &
                                     name="tprcp_target_grid", &
                                    staggerloc=ESMF_STAGGERLOC_CENTER, rc=rc)
 if(ESMF_logFoundError(rcToCheck=rc,msg=ESMF_LOGERR_PASSTHRU,line=__LINE__,file=__FILE__)) &
    call error_handler("IN FieldCreate", rc)

 print*,"- INITIALIZE TARGET grid tprcp."
 call ESMF_FieldGet(tprcp_target_grid, &
                    farrayPtr=target_ptr, rc=rc)
 if(ESMF_logFoundError(rcToCheck=rc,msg=ESMF_LOGERR_PASSTHRU,line=__LINE__,file=__FILE__)) &
    call error_handler("IN FieldGet", rc)

 target_ptr = init_val

 print*,"- CALL FieldCreate FOR TARGET GRID F10M."
 f10m_target_grid = ESMF_FieldCreate(target_grid, &
                                    typekind=ESMF_TYPEKIND_R8, &
                                     name="f10m_target_grid", &
                                    staggerloc=ESMF_STAGGERLOC_CENTER, rc=rc)
 if(ESMF_logFoundError(rcToCheck=rc,msg=ESMF_LOGERR_PASSTHRU,line=__LINE__,file=__FILE__)) &
    call error_handler("IN FieldCreate", rc)

 print*,"- INITIALIZE TARGET grid f10m."
 call ESMF_FieldGet(f10m_target_grid, &
                    farrayPtr=target_ptr, rc=rc)
 if(ESMF_logFoundError(rcToCheck=rc,msg=ESMF_LOGERR_PASSTHRU,line=__LINE__,file=__FILE__)) &
    call error_handler("IN FieldGet", rc)

 target_ptr = init_val

 print*,"- CALL FieldCreate FOR TARGET GRID FFMM."
 ffmm_target_grid = ESMF_FieldCreate(target_grid, &
                                    typekind=ESMF_TYPEKIND_R8, &
                                     name="ffmm_target_grid", &
                                    staggerloc=ESMF_STAGGERLOC_CENTER, rc=rc)
 if(ESMF_logFoundError(rcToCheck=rc,msg=ESMF_LOGERR_PASSTHRU,line=__LINE__,file=__FILE__)) &
    call error_handler("IN FieldCreate", rc)

 print*,"- INITIALIZE TARGET grid ffmm."
 call ESMF_FieldGet(ffmm_target_grid, &
                    farrayPtr=target_ptr, rc=rc)
 if(ESMF_logFoundError(rcToCheck=rc,msg=ESMF_LOGERR_PASSTHRU,line=__LINE__,file=__FILE__)) &
    call error_handler("IN FieldGet", rc)

 target_ptr = init_val

 print*,"- CALL FieldCreate FOR TARGET GRID USTAR."
 ustar_target_grid = ESMF_FieldCreate(target_grid, &
                                    typekind=ESMF_TYPEKIND_R8, &
                                     name="ustar_target_grid", &
                                    staggerloc=ESMF_STAGGERLOC_CENTER, rc=rc)
 if(ESMF_logFoundError(rcToCheck=rc,msg=ESMF_LOGERR_PASSTHRU,line=__LINE__,file=__FILE__)) &
    call error_handler("IN FieldCreate", rc)

 print*,"- INITIALIZE TARGET grid ustar."
 call ESMF_FieldGet(ustar_target_grid, &
                    farrayPtr=target_ptr, rc=rc)
 if(ESMF_logFoundError(rcToCheck=rc,msg=ESMF_LOGERR_PASSTHRU,line=__LINE__,file=__FILE__)) &
    call error_handler("IN FieldGet", rc)

 target_ptr = init_val

 print*,"- CALL FieldCreate FOR TARGET GRID SNOW LIQ EQUIV."
 snow_liq_equiv_target_grid = ESMF_FieldCreate(target_grid, &
                                     typekind=ESMF_TYPEKIND_R8, &
                                     name="snow_liq_equiv_target_grid", &
                                     staggerloc=ESMF_STAGGERLOC_CENTER, rc=rc)
 if(ESMF_logFoundError(rcToCheck=rc,msg=ESMF_LOGERR_PASSTHRU,line=__LINE__,file=__FILE__)) &
    call error_handler("IN FieldCreate", rc)

 print*,"- INITIALIZE TARGET grid snow liq equiv."
 call ESMF_FieldGet(snow_liq_equiv_target_grid, &
                    farrayPtr=target_ptr, rc=rc)
 if(ESMF_logFoundError(rcToCheck=rc,msg=ESMF_LOGERR_PASSTHRU,line=__LINE__,file=__FILE__)) &
    call error_handler("IN FieldGet", rc)

 target_ptr = init_val

 if (fract_grid) then
 print*,"- CALL FieldCreate FOR TARGET GRID SNOW LIQ EQUIV AT SEA ICE."
 snow_liq_equiv_at_ice_target_grid = ESMF_FieldCreate(target_grid, &
                                     typekind=ESMF_TYPEKIND_R8, &
                                     name="snow_liq_equiv_at_ice_target_grid", &
                                     staggerloc=ESMF_STAGGERLOC_CENTER, rc=rc)
 if(ESMF_logFoundError(rcToCheck=rc,msg=ESMF_LOGERR_PASSTHRU,line=__LINE__,file=__FILE__)) &
    call error_handler("IN FieldCreate", rc)

 print*,"- INITIALIZE TARGET grid snow liq equiv at sea ice."
 call ESMF_FieldGet(snow_liq_equiv_at_ice_target_grid, &
                    farrayPtr=target_ptr, rc=rc)
 if(ESMF_logFoundError(rcToCheck=rc,msg=ESMF_LOGERR_PASSTHRU,line=__LINE__,file=__FILE__)) &
    call error_handler("IN FieldGet", rc)

 target_ptr = init_val

 endif ! fractional grid

 print*,"- CALL FieldCreate FOR TARGET GRID SNOW DEPTH."
 snow_depth_target_grid = ESMF_FieldCreate(target_grid, &
                                     typekind=ESMF_TYPEKIND_R8, &
                                     name="snow_depth_target_grid", &
                                     staggerloc=ESMF_STAGGERLOC_CENTER, rc=rc)
 if(ESMF_logFoundError(rcToCheck=rc,msg=ESMF_LOGERR_PASSTHRU,line=__LINE__,file=__FILE__)) &
    call error_handler("IN FieldCreate", rc)

 print*,"- INITIALIZE TARGET grid snow depth."
 call ESMF_FieldGet(snow_depth_target_grid, &
                    farrayPtr=target_ptr, rc=rc)
 if(ESMF_logFoundError(rcToCheck=rc,msg=ESMF_LOGERR_PASSTHRU,line=__LINE__,file=__FILE__)) &
    call error_handler("IN FieldGet", rc)

 target_ptr = init_val

 if (fract_grid) then
 print*,"- CALL FieldCreate FOR TARGET GRID SNOW DEPTH AT SEA ICE."
 snow_depth_at_ice_target_grid = ESMF_FieldCreate(target_grid, &
                                     typekind=ESMF_TYPEKIND_R8, &
                                     name="snow_depth_at_ice_target_grid", &
                                     staggerloc=ESMF_STAGGERLOC_CENTER, rc=rc)
 if(ESMF_logFoundError(rcToCheck=rc,msg=ESMF_LOGERR_PASSTHRU,line=__LINE__,file=__FILE__)) &
    call error_handler("IN FieldCreate", rc)

 print*,"- INITIALIZE TARGET grid snow depth at sea ice."
 call ESMF_FieldGet(snow_depth_at_ice_target_grid, &
                    farrayPtr=target_ptr, rc=rc)
 if(ESMF_logFoundError(rcToCheck=rc,msg=ESMF_LOGERR_PASSTHRU,line=__LINE__,file=__FILE__)) &
    call error_handler("IN FieldGet", rc)

 target_ptr = init_val
 endif

 print*,"- CALL FieldCreate FOR TARGET GRID SEA ICE FRACTION."
 seaice_fract_target_grid = ESMF_FieldCreate(target_grid, &
                                     typekind=ESMF_TYPEKIND_R8, &
                                     name="seaice_fract_target_grid", &
                                     staggerloc=ESMF_STAGGERLOC_CENTER, rc=rc)
 if(ESMF_logFoundError(rcToCheck=rc,msg=ESMF_LOGERR_PASSTHRU,line=__LINE__,file=__FILE__)) &
    call error_handler("IN FieldCreate", rc)

 print*,"- INITIALIZE TARGET grid sea ice fraction."
 call ESMF_FieldGet(seaice_fract_target_grid, &
                    farrayPtr=target_ptr, rc=rc)
 if(ESMF_logFoundError(rcToCheck=rc,msg=ESMF_LOGERR_PASSTHRU,line=__LINE__,file=__FILE__)) &
    call error_handler("IN FieldGet", rc)

 target_ptr = init_val

 print*,"- CALL FieldCreate FOR TARGET GRID SEA ICE DEPTH."
 seaice_depth_target_grid = ESMF_FieldCreate(target_grid, &
                                     typekind=ESMF_TYPEKIND_R8, &
                                     name="seaice_depth_target_grid", &
                                     staggerloc=ESMF_STAGGERLOC_CENTER, rc=rc)
 if(ESMF_logFoundError(rcToCheck=rc,msg=ESMF_LOGERR_PASSTHRU,line=__LINE__,file=__FILE__)) &
    call error_handler("IN FieldCreate", rc)

 print*,"- INITIALIZE TARGET sea ice depth."
 call ESMF_FieldGet(seaice_depth_target_grid, &
                    farrayPtr=target_ptr, rc=rc)
 if(ESMF_logFoundError(rcToCheck=rc,msg=ESMF_LOGERR_PASSTHRU,line=__LINE__,file=__FILE__)) &
    call error_handler("IN FieldGet", rc)

 target_ptr = init_val

 if(fract_grid)then
 print*,"- CALL FieldCreate FOR TARGET GRID sst."
 sst_target_grid = ESMF_FieldCreate(target_grid, &
                                     typekind=ESMF_TYPEKIND_R8, &
                                     name="sst_target_grid", &
                                     staggerloc=ESMF_STAGGERLOC_CENTER, rc=rc)
 if(ESMF_logFoundError(rcToCheck=rc,msg=ESMF_LOGERR_PASSTHRU,line=__LINE__,file=__FILE__)) &
    call error_handler("IN FieldCreate", rc)

 print*,"- INITIALIZE TARGET sst."
 call ESMF_FieldGet(sst_target_grid, &
                    farrayPtr=target_ptr, rc=rc)
 if(ESMF_logFoundError(rcToCheck=rc,msg=ESMF_LOGERR_PASSTHRU,line=__LINE__,file=__FILE__)) &
    call error_handler("IN FieldGet", rc)

 target_ptr = init_val
 endif

 print*,"- CALL FieldCreate FOR TARGET GRID SEA ICE SKIN TEMP."
 seaice_skin_temp_target_grid = ESMF_FieldCreate(target_grid, &
                                     typekind=ESMF_TYPEKIND_R8, &
                                     name="seaice_skin_temp_target_grid", &
                                     staggerloc=ESMF_STAGGERLOC_CENTER, rc=rc)
 if(ESMF_logFoundError(rcToCheck=rc,msg=ESMF_LOGERR_PASSTHRU,line=__LINE__,file=__FILE__)) &
    call error_handler("IN FieldCreate", rc)

 print*,"- INITIALIZE TARGET sea ice skin temp."
 call ESMF_FieldGet(seaice_skin_temp_target_grid, &
                    farrayPtr=target_ptr, rc=rc)
 if(ESMF_logFoundError(rcToCheck=rc,msg=ESMF_LOGERR_PASSTHRU,line=__LINE__,file=__FILE__)) &
    call error_handler("IN FieldGet", rc)

 target_ptr = init_val

 if (fract_grid) then

   print*,"- CALL FieldCreate FOR TARGET GRID SEA ICE SUBSTRATE TEMP."
   seaice_substrate_temp_target_grid = ESMF_FieldCreate(target_grid, &
                                     typekind=ESMF_TYPEKIND_R8, &
                                     name="seaice_substrate_temp_target_grid", &
                                     staggerloc=ESMF_STAGGERLOC_CENTER, rc=rc)
   if(ESMF_logFoundError(rcToCheck=rc,msg=ESMF_LOGERR_PASSTHRU,line=__LINE__,file=__FILE__)) &
     call error_handler("IN FieldCreate", rc)

   print*,"- INITIALIZE TARGET sea ice substrate temp."
   call ESMF_FieldGet(seaice_substrate_temp_target_grid, &
                      farrayPtr=target_ptr, rc=rc)
   if(ESMF_logFoundError(rcToCheck=rc,msg=ESMF_LOGERR_PASSTHRU,line=__LINE__,file=__FILE__)) &
      call error_handler("IN FieldGet", rc)

   target_ptr = init_val

 endif

 print*,"- CALL FieldCreate FOR TARGET GRID SRFLAG."
 srflag_target_grid = ESMF_FieldCreate(target_grid, &
                                     typekind=ESMF_TYPEKIND_R8, &
                                     name="srflag_target_grid", &
                                     staggerloc=ESMF_STAGGERLOC_CENTER, rc=rc)
 if(ESMF_logFoundError(rcToCheck=rc,msg=ESMF_LOGERR_PASSTHRU,line=__LINE__,file=__FILE__)) &
    call error_handler("IN FieldCreate", rc)

 print*,"- INITIALIZE TARGET srflag."
 call ESMF_FieldGet(srflag_target_grid, &
                    farrayPtr=target_ptr, rc=rc)
 if(ESMF_logFoundError(rcToCheck=rc,msg=ESMF_LOGERR_PASSTHRU,line=__LINE__,file=__FILE__)) &
    call error_handler("IN FieldGet", rc)

 target_ptr = init_val

 print*,"- CALL FieldCreate FOR TARGET GRID SKIN TEMPERATURE."
 skin_temp_target_grid = ESMF_FieldCreate(target_grid, &
                                     typekind=ESMF_TYPEKIND_R8, &
                                     name="skin_temp_target_grid", &
                                     staggerloc=ESMF_STAGGERLOC_CENTER, rc=rc)
 if(ESMF_logFoundError(rcToCheck=rc,msg=ESMF_LOGERR_PASSTHRU,line=__LINE__,file=__FILE__)) &
    call error_handler("IN FieldCreate", rc)

 print*,"- INITIALIZE TARGET grid skin temp."
 call ESMF_FieldGet(skin_temp_target_grid, &
                    farrayPtr=target_ptr, rc=rc)
 if(ESMF_logFoundError(rcToCheck=rc,msg=ESMF_LOGERR_PASSTHRU,line=__LINE__,file=__FILE__)) &
    call error_handler("IN FieldGet", rc)

 target_ptr = init_val

 if(fract_grid)then
 print*,"- CALL FieldCreate FOR TARGET ALVSF AT NON-LAND."
 alvsf_nl_target_grid = ESMF_FieldCreate(target_grid, &
                                     typekind=ESMF_TYPEKIND_R8, &
                                     name="alvsf_nl_target_grid", &
                                     staggerloc=ESMF_STAGGERLOC_CENTER, rc=rc)
 if(ESMF_logFoundError(rcToCheck=rc,msg=ESMF_LOGERR_PASSTHRU,line=__LINE__,file=__FILE__)) &
    call error_handler("IN FieldCreate", rc)

 print*,"- INITIALIZE TARGET ALVSF AT NON-LAND."
 call ESMF_FieldGet(alvsf_nl_target_grid, &
                    farrayPtr=target_ptr, rc=rc)
 if(ESMF_logFoundError(rcToCheck=rc,msg=ESMF_LOGERR_PASSTHRU,line=__LINE__,file=__FILE__)) &
    call error_handler("IN FieldGet", rc)

 target_ptr = -1.e20

 print*,"- CALL FieldCreate FOR TARGET ALVWF AT NON-LAND."
 alvwf_nl_target_grid = ESMF_FieldCreate(target_grid, &
                                     typekind=ESMF_TYPEKIND_R8, &
                                     name="alvwf_nl_target_grid", &
                                     staggerloc=ESMF_STAGGERLOC_CENTER, rc=rc)
 if(ESMF_logFoundError(rcToCheck=rc,msg=ESMF_LOGERR_PASSTHRU,line=__LINE__,file=__FILE__)) &
    call error_handler("IN FieldCreate", rc)

 print*,"- INITIALIZE TARGET ALVWF AT NON-LAND."
 call ESMF_FieldGet(alvwf_nl_target_grid, &
                    farrayPtr=target_ptr, rc=rc)
 if(ESMF_logFoundError(rcToCheck=rc,msg=ESMF_LOGERR_PASSTHRU,line=__LINE__,file=__FILE__)) &
    call error_handler("IN FieldGet", rc)

 target_ptr = -1.e20

 print*,"- CALL FieldCreate FOR TARGET ALNSF AT NON-LAND."
 alnsf_nl_target_grid = ESMF_FieldCreate(target_grid, &
                                     typekind=ESMF_TYPEKIND_R8, &
                                     name="alnsf_nl_target_grid", &
                                     staggerloc=ESMF_STAGGERLOC_CENTER, rc=rc)
 if(ESMF_logFoundError(rcToCheck=rc,msg=ESMF_LOGERR_PASSTHRU,line=__LINE__,file=__FILE__)) &
    call error_handler("IN FieldCreate", rc)

 print*,"- INITIALIZE TARGET ALNSF AT NON-LAND."
 call ESMF_FieldGet(alnsf_nl_target_grid, &
                    farrayPtr=target_ptr, rc=rc)
 if(ESMF_logFoundError(rcToCheck=rc,msg=ESMF_LOGERR_PASSTHRU,line=__LINE__,file=__FILE__)) &
    call error_handler("IN FieldGet", rc)

 target_ptr = -1.e20

 print*,"- CALL FieldCreate FOR TARGET ALNWF AT NON-LAND."
 alnwf_nl_target_grid = ESMF_FieldCreate(target_grid, &
                                     typekind=ESMF_TYPEKIND_R8, &
                                     name="alnwf_nl_target_grid", &
                                     staggerloc=ESMF_STAGGERLOC_CENTER, rc=rc)
 if(ESMF_logFoundError(rcToCheck=rc,msg=ESMF_LOGERR_PASSTHRU,line=__LINE__,file=__FILE__)) &
    call error_handler("IN FieldCreate", rc)

 print*,"- INITIALIZE TARGET ALNWF AT NON-LAND."
 call ESMF_FieldGet(alnwf_nl_target_grid, &
                    farrayPtr=target_ptr, rc=rc)
 if(ESMF_logFoundError(rcToCheck=rc,msg=ESMF_LOGERR_PASSTHRU,line=__LINE__,file=__FILE__)) &
    call error_handler("IN FieldGet", rc)

 target_ptr = -1.e20
 endif ! fract_grid

 print*,"- CALL FieldCreate FOR TARGET GRID CANOPY MOISTURE CONTENT."
 canopy_mc_target_grid = ESMF_FieldCreate(target_grid, &
                                     typekind=ESMF_TYPEKIND_R8, &
                                     name="canopy_mc_target_grid", &
                                     staggerloc=ESMF_STAGGERLOC_CENTER, rc=rc)
 if(ESMF_logFoundError(rcToCheck=rc,msg=ESMF_LOGERR_PASSTHRU,line=__LINE__,file=__FILE__)) &
    call error_handler("IN FieldCreate", rc)

 print*,"- INITIALIZE TARGET grid canopy moisture."
 call ESMF_FieldGet(canopy_mc_target_grid, &
                    farrayPtr=target_ptr, rc=rc)
 if(ESMF_logFoundError(rcToCheck=rc,msg=ESMF_LOGERR_PASSTHRU,line=__LINE__,file=__FILE__)) &
    call error_handler("IN FieldGet", rc)

 target_ptr = init_val
 
 print*,"- CALL FieldCreate FOR TARGET GRID LEAF AREA INDEX."
 lai_target_grid = ESMF_FieldCreate(target_grid, &
                                     typekind=ESMF_TYPEKIND_R8, &
                                     name="lai_target_grid",&
                                     staggerloc=ESMF_STAGGERLOC_CENTER, rc=rc)
 if(ESMF_logFoundError(rcToCheck=rc,msg=ESMF_LOGERR_PASSTHRU,line=__LINE__,file=__FILE__)) &
    call error_handler("IN FieldCreate", rc)

 print*,"- INITIALIZE TARGET leaf area index."
 call ESMF_FieldGet(lai_target_grid, &
                    farrayPtr=target_ptr, rc=rc)
 if(ESMF_logFoundError(rcToCheck=rc,msg=ESMF_LOGERR_PASSTHRU,line=__LINE__,file=__FILE__)) &
    call error_handler("IN FieldGet", rc)

 target_ptr = init_val

 print*,"- CALL FieldCreate FOR TARGET GRID Z0."
 z0_target_grid = ESMF_FieldCreate(target_grid, &
                                     typekind=ESMF_TYPEKIND_R8, &
                                     name="z0_target_grid", &
                                     staggerloc=ESMF_STAGGERLOC_CENTER, rc=rc)
 if(ESMF_logFoundError(rcToCheck=rc,msg=ESMF_LOGERR_PASSTHRU,line=__LINE__,file=__FILE__)) &
    call error_handler("IN FieldCreate", rc)

 print*,"- INITIALIZE TARGET grid z0."
 call ESMF_FieldGet(z0_target_grid, &
                    farrayPtr=target_ptr, rc=rc)
 if(ESMF_logFoundError(rcToCheck=rc,msg=ESMF_LOGERR_PASSTHRU,line=__LINE__,file=__FILE__)) &
    call error_handler("IN FieldGet", rc)

 target_ptr = init_val

 if (fract_grid)then
 print*,"- CALL FieldCreate FOR TARGET GRID Z0_ICE."
 z0_ice_target_grid = ESMF_FieldCreate(target_grid, &
                                     typekind=ESMF_TYPEKIND_R8, &
                                     name="z0_ice_target_grid", &
                                     staggerloc=ESMF_STAGGERLOC_CENTER, rc=rc)
 if(ESMF_logFoundError(rcToCheck=rc,msg=ESMF_LOGERR_PASSTHRU,line=__LINE__,file=__FILE__)) &
    call error_handler("IN FieldCreate", rc)

 print*,"- INITIALIZE TARGET grid z0_ice."
 call ESMF_FieldGet(z0_ice_target_grid, &
                    farrayPtr=target_ptr, rc=rc)
 if(ESMF_logFoundError(rcToCheck=rc,msg=ESMF_LOGERR_PASSTHRU,line=__LINE__,file=__FILE__)) &
    call error_handler("IN FieldGet", rc)

 target_ptr = init_val

 print*,"- CALL FieldCreate FOR TARGET GRID Z0_WATER."
 z0_water_target_grid = ESMF_FieldCreate(target_grid, &
                                     typekind=ESMF_TYPEKIND_R8, &
                                     name="z0_water_target_grid", &
                                     staggerloc=ESMF_STAGGERLOC_CENTER, rc=rc)
 if(ESMF_logFoundError(rcToCheck=rc,msg=ESMF_LOGERR_PASSTHRU,line=__LINE__,file=__FILE__)) &
    call error_handler("IN FieldCreate", rc)

 print*,"- INITIALIZE TARGET grid z0_water."
 call ESMF_FieldGet(z0_water_target_grid, &
                    farrayPtr=target_ptr, rc=rc)
 if(ESMF_logFoundError(rcToCheck=rc,msg=ESMF_LOGERR_PASSTHRU,line=__LINE__,file=__FILE__)) &
    call error_handler("IN FieldGet", rc)

 target_ptr = init_val
 endif

 print*,"- CALL FieldCreate FOR INTERPOLATED TARGET GRID TERRAIN."
 terrain_from_input_grid = ESMF_FieldCreate(target_grid, &
                                     typekind=ESMF_TYPEKIND_R8, &
                                     name="terrain_from_input_grid", &
                                     staggerloc=ESMF_STAGGERLOC_CENTER, rc=rc)
 if(ESMF_logFoundError(rcToCheck=rc,msg=ESMF_LOGERR_PASSTHRU,line=__LINE__,file=__FILE__)) &
    call error_handler("IN FieldCreate", rc)

 print*,"- INITIALIZE TARGET grid interpolated terrain."
 call ESMF_FieldGet(terrain_from_input_grid, &
                    farrayPtr=target_ptr, rc=rc)
 if(ESMF_logFoundError(rcToCheck=rc,msg=ESMF_LOGERR_PASSTHRU,line=__LINE__,file=__FILE__)) &
    call error_handler("IN FieldGet", rc)

 target_ptr = init_val

 print*,"- CALL FieldCreate FOR INTERPOLATED TARGET GRID SOIL TYPE."
 soil_type_from_input_grid = ESMF_FieldCreate(target_grid, &
                                     typekind=ESMF_TYPEKIND_R8, &
                                     staggerloc=ESMF_STAGGERLOC_CENTER, &
                                     name="soil_type_from_input_grid", rc=rc)
 if(ESMF_logFoundError(rcToCheck=rc,msg=ESMF_LOGERR_PASSTHRU,line=__LINE__,file=__FILE__)) &
    call error_handler("IN FieldCreate", rc)

 print*,"- INITIALIZE TARGET grid soil type"
 call ESMF_FieldGet(soil_type_from_input_grid, &
                    farrayPtr=target_ptr, rc=rc)
 if(ESMF_logFoundError(rcToCheck=rc,msg=ESMF_LOGERR_PASSTHRU,line=__LINE__,file=__FILE__)) &
    call error_handler("IN FieldGet", rc)

 target_ptr = init_val

 if(fract_grid)then
 print*,"- CALL FieldCreate FOR TARGET GRID sea ice column TEMPERATURE."
 ice_temp_target_grid = ESMF_FieldCreate(target_grid, &
                                   typekind=ESMF_TYPEKIND_R8, &
                                   staggerloc=ESMF_STAGGERLOC_CENTER, &
                                   name="ice_temp_target_grid", &
                                   ungriddedLBound=(/1/), &
                                   ungriddedUBound=(/lsoil_target/), rc=rc)
 if(ESMF_logFoundError(rcToCheck=rc,msg=ESMF_LOGERR_PASSTHRU,line=__LINE__,file=__FILE__)) &
    call error_handler("IN FieldCreate", rc)

 print*,"- INITIALIZE TARGET grid ice temp"
 call ESMF_FieldGet(ice_temp_target_grid, &
                    farrayPtr=target_ptr_3d, rc=rc)
 if(ESMF_logFoundError(rcToCheck=rc,msg=ESMF_LOGERR_PASSTHRU,line=__LINE__,file=__FILE__)) &
    call error_handler("IN FieldGet", rc)

 target_ptr_3d = init_val
 endif

 print*,"- CALL FieldCreate FOR TARGET GRID SOIL TEMPERATURE."
 soil_temp_target_grid = ESMF_FieldCreate(target_grid, &
                                   typekind=ESMF_TYPEKIND_R8, &
                                   staggerloc=ESMF_STAGGERLOC_CENTER, &
                                   name="soil_temp_target_grid", &
                                   ungriddedLBound=(/1/), &
                                   ungriddedUBound=(/lsoil_target/), rc=rc)
 if(ESMF_logFoundError(rcToCheck=rc,msg=ESMF_LOGERR_PASSTHRU,line=__LINE__,file=__FILE__)) &
    call error_handler("IN FieldCreate", rc)

 print*,"- INITIALIZE TARGET grid soil temp"
 call ESMF_FieldGet(soil_temp_target_grid, &
                    farrayPtr=target_ptr_3d, rc=rc)
 if(ESMF_logFoundError(rcToCheck=rc,msg=ESMF_LOGERR_PASSTHRU,line=__LINE__,file=__FILE__)) &
    call error_handler("IN FieldGet", rc)

 target_ptr_3d = init_val

 print*,"- CALL FieldCreate FOR TARGET GRID TOTAL SOIL MOISTURE."
 soilm_tot_target_grid = ESMF_FieldCreate(target_grid, &
                                   typekind=ESMF_TYPEKIND_R8, &
                                   staggerloc=ESMF_STAGGERLOC_CENTER, &
                                   name="soilm_tot_target_grid", &
                                   ungriddedLBound=(/1/), &
                                   ungriddedUBound=(/lsoil_target/), rc=rc)
 if(ESMF_logFoundError(rcToCheck=rc,msg=ESMF_LOGERR_PASSTHRU,line=__LINE__,file=__FILE__)) &
    call error_handler("IN FieldCreate", rc)

 print*,"- INITIALIZE TARGET grid soil moist"
 call ESMF_FieldGet(soilm_tot_target_grid, &
                    farrayPtr=target_ptr_3d, rc=rc)
 if(ESMF_logFoundError(rcToCheck=rc,msg=ESMF_LOGERR_PASSTHRU,line=__LINE__,file=__FILE__)) &
    call error_handler("IN FieldGet", rc)

 target_ptr_3d = init_val

 print*,"- CALL FieldCreate FOR TARGET GRID LIQUID SOIL MOISTURE."
 soilm_liq_target_grid = ESMF_FieldCreate(target_grid, &
                                   typekind=ESMF_TYPEKIND_R8, &
                                   staggerloc=ESMF_STAGGERLOC_CENTER, &
                                   name="soilm_liq_target_grid", &
                                   ungriddedLBound=(/1/), &
                                   ungriddedUBound=(/lsoil_target/), rc=rc)
 if(ESMF_logFoundError(rcToCheck=rc,msg=ESMF_LOGERR_PASSTHRU,line=__LINE__,file=__FILE__)) &
    call error_handler("IN FieldCreate", rc)

 print*,"- INITIALIZE TARGET grid soil liq"
 call ESMF_FieldGet(soilm_liq_target_grid, &
                    farrayPtr=target_ptr_3d, rc=rc)
 if(ESMF_logFoundError(rcToCheck=rc,msg=ESMF_LOGERR_PASSTHRU,line=__LINE__,file=__FILE__)) &
    call error_handler("IN FieldGet", rc)

 target_ptr_3d = init_val

 end subroutine create_surface_esmf_fields

!> Create ESMF fields for the target grid nst variables
!!
!! @author George Gayno
 subroutine create_nst_esmf_fields

 use model_grid, only               : target_grid

 implicit none

 integer                           :: rc

 print*,"- CALL FieldCreate FOR TARGET GRID C_D."
 c_d_target_grid = ESMF_FieldCreate(target_grid, &
                                    typekind=ESMF_TYPEKIND_R8, &
                                     name='c_d', &
                                    staggerloc=ESMF_STAGGERLOC_CENTER, rc=rc)
 if(ESMF_logFoundError(rcToCheck=rc,msg=ESMF_LOGERR_PASSTHRU,line=__LINE__,file=__FILE__)) &
    call error_handler("IN FieldCreate", rc)

 print*,"- CALL FieldCreate FOR TARGET GRID C_0."
 c_0_target_grid = ESMF_FieldCreate(target_grid, &
                                    typekind=ESMF_TYPEKIND_R8, &
                                     name='c_0', &
                                    staggerloc=ESMF_STAGGERLOC_CENTER, rc=rc)
 if(ESMF_logFoundError(rcToCheck=rc,msg=ESMF_LOGERR_PASSTHRU,line=__LINE__,file=__FILE__)) &
    call error_handler("IN FieldCreate", rc)

 print*,"- CALL FieldCreate FOR TARGET GRID D_CONV."
 d_conv_target_grid = ESMF_FieldCreate(target_grid, &
                                    typekind=ESMF_TYPEKIND_R8, &
                                     name='d_conv',&
                                    staggerloc=ESMF_STAGGERLOC_CENTER, rc=rc)
 if(ESMF_logFoundError(rcToCheck=rc,msg=ESMF_LOGERR_PASSTHRU,line=__LINE__,file=__FILE__)) &
    call error_handler("IN FieldCreate", rc)

 print*,"- CALL FieldCreate FOR TARGET GRID DT_COOL."
 dt_cool_target_grid = ESMF_FieldCreate(target_grid, &
                                    typekind=ESMF_TYPEKIND_R8, &
                                     name='dt_cool',&
                                    staggerloc=ESMF_STAGGERLOC_CENTER, rc=rc)
 if(ESMF_logFoundError(rcToCheck=rc,msg=ESMF_LOGERR_PASSTHRU,line=__LINE__,file=__FILE__)) &
    call error_handler("IN FieldCreate", rc)

 print*,"- CALL FieldCreate FOR TARGET GRID IFD."
 ifd_target_grid = ESMF_FieldCreate(target_grid, &
                                    typekind=ESMF_TYPEKIND_R8, &
                                     name='ifd',&
                                    staggerloc=ESMF_STAGGERLOC_CENTER, rc=rc)
 if(ESMF_logFoundError(rcToCheck=rc,msg=ESMF_LOGERR_PASSTHRU,line=__LINE__,file=__FILE__)) &
    call error_handler("IN FieldCreate", rc)

 print*,"- CALL FieldCreate FOR TARGET GRID QRAIN."
 qrain_target_grid = ESMF_FieldCreate(target_grid, &
                                    typekind=ESMF_TYPEKIND_R8, &
                                     name='qrain',&
                                    staggerloc=ESMF_STAGGERLOC_CENTER, rc=rc)
 if(ESMF_logFoundError(rcToCheck=rc,msg=ESMF_LOGERR_PASSTHRU,line=__LINE__,file=__FILE__)) &
    call error_handler("IN FieldCreate", rc)

 print*,"- CALL FieldCreate FOR TARGET GRID TREF."
 tref_target_grid = ESMF_FieldCreate(target_grid, &
                                    typekind=ESMF_TYPEKIND_R8, &
                                     name='tref',&
                                    staggerloc=ESMF_STAGGERLOC_CENTER, rc=rc)
 if(ESMF_logFoundError(rcToCheck=rc,msg=ESMF_LOGERR_PASSTHRU,line=__LINE__,file=__FILE__)) &
    call error_handler("IN FieldCreate", rc)

 print*,"- CALL FieldCreate FOR TARGET GRID W_D."
 w_d_target_grid = ESMF_FieldCreate(target_grid, &
                                    typekind=ESMF_TYPEKIND_R8, &
                                     name='w_d',&
                                    staggerloc=ESMF_STAGGERLOC_CENTER, rc=rc)
 if(ESMF_logFoundError(rcToCheck=rc,msg=ESMF_LOGERR_PASSTHRU,line=__LINE__,file=__FILE__)) &
    call error_handler("IN FieldCreate", rc)

 print*,"- CALL FieldCreate FOR TARGET GRID W_0."
 w_0_target_grid = ESMF_FieldCreate(target_grid, &
                                    typekind=ESMF_TYPEKIND_R8, &
                                     name='w_0',&
                                    staggerloc=ESMF_STAGGERLOC_CENTER, rc=rc)
 if(ESMF_logFoundError(rcToCheck=rc,msg=ESMF_LOGERR_PASSTHRU,line=__LINE__,file=__FILE__)) &
    call error_handler("IN FieldCreate", rc)

 print*,"- CALL FieldCreate FOR TARGET GRID XS."
 xs_target_grid = ESMF_FieldCreate(target_grid, &
                                    typekind=ESMF_TYPEKIND_R8, &
                                     name='xs',&
                                    staggerloc=ESMF_STAGGERLOC_CENTER, rc=rc)
 if(ESMF_logFoundError(rcToCheck=rc,msg=ESMF_LOGERR_PASSTHRU,line=__LINE__,file=__FILE__)) &
    call error_handler("IN FieldCreate", rc)

 print*,"- CALL FieldCreate FOR TARGET GRID XT."
 xt_target_grid = ESMF_FieldCreate(target_grid, &
                                    typekind=ESMF_TYPEKIND_R8, &
                                     name='xt',&
                                    staggerloc=ESMF_STAGGERLOC_CENTER, rc=rc)
 if(ESMF_logFoundError(rcToCheck=rc,msg=ESMF_LOGERR_PASSTHRU,line=__LINE__,file=__FILE__)) &
    call error_handler("IN FieldCreate", rc)

 print*,"- CALL FieldCreate FOR TARGET GRID XU."
 xu_target_grid = ESMF_FieldCreate(target_grid, &
                                    typekind=ESMF_TYPEKIND_R8, &
                                     name='xu',&
                                    staggerloc=ESMF_STAGGERLOC_CENTER, rc=rc)
 if(ESMF_logFoundError(rcToCheck=rc,msg=ESMF_LOGERR_PASSTHRU,line=__LINE__,file=__FILE__)) &
    call error_handler("IN FieldCreate", rc)

 print*,"- CALL FieldCreate FOR TARGET GRID XV."
 xv_target_grid = ESMF_FieldCreate(target_grid, &
                                    typekind=ESMF_TYPEKIND_R8, &
                                     name='xv',&
                                    staggerloc=ESMF_STAGGERLOC_CENTER, rc=rc)
 if(ESMF_logFoundError(rcToCheck=rc,msg=ESMF_LOGERR_PASSTHRU,line=__LINE__,file=__FILE__)) &
    call error_handler("IN FieldCreate", rc)

 print*,"- CALL FieldCreate FOR TARGET GRID XZ."
 xz_target_grid = ESMF_FieldCreate(target_grid, &
                                    typekind=ESMF_TYPEKIND_R8, &
                                     name='xz',&
                                    staggerloc=ESMF_STAGGERLOC_CENTER, rc=rc)
 if(ESMF_logFoundError(rcToCheck=rc,msg=ESMF_LOGERR_PASSTHRU,line=__LINE__,file=__FILE__)) &
    call error_handler("IN FieldCreate", rc)

 print*,"- CALL FieldCreate FOR TARGET GRID XTTS."
 xtts_target_grid = ESMF_FieldCreate(target_grid, &
                                    typekind=ESMF_TYPEKIND_R8, &
                                     name='xtts',&
                                    staggerloc=ESMF_STAGGERLOC_CENTER, rc=rc)
 if(ESMF_logFoundError(rcToCheck=rc,msg=ESMF_LOGERR_PASSTHRU,line=__LINE__,file=__FILE__)) &
    call error_handler("IN FieldCreate", rc)

 print*,"- CALL FieldCreate FOR TARGET GRID XZTS."
 xzts_target_grid = ESMF_FieldCreate(target_grid, &
                                    typekind=ESMF_TYPEKIND_R8, &
                                     name='xzts',&
                                    staggerloc=ESMF_STAGGERLOC_CENTER, rc=rc)
 if(ESMF_logFoundError(rcToCheck=rc,msg=ESMF_LOGERR_PASSTHRU,line=__LINE__,file=__FILE__)) &
    call error_handler("IN FieldCreate", rc)

 print*,"- CALL FieldCreate FOR TARGET GRID Z_C."
 z_c_target_grid = ESMF_FieldCreate(target_grid, &
                                    typekind=ESMF_TYPEKIND_R8, &
                                     name='z_c',&
                                    staggerloc=ESMF_STAGGERLOC_CENTER, rc=rc)
 if(ESMF_logFoundError(rcToCheck=rc,msg=ESMF_LOGERR_PASSTHRU,line=__LINE__,file=__FILE__)) &
    call error_handler("IN FieldCreate", rc)

 print*,"- CALL FieldCreate FOR TARGET GRID ZM."
 zm_target_grid = ESMF_FieldCreate(target_grid, &
                                    typekind=ESMF_TYPEKIND_R8, &
                                     name='zm',&
                                    staggerloc=ESMF_STAGGERLOC_CENTER, rc=rc)
 if(ESMF_logFoundError(rcToCheck=rc,msg=ESMF_LOGERR_PASSTHRU,line=__LINE__,file=__FILE__)) &
    call error_handler("IN FieldCreate", rc)

 end subroutine create_nst_esmf_fields

!> Update landmask for sea ice.
!!
!! @author George Gayno
 subroutine update_landmask

 use model_grid, only : landmask_target_grid, land_frac_target_grid

 use program_setup, only : fract_grid

 implicit none

 integer                        :: i, j, rc, clb(2), cub(2)
 integer(esmf_kind_i8), pointer :: mask_ptr(:,:)

 real(esmf_kind_r8), pointer    :: ice_ptr(:,:)
 real(esmf_kind_r8), pointer    :: land_frac_ptr(:,:)

 print*,"- UPDATE TARGET LANDMASK WITH ICE RECORD."

 print*,"- GET TARGET grid sea ice fraction."
 call ESMF_FieldGet(seaice_fract_target_grid, &
                    farrayPtr=ice_ptr, rc=rc)
 if(ESMF_logFoundError(rcToCheck=rc,msg=ESMF_LOGERR_PASSTHRU,line=__LINE__,file=__FILE__)) &
    call error_handler("IN FieldGet", rc)

 print*,"- GET TARGET landmask."
 call ESMF_FieldGet(landmask_target_grid, &
                    farrayPtr=mask_ptr, rc=rc)
 if(ESMF_logFoundError(rcToCheck=rc,msg=ESMF_LOGERR_PASSTHRU,line=__LINE__,file=__FILE__)) &
    call error_handler("IN FieldGet", rc)

 if (.not.fract_grid) then

   where(ice_ptr > 0.0) mask_ptr = 2

 else

   print*,"- GET TARGET land fraction."
   call ESMF_FieldGet(land_frac_target_grid, &
                    computationalLBound=clb, &
                    computationalUBound=cub, &
                    farrayPtr=land_frac_ptr, rc=rc)
   if(ESMF_logFoundError(rcToCheck=rc,msg=ESMF_LOGERR_PASSTHRU,line=__LINE__,file=__FILE__)) &
      call error_handler("IN FieldGet", rc)

   do j = clb(2), cub(2)
   do i = clb(1), cub(1)

     if(ice_ptr(i,j) > 0.0) then
       mask_ptr(i,j) = 2
     else
       mask_ptr(i,j) = int(land_frac_ptr(i,j))
     endif
  
   enddo
   enddo

 endif

 end subroutine update_landmask

!> Convert 1d index to 2d indices.
!!
!! @param[in] ij  the 1d index
!! @param[in] itile  i-dimension of the tile
!! @param[in] jtile  j-dimension of the tile
!! @param[out] i  the "i" index
!! @param[out] j  the "j" index
!! @author George Gayno NOAA/EMC
 subroutine ij_to_i_j(ij, itile, jtile, i, j)

 implicit none

 integer(esmf_kind_i4), intent(in)  :: ij
 integer              , intent(in)  :: itile, jtile

 integer              , intent(out) :: i, j

 integer                            :: tile_num
 integer                            :: pt_loc_this_tile

 tile_num = ((ij-1) / (itile*jtile)) ! tile number minus 1
 pt_loc_this_tile = ij - (tile_num * itile * jtile)
                                     ! "ij" location of point within tile.

 j = (pt_loc_this_tile - 1) / itile + 1
 i = mod(pt_loc_this_tile, itile)

 if (i==0) i = itile

 return

 end subroutine ij_to_i_j

!> Regrid multiple ESMF fields from input to target grid
!!
!! @param[in] bundle_pre  ESMF fieldBundle on input grid
!! @param[in] bundle_post  ESMF fieldBundle on target grid
!! @param[in] num_field  Number of fields in target field pointer
!! @param[inout] route  Route handle to saved ESMF regridding instructions
!! @param[in]  dozero  Logical length num_field for whether field should be zeroed out before regridding
!! @param[inout]  unmapped_ptr (optional) Pointer to unmapped points from FieldRegrid
!! @param[in]  resetifd (optional) Logical for whether to reset ifd (only for water where nst data is used)
!! @author Larissa Reames, OU CIMMS/NOAA/NSSL
 subroutine regrid_many(bundle_pre,bundle_post, num_field,route,dozero, &
                        unmapped_ptr,resetifd)
 
 use esmf  
 use program_setup, only                : convert_nst
 use model_grid, only                   : i_target, j_target

 implicit none
 
 integer, intent(in)                    :: num_field
 type(esmf_routehandle), intent(inout)  :: route
 type(esmf_fieldbundle), intent(in)     :: bundle_pre, bundle_post
 logical, intent(in)                    :: dozero(num_field)
 logical, intent(in), optional       :: resetifd
 integer(esmf_kind_i4), intent(inout), optional  :: unmapped_ptr(:)
 
 type(esmf_field)                       :: field_pre,field_post
 real(esmf_kind_r8), pointer            :: tmp_ptr(:,:)
 type(realptr_2d),allocatable           :: ptr_2d(:)
 type(realptr_3d),allocatable           :: ptr_3d(:)
 logical                                :: is2d(num_field)
 character(len=50)                      :: fname
 integer :: i, j, k, ij, ind_2d, ind_3d, rc, ndims,n2d, n3d,localpet, l(1), u(1)
 type(esmf_vm) :: vm

 ind_2d = 0
 ind_3d = 0

 if(present(unmapped_ptr)) then
   l = lbound(unmapped_ptr)
   u = ubound(unmapped_ptr)
 endif
 
 do i = 1, num_field
   call ESMF_FieldBundleGet(bundle_pre,i,field_pre,rc=rc)
   if(ESMF_logFoundError(rcToCheck=rc,msg=ESMF_LOGERR_PASSTHRU,line=__LINE__,file=__FILE__)) &
     call error_handler("IN FieldBundleGet", rc)

   call ESMF_FieldBundleGet(bundle_post,i,field_post,rc=rc)
   if(ESMF_logFoundError(rcToCheck=rc,msg=ESMF_LOGERR_PASSTHRU,line=__LINE__,file=__FILE__)) &
     call error_handler("IN FieldBundleGet", rc)

   call ESMF_FieldGet(field_post,dimCount=ndims,name=fname,rc=rc)   
    if(ESMF_logFoundError(rcToCheck=rc,msg=ESMF_LOGERR_PASSTHRU,line=__LINE__,file=__FILE__))&
     call error_handler("IN FieldGet", rc)
   
   call ESMF_VMGetGlobal(vm, rc=rc)
   if(ESMF_logFoundError(rcToCheck=rc,msg=ESMF_LOGERR_PASSTHRU,line=__LINE__,file=__FILE__))&
    call error_handler("IN VMGetGlobal", rc)
   call ESMF_VMGet(vm, localPet=localpet, rc=rc)
   if(ESMF_logFoundError(rcToCheck=rc,msg=ESMF_LOGERR_PASSTHRU,line=__LINE__,file=__FILE__))&
    call error_handler("IN VMGet", rc)
   if(localpet==0) print*, "in regrid_many fname = ", fname, ndims
   if (ndims == 2) is2d(i) = .True.
   if (ndims == 3) is2d(i) = .False.
   
   if (dozero(i)) then
     call ESMF_FieldRegrid(field_pre, &
                           field_post, &
                           routehandle=route, &
                           termorderflag=ESMF_TERMORDER_SRCSEQ, rc=rc)
     if(ESMF_logFoundError(rcToCheck=rc,msg=ESMF_LOGERR_PASSTHRU,line=__LINE__,file=__FILE__)) &
      call error_handler("IN FieldRegrid", rc)
   else
     call ESMF_FieldRegrid(field_pre, &
                           field_post, &
                           routehandle=route, &
                           zeroregion=ESMF_REGION_SELECT, &
                           termorderflag=ESMF_TERMORDER_SRCSEQ, rc=rc)
     if(ESMF_logFoundError(rcToCheck=rc,msg=ESMF_LOGERR_PASSTHRU,line=__LINE__,file=__FILE__)) &
      call error_handler("IN FieldRegrid", rc)
   endif
 enddo
 
 if (present(resetifd)) then
   if( resetifd .and. convert_nst) then 
     call ESMF_FieldGet(ifd_target_grid,farrayPtr=tmp_ptr,rc=rc)
     if(ESMF_logFoundError(rcToCheck=rc,msg=ESMF_LOGERR_PASSTHRU,line=__LINE__,file=__FILE__)) &
         call error_handler("IN FieldGet", rc)
     tmp_ptr = float(nint(tmp_ptr))
   endif
 endif
 
 n2d = count(is2d(:))
 n3d = count(.not.is2d(:))
 if(localpet==0) print*, is2d(:) 
 if (present(unmapped_ptr)) then
   allocate(ptr_2d(n2d))
   if (n3d .ne. 0) allocate(ptr_3d(n3d))
   do i=1, num_field
     if (is2d(i)) then 
       ind_2d = ind_2d + 1
       call ESMF_FieldBundleGet(bundle_post,i,field_post,rc=rc)
        if(ESMF_logFoundError(rcToCheck=rc,msg=ESMF_LOGERR_PASSTHRU,line=__LINE__,file=__FILE__))&
         call error_handler("IN FieldBundleGet", rc)
       call ESMF_FieldGet(field_post, farrayPtr=ptr_2d(ind_2d)%p, rc=rc)
        if(ESMF_logFoundError(rcToCheck=rc,msg=ESMF_LOGERR_PASSTHRU,line=__LINE__,file=__FILE__)) &
         call error_handler("IN FieldGet", rc) 
       call ESMF_FieldGet(field_post,name=fname,rc=rc)
        if(ESMF_logFoundError(rcToCheck=rc,msg=ESMF_LOGERR_PASSTHRU,line=__LINE__,file=__FILE__))&
          call error_handler("IN FieldGet", rc)
       if (localpet==0) print*, "in doreplace loop, 2d field = ", trim(fname)
     else
       ind_3d = ind_3d + 1
       call ESMF_FieldBundleGet(bundle_post,i,field_post,rc=rc)
        if(ESMF_logFoundError(rcToCheck=rc,msg=ESMF_LOGERR_PASSTHRU,line=__LINE__,file=__FILE__))&
         call error_handler("IN FieldBundleGet", rc)
       call ESMF_FieldGet(field_post,name=fname,rc=rc)
        if(ESMF_logFoundError(rcToCheck=rc,msg=ESMF_LOGERR_PASSTHRU,line=__LINE__,file=__FILE__))&
          call error_handler("IN FieldGet", rc)
       if (localpet==0) print*, "in doreplace loop, 3d field = ", trim(fname)
       call ESMF_FieldGet(field_post, farrayPtr=ptr_3d(ind_3d)%p, rc=rc)
        if(ESMF_logFoundError(rcToCheck=rc,msg=ESMF_LOGERR_PASSTHRU,line=__LINE__,file=__FILE__)) &
          call error_handler("IN FieldGet", rc) 
     endif
   end do
 
   do ij = l(1), u(1)
     call ij_to_i_j(unmapped_ptr(ij), i_target, j_target, i, j)
     do k = 1,n2d
       ptr_2d(k)%p(i,j) = -9999.9
     enddo 
     do k = 1,n3d
       ptr_3d(k)%p(i,j,:) = -9999.9
     enddo
   enddo
   deallocate(ptr_2d)
   if(n3d .ne. 0) deallocate(ptr_3d)
 endif
 end subroutine regrid_many

!> Execute the search function for multple fields
!!
!! @param[in] num_field  Number of fields to process.
!! @param[inout] bundle_target  ESMF FieldBundle holding target fields to search
!! @param[inout] field_data_2d  A real array of size i_target,j_target to temporarily hold data for searching
!! @param[inout] mask  An integer array of size i_target,j_target that holds masked (0) and unmasked (1) 
!!                     values indicating where to execute search (only at unmasked points).
!! @param[in] tile  Current cubed sphere tile.
!! @param[inout]  search_nums  Array length num_field holding search field numbers corresponding to each field provided for searching.
!! @param[in]  localpet  ESMF local persistent execution thread.
!! @param[in]  latitude  (optional) A real array size i_target,j_target of latitude on the target grid 
!! @param[in]  terrain_land  (optional) A real array size i_target,j_target of terrain height (m) on the target grid 
!! @param[in]  soilt_climo  (optional) A real array size i_target,j_target of climatological soil type on the target grid 
!! @param[in]  field_data_3d (optional) An empty real array of size i_target,j_target,lsoil_target to temporarily hold soil data for searching 
!! @author Larissa Reames, OU CIMMS/NOAA/NSSL
 subroutine search_many(num_field,bundle_target,field_data_2d,mask, tile, &
                         search_nums,localpet,latitude,terrain_land,soilt_climo,&
                         field_data_3d)

 use model_grid, only                  : i_target,j_target, lsoil_target
 use program_setup, only               : external_model, input_type
 use search_util

 implicit none

 integer, intent(in)                         :: num_field
 type(esmf_fieldbundle), intent(inout)       :: bundle_target
 real(esmf_kind_r8), intent(inout)           :: field_data_2d(i_target,j_target)
 real(esmf_kind_r8), intent(inout), optional :: field_data_3d(i_target,j_target,lsoil_target) 
 real(esmf_kind_r8), intent(inout), optional :: latitude(i_target,j_target)
 real(esmf_kind_r8), intent(inout), optional :: terrain_land(i_target,j_target)
 real(esmf_kind_r8), intent(inout), optional :: soilt_climo(i_target,j_target)
 integer(esmf_kind_i8), intent(inout)        :: mask(i_target,j_target)
 
    
 integer, intent(in)             :: tile,localpet
 integer, intent(inout)          :: search_nums(num_field)
 
 type(esmf_field)                :: temp_field
 character(len=50)               :: fname
 integer, parameter              :: SOTYP_LAND_FIELD_NUM = 224
 integer, parameter              :: SST_FIELD_NUM = 11
 integer, parameter              :: TERRAIN_FIELD_NUM= 7
 integer :: j,k, rc, ndims

 do k = 1,num_field
   call ESMF_FieldBundleGet(bundle_target,k,temp_field, rc=rc)
    if(ESMF_logFoundError(rcToCheck=rc,msg=ESMF_LOGERR_PASSTHRU,line=__LINE__,file=__FILE__))&
      call error_handler("IN FieldGet", rc)
   call ESMF_FieldGet(temp_field, name=fname, dimcount=ndims,rc=rc)
        if(ESMF_logFoundError(rcToCheck=rc,msg=ESMF_LOGERR_PASSTHRU,line=__LINE__,file=__FILE__))&
          call error_handler("IN FieldGet", rc)
   if (ndims .eq. 2) then
       print*, "processing 2d field ", trim(fname)
       print*, "FieldGather"
       call ESMF_FieldGather(temp_field,field_data_2d,rootPet=0,tile=tile, rc=rc)
       if(ESMF_logFoundError(rcToCheck=rc,msg=ESMF_LOGERR_PASSTHRU,line=__LINE__,file=__FILE__))&
        call error_handler("IN FieldGather", rc)
     if (localpet == 0) then 
       if (present(latitude) .and. search_nums(k).eq.SST_FIELD_NUM) then
         ! Sea surface temperatures; pass latitude field to search
         print*, "search1"
         call search(field_data_2d, mask, i_target, j_target, tile,search_nums(k),latitude=latitude)
       elseif (present(terrain_land) .and. search_nums(k) .eq. TERRAIN_FIELD_NUM) then
         ! Terrain height; pass optional climo terrain array to search
         print*, "search2"
         call search(field_data_2d, mask, i_target, j_target, tile,search_nums(k),terrain_land=terrain_land)
       elseif (search_nums(k) .eq. SOTYP_LAND_FIELD_NUM) then
         ! Soil type over land    
         if (fname .eq. "soil_type_target_grid") then
           ! Soil type over land when interpolating input data to target grid
           ! *with* the intention of retaining interpolated data in output
           print*, "search3"
           call search(field_data_2d, mask, i_target, j_target, tile,search_nums(k),soilt_climo=soilt_climo)
         elseif (present(soilt_climo)) then
           if (maxval(field_data_2d) > 0 .and. (trim(external_model) .ne. "GFS" .or. trim(input_type) .ne. "grib2")) then
             ! Soil type over land when interpolating input data to target grid
             ! *without* the intention of retaining data in output file
             print*, "search4"
             call search(field_data_2d, mask, i_target, j_target, tile, search_nums(k))
           else 
             ! If no soil type field exists in input data (e.g., GFS grib2) then don't search
             ! but simply set data to the climo field. This may result in
             ! somewhat inaccurate soil moistures as no scaling will occur 
             print*, "search5"
             field_data_2d = soilt_climo
           endif !check field value   
         endif !sotype from target grid
       else
         ! Any field that doesn't require any of the special treatments or
         ! passing of additional variables as in those above
         call search(field_data_2d, mask, i_target, j_target, tile,search_nums(k))
       endif !if present  
     endif !localpet
     call ESMF_FieldScatter(temp_field, field_data_2d, rootPet=0, tile=tile,rc=rc)
     if(ESMF_logFoundError(rcToCheck=rc,msg=ESMF_LOGERR_PASSTHRU,line=__LINE__,file=__FILE__))&
        call error_handler("IN FieldScatter", rc)
   else
     ! Process 3d fields soil temperature, moisture, and liquid
     print*, "FieldGather"
     call ESMF_FieldGather(temp_field,field_data_3d,rootPet=0,tile=tile,rc=rc)
     if(ESMF_logFoundError(rcToCheck=rc,msg=ESMF_LOGERR_PASSTHRU,line=__LINE__,file=__FILE__))&
        call error_handler("IN FieldGather", rc)
     print*, "processing 3d field ", trim(fname)
     if (localpet==0) then 
       do j = 1, lsoil_target
         field_data_2d = field_data_3d(:,:,j)
         call search(field_data_2d, mask, i_target, j_target, tile, 21)
         field_data_3d(:,:,j) = field_data_2d
       enddo
     endif
     call ESMF_FieldScatter(temp_field, field_data_3d, rootPet=0, tile=tile,rc=rc)
      if(ESMF_logFoundError(rcToCheck=rc,msg=ESMF_LOGERR_PASSTHRU,line=__LINE__,file=__FILE__))&
        call error_handler("IN FieldScatter", rc)
   endif !ndims
 end do !fields

 end subroutine search_many

!> Free up memory once the target grid surface fields are
!! no longer needed.
!!
!! @author George Gayno NOAA/EMC
 subroutine cleanup_all_target_sfc_data

 use surface_target_data, only : cleanup_target_sfc_data

 implicit none

 integer                     :: rc

 print*,"- DESTROY LOCAL TARGET GRID SURFACE FIELDS."

 call ESMF_FieldDestroy(terrain_from_input_grid, rc=rc)
 call ESMF_FieldDestroy(terrain_from_input_grid_land, rc=rc)
 call ESMF_FieldDestroy(soil_type_from_input_grid, rc=rc)

 call cleanup_target_sfc_data

 end subroutine cleanup_all_target_sfc_data

 end module surface<|MERGE_RESOLUTION|>--- conflicted
+++ resolved
@@ -670,15 +670,11 @@
  mask_input_ptr = 1
  where (nint(landmask_input_ptr) == 1) mask_input_ptr = 0
  
-<<<<<<< HEAD
 ! For non-fractional grids, 'seamask_target_ptr' is '0' for land points
 ! and '1' for non-land points. For fractional grids, 'seamask_target_ptr'
 ! will be '0' if all land and '1' is at least some non-land.
 
- mask_target_ptr = seamask_target_ptr
-=======
  mask_target_ptr = int(seamask_target_ptr,kind=esmf_kind_i4)
->>>>>>> 56123a84
 
  method=ESMF_REGRIDMETHOD_CONSERVE
 
