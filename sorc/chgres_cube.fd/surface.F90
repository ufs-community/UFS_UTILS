!> @file
!! @brief Process land, sea/lake ice, open water/Near Sea Surface
!! Temperature (NSST) fields.
!! @author George Gayno NCEP/EMC

!> Process surface and nst fields. Interpolates fields from the input
!! to target grids. Adjusts soil temperature according to differences
!! in input and target grid terrain. Rescales soil moisture for soil
!! type differences between input and target grid. Computes frozen
!! portion of total soil moisture.
!!
!! Assumes the input land data are Noah LSM-based, and the fv3 run
!! will use the Noah LSM. NSST fields are not available when using
!! GRIB2 input data.
!!
!! Public variables are defined below. "target" indicates field
!! associated with the target grid. "input" indicates field associated
!! with the input grid.
!!
!! @author George Gayno NCEP/EMC
 module surface

 use esmf

 implicit none

 private

 integer, parameter                 :: veg_type_landice_target = 15
                                       !< Vegetation type category that
                                       !< defines permanent land ice points.
                                       !< The Noah LSM land ice physics
                                       !< are applied at these points.

! surface fields (not including nst)
 type(esmf_field), public           :: canopy_mc_target_grid
                                       !< canopy moisture content
 type(esmf_field), public           :: f10m_target_grid
                                       !< log((z0+10)*1/z0)
                                       !< See sfc_diff.f for details
 type(esmf_field), public           :: ffmm_target_grid
                                       !< log((z0+z1)*1/z0)
                                       !< See sfc_diff.f for details
 type(esmf_field), public           :: q2m_target_grid
                                       !< 2-m specific humidity
 type(esmf_field), public           :: seaice_depth_target_grid
                                       !< sea ice depth
 type(esmf_field), public           :: seaice_fract_target_grid
                                       !< sea ice fraction
 type(esmf_field), public           :: seaice_skin_temp_target_grid
                                       !< sea ice skin temperature
 type(esmf_field), public           :: skin_temp_target_grid
                                       !< skin temperature/sst
 type(esmf_field), public           :: srflag_target_grid
                                       !< snow/rain flag
 type(esmf_field), public           :: snow_liq_equiv_target_grid
                                       !< liquid equiv snow depth
 type(esmf_field), public           :: snow_depth_target_grid
                                       !< physical snow depth
 type(esmf_field), public           :: soil_temp_target_grid
                                       !< 3-d soil temperature
 type(esmf_field), public           :: soilm_liq_target_grid
                                       !< 3-d liquid soil moisture
 type(esmf_field), public           :: soilm_tot_target_grid
                                       !< 3-d total soil moisture
 type(esmf_field), public           :: t2m_target_grid
                                       !< 2-m temperatrure
 type(esmf_field), public           :: tprcp_target_grid
                                       !< precip
 type(esmf_field), public           :: ustar_target_grid
                                       !< friction velocity
 type(esmf_field), public           :: z0_target_grid
                                       !< roughness length
  type(esmf_field), public           :: lai_target_grid
                                       !< leaf area index

! nst fields
 type(esmf_field), public           :: c_d_target_grid
                                       !< Coefficient 2 to calculate d(tz)/d(ts)
 type(esmf_field), public           :: c_0_target_grid
                                       !< Coefficient 1 to calculate d(tz)/d(ts)
 type(esmf_field), public           :: d_conv_target_grid
                                       !< Thickness of free convection layer
 type(esmf_field), public           :: dt_cool_target_grid
                                       !< Sub-layer cooling amount
 type(esmf_field), public           :: ifd_target_grid
                                       !< Model mode index. 0-diurnal model not
                                       !< started; 1-diurnal model started.
 type(esmf_field), public           :: qrain_target_grid
                                       !< Sensible heat flux due to rainfall
 type(esmf_field), public           :: tref_target_grid
                                       !< reference temperature
 type(esmf_field), public           :: w_d_target_grid
                                       !< Coefficient 4 to calculate d(tz)/d(ts)
 type(esmf_field), public           :: w_0_target_grid
                                       !< Coefficient 3 to calculate d(tz)/d(ts)
 type(esmf_field), public           :: xs_target_grid
                                       !< Salinity content in diurnal
                                       !< thermocline layer
 type(esmf_field), public           :: xt_target_grid
                                       !< Heat content in diurnal thermocline
                                       !< layer
 type(esmf_field), public           :: xu_target_grid
                                       !< u-current content in diurnal
                                       !< thermocline layer
 type(esmf_field), public           :: xv_target_grid
                                       !< v-current content in diurnal
                                       !< thermocline layer
 type(esmf_field), public           :: xz_target_grid
                                       !< Diurnal thermocline layer thickness
 type(esmf_field), public           :: xtts_target_grid
                                       !< d(xt)/d(ts)
 type(esmf_field), public           :: xzts_target_grid
                                       !< d(xz)/d(ts)
 type(esmf_field), public           :: z_c_target_grid
                                       !< Sub-layer cooling thickness
 type(esmf_field), public           :: zm_target_grid
                                       !< Oceanic mixed layer depth

 type(esmf_field)                   :: soil_type_from_input_grid
                                       !< soil type interpolated from
                                       !< input grid
 type(esmf_field)                   :: terrain_from_input_grid
                                       !< terrain height interpolated
                                       !< from input grid
 type(esmf_field)                   :: terrain_from_input_grid_land
                                       !< terrain height interpolated
                                       !< from input grid at all land points 

 real, parameter, private           :: blim        = 5.5
                                       !< soil 'b' parameter limit
 real, parameter, private           :: frz_h2o     = 273.15
                                       !< melting pt water
 real, parameter, private           :: frz_ice     = 271.21
                                       !< melting pt sea ice
 real, parameter, private           :: grav        = 9.81
                                       !< gravity
 real, parameter, private           :: hlice       = 3.335E5
                                       !< latent heat of fusion

 public :: surface_driver
<<<<<<< HEAD
 public :: create_surface_esmf_fields
 public :: interp
 public :: cleanup_target_sfc_data
=======
 public :: create_nst_esmf_fields
 public :: nst_land_fill
 public :: cleanup_target_nst_data
>>>>>>> daf2a9d6

 contains

!> Driver routine to process surface/nst data
!!
!! @param[in] localpet  ESMF local persistent execution thread
!!
!! @author George Gayno NCEP/EMC
 subroutine surface_driver(localpet)

 use input_data, only                : cleanup_input_sfc_data, &
                                       cleanup_input_nst_data, &
                                       read_input_sfc_data, &
                                       read_input_nst_data

 use program_setup, only             : calc_soil_params_driver, &
                                       convert_nst
                                  
 use static_data, only               :  get_static_fields, &
                                       cleanup_static_fields

 implicit none

 integer, intent(in)                :: localpet

!-----------------------------------------------------------------------
! Compute soil-based parameters.
!-----------------------------------------------------------------------

 call calc_soil_params_driver(localpet)

!-----------------------------------------------------------------------
! Get static data (like vegetation type) on the target grid.
!-----------------------------------------------------------------------

 call get_static_fields(localpet)

!-----------------------------------------------------------------------
! Read surface data on input grid.
!-----------------------------------------------------------------------

 call read_input_sfc_data(localpet)

!-----------------------------------------------------------------------
! Read nst data on input grid.
!-----------------------------------------------------------------------

 if (convert_nst) call read_input_nst_data(localpet)

!-----------------------------------------------------------------------
! Create surface field objects for target grid.
!-----------------------------------------------------------------------

 call create_surface_esmf_fields

!-----------------------------------------------------------------------
! Create nst field objects for target grid.
!-----------------------------------------------------------------------

 if (convert_nst) call create_nst_esmf_fields
 
!-----------------------------------------------------------------------
! Adjust soil levels of input grid !! not implemented yet
!-----------------------------------------------------------------------

 call adjust_soil_levels(localpet)

!-----------------------------------------------------------------------
! Horizontally interpolate fields.
!-----------------------------------------------------------------------

 call interp(localpet)
 
!---------------------------------------------------------------------------------------------
! Adjust soil/landice column temperatures for any change in elevation between
! the
! input and target grids.
!---------------------------------------------------------------------------------------------

 call adjust_soilt_for_terrain
 
!---------------------------------------------------------------------------------------------
! Rescale soil moisture for changes in soil type between the input and target grids.
!---------------------------------------------------------------------------------------------

 call rescale_soil_moisture
 
!---------------------------------------------------------------------------------------------
! Compute liquid portion of total soil moisture.
!---------------------------------------------------------------------------------------------

 call calc_liq_soil_moisture

!---------------------------------------------------------------------------------------------
! Set z0 at land and sea ice.
!---------------------------------------------------------------------------------------------

 call roughness

!---------------------------------------------------------------------------------------------
! Perform some final qc checks.
!---------------------------------------------------------------------------------------------

 call qc_check

!---------------------------------------------------------------------------------------------
! Set flag values at land for nst fields.
!---------------------------------------------------------------------------------------------

 if (convert_nst) call nst_land_fill

!---------------------------------------------------------------------------------------------
! Free up memory.
!---------------------------------------------------------------------------------------------

 call cleanup_input_sfc_data

 if (convert_nst) call cleanup_input_nst_data

!---------------------------------------------------------------------------------------------
! Write data to file.
!---------------------------------------------------------------------------------------------

 call write_fv3_sfc_data_netcdf(localpet)

!---------------------------------------------------------------------------------------------
! Free up memory.
!---------------------------------------------------------------------------------------------

 if (convert_nst) call cleanup_target_nst_data

 call cleanup_target_sfc_data

 call cleanup_static_fields

 return

 end subroutine surface_driver

!> Horizontally interpolate surface fields from input to target FV3
!> grid using esmf routines.
!!
!! @param[in] localpet  ESMF local persistent execution thread
!!
!! @author George Gayno NOAA/EMC
 subroutine interp(localpet)

 use mpi
 use esmf

 use input_data, only                : canopy_mc_input_grid,  &
                                       f10m_input_grid,  &
                                       ffmm_input_grid,  &
                                       landsea_mask_input_grid, &
                                       q2m_input_grid,  &
                                       seaice_depth_input_grid, &
                                       seaice_fract_input_grid, &
                                       seaice_skin_temp_input_grid, &
                                       skin_temp_input_grid, &
                                       snow_depth_input_grid, &
                                       snow_liq_equiv_input_grid, &
                                       soil_temp_input_grid, &
                                       soil_type_input_grid, &
                                       soilm_tot_input_grid, &
                                       srflag_input_grid, &
                                       t2m_input_grid,  &
                                       tprcp_input_grid,  &
                                       ustar_input_grid,  &
                                       veg_type_input_grid, &
                                       z0_input_grid, &
                                       c_d_input_grid, &
                                       c_0_input_grid, &
                                       d_conv_input_grid, &
                                       dt_cool_input_grid, &
                                       ifd_input_grid, &
                                       qrain_input_grid, &
                                       tref_input_grid, &
                                       w_d_input_grid, &
                                       w_0_input_grid, &
                                       xs_input_grid, &
                                       xt_input_grid, &
                                       xu_input_grid, &
                                       xv_input_grid, &
                                       xz_input_grid, &
                                       xtts_input_grid, &
                                       xzts_input_grid, &
                                       z_c_input_grid, &
                                       zm_input_grid, terrain_input_grid, &
                                       veg_type_landice_input, &
                                       veg_greenness_input_grid, &
                                       max_veg_greenness_input_grid, &
                                       min_veg_greenness_input_grid, &
                                       lai_input_grid

 use model_grid, only                : input_grid, target_grid, &
                                       i_target, j_target, &
                                       lsoil_target, &
                                       num_tiles_target_grid, &
                                       landmask_target_grid, &
                                       seamask_target_grid,  &
                                       latitude_target_grid

 use program_setup, only             : convert_nst, &
                                       vgtyp_from_climo, & 
                                       sotyp_from_climo, &
                                       vgfrc_from_climo, &
                                       minmax_vgfrc_from_climo, &
                                       lai_from_climo, &
                                       tg3_from_soil, & 
                                       external_model, &
                                       input_type
                                       
 use static_data, only               : veg_type_target_grid, &
                                       soil_type_target_grid, &
                                       veg_greenness_target_grid, &
                                       substrate_temp_target_grid,&
                                       min_veg_greenness_target_grid,&
                                       max_veg_greenness_target_grid

 use search_util

 implicit none

 integer, intent(in)                :: localpet

 integer                            :: l(1), u(1)
 integer                            :: i, j, ij, rc, tile
 integer                            :: clb_target(2), cub_target(2)
 integer                            :: isrctermprocessing
 integer(esmf_kind_i4), pointer     :: unmapped_ptr(:)
 integer(esmf_kind_i4), pointer     :: mask_input_ptr(:,:)
 integer(esmf_kind_i4), pointer     :: mask_target_ptr(:,:)
 integer(esmf_kind_i8), pointer     :: landmask_target_ptr(:,:)
 integer(esmf_kind_i8), allocatable :: mask_target_one_tile(:,:)
 integer(esmf_kind_i8), allocatable :: water_target_one_tile(:,:)
 integer(esmf_kind_i8), allocatable :: land_target_one_tile(:,:)
 integer(esmf_kind_i8), pointer     :: seamask_target_ptr(:,:)

 real(esmf_kind_r8), allocatable    :: data_one_tile(:,:)
 real(esmf_kind_r8), allocatable    :: data_one_tile2(:,:)
 real(esmf_kind_r8), allocatable    :: data_one_tile_3d(:,:,:)
 real(esmf_kind_r8), allocatable    :: latitude_one_tile(:,:)
 real(esmf_kind_r8), allocatable    :: soil_type_target_grid_save(:,:)
 real(esmf_kind_r8), pointer        :: canopy_mc_target_ptr(:,:)
 real(esmf_kind_r8), pointer        :: c_d_target_ptr(:,:)
 real(esmf_kind_r8), pointer        :: c_0_target_ptr(:,:)
 real(esmf_kind_r8), pointer        :: d_conv_target_ptr(:,:)
 real(esmf_kind_r8), pointer        :: dt_cool_target_ptr(:,:)
 real(esmf_kind_r8), pointer        :: ifd_target_ptr(:,:)
 real(esmf_kind_r8), pointer        :: qrain_target_ptr(:,:)
 real(esmf_kind_r8), pointer        :: tref_target_ptr(:,:)
 real(esmf_kind_r8), pointer        :: w_d_target_ptr(:,:)
 real(esmf_kind_r8), pointer        :: w_0_target_ptr(:,:)
 real(esmf_kind_r8), pointer        :: xs_target_ptr(:,:)
 real(esmf_kind_r8), pointer        :: xt_target_ptr(:,:)
 real(esmf_kind_r8), pointer        :: xu_target_ptr(:,:)
 real(esmf_kind_r8), pointer        :: xv_target_ptr(:,:)
 real(esmf_kind_r8), pointer        :: xz_target_ptr(:,:)
 real(esmf_kind_r8), pointer        :: xtts_target_ptr(:,:)
 real(esmf_kind_r8), pointer        :: xzts_target_ptr(:,:)
 real(esmf_kind_r8), pointer        :: z_c_target_ptr(:,:)
 real(esmf_kind_r8), pointer        :: zm_target_ptr(:,:)
 real(esmf_kind_r8), pointer        :: seaice_depth_target_ptr(:,:)
 real(esmf_kind_r8), pointer        :: seaice_fract_target_ptr(:,:)
 real(esmf_kind_r8), pointer        :: seaice_skin_temp_target_ptr(:,:)
 real(esmf_kind_r8), pointer        :: skin_temp_target_ptr(:,:)
 real(esmf_kind_r8), pointer        :: snow_depth_target_ptr(:,:)
 real(esmf_kind_r8), pointer        :: snow_liq_equiv_target_ptr(:,:)
 real(esmf_kind_r8), pointer        :: soil_temp_target_ptr(:,:,:)
 real(esmf_kind_r8), pointer        :: soil_type_from_input_ptr(:,:)
 real(esmf_kind_r8), pointer        :: soil_type_target_ptr(:,:)
 real(esmf_kind_r8), pointer        :: soilm_tot_target_ptr(:,:,:)
 real(esmf_kind_r8), pointer        :: srflag_target_ptr(:,:)
 real(esmf_kind_r8), pointer        :: terrain_from_input_ptr(:,:)
 real(esmf_kind_r8), pointer        :: veg_type_target_ptr(:,:)
 real(esmf_kind_r8), pointer        :: z0_target_ptr(:,:)
 real(esmf_kind_r8), pointer        :: landmask_input_ptr(:,:)
 real(esmf_kind_r8), pointer        :: veg_type_input_ptr(:,:)
 real(esmf_kind_r8), allocatable    :: veg_type_target_one_tile(:,:)
 real(esmf_kind_r8), pointer        :: veg_greenness_target_ptr(:,:)
 real(esmf_kind_r8), pointer        :: min_veg_greenness_target_ptr(:,:)
 real(esmf_kind_r8), pointer        :: max_veg_greenness_target_ptr(:,:)
 real(esmf_kind_r8), pointer        :: lai_target_ptr(:,:)

 type(esmf_regridmethod_flag)       :: method
 type(esmf_routehandle)             :: regrid_bl_no_mask
 type(esmf_routehandle)             :: regrid_all_land
 type(esmf_routehandle)             :: regrid_land
 type(esmf_routehandle)             :: regrid_landice
 type(esmf_routehandle)             :: regrid_nonland
 type(esmf_routehandle)             :: regrid_seaice
 type(esmf_routehandle)             :: regrid_water

!-----------------------------------------------------------------------
! Interpolate fieids that do not require 'masked' interpolation.
!-----------------------------------------------------------------------

 method=ESMF_REGRIDMETHOD_BILINEAR

 isrctermprocessing = 1

 print*,"- CALL FieldRegridStore FOR NON-MASKED BILINEAR INTERPOLATION."
 call ESMF_FieldRegridStore(t2m_input_grid, &
                            t2m_target_grid, &
                            polemethod=ESMF_POLEMETHOD_ALLAVG, &
                            srctermprocessing=isrctermprocessing, &
                            routehandle=regrid_bl_no_mask, &
                            regridmethod=method, rc=rc)
 if(ESMF_logFoundError(rcToCheck=rc,msg=ESMF_LOGERR_PASSTHRU,line=__LINE__,file=__FILE__)) &
    call error_handler("IN FieldRegridStore", rc)

 print*,"- CALL Field_Regrid T2M."
 call ESMF_FieldRegrid(t2m_input_grid, &
                       t2m_target_grid, &
                       routehandle=regrid_bl_no_mask, &
                       termorderflag=ESMF_TERMORDER_SRCSEQ, rc=rc)
 if(ESMF_logFoundError(rcToCheck=rc,msg=ESMF_LOGERR_PASSTHRU,line=__LINE__,file=__FILE__)) &
    call error_handler("IN FieldRegrid", rc)

 print*,"- CALL Field_Regrid Q2M."
 call ESMF_FieldRegrid(q2m_input_grid, &
                       q2m_target_grid, &
                       routehandle=regrid_bl_no_mask, &
                       termorderflag=ESMF_TERMORDER_SRCSEQ, rc=rc)
 if(ESMF_logFoundError(rcToCheck=rc,msg=ESMF_LOGERR_PASSTHRU,line=__LINE__,file=__FILE__)) &
    call error_handler("IN FieldRegrid", rc)

 print*,"- CALL Field_Regrid TPRCP."
 call ESMF_FieldRegrid(tprcp_input_grid, &
                       tprcp_target_grid, &
                       routehandle=regrid_bl_no_mask, &
                       termorderflag=ESMF_TERMORDER_SRCSEQ,  rc=rc)
 if(ESMF_logFoundError(rcToCheck=rc,msg=ESMF_LOGERR_PASSTHRU,line=__LINE__,file=__FILE__)) &
    call error_handler("IN FieldRegrid", rc)

 print*,"- CALL Field_Regrid F10M."
 call ESMF_FieldRegrid(f10m_input_grid, &
                       f10m_target_grid, &
                       routehandle=regrid_bl_no_mask, &
                       termorderflag=ESMF_TERMORDER_SRCSEQ,  rc=rc)
 if(ESMF_logFoundError(rcToCheck=rc,msg=ESMF_LOGERR_PASSTHRU,line=__LINE__,file=__FILE__)) &
    call error_handler("IN FieldRegrid", rc)

 print*,"- CALL Field_Regrid FFMM."
 call ESMF_FieldRegrid(ffmm_input_grid, &
                       ffmm_target_grid, &
                       routehandle=regrid_bl_no_mask, &
                       termorderflag=ESMF_TERMORDER_SRCSEQ,  rc=rc)
 if(ESMF_logFoundError(rcToCheck=rc,msg=ESMF_LOGERR_PASSTHRU,line=__LINE__,file=__FILE__)) &
    call error_handler("IN FieldRegrid", rc)

 print*,"- CALL Field_Regrid USTAR."
 call ESMF_FieldRegrid(ustar_input_grid, &
                       ustar_target_grid, &
                       routehandle=regrid_bl_no_mask, &
                       termorderflag=ESMF_TERMORDER_SRCSEQ,  rc=rc)
 if(ESMF_logFoundError(rcToCheck=rc,msg=ESMF_LOGERR_PASSTHRU,line=__LINE__,file=__FILE__)) &
    call error_handler("IN FieldRegrid", rc)

 print*,"- CALL Field_Regrid SRFLAG."
 call ESMF_FieldRegrid(srflag_input_grid, &
                       srflag_target_grid, &
                       routehandle=regrid_bl_no_mask, & 
                       termorderflag=ESMF_TERMORDER_SRCSEQ,  rc=rc)
 if(ESMF_logFoundError(rcToCheck=rc,msg=ESMF_LOGERR_PASSTHRU,line=__LINE__,file=__FILE__)) &
    call error_handler("IN FieldRegrid", rc)

 print*,"- CALL FieldGet FOR SRFLAG."
 call ESMF_FieldGet(srflag_target_grid, &
                    farrayPtr=srflag_target_ptr, rc=rc)
 if(ESMF_logFoundError(rcToCheck=rc,msg=ESMF_LOGERR_PASSTHRU,line=__LINE__,file=__FILE__)) &
    call error_handler("IN FieldGet", rc)

!-----------------------------------------------------------------------
! This is a flag field.  Using neighbor was expensive.  So use
! bilinear and 'nint'.
!-----------------------------------------------------------------------

 srflag_target_ptr = nint(srflag_target_ptr)

 print*,"- CALL FieldRegridRelease."
 call ESMF_FieldRegridRelease(routehandle=regrid_bl_no_mask, rc=rc)
 if(ESMF_logFoundError(rcToCheck=rc,msg=ESMF_LOGERR_PASSTHRU,line=__LINE__,file=__FILE__)) &
    call error_handler("IN FieldRegridRelease", rc)

!-----------------------------------------------------------------------
! First, set the mask on the target and input grids.
!-----------------------------------------------------------------------

 print*,"- CALL GridAddItem FOR TARGET GRID."
 call ESMF_GridAddItem(target_grid, &
                       itemflag=ESMF_GRIDITEM_MASK, &
                       staggerloc=ESMF_STAGGERLOC_CENTER, rc=rc)
 if(ESMF_logFoundError(rcToCheck=rc,msg=ESMF_LOGERR_PASSTHRU,line=__LINE__,file=__FILE__)) &
    call error_handler("IN GridAddItem", rc)

 print*,"- CALL GridGetItem FOR TARGET GRID."
 call ESMF_GridGetItem(target_grid, &
                       itemflag=ESMF_GRIDITEM_MASK, &
                       farrayPtr=mask_target_ptr, rc=rc)
 if(ESMF_logFoundError(rcToCheck=rc,msg=ESMF_LOGERR_PASSTHRU,line=__LINE__,file=__FILE__)) &
    call error_handler("IN GridGetItem", rc)

 print*,"- CALL FieldGet FOR TARGET GRID SEAMASK."
 call ESMF_FieldGet(seamask_target_grid, &
                    computationalLBound=clb_target, &
                    computationalUBound=cub_target, &
                    farrayPtr=seamask_target_ptr, rc=rc)
 if(ESMF_logFoundError(rcToCheck=rc,msg=ESMF_LOGERR_PASSTHRU,line=__LINE__,file=__FILE__)) &
    call error_handler("IN FieldGet", rc)
    
 print*,"- CALL FieldGet FOR TARGET GRID LANDMASK."
 call ESMF_FieldGet(landmask_target_grid, &
                    farrayPtr=landmask_target_ptr, rc=rc)
 if(ESMF_logFoundError(rcToCheck=rc,msg=ESMF_LOGERR_PASSTHRU,line=__LINE__,file=__FILE__)) &
    call error_handler("IN FieldGet", rc)   

 print*,"- CALL GridAddItem FOR INPUT GRID SEAMASK."
 call ESMF_GridAddItem(input_grid, &
                       itemflag=ESMF_GRIDITEM_MASK, &
                       staggerloc=ESMF_STAGGERLOC_CENTER, rc=rc)
 if(ESMF_logFoundError(rcToCheck=rc,msg=ESMF_LOGERR_PASSTHRU,line=__LINE__,file=__FILE__)) &
    call error_handler("IN GridAddItem", rc)

 print*,"- CALL FieldGet FOR INPUT GRID LANDMASK."
 call ESMF_FieldGet(landsea_mask_input_grid, &
                    farrayPtr=landmask_input_ptr, rc=rc)
 if(ESMF_logFoundError(rcToCheck=rc,msg=ESMF_LOGERR_PASSTHRU,line=__LINE__,file=__FILE__)) &
    call error_handler("IN FieldGet", rc)

 print*,"- CALL GridGetItem FOR INPUT GRID LANDMASK."
 call ESMF_GridGetItem(input_grid, &
                       itemflag=ESMF_GRIDITEM_MASK, &
                       farrayPtr=mask_input_ptr, rc=rc)
 if(ESMF_logFoundError(rcToCheck=rc,msg=ESMF_LOGERR_PASSTHRU,line=__LINE__,file=__FILE__)) &
    call error_handler("IN GridGetItem", rc)

  if (localpet == 0) then
   allocate(data_one_tile(i_target,j_target))
   allocate(data_one_tile_3d(i_target,j_target,lsoil_target))
   allocate(mask_target_one_tile(i_target,j_target))
   allocate(soil_type_target_grid_save(i_target,j_target))
 else
   allocate(data_one_tile(0,0))
   allocate(data_one_tile_3d(0,0,0))
   allocate(mask_target_one_tile(0,0))
   allocate(soil_type_target_grid_save(0,0))
 endif
    
 !-----------------------------------------------------------------------
 ! Interpolate vegetation type to target grid if chosen in namelist and terrain
 ! for use in replacing isolated bad terrain values
 !-----------------------------------------------------------------------
 
 method=ESMF_REGRIDMETHOD_NEAREST_STOD

 isrctermprocessing = 1
 
 mask_input_ptr = 0
 where (nint(landmask_input_ptr) == 1) mask_input_ptr = 1

 mask_target_ptr = 0
 where (landmask_target_ptr == 1) mask_target_ptr = 1
 
 print*,"- CALL FieldCreate FOR TERRAIN FROM INPUT GRID LAND."
 terrain_from_input_grid_land = ESMF_FieldCreate(target_grid, &
                                           typekind=ESMF_TYPEKIND_R8, &
                                           staggerloc=ESMF_STAGGERLOC_CENTER, rc=rc)
 if(ESMF_logFoundError(rcToCheck=rc,msg=ESMF_LOGERR_PASSTHRU,line=__LINE__,file=__FILE__)) &
    call error_handler("IN FieldCreate", rc)
 
 print*,"- CALL FieldRegridStore for land fields."
 call ESMF_FieldRegridStore(terrain_input_grid, &
                            terrain_from_input_grid_land, &
                            srcmaskvalues=(/0/), &
                            dstmaskvalues=(/0/), &
                            polemethod=ESMF_POLEMETHOD_NONE, &
                            srctermprocessing=isrctermprocessing, &
                            unmappedaction=ESMF_UNMAPPEDACTION_IGNORE, &
                            normtype=ESMF_NORMTYPE_FRACAREA, &
                            routehandle=regrid_all_land, &
                            regridmethod=method, &
                            unmappedDstList=unmapped_ptr, rc=rc)
 if(ESMF_logFoundError(rcToCheck=rc,msg=ESMF_LOGERR_PASSTHRU,line=__LINE__,file=__FILE__)) &
    call error_handler("IN FieldRegridStore", rc)

 print*,"- CALL Field_Regrid TERRAIN."
 call ESMF_FieldRegrid(terrain_input_grid, &
                       terrain_from_input_grid_land, &
                       routehandle=regrid_all_land, &
                       termorderflag=ESMF_TERMORDER_SRCSEQ,  rc=rc)
 if(ESMF_logFoundError(rcToCheck=rc,msg=ESMF_LOGERR_PASSTHRU,line=__LINE__,file=__FILE__)) &
    call error_handler("IN FieldRegrid", rc)
    
 print*,"- CALL FieldGet FOR terrain from input grid at land."
 call ESMF_FieldGet(terrain_from_input_grid_land, &
                    farrayPtr=terrain_from_input_ptr, rc=rc)
 if(ESMF_logFoundError(rcToCheck=rc,msg=ESMF_LOGERR_PASSTHRU,line=__LINE__,file=__FILE__)) &
    call error_handler("IN FieldGet", rc)
    
 l = lbound(unmapped_ptr)
 u = ubound(unmapped_ptr)

 do ij = l(1), u(1)
   call ij_to_i_j(unmapped_ptr(ij), i_target, j_target, i, j)
   terrain_from_input_ptr(i,j) = -9999.9 
 enddo
  nullify(terrain_from_input_ptr) 
  
 do tile = 1, num_tiles_target_grid
 
   print*,"- CALL FieldGather FOR TARGET LANDMASK TILE: ", tile
   call ESMF_FieldGather(landmask_target_grid, mask_target_one_tile, rootPet=0, tile=tile, rc=rc)
   if(ESMF_logFoundError(rcToCheck=rc,msg=ESMF_LOGERR_PASSTHRU,line=__LINE__,file=__FILE__)) &
      call error_handler("IN FieldGather", rc)
      
   print*,"- CALL FieldGather FOR TERRAIN FROM INPUT GRID: ", tile
   call ESMF_FieldGather(terrain_from_input_grid, data_one_tile, rootPet=0, tile=tile, rc=rc)
   if(ESMF_logFoundError(rcToCheck=rc,msg=ESMF_LOGERR_PASSTHRU,line=__LINE__,file=__FILE__)) &
      call error_handler("IN FieldGather", rc)

   if (localpet == 0) then
     allocate(land_target_one_tile(i_target,j_target))
     land_target_one_tile = 0
     where(mask_target_one_tile == 1) land_target_one_tile = 1
     call search(data_one_tile, land_target_one_tile, i_target, j_target, tile, 7)
     deallocate(land_target_one_tile)
   endif

   print*,"- CALL FieldScatter FOR TERRAIN FROM INPUT GRID: ", tile
   call ESMF_FieldScatter(terrain_from_input_grid, data_one_tile, rootPet=0, tile=tile, rc=rc)
   if(ESMF_logFoundError(rcToCheck=rc,msg=ESMF_LOGERR_PASSTHRU,line=__LINE__,file=__FILE__)) &
      call error_handler("IN FieldScatter", rc)
 enddo
 
 if(.not. vgtyp_from_climo) then
  
   print*,"- CALL FieldRegrid VEG TYPE."
   call ESMF_FieldRegrid(veg_type_input_grid, &
                         veg_type_target_grid, &
                         routehandle=regrid_all_land, &
                         termorderflag=ESMF_TERMORDER_SRCSEQ, rc=rc)
   if(ESMF_logFoundError(rcToCheck=rc,msg=ESMF_LOGERR_PASSTHRU,line=__LINE__,file=__FILE__)) &
      call error_handler("IN FieldRegrid", rc)
   
   print*,"- CALL FieldGet FOR TARGET grid veg type."
   call ESMF_FieldGet(veg_type_target_grid, &
                      farrayPtr=veg_type_target_ptr, rc=rc)
   if(ESMF_logFoundError(rcToCheck=rc,msg=ESMF_LOGERR_PASSTHRU,line=__LINE__,file=__FILE__)) &
      call error_handler("IN FieldGet", rc)
        
   l = lbound(unmapped_ptr)
   u = ubound(unmapped_ptr)

   do ij = l(1), u(1)
     call ij_to_i_j(unmapped_ptr(ij), i_target, j_target, i, j)
     veg_type_target_ptr(i,j) = -9999.9 
   enddo

   do tile = 1, num_tiles_target_grid
     print*,"- CALL FieldGather FOR TARGET GRID VEG TYPE TILE: ", tile
     call ESMF_FieldGather(veg_type_target_grid, data_one_tile, rootPet=0, tile=tile, rc=rc)
     if(ESMF_logFoundError(rcToCheck=rc,msg=ESMF_LOGERR_PASSTHRU,line=__LINE__,file=__FILE__)) &
        call error_handler("IN FieldGather", rc)

     print*,"- CALL FieldGather FOR TARGET LANDMASK TILE: ", tile
     call ESMF_FieldGather(landmask_target_grid, mask_target_one_tile, rootPet=0, tile=tile, rc=rc)
     if(ESMF_logFoundError(rcToCheck=rc,msg=ESMF_LOGERR_PASSTHRU,line=__LINE__,file=__FILE__)) &
        call error_handler("IN FieldGather", rc)

     if (localpet == 0) then
       allocate(land_target_one_tile(i_target,j_target))
       land_target_one_tile = 0
       where(mask_target_one_tile == 1) land_target_one_tile = 1
       call search(data_one_tile, land_target_one_tile, i_target, j_target, tile, 225)
       deallocate(land_target_one_tile)
     endif

     print*,"- CALL FieldScatter FOR TARGET GRID VEG TYPE: ", tile
     call ESMF_FieldScatter(veg_type_target_grid, data_one_tile, rootPet=0, tile=tile, rc=rc)
     if(ESMF_logFoundError(rcToCheck=rc,msg=ESMF_LOGERR_PASSTHRU,line=__LINE__,file=__FILE__)) &
        call error_handler("IN FieldScatter", rc)
   enddo
   nullify(veg_type_target_ptr) 
 endif
 print*,"- CALL FieldRegridRelease."
 call ESMF_FieldRegridRelease(routehandle=regrid_all_land, rc=rc)
 if(ESMF_logFoundError(rcToCheck=rc,msg=ESMF_LOGERR_PASSTHRU,line=__LINE__,file=__FILE__)) &
    call error_handler("IN FieldRegridRelease", rc)
    
!-----------------------------------------------------------------------
! Next, determine the sea ice fraction on target grid.  
! Interpolate.
!-----------------------------------------------------------------------

 mask_input_ptr = 1
 where (nint(landmask_input_ptr) == 1) mask_input_ptr = 0
 
 mask_target_ptr = seamask_target_ptr

 method=ESMF_REGRIDMETHOD_CONSERVE

 isrctermprocessing = 1

 print*,"- CALL FieldRegridStore for sea ice fraction."
 call ESMF_FieldRegridStore(seaice_fract_input_grid, &
                            seaice_fract_target_grid, &
                            srcmaskvalues=(/0/), &
                            dstmaskvalues=(/0/), &
                            polemethod=ESMF_POLEMETHOD_NONE, &
                            srctermprocessing=isrctermprocessing, &
                            unmappedaction=ESMF_UNMAPPEDACTION_IGNORE, &
                            normtype=ESMF_NORMTYPE_FRACAREA, &
                            routehandle=regrid_nonland, &
                            regridmethod=method, &
                            unmappedDstList=unmapped_ptr, rc=rc)
 if(ESMF_logFoundError(rcToCheck=rc,msg=ESMF_LOGERR_PASSTHRU,line=__LINE__,file=__FILE__)) &
    call error_handler("IN FieldRegridStore", rc)

 print*,"- CALL Field_Regrid for sea ice fraction."
 call ESMF_FieldRegrid(seaice_fract_input_grid, &
                       seaice_fract_target_grid, &
                       routehandle=regrid_nonland, &
                       termorderflag=ESMF_TERMORDER_SRCSEQ, rc=rc)
 if(ESMF_logFoundError(rcToCheck=rc,msg=ESMF_LOGERR_PASSTHRU,line=__LINE__,file=__FILE__)) &
    call error_handler("IN FieldRegrid", rc)

 print*,"- CALL FieldGet FOR TARGET grid sea ice fraction."
 call ESMF_FieldGet(seaice_fract_target_grid, &
                    farrayPtr=seaice_fract_target_ptr, rc=rc)
 if(ESMF_logFoundError(rcToCheck=rc,msg=ESMF_LOGERR_PASSTHRU,line=__LINE__,file=__FILE__)) &
    call error_handler("IN FieldGet", rc)

 l = lbound(unmapped_ptr)
 u = ubound(unmapped_ptr)

 do ij = l(1), u(1)
   call ij_to_i_j(unmapped_ptr(ij), i_target, j_target, i, j)
   seaice_fract_target_ptr(i,j) = -9999.9 ! flag value for missing point
                               ! which will be replaced in routine
                               ! "search".
 enddo

 if (localpet == 0) then
   allocate(latitude_one_tile(i_target,j_target))
 else
   allocate(latitude_one_tile(0,0))
 endif

 do tile = 1, num_tiles_target_grid

   print*,"- CALL FieldGather FOR TARGET GRID SEAICE FRACTION TILE: ", tile
   call ESMF_FieldGather(seaice_fract_target_grid, data_one_tile, rootPet=0, tile=tile, rc=rc)
   if(ESMF_logFoundError(rcToCheck=rc,msg=ESMF_LOGERR_PASSTHRU,line=__LINE__,file=__FILE__)) &
      call error_handler("IN FieldGather", rc)
   
   print*,"- CALL FieldGather FOR TARGET GRID MASK TILE: ", tile
   call ESMF_FieldGather(seamask_target_grid, mask_target_one_tile, rootPet=0, tile=tile, rc=rc)
   if(ESMF_logFoundError(rcToCheck=rc,msg=ESMF_LOGERR_PASSTHRU,line=__LINE__,file=__FILE__)) &
      call error_handler("IN FieldGather", rc)

   print*,"- CALL FieldGather FOR TARGET LATITUDE TILE: ", tile
   call ESMF_FieldGather(latitude_target_grid, latitude_one_tile, rootPet=0, tile=tile, rc=rc)
   if(ESMF_logFoundError(rcToCheck=rc,msg=ESMF_LOGERR_PASSTHRU,line=__LINE__,file=__FILE__)) &
      call error_handler("IN FieldGather", rc)

   if (localpet == 0) then
     call search(data_one_tile, mask_target_one_tile, i_target, j_target, tile, 91, &
                 latitude=latitude_one_tile)
   endif

   print*,"- CALL FieldGather FOR TARGET LANDMASK TILE: ", tile
   call ESMF_FieldGather(landmask_target_grid, mask_target_one_tile, rootPet=0, tile=tile, rc=rc)
   if(ESMF_logFoundError(rcToCheck=rc,msg=ESMF_LOGERR_PASSTHRU,line=__LINE__,file=__FILE__)) &
      call error_handler("IN FieldGather", rc)
   
   
   if (localpet == 0) then
     do j = 1, j_target
     do i = 1, i_target
       if (data_one_tile(i,j) > 1.0_esmf_kind_r8) then
         data_one_tile(i,j) = 1.0_esmf_kind_r8
       endif
       if (data_one_tile(i,j) < 0.15_esmf_kind_r8) data_one_tile(i,j) = 0.0_esmf_kind_r8
       if (data_one_tile(i,j) >= 0.15_esmf_kind_r8) mask_target_one_tile(i,j) = 2
     enddo
     enddo
   endif

   print*,"- CALL FieldScatter FOR TARGET GRID SEAICE FRACTION TILE: ", tile
   call ESMF_FieldScatter(seaice_fract_target_grid, data_one_tile, rootPet=0, tile=tile, rc=rc)
   if(ESMF_logFoundError(rcToCheck=rc,msg=ESMF_LOGERR_PASSTHRU,line=__LINE__,file=__FILE__)) &
      call error_handler("IN FieldScatter", rc)

   print*,"- CALL FieldScatter FOR TARGET LANDMASK TILE: ", tile
   call ESMF_FieldScatter(landmask_target_grid, mask_target_one_tile, rootPet=0, tile=tile, rc=rc)
   if(ESMF_logFoundError(rcToCheck=rc,msg=ESMF_LOGERR_PASSTHRU,line=__LINE__,file=__FILE__)) &
      call error_handler("IN FieldScatter", rc)

 enddo

 deallocate(latitude_one_tile)

 print*,"- CALL FieldRegridRelease."
 call ESMF_FieldRegridRelease(routehandle=regrid_nonland, rc=rc)
 if(ESMF_logFoundError(rcToCheck=rc,msg=ESMF_LOGERR_PASSTHRU,line=__LINE__,file=__FILE__)) &
    call error_handler("IN FieldRegridRelease", rc)

!---------------------------------------------------------------------------------------------
! Now interpolate other sea ice related fields.  Since we know what points are ice on
! the target grid, reset the target grid mask.
!---------------------------------------------------------------------------------------------

 mask_input_ptr = 0
 where (nint(landmask_input_ptr) == 2) mask_input_ptr = 1

 print*,"- CALL FieldGet FOR TARGET land sea mask."
 call ESMF_FieldGet(landmask_target_grid, &
                    farrayPtr=landmask_target_ptr, rc=rc)
 if(ESMF_logFoundError(rcToCheck=rc,msg=ESMF_LOGERR_PASSTHRU,line=__LINE__,file=__FILE__)) &
    call error_handler("IN FieldGet", rc)

 mask_target_ptr = 0 
 do j = clb_target(2), cub_target(2)
 do i = clb_target(1), cub_target(1)
   if (landmask_target_ptr(i,j) == 2) mask_target_ptr(i,j) = 1
 enddo
 enddo

 method=ESMF_REGRIDMETHOD_NEAREST_STOD
 isrctermprocessing = 1

 print*,"- CALL FieldRegridStore for 3d seaice fields."
 call ESMF_FieldRegridStore(soil_temp_input_grid, &
                            soil_temp_target_grid, &
                            srcmaskvalues=(/0/), &
                            dstmaskvalues=(/0/), &
                            polemethod=ESMF_POLEMETHOD_NONE, &
                            srctermprocessing=isrctermprocessing, &
                            unmappedaction=ESMF_UNMAPPEDACTION_IGNORE, &
                            normtype=ESMF_NORMTYPE_FRACAREA, &
                            routehandle=regrid_seaice, &
                            regridmethod=method, &
                            unmappedDstList=unmapped_ptr, rc=rc)
 if(ESMF_logFoundError(rcToCheck=rc,msg=ESMF_LOGERR_PASSTHRU,line=__LINE__,file=__FILE__)) &
    call error_handler("IN FieldRegridStore", rc)

 print*,"- CALL Field_Regrid for soil temperature over seaice."
 call ESMF_FieldRegrid(soil_temp_input_grid, &
                       soil_temp_target_grid, &
                       routehandle=regrid_seaice, &
                       termorderflag=ESMF_TERMORDER_SRCSEQ, rc=rc)
 if(ESMF_logFoundError(rcToCheck=rc,msg=ESMF_LOGERR_PASSTHRU,line=__LINE__,file=__FILE__)) &
    call error_handler("IN FieldRegrid", rc)
  
 print*,"- CALL FieldGet FOR TARGET grid soil temperature over seaice."
 call ESMF_FieldGet(soil_temp_target_grid, &
                    farrayPtr=soil_temp_target_ptr, rc=rc)
 if(ESMF_logFoundError(rcToCheck=rc,msg=ESMF_LOGERR_PASSTHRU,line=__LINE__,file=__FILE__)) &
    call error_handler("IN FieldGet", rc)

 print*,"- CALL Field_Regrid for sea ice depth."
 call ESMF_FieldRegrid(seaice_depth_input_grid, &
                       seaice_depth_target_grid, &
                       routehandle=regrid_seaice, &
                       termorderflag=ESMF_TERMORDER_SRCSEQ, rc=rc)
 if(ESMF_logFoundError(rcToCheck=rc,msg=ESMF_LOGERR_PASSTHRU,line=__LINE__,file=__FILE__)) &
    call error_handler("IN FieldRegrid", rc)

 print*,"- CALL FieldGet FOR TARGET grid sea ice depth."
 call ESMF_FieldGet(seaice_depth_target_grid, &
                    farrayPtr=seaice_depth_target_ptr, rc=rc)
 if(ESMF_logFoundError(rcToCheck=rc,msg=ESMF_LOGERR_PASSTHRU,line=__LINE__,file=__FILE__)) &
    call error_handler("IN FieldGet", rc)

 print*,"- CALL Field_Regrid for snow depth."
 call ESMF_FieldRegrid(snow_depth_input_grid, &
                       snow_depth_target_grid, &
                       routehandle=regrid_seaice, &
                       termorderflag=ESMF_TERMORDER_SRCSEQ, rc=rc)
 if(ESMF_logFoundError(rcToCheck=rc,msg=ESMF_LOGERR_PASSTHRU,line=__LINE__,file=__FILE__)) &
    call error_handler("IN FieldRegrid", rc)

 print*,"- CALL FieldGet FOR TARGET grid snow depth."
 call ESMF_FieldGet(snow_depth_target_grid, &
                    farrayPtr=snow_depth_target_ptr, rc=rc)
 if(ESMF_logFoundError(rcToCheck=rc,msg=ESMF_LOGERR_PASSTHRU,line=__LINE__,file=__FILE__)) &
    call error_handler("IN FieldGet", rc)

 print*,"- CALL Field_Regrid for snow liq equiv."
 call ESMF_FieldRegrid(snow_liq_equiv_input_grid, &
                       snow_liq_equiv_target_grid, &
                       routehandle=regrid_seaice, &
                       termorderflag=ESMF_TERMORDER_SRCSEQ, rc=rc)
 if(ESMF_logFoundError(rcToCheck=rc,msg=ESMF_LOGERR_PASSTHRU,line=__LINE__,file=__FILE__)) &
    call error_handler("IN FieldRegrid", rc)

 print*,"- CALL FieldGet FOR TARGET grid snow liq equiv."
 call ESMF_FieldGet(snow_liq_equiv_target_grid, &
                    farrayPtr=snow_liq_equiv_target_ptr, rc=rc)
 if(ESMF_logFoundError(rcToCheck=rc,msg=ESMF_LOGERR_PASSTHRU,line=__LINE__,file=__FILE__)) &
    call error_handler("IN FieldGet", rc)

 print*,"- CALL Field_Regrid for sea ice skin temp."
 call ESMF_FieldRegrid(seaice_skin_temp_input_grid, &
                       seaice_skin_temp_target_grid, &
                       routehandle=regrid_seaice, &
                       termorderflag=ESMF_TERMORDER_SRCSEQ, rc=rc)
 if(ESMF_logFoundError(rcToCheck=rc,msg=ESMF_LOGERR_PASSTHRU,line=__LINE__,file=__FILE__)) &
    call error_handler("IN FieldRegrid", rc)

 print*,"- CALL FieldGet FOR TARGET grid sea ice skin temp."
 call ESMF_FieldGet(seaice_skin_temp_target_grid, &
                    farrayPtr=seaice_skin_temp_target_ptr, rc=rc)
 if(ESMF_logFoundError(rcToCheck=rc,msg=ESMF_LOGERR_PASSTHRU,line=__LINE__,file=__FILE__)) &
    call error_handler("IN FieldGet", rc)

 l = lbound(unmapped_ptr)
 u = ubound(unmapped_ptr)

 do ij = l(1), u(1)
   call ij_to_i_j(unmapped_ptr(ij), i_target, j_target, i, j)
   seaice_depth_target_ptr(i,j) = -9999.9 
   snow_depth_target_ptr(i,j) = -9999.9 
   snow_liq_equiv_target_ptr(i,j) = -9999.9 
   seaice_skin_temp_target_ptr(i,j) = -9999.9 
   soil_temp_target_ptr(i,j,:) = -9999.9
 enddo

 do tile = 1, num_tiles_target_grid

   print*,"- CALL FieldGather FOR TARGET GRID SEAICE DEPTH TILE: ", tile
   call ESMF_FieldGather(seaice_depth_target_grid, data_one_tile, rootPet=0, tile=tile, rc=rc)
   if(ESMF_logFoundError(rcToCheck=rc,msg=ESMF_LOGERR_PASSTHRU,line=__LINE__,file=__FILE__)) &
      call error_handler("IN FieldGather", rc)

   print*,"- CALL FieldGather FOR TARGET LANDMASK TILE: ", tile
   call ESMF_FieldGather(landmask_target_grid, mask_target_one_tile, rootPet=0, tile=tile, rc=rc)
   if(ESMF_logFoundError(rcToCheck=rc,msg=ESMF_LOGERR_PASSTHRU,line=__LINE__,file=__FILE__)) &
      call error_handler("IN FieldGather", rc)

   if (localpet == 0) then
     ! I don't think is needed anymore with the more recent fixes to fill values in input_data
     !if (count(landmask_target_ptr == 2) == 0) data_one_tile(:,:) =0.0_esmf_kind_r8
     
     where(mask_target_one_tile == 1) mask_target_one_tile = 0
     where(mask_target_one_tile == 2) mask_target_one_tile = 1
     call search(data_one_tile, mask_target_one_tile, i_target, j_target, tile, 92)
   endif

   print*,"- CALL FieldScatter FOR TARGET GRID SEAICE DEPTH TILE: ", tile
   call ESMF_FieldScatter(seaice_depth_target_grid, data_one_tile, rootPet=0, tile=tile, rc=rc)
   if(ESMF_logFoundError(rcToCheck=rc,msg=ESMF_LOGERR_PASSTHRU,line=__LINE__,file=__FILE__)) &
      call error_handler("IN FieldScatter", rc)

   print*,"- CALL FieldGather FOR TARGET GRID SNOW DEPTH TILE: ", tile
   call ESMF_FieldGather(snow_depth_target_grid, data_one_tile, rootPet=0, tile=tile, rc=rc)
   if(ESMF_logFoundError(rcToCheck=rc,msg=ESMF_LOGERR_PASSTHRU,line=__LINE__,file=__FILE__)) &
      call error_handler("IN FieldGather", rc)

   if (localpet == 0) then
     call search(data_one_tile, mask_target_one_tile, i_target, j_target, tile, 66)
   endif

   print*,"- CALL FieldScatter FOR TARGET GRID SNOW DEPTH TILE: ", tile
   call ESMF_FieldScatter(snow_depth_target_grid, data_one_tile, rootPet=0, tile=tile, rc=rc)
   if(ESMF_logFoundError(rcToCheck=rc,msg=ESMF_LOGERR_PASSTHRU,line=__LINE__,file=__FILE__)) &
      call error_handler("IN FieldScatter", rc)

   print*,"- CALL FieldGather FOR TARGET GRID SNOW LIQ EQUIV TILE: ", tile
   call ESMF_FieldGather(snow_liq_equiv_target_grid, data_one_tile, rootPet=0, tile=tile, rc=rc)
   if(ESMF_logFoundError(rcToCheck=rc,msg=ESMF_LOGERR_PASSTHRU,line=__LINE__,file=__FILE__)) &
      call error_handler("IN FieldGather", rc)

   if (localpet == 0) then
     call search(data_one_tile, mask_target_one_tile, i_target, j_target, tile, 65)
   endif

   print*,"- CALL FieldScatter FOR TARGET GRID SNOW LIQ EQUIV TILE: ", tile
   call ESMF_FieldScatter(snow_liq_equiv_target_grid, data_one_tile, rootPet=0, tile=tile, rc=rc)
   if(ESMF_logFoundError(rcToCheck=rc,msg=ESMF_LOGERR_PASSTHRU,line=__LINE__,file=__FILE__)) &
      call error_handler("IN FieldScatter", rc)

   print*,"- CALL FieldGather FOR TARGET GRID SEAICE SKIN TEMP: ", tile
   call ESMF_FieldGather(seaice_skin_temp_target_grid, data_one_tile, rootPet=0, tile=tile, rc=rc)
   if(ESMF_logFoundError(rcToCheck=rc,msg=ESMF_LOGERR_PASSTHRU,line=__LINE__,file=__FILE__)) &
      call error_handler("IN FieldGather", rc)

   if (localpet == 0) then
     call search(data_one_tile, mask_target_one_tile, i_target, j_target, tile, 21)
   endif

   print*,"- CALL FieldScatter FOR TARGET GRID SEAICE SKIN TEMP: ", tile
   call ESMF_FieldScatter(seaice_skin_temp_target_grid, data_one_tile, rootPet=0, tile=tile, rc=rc)
   if(ESMF_logFoundError(rcToCheck=rc,msg=ESMF_LOGERR_PASSTHRU,line=__LINE__,file=__FILE__)) &
      call error_handler("IN FieldScatter", rc)

   print*,"- CALL FieldGather FOR TARGET GRID SEAICE COLUMN TEMP: ", tile
   call ESMF_FieldGather(soil_temp_target_grid, data_one_tile_3d, rootPet=0, tile=tile, rc=rc)
   if(ESMF_logFoundError(rcToCheck=rc,msg=ESMF_LOGERR_PASSTHRU,line=__LINE__,file=__FILE__)) &
      call error_handler("IN FieldGather", rc)

   if (localpet == 0) then
     do j = 1, lsoil_target
       data_one_tile = data_one_tile_3d(:,:,j)
       call search(data_one_tile, mask_target_one_tile, i_target, j_target, tile, 21)
       data_one_tile_3d(:,:,j) = data_one_tile
     enddo
   endif

   print*,"- CALL FieldScatter FOR TARGET GRID SEAICE COLUMN TEMP: ", tile
   call ESMF_FieldScatter(soil_temp_target_grid, data_one_tile_3d, rootPet=0, tile=tile, rc=rc)
   if(ESMF_logFoundError(rcToCheck=rc,msg=ESMF_LOGERR_PASSTHRU,line=__LINE__,file=__FILE__)) &
      call error_handler("IN FieldScatter", rc)
 enddo

 print*,"- CALL FieldRegridRelease."
 call ESMF_FieldRegridRelease(routehandle=regrid_seaice, rc=rc)
 if(ESMF_logFoundError(rcToCheck=rc,msg=ESMF_LOGERR_PASSTHRU,line=__LINE__,file=__FILE__)) &
    call error_handler("IN FieldRegridRelease", rc)

!---------------------------------------------------------------------------------------------
! Now interpolate water fields. 
!---------------------------------------------------------------------------------------------

 mask_input_ptr = 0
 where (nint(landmask_input_ptr) == 0) mask_input_ptr = 1

 mask_target_ptr = 0
 where (landmask_target_ptr == 0) mask_target_ptr = 1

 method=ESMF_REGRIDMETHOD_CONSERVE
 isrctermprocessing = 1

 print*,"- CALL FieldRegridStore for water fields."
 call ESMF_FieldRegridStore(skin_temp_input_grid, &
                            skin_temp_target_grid, &
                            srcmaskvalues=(/0/), &
                            dstmaskvalues=(/0/), &
                            polemethod=ESMF_POLEMETHOD_NONE, &
                            srctermprocessing=isrctermprocessing, &
                            unmappedaction=ESMF_UNMAPPEDACTION_IGNORE, &
                            normtype=ESMF_NORMTYPE_FRACAREA, &
                            routehandle=regrid_water, &
                            regridmethod=method, &
                            unmappedDstList=unmapped_ptr, rc=rc)
 if(ESMF_logFoundError(rcToCheck=rc,msg=ESMF_LOGERR_PASSTHRU,line=__LINE__,file=__FILE__)) &
    call error_handler("IN FieldRegridStore", rc)
 
 print*,"- CALL Field_Regrid for skin temperature over water."
 call ESMF_FieldRegrid(skin_temp_input_grid, &
                       skin_temp_target_grid, &
                       routehandle=regrid_water, &
                       termorderflag=ESMF_TERMORDER_SRCSEQ, rc=rc)
 if(ESMF_logFoundError(rcToCheck=rc,msg=ESMF_LOGERR_PASSTHRU,line=__LINE__,file=__FILE__)) &
    call error_handler("IN FieldRegrid", rc)

 print*,"- CALL FieldGet FOR TARGET skin temperature."
 call ESMF_FieldGet(skin_temp_target_grid, &
                    farrayPtr=skin_temp_target_ptr, rc=rc)
 if(ESMF_logFoundError(rcToCheck=rc,msg=ESMF_LOGERR_PASSTHRU,line=__LINE__,file=__FILE__)) &
    call error_handler("IN FieldGet", rc)

 print*,"- CALL Field_Regrid for z0 over water."
 call ESMF_FieldRegrid(z0_input_grid, &
                       z0_target_grid, &
                       routehandle=regrid_water, &
                       termorderflag=ESMF_TERMORDER_SRCSEQ, rc=rc)
 if(ESMF_logFoundError(rcToCheck=rc,msg=ESMF_LOGERR_PASSTHRU,line=__LINE__,file=__FILE__)) &
    call error_handler("IN FieldRegrid", rc)

 print*,"- CALL FieldGet FOR TARGET z0."
 call ESMF_FieldGet(z0_target_grid, &
                    farrayPtr=z0_target_ptr, rc=rc)
 if(ESMF_logFoundError(rcToCheck=rc,msg=ESMF_LOGERR_PASSTHRU,line=__LINE__,file=__FILE__)) &
    call error_handler("IN FieldGet", rc)

 l = lbound(unmapped_ptr)
 u = ubound(unmapped_ptr)

 do ij = l(1), u(1)
   call ij_to_i_j(unmapped_ptr(ij), i_target, j_target, i, j)
   skin_temp_target_ptr(i,j) = -9999.9 
   z0_target_ptr(i,j)        = -9999.9 
 enddo

 if (convert_nst) then

   print*,"- CALL Field_Regrid for c_d over water."
   call ESMF_FieldRegrid(c_d_input_grid, &
                         c_d_target_grid, &
                         routehandle=regrid_water, &
                         termorderflag=ESMF_TERMORDER_SRCSEQ, rc=rc)
   if(ESMF_logFoundError(rcToCheck=rc,msg=ESMF_LOGERR_PASSTHRU,line=__LINE__,file=__FILE__)) &
      call error_handler("IN FieldRegrid", rc)

   print*,"- CALL Field_Regrid for c_0 over water."
   call ESMF_FieldRegrid(c_0_input_grid, &
                         c_0_target_grid, &
                         routehandle=regrid_water, &
                         termorderflag=ESMF_TERMORDER_SRCSEQ, rc=rc)
   if(ESMF_logFoundError(rcToCheck=rc,msg=ESMF_LOGERR_PASSTHRU,line=__LINE__,file=__FILE__)) &
      call error_handler("IN FieldRegrid", rc)

   print*,"- CALL Field_Regrid for d_conv over water."
   call ESMF_FieldRegrid(d_conv_input_grid, &
                         d_conv_target_grid, &
                         routehandle=regrid_water, &
                         termorderflag=ESMF_TERMORDER_SRCSEQ, rc=rc)
   if(ESMF_logFoundError(rcToCheck=rc,msg=ESMF_LOGERR_PASSTHRU,line=__LINE__,file=__FILE__)) &
      call error_handler("IN FieldRegrid", rc)

   print*,"- CALL Field_Regrid for dt_cool over water."
   call ESMF_FieldRegrid(dt_cool_input_grid, &
                         dt_cool_target_grid, &
                         routehandle=regrid_water, &
                         termorderflag=ESMF_TERMORDER_SRCSEQ, rc=rc)
   if(ESMF_logFoundError(rcToCheck=rc,msg=ESMF_LOGERR_PASSTHRU,line=__LINE__,file=__FILE__)) &
      call error_handler("IN FieldRegrid", rc)

   print*,"- CALL Field_Regrid for ifd over water."
   call ESMF_FieldRegrid(ifd_input_grid, &
                         ifd_target_grid, &
                         routehandle=regrid_water, &
                         termorderflag=ESMF_TERMORDER_SRCSEQ, rc=rc)
   if(ESMF_logFoundError(rcToCheck=rc,msg=ESMF_LOGERR_PASSTHRU,line=__LINE__,file=__FILE__)) &
      call error_handler("IN FieldRegrid", rc)

   print*,"- CALL Field_Regrid for qrain over water."
   call ESMF_FieldRegrid(qrain_input_grid, &
                         qrain_target_grid, &
                         routehandle=regrid_water, &
                         termorderflag=ESMF_TERMORDER_SRCSEQ, rc=rc)
   if(ESMF_logFoundError(rcToCheck=rc,msg=ESMF_LOGERR_PASSTHRU,line=__LINE__,file=__FILE__)) &
      call error_handler("IN FieldRegrid", rc)

   print*,"- CALL Field_Regrid for tref over water."
   call ESMF_FieldRegrid(tref_input_grid, &
                         tref_target_grid, &
                         routehandle=regrid_water, &
                         termorderflag=ESMF_TERMORDER_SRCSEQ, rc=rc)
   if(ESMF_logFoundError(rcToCheck=rc,msg=ESMF_LOGERR_PASSTHRU,line=__LINE__,file=__FILE__)) &
      call error_handler("IN FieldRegrid", rc)

   print*,"- CALL Field_Regrid for w_d over water."
   call ESMF_FieldRegrid(w_d_input_grid, &
                         w_d_target_grid, &
                         routehandle=regrid_water, &
                         termorderflag=ESMF_TERMORDER_SRCSEQ, rc=rc)
   if(ESMF_logFoundError(rcToCheck=rc,msg=ESMF_LOGERR_PASSTHRU,line=__LINE__,file=__FILE__)) &
      call error_handler("IN FieldRegrid", rc)

   print*,"- CALL Field_Regrid for w_0 over water."
   call ESMF_FieldRegrid(w_0_input_grid, &
                         w_0_target_grid, &
                         routehandle=regrid_water, &
                         termorderflag=ESMF_TERMORDER_SRCSEQ, rc=rc)
   if(ESMF_logFoundError(rcToCheck=rc,msg=ESMF_LOGERR_PASSTHRU,line=__LINE__,file=__FILE__)) &
      call error_handler("IN FieldRegrid", rc)

   print*,"- CALL Field_Regrid for xs over water."
   call ESMF_FieldRegrid(xs_input_grid, &
                         xs_target_grid, &
                         routehandle=regrid_water, &
                         termorderflag=ESMF_TERMORDER_SRCSEQ, rc=rc)
   if(ESMF_logFoundError(rcToCheck=rc,msg=ESMF_LOGERR_PASSTHRU,line=__LINE__,file=__FILE__)) &
      call error_handler("IN FieldRegrid", rc)

   print*,"- CALL Field_Regrid for xt over water."
   call ESMF_FieldRegrid(xt_input_grid, &
                         xt_target_grid, &
                         routehandle=regrid_water, &
                         termorderflag=ESMF_TERMORDER_SRCSEQ, rc=rc)
   if(ESMF_logFoundError(rcToCheck=rc,msg=ESMF_LOGERR_PASSTHRU,line=__LINE__,file=__FILE__)) &
      call error_handler("IN FieldRegrid", rc)

   print*,"- CALL Field_Regrid for xu over water."
   call ESMF_FieldRegrid(xu_input_grid, &
                         xu_target_grid, &
                         routehandle=regrid_water, &
                         termorderflag=ESMF_TERMORDER_SRCSEQ, rc=rc)
   if(ESMF_logFoundError(rcToCheck=rc,msg=ESMF_LOGERR_PASSTHRU,line=__LINE__,file=__FILE__)) &
      call error_handler("IN FieldRegrid", rc)

   print*,"- CALL Field_Regrid for xv over water."
   call ESMF_FieldRegrid(xv_input_grid, &
                         xv_target_grid, &
                         routehandle=regrid_water, &
                         termorderflag=ESMF_TERMORDER_SRCSEQ, rc=rc)
   if(ESMF_logFoundError(rcToCheck=rc,msg=ESMF_LOGERR_PASSTHRU,line=__LINE__,file=__FILE__)) &
      call error_handler("IN FieldRegrid", rc)

   print*,"- CALL Field_Regrid for xz over water."
   call ESMF_FieldRegrid(xz_input_grid, &
                         xz_target_grid, &
                         routehandle=regrid_water, &
                         termorderflag=ESMF_TERMORDER_SRCSEQ, rc=rc)
   if(ESMF_logFoundError(rcToCheck=rc,msg=ESMF_LOGERR_PASSTHRU,line=__LINE__,file=__FILE__)) &
      call error_handler("IN FieldRegrid", rc)

   print*,"- CALL Field_Regrid for xtts over water."
   call ESMF_FieldRegrid(xtts_input_grid, &
                         xtts_target_grid, &
                         routehandle=regrid_water, &
                         termorderflag=ESMF_TERMORDER_SRCSEQ, rc=rc)
   if(ESMF_logFoundError(rcToCheck=rc,msg=ESMF_LOGERR_PASSTHRU,line=__LINE__,file=__FILE__)) &
      call error_handler("IN FieldRegrid", rc)

   print*,"- CALL Field_Regrid for xzts over water."
   call ESMF_FieldRegrid(xzts_input_grid, &
                         xzts_target_grid, &
                         routehandle=regrid_water, &
                         termorderflag=ESMF_TERMORDER_SRCSEQ, rc=rc)
   if(ESMF_logFoundError(rcToCheck=rc,msg=ESMF_LOGERR_PASSTHRU,line=__LINE__,file=__FILE__)) &
      call error_handler("IN FieldRegrid", rc)

   print*,"- CALL Field_Regrid for z_c over water."
   call ESMF_FieldRegrid(z_c_input_grid, &
                         z_c_target_grid, &
                         routehandle=regrid_water, &
                         termorderflag=ESMF_TERMORDER_SRCSEQ, rc=rc)
   if(ESMF_logFoundError(rcToCheck=rc,msg=ESMF_LOGERR_PASSTHRU,line=__LINE__,file=__FILE__)) &
      call error_handler("IN FieldRegrid", rc)

   print*,"- CALL Field_Regrid for zm over water."
   call ESMF_FieldRegrid(zm_input_grid, &
                         zm_target_grid, &
                         routehandle=regrid_water, &
                         termorderflag=ESMF_TERMORDER_SRCSEQ, rc=rc)
   if(ESMF_logFoundError(rcToCheck=rc,msg=ESMF_LOGERR_PASSTHRU,line=__LINE__,file=__FILE__)) &
      call error_handler("IN FieldRegrid", rc)

! Tag unmapped points

   print*,"- CALL FieldGet FOR TARGET c_d."
   call ESMF_FieldGet(c_d_target_grid, &
                      farrayPtr=c_d_target_ptr, rc=rc)
   if(ESMF_logFoundError(rcToCheck=rc,msg=ESMF_LOGERR_PASSTHRU,line=__LINE__,file=__FILE__)) &
      call error_handler("IN FieldGet", rc)

   print*,"- CALL FieldGet FOR TARGET c_0."
   call ESMF_FieldGet(c_0_target_grid, &
                      farrayPtr=c_0_target_ptr, rc=rc)
   if(ESMF_logFoundError(rcToCheck=rc,msg=ESMF_LOGERR_PASSTHRU,line=__LINE__,file=__FILE__)) &
      call error_handler("IN FieldGet", rc)

   print*,"- CALL FieldGet FOR TARGET d_conv."
   call ESMF_FieldGet(d_conv_target_grid, &
                      farrayPtr=d_conv_target_ptr, rc=rc)
   if(ESMF_logFoundError(rcToCheck=rc,msg=ESMF_LOGERR_PASSTHRU,line=__LINE__,file=__FILE__)) &
      call error_handler("IN FieldGet", rc)

   print*,"- CALL FieldGet FOR TARGET dt_cool."
   call ESMF_FieldGet(dt_cool_target_grid, &
                      farrayPtr=dt_cool_target_ptr, rc=rc)
   if(ESMF_logFoundError(rcToCheck=rc,msg=ESMF_LOGERR_PASSTHRU,line=__LINE__,file=__FILE__)) &
      call error_handler("IN FieldGet", rc)

   print*,"- CALL FieldGet FOR TARGET ifd."
   call ESMF_FieldGet(ifd_target_grid, &
                      farrayPtr=ifd_target_ptr, rc=rc)
   if(ESMF_logFoundError(rcToCheck=rc,msg=ESMF_LOGERR_PASSTHRU,line=__LINE__,file=__FILE__)) &
      call error_handler("IN FieldGet", rc)

   ifd_target_ptr = float(nint(ifd_target_ptr))

   print*,"- CALL FieldGet FOR TARGET qrain."
   call ESMF_FieldGet(qrain_target_grid, &
                      farrayPtr=qrain_target_ptr, rc=rc)
   if(ESMF_logFoundError(rcToCheck=rc,msg=ESMF_LOGERR_PASSTHRU,line=__LINE__,file=__FILE__)) &
      call error_handler("IN FieldGet", rc)

   print*,"- CALL FieldGet FOR TARGET tref."
   call ESMF_FieldGet(tref_target_grid, &
                      farrayPtr=tref_target_ptr, rc=rc)
   if(ESMF_logFoundError(rcToCheck=rc,msg=ESMF_LOGERR_PASSTHRU,line=__LINE__,file=__FILE__)) &
      call error_handler("IN FieldGet", rc)

   print*,"- CALL FieldGet FOR TARGET w_d."
   call ESMF_FieldGet(w_d_target_grid, &
                      farrayPtr=w_d_target_ptr, rc=rc)
   if(ESMF_logFoundError(rcToCheck=rc,msg=ESMF_LOGERR_PASSTHRU,line=__LINE__,file=__FILE__)) &
      call error_handler("IN FieldGet", rc)

   print*,"- CALL FieldGet FOR TARGET w_0."
   call ESMF_FieldGet(w_0_target_grid, &
                      farrayPtr=w_0_target_ptr, rc=rc)
   if(ESMF_logFoundError(rcToCheck=rc,msg=ESMF_LOGERR_PASSTHRU,line=__LINE__,file=__FILE__)) &
      call error_handler("IN FieldGet", rc)

   print*,"- CALL FieldGet FOR TARGET xs."
   call ESMF_FieldGet(xs_target_grid, &
                      farrayPtr=xs_target_ptr, rc=rc)
   if(ESMF_logFoundError(rcToCheck=rc,msg=ESMF_LOGERR_PASSTHRU,line=__LINE__,file=__FILE__)) &
      call error_handler("IN FieldGet", rc)

   print*,"- CALL FieldGet FOR TARGET xt."
   call ESMF_FieldGet(xt_target_grid, &
                      farrayPtr=xt_target_ptr, rc=rc)
   if(ESMF_logFoundError(rcToCheck=rc,msg=ESMF_LOGERR_PASSTHRU,line=__LINE__,file=__FILE__)) &
      call error_handler("IN FieldGet", rc)

   print*,"- CALL FieldGet FOR TARGET xu."
   call ESMF_FieldGet(xu_target_grid, &
                      farrayPtr=xu_target_ptr, rc=rc)
   if(ESMF_logFoundError(rcToCheck=rc,msg=ESMF_LOGERR_PASSTHRU,line=__LINE__,file=__FILE__)) &
      call error_handler("IN FieldGet", rc)

   print*,"- CALL FieldGet FOR TARGET xv."
   call ESMF_FieldGet(xv_target_grid, &
                      farrayPtr=xv_target_ptr, rc=rc)
   if(ESMF_logFoundError(rcToCheck=rc,msg=ESMF_LOGERR_PASSTHRU,line=__LINE__,file=__FILE__)) &
      call error_handler("IN FieldGet", rc)

   print*,"- CALL FieldGet FOR TARGET xz."
   call ESMF_FieldGet(xz_target_grid, &
                      farrayPtr=xz_target_ptr, rc=rc)
   if(ESMF_logFoundError(rcToCheck=rc,msg=ESMF_LOGERR_PASSTHRU,line=__LINE__,file=__FILE__)) &
      call error_handler("IN FieldGet", rc)

   print*,"- CALL FieldGet FOR TARGET xtts."
   call ESMF_FieldGet(xtts_target_grid, &
                      farrayPtr=xtts_target_ptr, rc=rc)
   if(ESMF_logFoundError(rcToCheck=rc,msg=ESMF_LOGERR_PASSTHRU,line=__LINE__,file=__FILE__)) &
      call error_handler("IN FieldGet", rc)

   print*,"- CALL FieldGet FOR TARGET xzts."
   call ESMF_FieldGet(xzts_target_grid, &
                      farrayPtr=xzts_target_ptr, rc=rc)
   if(ESMF_logFoundError(rcToCheck=rc,msg=ESMF_LOGERR_PASSTHRU,line=__LINE__,file=__FILE__)) &
      call error_handler("IN FieldGet", rc)

   print*,"- CALL FieldGet FOR TARGET z_c."
   call ESMF_FieldGet(z_c_target_grid, &
                      farrayPtr=z_c_target_ptr, rc=rc)
   if(ESMF_logFoundError(rcToCheck=rc,msg=ESMF_LOGERR_PASSTHRU,line=__LINE__,file=__FILE__)) &
      call error_handler("IN FieldGet", rc)

   print*,"- CALL FieldGet FOR TARGET zm."
   call ESMF_FieldGet(zm_target_grid, &
                      farrayPtr=zm_target_ptr, rc=rc)
   if(ESMF_logFoundError(rcToCheck=rc,msg=ESMF_LOGERR_PASSTHRU,line=__LINE__,file=__FILE__)) &
      call error_handler("IN FieldGet", rc)

   do ij = l(1), u(1)
     call ij_to_i_j(unmapped_ptr(ij), i_target, j_target, i, j)
     c_d_target_ptr(i,j) = -9999.9 
     c_0_target_ptr(i,j) = -9999.9 
     d_conv_target_ptr(i,j) = -9999.9 
     dt_cool_target_ptr(i,j) = -9999.9 
     ifd_target_ptr(i,j) = -9999.9 
     qrain_target_ptr(i,j) = -9999.9 
     tref_target_ptr(i,j) = -9999.9 
     w_d_target_ptr(i,j) = -9999.9 
     w_0_target_ptr(i,j) = -9999.9 
     xs_target_ptr(i,j) = -9999.9 
     xt_target_ptr(i,j) = -9999.9 
     xu_target_ptr(i,j) = -9999.9 
     xv_target_ptr(i,j) = -9999.9 
     xz_target_ptr(i,j) = -9999.9 
     xtts_target_ptr(i,j) = -9999.9 
     xzts_target_ptr(i,j) = -9999.9 
     z_c_target_ptr(i,j) = -9999.9 
     zm_target_ptr(i,j) = -9999.9 
   enddo

 endif

 if (localpet == 0) then
   allocate(latitude_one_tile(i_target,j_target))
 else
   allocate(latitude_one_tile(0,0))
 endif

 do tile = 1, num_tiles_target_grid

! skin temp

   print*,"- CALL FieldGather FOR TARGET GRID SKIN TEMPERATURE TILE: ", tile
   call ESMF_FieldGather(skin_temp_target_grid, data_one_tile, rootPet=0, tile=tile, rc=rc)
   if(ESMF_logFoundError(rcToCheck=rc,msg=ESMF_LOGERR_PASSTHRU,line=__LINE__,file=__FILE__)) &
      call error_handler("IN FieldGather", rc)

   print*,"- CALL FieldGather FOR TARGET LANDMASK TILE: ", tile
   call ESMF_FieldGather(landmask_target_grid, mask_target_one_tile, rootPet=0, tile=tile, rc=rc)
   if(ESMF_logFoundError(rcToCheck=rc,msg=ESMF_LOGERR_PASSTHRU,line=__LINE__,file=__FILE__)) &
      call error_handler("IN FieldGather", rc)

   print*,"- CALL FieldGather FOR TARGET LATITUDE TILE: ", tile
   call ESMF_FieldGather(latitude_target_grid, latitude_one_tile, rootPet=0, tile=tile, rc=rc)
   if(ESMF_logFoundError(rcToCheck=rc,msg=ESMF_LOGERR_PASSTHRU,line=__LINE__,file=__FILE__)) &
      call error_handler("IN FieldGather", rc)

   if (localpet == 0) then
     allocate(water_target_one_tile(i_target,j_target))
     water_target_one_tile = 0
     where(mask_target_one_tile == 0) water_target_one_tile = 1
     call search(data_one_tile, water_target_one_tile, i_target, j_target, tile, 11, &
                 latitude=latitude_one_tile)
   endif

   print*,"- CALL FieldScatter FOR TARGET GRID SKIN TEMP: ", tile
   call ESMF_FieldScatter(skin_temp_target_grid, data_one_tile, rootPet=0, tile=tile, rc=rc)
   if(ESMF_logFoundError(rcToCheck=rc,msg=ESMF_LOGERR_PASSTHRU,line=__LINE__,file=__FILE__)) &
      call error_handler("IN FieldScatter", rc)

! z0

   print*,"- CALL FieldGather FOR TARGET GRID Z0 TILE: ", tile
   call ESMF_FieldGather(z0_target_grid, data_one_tile, rootPet=0, tile=tile, rc=rc)
   if(ESMF_logFoundError(rcToCheck=rc,msg=ESMF_LOGERR_PASSTHRU,line=__LINE__,file=__FILE__)) &
      call error_handler("IN FieldGather", rc)

   if (localpet == 0) then
     call search(data_one_tile, water_target_one_tile, i_target, j_target, tile, 83)
   endif

   print*,"- CALL FieldScatter FOR TARGET GRID Z0: ", tile
   call ESMF_FieldScatter(z0_target_grid, data_one_tile, rootPet=0, tile=tile, rc=rc)
   if(ESMF_logFoundError(rcToCheck=rc,msg=ESMF_LOGERR_PASSTHRU,line=__LINE__,file=__FILE__)) &
      call error_handler("IN FieldScatter", rc)

   if (convert_nst) then

! c_d

     print*,"- CALL FieldGather FOR TARGET GRID C_D TILE: ", tile
     call ESMF_FieldGather(c_d_target_grid, data_one_tile, rootPet=0, tile=tile, rc=rc)
     if(ESMF_logFoundError(rcToCheck=rc,msg=ESMF_LOGERR_PASSTHRU,line=__LINE__,file=__FILE__)) &
        call error_handler("IN FieldGather", rc)

     if (localpet == 0) then
       call search(data_one_tile, water_target_one_tile, i_target, j_target, tile, 0)
     endif

     print*,"- CALL FieldScatter FOR TARGET GRID C_D: ", tile
     call ESMF_FieldScatter(c_d_target_grid, data_one_tile, rootPet=0, tile=tile, rc=rc)
     if(ESMF_logFoundError(rcToCheck=rc,msg=ESMF_LOGERR_PASSTHRU,line=__LINE__,file=__FILE__)) &
        call error_handler("IN FieldScatter", rc)

! c_0

     print*,"- CALL FieldGather FOR TARGET GRID C_0 TILE: ", tile
     call ESMF_FieldGather(c_0_target_grid, data_one_tile, rootPet=0, tile=tile, rc=rc)
     if(ESMF_logFoundError(rcToCheck=rc,msg=ESMF_LOGERR_PASSTHRU,line=__LINE__,file=__FILE__)) &
        call error_handler("IN FieldGather", rc)

     if (localpet == 0) then
       call search(data_one_tile, water_target_one_tile, i_target, j_target, tile, 0)
     endif

     print*,"- CALL FieldScatter FOR TARGET GRID C_0: ", tile
     call ESMF_FieldScatter(c_0_target_grid, data_one_tile, rootPet=0, tile=tile, rc=rc)
     if(ESMF_logFoundError(rcToCheck=rc,msg=ESMF_LOGERR_PASSTHRU,line=__LINE__,file=__FILE__)) &
        call error_handler("IN FieldScatter", rc)

! d_conv

     print*,"- CALL FieldGather FOR TARGET GRID D_CONV TILE: ", tile
     call ESMF_FieldGather(d_conv_target_grid, data_one_tile, rootPet=0, tile=tile, rc=rc)
     if(ESMF_logFoundError(rcToCheck=rc,msg=ESMF_LOGERR_PASSTHRU,line=__LINE__,file=__FILE__)) &
        call error_handler("IN FieldGather", rc)

     if (localpet == 0) then
       call search(data_one_tile, water_target_one_tile, i_target, j_target, tile, 0)
     endif

     print*,"- CALL FieldScatter FOR TARGET GRID D_CONV: ", tile
     call ESMF_FieldScatter(d_conv_target_grid, data_one_tile, rootPet=0, tile=tile, rc=rc)
     if(ESMF_logFoundError(rcToCheck=rc,msg=ESMF_LOGERR_PASSTHRU,line=__LINE__,file=__FILE__)) &
        call error_handler("IN FieldScatter", rc)

! dt_cool

     print*,"- CALL FieldGather FOR TARGET GRID DT_COOL TILE: ", tile
     call ESMF_FieldGather(dt_cool_target_grid, data_one_tile, rootPet=0, tile=tile, rc=rc)
     if(ESMF_logFoundError(rcToCheck=rc,msg=ESMF_LOGERR_PASSTHRU,line=__LINE__,file=__FILE__)) &
        call error_handler("IN FieldGather", rc)

     if (localpet == 0) then
       call search(data_one_tile, water_target_one_tile, i_target, j_target, tile, 0)
     endif

     print*,"- CALL FieldScatter FOR TARGET GRID DT_COOL: ", tile
     call ESMF_FieldScatter(dt_cool_target_grid, data_one_tile, rootPet=0, tile=tile, rc=rc)
     if(ESMF_logFoundError(rcToCheck=rc,msg=ESMF_LOGERR_PASSTHRU,line=__LINE__,file=__FILE__)) &
        call error_handler("IN FieldScatter", rc)

! ifd

     print*,"- CALL FieldGather FOR TARGET GRID IFD TILE: ", tile
     call ESMF_FieldGather(ifd_target_grid, data_one_tile, rootPet=0, tile=tile, rc=rc)
     if(ESMF_logFoundError(rcToCheck=rc,msg=ESMF_LOGERR_PASSTHRU,line=__LINE__,file=__FILE__)) &
        call error_handler("IN FieldGather", rc)

     if (localpet == 0) then
       call search(data_one_tile, water_target_one_tile, i_target, j_target, tile, 1)
     endif

     print*,"- CALL FieldScatter FOR TARGET GRID IFD: ", tile
     call ESMF_FieldScatter(ifd_target_grid, data_one_tile, rootPet=0, tile=tile, rc=rc)
     if(ESMF_logFoundError(rcToCheck=rc,msg=ESMF_LOGERR_PASSTHRU,line=__LINE__,file=__FILE__)) &
        call error_handler("IN FieldScatter", rc)

! qrain

     print*,"- CALL FieldGather FOR TARGET GRID QRAIN TILE: ", tile
     call ESMF_FieldGather(qrain_target_grid, data_one_tile, rootPet=0, tile=tile, rc=rc)
     if(ESMF_logFoundError(rcToCheck=rc,msg=ESMF_LOGERR_PASSTHRU,line=__LINE__,file=__FILE__)) &
        call error_handler("IN FieldGather", rc)

     if (localpet == 0) then
       call search(data_one_tile, water_target_one_tile, i_target, j_target, tile, 0)
     endif

     print*,"- CALL FieldScatter FOR TARGET GRID QRAIN: ", tile
     call ESMF_FieldScatter(qrain_target_grid, data_one_tile, rootPet=0, tile=tile, rc=rc)
     if(ESMF_logFoundError(rcToCheck=rc,msg=ESMF_LOGERR_PASSTHRU,line=__LINE__,file=__FILE__)) &
        call error_handler("IN FieldScatter", rc)

! tref

     print*,"- CALL FieldGather FOR TARGET GRID TREF TILE: ", tile
     call ESMF_FieldGather(tref_target_grid, data_one_tile, rootPet=0, tile=tile, rc=rc)
     if(ESMF_logFoundError(rcToCheck=rc,msg=ESMF_LOGERR_PASSTHRU,line=__LINE__,file=__FILE__)) &
        call error_handler("IN FieldGather", rc)

     if (localpet == 0) then
       call search(data_one_tile, water_target_one_tile, i_target, j_target, tile, 11, &
                   latitude=latitude_one_tile)
     endif

     print*,"- CALL FieldScatter FOR TARGET GRID TREF: ", tile
     call ESMF_FieldScatter(tref_target_grid, data_one_tile, rootPet=0, tile=tile, rc=rc)
     if(ESMF_logFoundError(rcToCheck=rc,msg=ESMF_LOGERR_PASSTHRU,line=__LINE__,file=__FILE__)) &
        call error_handler("IN FieldScatter", rc)

! w_d

     print*,"- CALL FieldGather FOR TARGET GRID W_D TILE: ", tile
     call ESMF_FieldGather(w_d_target_grid, data_one_tile, rootPet=0, tile=tile, rc=rc)
     if(ESMF_logFoundError(rcToCheck=rc,msg=ESMF_LOGERR_PASSTHRU,line=__LINE__,file=__FILE__)) &
        call error_handler("IN FieldGather", rc)

     if (localpet == 0) then
       call search(data_one_tile, water_target_one_tile, i_target, j_target, tile, 0)
     endif

     print*,"- CALL FieldScatter FOR TARGET GRID W_D: ", tile
     call ESMF_FieldScatter(w_d_target_grid, data_one_tile, rootPet=0, tile=tile, rc=rc)
     if(ESMF_logFoundError(rcToCheck=rc,msg=ESMF_LOGERR_PASSTHRU,line=__LINE__,file=__FILE__)) &
        call error_handler("IN FieldScatter", rc)

! w_0

     print*,"- CALL FieldGather FOR TARGET GRID W_0 TILE: ", tile
     call ESMF_FieldGather(w_0_target_grid, data_one_tile, rootPet=0, tile=tile, rc=rc)
     if(ESMF_logFoundError(rcToCheck=rc,msg=ESMF_LOGERR_PASSTHRU,line=__LINE__,file=__FILE__)) &
        call error_handler("IN FieldGather", rc)

     if (localpet == 0) then
       call search(data_one_tile, water_target_one_tile, i_target, j_target, tile, 0)
     endif

     print*,"- CALL FieldScatter FOR TARGET GRID W_0: ", tile
     call ESMF_FieldScatter(w_0_target_grid, data_one_tile, rootPet=0, tile=tile, rc=rc)
     if(ESMF_logFoundError(rcToCheck=rc,msg=ESMF_LOGERR_PASSTHRU,line=__LINE__,file=__FILE__)) &
        call error_handler("IN FieldScatter", rc)

! xs

     print*,"- CALL FieldGather FOR TARGET GRID XS TILE: ", tile
     call ESMF_FieldGather(xs_target_grid, data_one_tile, rootPet=0, tile=tile, rc=rc)
     if(ESMF_logFoundError(rcToCheck=rc,msg=ESMF_LOGERR_PASSTHRU,line=__LINE__,file=__FILE__)) &
        call error_handler("IN FieldGather", rc)

     if (localpet == 0) then
       call search(data_one_tile, water_target_one_tile, i_target, j_target, tile, 0)
     endif

     print*,"- CALL FieldScatter FOR TARGET GRID XS: ", tile
     call ESMF_FieldScatter(xs_target_grid, data_one_tile, rootPet=0, tile=tile, rc=rc)
     if(ESMF_logFoundError(rcToCheck=rc,msg=ESMF_LOGERR_PASSTHRU,line=__LINE__,file=__FILE__)) &
        call error_handler("IN FieldScatter", rc)

! xt

     print*,"- CALL FieldGather FOR TARGET GRID XT TILE: ", tile
     call ESMF_FieldGather(xt_target_grid, data_one_tile, rootPet=0, tile=tile, rc=rc)
     if(ESMF_logFoundError(rcToCheck=rc,msg=ESMF_LOGERR_PASSTHRU,line=__LINE__,file=__FILE__)) &
        call error_handler("IN FieldGather", rc)

     if (localpet == 0) then
       call search(data_one_tile, water_target_one_tile, i_target, j_target, tile, 0)
     endif

     print*,"- CALL FieldScatter FOR TARGET GRID XT: ", tile
     call ESMF_FieldScatter(xt_target_grid, data_one_tile, rootPet=0, tile=tile, rc=rc)
     if(ESMF_logFoundError(rcToCheck=rc,msg=ESMF_LOGERR_PASSTHRU,line=__LINE__,file=__FILE__)) &
        call error_handler("IN FieldScatter", rc)

! xu

     print*,"- CALL FieldGather FOR TARGET GRID XU TILE: ", tile
     call ESMF_FieldGather(xu_target_grid, data_one_tile, rootPet=0, tile=tile, rc=rc)
     if(ESMF_logFoundError(rcToCheck=rc,msg=ESMF_LOGERR_PASSTHRU,line=__LINE__,file=__FILE__)) &
        call error_handler("IN FieldGather", rc)

     if (localpet == 0) then
       call search(data_one_tile, water_target_one_tile, i_target, j_target, tile, 0)
     endif

     print*,"- CALL FieldScatter FOR TARGET GRID XU: ", tile
     call ESMF_FieldScatter(xu_target_grid, data_one_tile, rootPet=0, tile=tile, rc=rc)
     if(ESMF_logFoundError(rcToCheck=rc,msg=ESMF_LOGERR_PASSTHRU,line=__LINE__,file=__FILE__)) &
        call error_handler("IN FieldScatter", rc)

! xv

     print*,"- CALL FieldGather FOR TARGET GRID XV TILE: ", tile
     call ESMF_FieldGather(xv_target_grid, data_one_tile, rootPet=0, tile=tile, rc=rc)
     if(ESMF_logFoundError(rcToCheck=rc,msg=ESMF_LOGERR_PASSTHRU,line=__LINE__,file=__FILE__)) &
        call error_handler("IN FieldGather", rc)

     if (localpet == 0) then
       call search(data_one_tile, water_target_one_tile, i_target, j_target, tile, 0)
     endif

     print*,"- CALL FieldScatter FOR TARGET GRID XV: ", tile
     call ESMF_FieldScatter(xv_target_grid, data_one_tile, rootPet=0, tile=tile, rc=rc)
     if(ESMF_logFoundError(rcToCheck=rc,msg=ESMF_LOGERR_PASSTHRU,line=__LINE__,file=__FILE__)) &
        call error_handler("IN FieldScatter", rc)

! xz

     print*,"- CALL FieldGather FOR TARGET GRID XZ TILE: ", tile
     call ESMF_FieldGather(xz_target_grid, data_one_tile, rootPet=0, tile=tile, rc=rc)
     if(ESMF_logFoundError(rcToCheck=rc,msg=ESMF_LOGERR_PASSTHRU,line=__LINE__,file=__FILE__)) &
        call error_handler("IN FieldGather", rc)

     if (localpet == 0) then
       call search(data_one_tile, water_target_one_tile, i_target, j_target, tile, 30)
     endif

     print*,"- CALL FieldScatter FOR TARGET GRID XZ: ", tile
     call ESMF_FieldScatter(xz_target_grid, data_one_tile, rootPet=0, tile=tile, rc=rc)
     if(ESMF_logFoundError(rcToCheck=rc,msg=ESMF_LOGERR_PASSTHRU,line=__LINE__,file=__FILE__)) &
        call error_handler("IN FieldScatter", rc)

! xtts

     print*,"- CALL FieldGather FOR TARGET GRID XTTS TILE: ", tile
     call ESMF_FieldGather(xtts_target_grid, data_one_tile, rootPet=0, tile=tile, rc=rc)
     if(ESMF_logFoundError(rcToCheck=rc,msg=ESMF_LOGERR_PASSTHRU,line=__LINE__,file=__FILE__)) &
        call error_handler("IN FieldGather", rc)

     if (localpet == 0) then
       call search(data_one_tile, water_target_one_tile, i_target, j_target, tile, 0)
     endif

     print*,"- CALL FieldScatter FOR TARGET GRID XTTS: ", tile
     call ESMF_FieldScatter(xtts_target_grid, data_one_tile, rootPet=0, tile=tile, rc=rc)
     if(ESMF_logFoundError(rcToCheck=rc,msg=ESMF_LOGERR_PASSTHRU,line=__LINE__,file=__FILE__)) &
        call error_handler("IN FieldScatter", rc)

! xzts

     print*,"- CALL FieldGather FOR TARGET GRID XZTS TILE: ", tile
     call ESMF_FieldGather(xzts_target_grid, data_one_tile, rootPet=0, tile=tile, rc=rc)
     if(ESMF_logFoundError(rcToCheck=rc,msg=ESMF_LOGERR_PASSTHRU,line=__LINE__,file=__FILE__)) &
        call error_handler("IN FieldGather", rc)

     if (localpet == 0) then
       call search(data_one_tile, water_target_one_tile, i_target, j_target, tile, 0)
     endif

     print*,"- CALL FieldScatter FOR TARGET GRID XZTS: ", tile
     call ESMF_FieldScatter(xzts_target_grid, data_one_tile, rootPet=0, tile=tile, rc=rc)
     if(ESMF_logFoundError(rcToCheck=rc,msg=ESMF_LOGERR_PASSTHRU,line=__LINE__,file=__FILE__)) &
        call error_handler("IN FieldScatter", rc)

! z_c

     print*,"- CALL FieldGather FOR TARGET GRID Z_C TILE: ", tile
     call ESMF_FieldGather(z_c_target_grid, data_one_tile, rootPet=0, tile=tile, rc=rc)
     if(ESMF_logFoundError(rcToCheck=rc,msg=ESMF_LOGERR_PASSTHRU,line=__LINE__,file=__FILE__)) &
        call error_handler("IN FieldGather", rc)

     if (localpet == 0) then
       call search(data_one_tile, water_target_one_tile, i_target, j_target, tile, 0)
     endif

     print*,"- CALL FieldScatter FOR TARGET GRID Z_C: ", tile
     call ESMF_FieldScatter(z_c_target_grid, data_one_tile, rootPet=0, tile=tile, rc=rc)
     if(ESMF_logFoundError(rcToCheck=rc,msg=ESMF_LOGERR_PASSTHRU,line=__LINE__,file=__FILE__)) &
        call error_handler("IN FieldScatter", rc)

! zm 

     print*,"- CALL FieldGather FOR TARGET GRID ZM TILE: ", tile
     call ESMF_FieldGather(zm_target_grid, data_one_tile, rootPet=0, tile=tile, rc=rc)
     if(ESMF_logFoundError(rcToCheck=rc,msg=ESMF_LOGERR_PASSTHRU,line=__LINE__,file=__FILE__)) &
        call error_handler("IN FieldGather", rc)

     if (localpet == 0) then
       call search(data_one_tile, water_target_one_tile, i_target, j_target, tile, 0)
     endif

     print*,"- CALL FieldScatter FOR TARGET GRID ZM: ", tile
     call ESMF_FieldScatter(zm_target_grid, data_one_tile, rootPet=0, tile=tile, rc=rc)
     if(ESMF_logFoundError(rcToCheck=rc,msg=ESMF_LOGERR_PASSTHRU,line=__LINE__,file=__FILE__)) &
        call error_handler("IN FieldScatter", rc)

   endif

   if (localpet == 0) deallocate(water_target_one_tile)

 enddo

 deallocate(latitude_one_tile)

 print*,"- CALL FieldRegridRelease."
 call ESMF_FieldRegridRelease(routehandle=regrid_water, rc=rc)
 if(ESMF_logFoundError(rcToCheck=rc,msg=ESMF_LOGERR_PASSTHRU,line=__LINE__,file=__FILE__)) &
    call error_handler("IN FieldRegridRelease", rc)

!---------------------------------------------------------------------------------------------
! Now interpolate "all land" to "all land".  Here, "all land" means landice and non-land ice.
!---------------------------------------------------------------------------------------------

 mask_input_ptr = 0
 where (nint(landmask_input_ptr) == 1) mask_input_ptr = 1

 mask_target_ptr = 0
 where (landmask_target_ptr == 1) mask_target_ptr = 1

 method=ESMF_REGRIDMETHOD_CONSERVE
 isrctermprocessing = 1

 print*,"- CALL FieldRegridStore for land fields."
 call ESMF_FieldRegridStore(snow_depth_input_grid, &
                            snow_depth_target_grid, &
                            srcmaskvalues=(/0/), &
                            dstmaskvalues=(/0/), &
                            polemethod=ESMF_POLEMETHOD_NONE, &
                            srctermprocessing=isrctermprocessing, &
                            unmappedaction=ESMF_UNMAPPEDACTION_IGNORE, &
                            normtype=ESMF_NORMTYPE_FRACAREA, &
                            routehandle=regrid_all_land, &
                            regridmethod=method, &
                            unmappedDstList=unmapped_ptr, rc=rc)
 if(ESMF_logFoundError(rcToCheck=rc,msg=ESMF_LOGERR_PASSTHRU,line=__LINE__,file=__FILE__)) &
    call error_handler("IN FieldRegridStore", rc)

 print*,"- CALL Field_Regrid for snow depth over land."
 call ESMF_FieldRegrid(snow_depth_input_grid, &
                       snow_depth_target_grid, &
                       routehandle=regrid_all_land, &
                       termorderflag=ESMF_TERMORDER_SRCSEQ, &
                       zeroregion=ESMF_REGION_SELECT, &  ! flag needed so snow over sea 
                                                         ! ice is not zeroed out.
                       rc=rc)
 if(ESMF_logFoundError(rcToCheck=rc,msg=ESMF_LOGERR_PASSTHRU,line=__LINE__,file=__FILE__)) &
    call error_handler("IN FieldRegrid", rc)

 print*,"- CALL Field_Regrid for snow liq equiv over land."
 call ESMF_FieldRegrid(snow_liq_equiv_input_grid, &
                       snow_liq_equiv_target_grid, &
                       routehandle=regrid_all_land, &
                       termorderflag=ESMF_TERMORDER_SRCSEQ, &
                       zeroregion=ESMF_REGION_SELECT, rc=rc)
 if(ESMF_logFoundError(rcToCheck=rc,msg=ESMF_LOGERR_PASSTHRU,line=__LINE__,file=__FILE__)) &
    call error_handler("IN FieldRegrid", rc)

 print*,"- CALL Field_Regrid for canopy mc."
 call ESMF_FieldRegrid(canopy_mc_input_grid, &
                       canopy_mc_target_grid, &
                       routehandle=regrid_all_land, &
                       termorderflag=ESMF_TERMORDER_SRCSEQ, rc=rc)
 if(ESMF_logFoundError(rcToCheck=rc,msg=ESMF_LOGERR_PASSTHRU,line=__LINE__,file=__FILE__)) &
    call error_handler("IN FieldRegrid", rc)

 print*,"- CALL FieldGet FOR TARGET snow depth."
 call ESMF_FieldGet(snow_depth_target_grid, &
                   farrayPtr=snow_depth_target_ptr, rc=rc)
 if(ESMF_logFoundError(rcToCheck=rc,msg=ESMF_LOGERR_PASSTHRU,line=__LINE__,file=__FILE__)) &
    call error_handler("IN FieldGet", rc)

 print*,"- CALL FieldGet FOR TARGET snow liq equiv."
 call ESMF_FieldGet(snow_liq_equiv_target_grid, &
                    farrayPtr=snow_liq_equiv_target_ptr, rc=rc)
 if(ESMF_logFoundError(rcToCheck=rc,msg=ESMF_LOGERR_PASSTHRU,line=__LINE__,file=__FILE__)) &
    call error_handler("IN FieldGet", rc)

 print*,"- CALL FieldGet FOR TARGET canopy moisture."
 call ESMF_FieldGet(canopy_mc_target_grid, &
                  farrayPtr=canopy_mc_target_ptr, rc=rc)
 if(ESMF_logFoundError(rcToCheck=rc,msg=ESMF_LOGERR_PASSTHRU,line=__LINE__,file=__FILE__)) &
    call error_handler("IN FieldGet", rc)

 l = lbound(unmapped_ptr)
 u = ubound(unmapped_ptr)

 do ij = l(1), u(1)
   call ij_to_i_j(unmapped_ptr(ij), i_target, j_target, i, j)
   snow_depth_target_ptr(i,j) = -9999.9 
   snow_liq_equiv_target_ptr(i,j) = -9999.9 
   canopy_mc_target_ptr(i,j) = -9999.9 
 enddo

 do tile = 1, num_tiles_target_grid

   print*,"- CALL FieldGather FOR TARGET GRID SNOW DEPTH TILE: ", tile
   call ESMF_FieldGather(snow_depth_target_grid, data_one_tile, rootPet=0, tile=tile, rc=rc)
   if(ESMF_logFoundError(rcToCheck=rc,msg=ESMF_LOGERR_PASSTHRU,line=__LINE__,file=__FILE__)) &
      call error_handler("IN FieldGather", rc)

   print*,"- CALL FieldGather FOR TARGET LANDMASK TILE: ", tile
   call ESMF_FieldGather(landmask_target_grid, mask_target_one_tile, rootPet=0, tile=tile, rc=rc)
   if(ESMF_logFoundError(rcToCheck=rc,msg=ESMF_LOGERR_PASSTHRU,line=__LINE__,file=__FILE__)) &
      call error_handler("IN FieldGather", rc)

   if (localpet == 0) then
     allocate(land_target_one_tile(i_target,j_target))
     land_target_one_tile = 0
     where(mask_target_one_tile == 1) land_target_one_tile = 1
     call search(data_one_tile, land_target_one_tile, i_target, j_target, tile, 66)
   endif

   print*,"- CALL FieldScatter FOR TARGET GRID SNOW DEPTH: ", tile
   call ESMF_FieldScatter(snow_depth_target_grid, data_one_tile, rootPet=0, tile=tile, rc=rc)
   if(ESMF_logFoundError(rcToCheck=rc,msg=ESMF_LOGERR_PASSTHRU,line=__LINE__,file=__FILE__)) &
      call error_handler("IN FieldScatter", rc)

   print*,"- CALL FieldGather FOR TARGET GRID SNOW LIQUID EQUIV: ", tile
   call ESMF_FieldGather(snow_liq_equiv_target_grid, data_one_tile, rootPet=0, tile=tile, rc=rc)
   if(ESMF_logFoundError(rcToCheck=rc,msg=ESMF_LOGERR_PASSTHRU,line=__LINE__,file=__FILE__)) &
      call error_handler("IN FieldGather", rc)

   if (localpet == 0) then
     call search(data_one_tile, land_target_one_tile, i_target, j_target, tile, 65)
   endif

   print*,"- CALL FieldScatter FOR TARGET GRID SNOW LIQUID EQUIV: ", tile
   call ESMF_FieldScatter(snow_liq_equiv_target_grid, data_one_tile, rootPet=0, tile=tile, rc=rc)
   if(ESMF_logFoundError(rcToCheck=rc,msg=ESMF_LOGERR_PASSTHRU,line=__LINE__,file=__FILE__)) &
      call error_handler("IN FieldScatter", rc)

   print*,"- CALL FieldGather FOR TARGET GRID CANOPY MC: ", tile
   call ESMF_FieldGather(canopy_mc_target_grid, data_one_tile, rootPet=0, tile=tile, rc=rc)
   if(ESMF_logFoundError(rcToCheck=rc,msg=ESMF_LOGERR_PASSTHRU,line=__LINE__,file=__FILE__)) &
      call error_handler("IN FieldGather", rc)

   if (localpet == 0) then
     call search(data_one_tile, land_target_one_tile, i_target, j_target, tile, 223)
     deallocate(land_target_one_tile)
   endif

   print*,"- CALL FieldScatter FOR TARGET GRID CANOPY MC: ", tile
   call ESMF_FieldScatter(canopy_mc_target_grid, data_one_tile, rootPet=0, tile=tile, rc=rc)
   if(ESMF_logFoundError(rcToCheck=rc,msg=ESMF_LOGERR_PASSTHRU,line=__LINE__,file=__FILE__)) &
      call error_handler("IN FieldScatter", rc)

 enddo

 print*,"- CALL FieldRegridRelease."
 call ESMF_FieldRegridRelease(routehandle=regrid_all_land, rc=rc)
 if(ESMF_logFoundError(rcToCheck=rc,msg=ESMF_LOGERR_PASSTHRU,line=__LINE__,file=__FILE__)) &
    call error_handler("IN FieldRegridRelease", rc)

!---------------------------------------------------------------------------------------------
! Now interpolate landice points to landice points.
!---------------------------------------------------------------------------------------------

 print*,"- CALL FieldGet FOR INPUT GRID VEG TYPE."
 call ESMF_FieldGet(veg_type_input_grid, &
                    farrayPtr=veg_type_input_ptr, rc=rc)
 if(ESMF_logFoundError(rcToCheck=rc,msg=ESMF_LOGERR_PASSTHRU,line=__LINE__,file=__FILE__)) &
    call error_handler("IN FieldGet", rc)

 print*,'land ice check ',veg_type_landice_input

 mask_input_ptr = 0
 where (nint(veg_type_input_ptr) == veg_type_landice_input) mask_input_ptr = 1

 print*,"- CALL FieldGet FOR TARGET GRID VEG TYPE."
 call ESMF_FieldGet(veg_type_target_grid, &
                    farrayPtr=veg_type_target_ptr, rc=rc)
 if(ESMF_logFoundError(rcToCheck=rc,msg=ESMF_LOGERR_PASSTHRU,line=__LINE__,file=__FILE__)) &
    call error_handler("IN FieldGet", rc)

 mask_target_ptr = 0
 where (nint(veg_type_target_ptr) == veg_type_landice_target) mask_target_ptr = 1

 method=ESMF_REGRIDMETHOD_NEAREST_STOD
 isrctermprocessing = 1

 print*,"- CALL FieldRegridStore for landice fields."
 call ESMF_FieldRegridStore(soil_temp_input_grid, &
                            soil_temp_target_grid, &
                            srcmaskvalues=(/0/), &
                            dstmaskvalues=(/0/), &
                            polemethod=ESMF_POLEMETHOD_NONE, &
                            srctermprocessing=isrctermprocessing, &
                            unmappedaction=ESMF_UNMAPPEDACTION_IGNORE, &
                            normtype=ESMF_NORMTYPE_FRACAREA, &
                            routehandle=regrid_landice, &
                            regridmethod=method, &
                            unmappedDstList=unmapped_ptr, rc=rc)
 if(ESMF_logFoundError(rcToCheck=rc,msg=ESMF_LOGERR_PASSTHRU,line=__LINE__,file=__FILE__)) &
    call error_handler("IN FieldRegridStore", rc)

 print*,"- CALL Field_Regrid for soil temperature over landice."
 call ESMF_FieldRegrid(soil_temp_input_grid, &
                       soil_temp_target_grid, &
                       routehandle=regrid_landice, &
                       termorderflag=ESMF_TERMORDER_SRCSEQ, &
                       zeroregion=ESMF_REGION_SELECT, rc=rc)
 if(ESMF_logFoundError(rcToCheck=rc,msg=ESMF_LOGERR_PASSTHRU,line=__LINE__,file=__FILE__)) &
    call error_handler("IN FieldRegrid", rc)

 print*,"- CALL Field_Regrid for skin temperature over landice."
 call ESMF_FieldRegrid(skin_temp_input_grid, &
                       skin_temp_target_grid, &
                       routehandle=regrid_landice, &
                       termorderflag=ESMF_TERMORDER_SRCSEQ, &
                       zeroregion=ESMF_REGION_SELECT, rc=rc)
 if(ESMF_logFoundError(rcToCheck=rc,msg=ESMF_LOGERR_PASSTHRU,line=__LINE__,file=__FILE__)) &
    call error_handler("IN FieldRegrid", rc)

 print*,"- CALL Field_Regrid for terrain over landice."
 call ESMF_FieldRegrid(terrain_input_grid, &
                       terrain_from_input_grid, &
                       routehandle=regrid_landice, &
                       termorderflag=ESMF_TERMORDER_SRCSEQ, &
                       zeroregion=ESMF_REGION_SELECT, rc=rc)
 if(ESMF_logFoundError(rcToCheck=rc,msg=ESMF_LOGERR_PASSTHRU,line=__LINE__,file=__FILE__)) &
    call error_handler("IN FieldRegrid", rc)

 print*,"- CALL FieldGet FOR TARGET grid column temperature over landice."
 call ESMF_FieldGet(soil_temp_target_grid, &
                    farrayPtr=soil_temp_target_ptr, rc=rc)
 if(ESMF_logFoundError(rcToCheck=rc,msg=ESMF_LOGERR_PASSTHRU,line=__LINE__,file=__FILE__)) &
    call error_handler("IN FieldGet", rc)

 print*,"- CALL FieldGet FOR TARGET skin temperature."
 call ESMF_FieldGet(skin_temp_target_grid, &
                    farrayPtr=skin_temp_target_ptr, rc=rc)
 if(ESMF_logFoundError(rcToCheck=rc,msg=ESMF_LOGERR_PASSTHRU,line=__LINE__,file=__FILE__)) &
    call error_handler("IN FieldGet", rc)

 print*,"- CALL FieldGet FOR terrain from input grid."
 call ESMF_FieldGet(terrain_from_input_grid, &
                    farrayPtr=terrain_from_input_ptr, rc=rc)
 if(ESMF_logFoundError(rcToCheck=rc,msg=ESMF_LOGERR_PASSTHRU,line=__LINE__,file=__FILE__)) &
    call error_handler("IN FieldGet", rc)

 if (.not. sotyp_from_climo) then
   print*,"- CALL FieldGather FOR SOIL TYPE TARGET GRID, TILE: ", tile
    call ESMF_FieldGather(soil_type_target_grid,soil_type_target_grid_save,rootPet=0,tile=1, rc=rc)
    if(ESMF_logFoundError(rcToCheck=rc,msg=ESMF_LOGERR_PASSTHRU,line=__LINE__,file=__FILE__))&
         call error_handler("IN FieldGather", rc)

   print*,"- CALL Field_Regrid for soil type over landice."
   call ESMF_FieldRegrid(soil_type_input_grid, &
                       soil_type_target_grid, &
                       routehandle=regrid_landice, &
                       termorderflag=ESMF_TERMORDER_SRCSEQ, &
                       rc=rc)
   if(ESMF_logFoundError(rcToCheck=rc,msg=ESMF_LOGERR_PASSTHRU,line=__LINE__,file=__FILE__))&
      call error_handler("IN FieldRegrid", rc)

   print*,"- CALL FieldGet FOR SOIL TYPE TARGET GRID."
   call ESMF_FieldGet(soil_type_target_grid, &
                      farrayPtr=soil_type_from_input_ptr, rc=rc)
   if(ESMF_logFoundError(rcToCheck=rc,msg=ESMF_LOGERR_PASSTHRU,line=__LINE__,file=__FILE__))&
      call error_handler("IN FieldGet", rc)
 endif

 l = lbound(unmapped_ptr)
 u = ubound(unmapped_ptr)

 do ij = l(1), u(1)
   call ij_to_i_j(unmapped_ptr(ij), i_target, j_target, i, j)
   soil_temp_target_ptr(i,j,:) = -9999.9 
   skin_temp_target_ptr(i,j) = -9999.9 
   terrain_from_input_ptr(i,j) = -9999.9 
   if (.not.sotyp_from_climo) soil_type_from_input_ptr(i,j) = -9999.9
 enddo

 if (localpet == 0) then
   allocate (veg_type_target_one_tile(i_target,j_target))
   allocate (land_target_one_tile(i_target,j_target))
   allocate (data_one_tile2(i_target,j_target))
 else
   allocate (veg_type_target_one_tile(0,0))
   allocate (land_target_one_tile(0,0))
   allocate (data_one_tile2(0,0))
 endif

 do tile = 1, num_tiles_target_grid

   print*,"- CALL FieldGather FOR TARGET GRID SKIN TEMP TILE: ", tile
   call ESMF_FieldGather(skin_temp_target_grid, data_one_tile, rootPet=0, tile=tile, rc=rc)
   if(ESMF_logFoundError(rcToCheck=rc,msg=ESMF_LOGERR_PASSTHRU,line=__LINE__,file=__FILE__)) &
      call error_handler("IN FieldGather", rc)

   print*,"- CALL FieldGather FOR TARGET VEG TYPE TILE: ", tile
   call ESMF_FieldGather(veg_type_target_grid, veg_type_target_one_tile, rootPet=0, tile=tile, rc=rc)
   if(ESMF_logFoundError(rcToCheck=rc,msg=ESMF_LOGERR_PASSTHRU,line=__LINE__,file=__FILE__)) &
      call error_handler("IN FieldGather", rc)

   if (localpet == 0) then
     land_target_one_tile = 0
     where(nint(veg_type_target_one_tile) == veg_type_landice_target) land_target_one_tile = 1
     call search(data_one_tile, land_target_one_tile, i_target, j_target, tile, 21)
   endif

   print*,"- CALL FieldScatter FOR TARGET GRID SKIN TEMP, TILE: ", tile
   call ESMF_FieldScatter(skin_temp_target_grid, data_one_tile, rootPet=0, tile=tile, rc=rc)
   if(ESMF_logFoundError(rcToCheck=rc,msg=ESMF_LOGERR_PASSTHRU,line=__LINE__,file=__FILE__)) &
      call error_handler("IN FieldScatter", rc)

   print*,"- CALL FieldGather FOR TERRAIN FROM INPUT GRID, TILE: ", tile
   call ESMF_FieldGather(terrain_from_input_grid, data_one_tile, rootPet=0, tile=tile, rc=rc)
   if(ESMF_logFoundError(rcToCheck=rc,msg=ESMF_LOGERR_PASSTHRU,line=__LINE__,file=__FILE__)) &
      call error_handler("IN FieldGather", rc)
      
   print*,"- CALL FieldGather FOR TERRAIN FROM INPUT GRID LAND, TILE: ", tile
   call ESMF_FieldGather(terrain_from_input_grid_land, data_one_tile2, rootPet=0, tile=tile, rc=rc)
   if(ESMF_logFoundError(rcToCheck=rc,msg=ESMF_LOGERR_PASSTHRU,line=__LINE__,file=__FILE__)) &
      call error_handler("IN FieldGather", rc)

   if (localpet == 0) then
     call search(data_one_tile, land_target_one_tile, i_target, j_target, tile, 7, terrain_land=data_one_tile2)
   endif

   print*,"- CALL FieldScatter FOR TERRAIN FROM INPUT GRID, TILE: ", tile
   call ESMF_FieldScatter(terrain_from_input_grid, data_one_tile, rootPet=0, tile=tile, rc=rc)
   if(ESMF_logFoundError(rcToCheck=rc,msg=ESMF_LOGERR_PASSTHRU,line=__LINE__,file=__FILE__)) &
      call error_handler("IN FieldScatter", rc)

   print*,"- CALL FieldGather FOR TARGET GRID LANDICE COLUMN TEMP: ", tile
   call ESMF_FieldGather(soil_temp_target_grid, data_one_tile_3d, rootPet=0, tile=tile, rc=rc)
   if(ESMF_logFoundError(rcToCheck=rc,msg=ESMF_LOGERR_PASSTHRU,line=__LINE__,file=__FILE__)) &
      call error_handler("IN FieldGather", rc)

   if (localpet == 0) then
     do j = 1, lsoil_target
       data_one_tile = data_one_tile_3d(:,:,j)
       call search(data_one_tile, land_target_one_tile, i_target, j_target, tile, 21)
       data_one_tile_3d(:,:,j) = data_one_tile
     enddo
   endif

   print*,"- CALL FieldScatter FOR TARGET GRID SEAICE COLUMN TEMP: ", tile
   call ESMF_FieldScatter(soil_temp_target_grid, data_one_tile_3d, rootPet=0, tile=tile, rc=rc)
   if(ESMF_logFoundError(rcToCheck=rc,msg=ESMF_LOGERR_PASSTHRU,line=__LINE__,file=__FILE__)) &
      call error_handler("IN FieldScatter", rc)

   if (.not. sotyp_from_climo) then
     print*,"- CALL FieldGather FOR SOIL TYPE TARGET GRID LAND, TILE: ",tile
     call ESMF_FieldGather(soil_type_target_grid, data_one_tile,rootPet=0,tile=tile, rc=rc)
     if(ESMF_logFoundError(rcToCheck=rc,msg=ESMF_LOGERR_PASSTHRU,line=__LINE__,file=__FILE__))&
        call error_handler("IN FieldGather", rc)

     if (localpet == 0) then
       call search(data_one_tile, mask_target_one_tile, i_target, j_target,tile,231)
     endif

     print*,"- CALL FieldScatter FOR SOIL TYPE TARGET GRID, TILE: ", tile
     call ESMF_FieldScatter(soil_type_target_grid,data_one_tile,rootPet=0,tile=tile,rc=rc)
     if(ESMF_logFoundError(rcToCheck=rc,msg=ESMF_LOGERR_PASSTHRU,line=__LINE__,file=__FILE__))&
        call error_handler("IN FieldScatter", rc)
   endif

 enddo

 deallocate (veg_type_target_one_tile)
 deallocate (land_target_one_tile)

 print*,"- CALL FieldRegridRelease."
 call ESMF_FieldRegridRelease(routehandle=regrid_landice, rc=rc)
 if(ESMF_logFoundError(rcToCheck=rc,msg=ESMF_LOGERR_PASSTHRU,line=__LINE__,file=__FILE__)) &
    call error_handler("IN FieldRegridRelease", rc)

!---------------------------------------------------------------------------------------------
! Now interpolate land (not including landice pts) to land (not including landice).
!---------------------------------------------------------------------------------------------

 mask_input_ptr = 0
 where (nint(landmask_input_ptr) == 1) mask_input_ptr = 1
 where (nint(veg_type_input_ptr) == veg_type_landice_input) mask_input_ptr = 0

 mask_target_ptr = 0
 where (landmask_target_ptr == 1) mask_target_ptr = 1
 where (nint(veg_type_target_ptr) == veg_type_landice_target) mask_target_ptr = 0

 method=ESMF_REGRIDMETHOD_NEAREST_STOD
 isrctermprocessing = 1

 print*,"- CALL FieldRegridStore for 3d land (but no land ice) fields."
 call ESMF_FieldRegridStore(soilm_tot_input_grid, &
                            soilm_tot_target_grid, &
                            srcmaskvalues=(/0/), &
                            dstmaskvalues=(/0/), &
                            polemethod=ESMF_POLEMETHOD_NONE, &
                            srctermprocessing=isrctermprocessing, &
                            unmappedaction=ESMF_UNMAPPEDACTION_IGNORE, &
                            normtype=ESMF_NORMTYPE_FRACAREA, &
                            routehandle=regrid_land, &
                            regridmethod=method, &
                            unmappedDstList=unmapped_ptr, rc=rc)
 if(ESMF_logFoundError(rcToCheck=rc,msg=ESMF_LOGERR_PASSTHRU,line=__LINE__,file=__FILE__)) &
    call error_handler("IN FieldRegridStore", rc)

 print*,"- CALL Field_Regrid for total soil moisture over land."
 call ESMF_FieldRegrid(soilm_tot_input_grid, &
                       soilm_tot_target_grid, &
                       routehandle=regrid_land, &
                       termorderflag=ESMF_TERMORDER_SRCSEQ, rc=rc)
 if(ESMF_logFoundError(rcToCheck=rc,msg=ESMF_LOGERR_PASSTHRU,line=__LINE__,file=__FILE__)) &
    call error_handler("IN FieldRegrid", rc)

 print*,"- CALL Field_Regrid for soil temperature over land."
 call ESMF_FieldRegrid(soil_temp_input_grid, &
                       soil_temp_target_grid, &
                       routehandle=regrid_land, &
                       termorderflag=ESMF_TERMORDER_SRCSEQ, &
                       zeroregion=ESMF_REGION_SELECT, rc=rc)
 if(ESMF_logFoundError(rcToCheck=rc,msg=ESMF_LOGERR_PASSTHRU,line=__LINE__,file=__FILE__)) &
    call error_handler("IN FieldRegrid", rc)

 print*,"- CALL Field_Regrid for skin temperature over land."
 call ESMF_FieldRegrid(skin_temp_input_grid, &
                       skin_temp_target_grid, &
                       routehandle=regrid_land, &
                       termorderflag=ESMF_TERMORDER_SRCSEQ, &
                       zeroregion=ESMF_REGION_SELECT, rc=rc)
 if(ESMF_logFoundError(rcToCheck=rc,msg=ESMF_LOGERR_PASSTHRU,line=__LINE__,file=__FILE__)) &
    call error_handler("IN FieldRegrid", rc)

 print*,"- CALL Field_Regrid for terrain over land."
 call ESMF_FieldRegrid(terrain_input_grid, &
                       terrain_from_input_grid, &
                       routehandle=regrid_land, &
                       termorderflag=ESMF_TERMORDER_SRCSEQ, &
                       zeroregion=ESMF_REGION_SELECT, rc=rc)
 if(ESMF_logFoundError(rcToCheck=rc,msg=ESMF_LOGERR_PASSTHRU,line=__LINE__,file=__FILE__)) &
    call error_handler("IN FieldRegrid", rc)

 if (.not. sotyp_from_climo) then
   print*,"- CALL Field_Regrid for soil type over land."
   call ESMF_FieldRegrid(soil_type_input_grid, &
                       soil_type_target_grid, &
                       routehandle=regrid_land, &
                       zeroregion=ESMF_REGION_SELECT, &
                       termorderflag=ESMF_TERMORDER_SRCSEQ, rc=rc)
   if(ESMF_logFoundError(rcToCheck=rc,msg=ESMF_LOGERR_PASSTHRU,line=__LINE__,file=__FILE__))&
      call error_handler("IN FieldRegrid", rc)
 endif

 print*,"- CALL Field_Regrid for soil type over land."
 call ESMF_FieldRegrid(soil_type_input_grid, &
                       soil_type_from_input_grid, &
                       routehandle=regrid_land, &
                       termorderflag=ESMF_TERMORDER_SRCSEQ, rc=rc)
 if(ESMF_logFoundError(rcToCheck=rc,msg=ESMF_LOGERR_PASSTHRU,line=__LINE__,file=__FILE__)) &
    call error_handler("IN FieldRegrid", rc)
  
  if (.not. vgfrc_from_climo) then
    print*,"- CALL Field_Regrid for veg greenness over land."
   call ESMF_FieldRegrid(veg_greenness_input_grid, &
               veg_greenness_target_grid, &
               routehandle=regrid_land, &
               termorderflag=ESMF_TERMORDER_SRCSEQ, rc=rc)
   if(ESMF_logFoundError(rcToCheck=rc,msg=ESMF_LOGERR_PASSTHRU,line=__LINE__,file=__FILE__)) &
    call error_handler("IN FieldRegrid", rc)
  endif
  
  if (.not. minmax_vgfrc_from_climo) then
    print*,"- CALL Field_Regrid for max veg greenness over land."
    call ESMF_FieldRegrid(max_veg_greenness_input_grid, &
               max_veg_greenness_target_grid, &
               routehandle=regrid_land, &
               termorderflag=ESMF_TERMORDER_SRCSEQ, rc=rc)
    if(ESMF_logFoundError(rcToCheck=rc,msg=ESMF_LOGERR_PASSTHRU,line=__LINE__,file=__FILE__))&
      call error_handler("IN FieldRegrid", rc)

    print*,"- CALL Field_Regrid for min veg greenness over land."
    call ESMF_FieldRegrid(min_veg_greenness_input_grid, &
               min_veg_greenness_target_grid, &
               routehandle=regrid_land, &
               termorderflag=ESMF_TERMORDER_SRCSEQ, rc=rc)
    if(ESMF_logFoundError(rcToCheck=rc,msg=ESMF_LOGERR_PASSTHRU,line=__LINE__,file=__FILE__))&
      call error_handler("IN FieldRegrid", rc)
  endif
  
  if (.not. lai_from_climo) then
    print*,"- CALL Field_Regrid for leaf area index over land."
   call ESMF_FieldRegrid(lai_input_grid, &
               lai_target_grid, &
               routehandle=regrid_land, &
               termorderflag=ESMF_TERMORDER_SRCSEQ, rc=rc)
   if(ESMF_logFoundError(rcToCheck=rc,msg=ESMF_LOGERR_PASSTHRU,line=__LINE__,file=__FILE__))&
    call error_handler("IN FieldRegrid", rc)

 endif

 print*,"- CALL FieldGet FOR TARGET grid total soil moisture over land."
 call ESMF_FieldGet(soilm_tot_target_grid, &
                    farrayPtr=soilm_tot_target_ptr, rc=rc)
 if(ESMF_logFoundError(rcToCheck=rc,msg=ESMF_LOGERR_PASSTHRU,line=__LINE__,file=__FILE__)) &
    call error_handler("IN FieldGet", rc)

 print*,"- CALL FieldGet FOR TARGET grid soil temp over ice."
 call ESMF_FieldGet(soil_temp_target_grid, &
                    farrayPtr=soil_temp_target_ptr, rc=rc)
 if(ESMF_logFoundError(rcToCheck=rc,msg=ESMF_LOGERR_PASSTHRU,line=__LINE__,file=__FILE__)) &
    call error_handler("IN FieldGet", rc)

 print*,"- CALL FieldGet FOR TARGET skin temperature."
 call ESMF_FieldGet(skin_temp_target_grid, &
                    farrayPtr=skin_temp_target_ptr, rc=rc)
 if(ESMF_logFoundError(rcToCheck=rc,msg=ESMF_LOGERR_PASSTHRU,line=__LINE__,file=__FILE__)) &
    call error_handler("IN FieldGet", rc)

 print*,"- CALL FieldGet FOR terrain from input grid."
 call ESMF_FieldGet(terrain_from_input_grid, &
                    farrayPtr=terrain_from_input_ptr, rc=rc)
 if(ESMF_logFoundError(rcToCheck=rc,msg=ESMF_LOGERR_PASSTHRU,line=__LINE__,file=__FILE__)) &
    call error_handler("IN FieldGet", rc)

 if (.not. sotyp_from_climo) then
   print*,"- CALL FieldGet FOR soil type target grid."
   call ESMF_FieldGet(soil_type_target_grid, &
                    farrayPtr=soil_type_target_ptr, rc=rc)
   if(ESMF_logFoundError(rcToCheck=rc,msg=ESMF_LOGERR_PASSTHRU,line=__LINE__,file=__FILE__))&
      call error_handler("IN FieldGet", rc)
 endif

 print*,"- CALL FieldGet FOR soil type from input grid."
 call ESMF_FieldGet(soil_type_from_input_grid, &
                    farrayPtr=soil_type_from_input_ptr, rc=rc)
 if(ESMF_logFoundError(rcToCheck=rc,msg=ESMF_LOGERR_PASSTHRU,line=__LINE__,file=__FILE__)) &
    call error_handler("IN FieldGet", rc)

 if (.not. vgfrc_from_climo) then
   print*,"- CALL FieldGet FOR TARGET veg greenness."
   call ESMF_FieldGet(veg_greenness_target_grid, &
         farrayPtr=veg_greenness_target_ptr, rc=rc)
   if(ESMF_logFoundError(rcToCheck=rc,msg=ESMF_LOGERR_PASSTHRU,line=__LINE__,file=__FILE__)) &
         call error_handler("IN FieldGet", rc)
 endif
 
 if (.not. minmax_vgfrc_from_climo) then
    print*,"- CALL FieldGet FOR TARGET max veg greenness."
   call ESMF_FieldGet(max_veg_greenness_target_grid, &
         farrayPtr=max_veg_greenness_target_ptr, rc=rc)
   if(ESMF_logFoundError(rcToCheck=rc,msg=ESMF_LOGERR_PASSTHRU,line=__LINE__,file=__FILE__))&
         call error_handler("IN FieldGet", rc)

    print*,"- CALL FieldGet FOR TARGET min veg greenness."
   call ESMF_FieldGet(min_veg_greenness_target_grid, &
         farrayPtr=min_veg_greenness_target_ptr, rc=rc)
   if(ESMF_logFoundError(rcToCheck=rc,msg=ESMF_LOGERR_PASSTHRU,line=__LINE__,file=__FILE__))&
         call error_handler("IN FieldGet", rc)
  endif  

  if (.not. lai_from_climo) then
   print*,"- CALL FieldGet FOR TARGET lai."
   call ESMF_FieldGet(lai_target_grid, &
         farrayPtr=lai_target_ptr, rc=rc)
   if(ESMF_logFoundError(rcToCheck=rc,msg=ESMF_LOGERR_PASSTHRU,line=__LINE__,file=__FILE__))&
         call error_handler("IN FieldGet", rc)
  endif

 l = lbound(unmapped_ptr)
 u = ubound(unmapped_ptr)
 do ij = l(1), u(1)
   call ij_to_i_j(unmapped_ptr(ij), i_target, j_target, i, j)
   soilm_tot_target_ptr(i,j,:) = -9999.9
   soil_temp_target_ptr(i,j,:) = -9999.9 
   skin_temp_target_ptr(i,j) = -9999.9 
   terrain_from_input_ptr(i,j) = -9999.9 
   if (.not. sotyp_from_climo) soil_type_target_ptr(i,j) = -9999.9
   soil_type_from_input_ptr(i,j) = -9999.9 
   veg_greenness_target_ptr(i,j) = -9999.9  
   max_veg_greenness_target_ptr(i,j) = -9999.9
   min_veg_greenness_target_ptr(i,j) = -9999.9
   lai_target_ptr(i,j) = -9999.9
 enddo

 if (localpet == 0) then
   allocate (veg_type_target_one_tile(i_target,j_target))
 else
   allocate (veg_type_target_one_tile(0,0))
 endif

 do tile = 1, num_tiles_target_grid

   print*,"- CALL FieldGather FOR TARGET LANDMASK TILE: ", tile
   call ESMF_FieldGather(landmask_target_grid, mask_target_one_tile, rootPet=0, tile=tile, rc=rc)
   if(ESMF_logFoundError(rcToCheck=rc,msg=ESMF_LOGERR_PASSTHRU,line=__LINE__,file=__FILE__)) &
      call error_handler("IN FieldGather", rc)

   print*,"- CALL FieldGather FOR TARGET VEG TYPE TILE: ", tile
   call ESMF_FieldGather(veg_type_target_grid, veg_type_target_one_tile, rootPet=0, tile=tile, rc=rc)
   if(ESMF_logFoundError(rcToCheck=rc,msg=ESMF_LOGERR_PASSTHRU,line=__LINE__,file=__FILE__)) &
      call error_handler("IN FieldGather", rc)

   print*,"- CALL FieldGather FOR TERRAIN FROM INPUT GRID, TILE: ", tile
   call ESMF_FieldGather(terrain_from_input_grid, data_one_tile, rootPet=0, tile=tile, rc=rc)
   if(ESMF_logFoundError(rcToCheck=rc,msg=ESMF_LOGERR_PASSTHRU,line=__LINE__,file=__FILE__)) &
      call error_handler("IN FieldGather", rc)

   if (localpet == 0) then
     where(nint(veg_type_target_one_tile) == veg_type_landice_target) mask_target_one_tile = 0
     call search(data_one_tile, mask_target_one_tile, i_target, j_target, tile, 7)
   endif

   print*,"- CALL FieldScatter FOR TERRAIN FROM INPUT GRID, TILE: ", tile
   call ESMF_FieldScatter(terrain_from_input_grid, data_one_tile, rootPet=0, tile=tile, rc=rc)
   if(ESMF_logFoundError(rcToCheck=rc,msg=ESMF_LOGERR_PASSTHRU,line=__LINE__,file=__FILE__)) &
      call error_handler("IN FieldScatter", rc)

   print*,"- CALL FieldGather FOR TARGET GRID SKIN TEMPERATURE, TILE: ", tile
   call ESMF_FieldGather(skin_temp_target_grid, data_one_tile, rootPet=0, tile=tile, rc=rc)
   if(ESMF_logFoundError(rcToCheck=rc,msg=ESMF_LOGERR_PASSTHRU,line=__LINE__,file=__FILE__)) &
      call error_handler("IN FieldGather", rc)

   if (localpet == 0) then
     call search(data_one_tile, mask_target_one_tile, i_target, j_target, tile, 85)
   endif

   print*,"- CALL FieldScatter FOR TARGET GRID SKIN TEMPERATURE, TILE: ", tile
   call ESMF_FieldScatter(skin_temp_target_grid, data_one_tile, rootPet=0, tile=tile, rc=rc)
   if(ESMF_logFoundError(rcToCheck=rc,msg=ESMF_LOGERR_PASSTHRU,line=__LINE__,file=__FILE__)) &
      call error_handler("IN FieldScatter", rc)

   print*,"- CALL FieldGather FOR SOIL TYPE FROM INPUT GRID, TILE: ", tile
   call ESMF_FieldGather(soil_type_from_input_grid, data_one_tile, rootPet=0, tile=tile, rc=rc)
   if(ESMF_logFoundError(rcToCheck=rc,msg=ESMF_LOGERR_PASSTHRU,line=__LINE__,file=__FILE__)) &
      call error_handler("IN FieldGather", rc)

   print*,"- CALL FieldGather FOR SOIL TYPE TARGET GRID, TILE: ", tile
   call ESMF_FieldGather(soil_type_target_grid, data_one_tile2, rootPet=0,tile=tile, rc=rc)
   if(ESMF_logFoundError(rcToCheck=rc,msg=ESMF_LOGERR_PASSTHRU,line=__LINE__,file=__FILE__))&
      call error_handler("IN FieldGather", rc)

!---------------------------------------------------------------------------------------
! Some grib2 data does not have soil type.  Set soil type interpolated from input
! grid to the target (model) grid soil type.  This turns off the soil moisture
! rescaling.
!---------------------------------------------------------------------------------------

   if (.not. sotyp_from_climo) then
     if (localpet==0) then
       call search(data_one_tile2, mask_target_one_tile, i_target, j_target, tile, 224,soilt_climo=soil_type_target_grid_save)
     endif
   else
     if (localpet == 0 .and. maxval(data_one_tile) > 0 .and. (trim(external_model) .ne. "GFS" .or. trim(input_type) .ne. "grib2")) then
       ! If soil type from the input grid has any non-zero points then soil type must exist for
       ! use
       call search(data_one_tile, mask_target_one_tile, i_target, j_target, tile, 224)
     elseif (localpet == 0) then
       data_one_tile = data_one_tile2
     endif
   endif
   
    if (.not. sotyp_from_climo) then
     print*,"- CALL FieldScatter FOR SOIL TYPE TARGET GRID, TILE: ", tile
     call ESMF_FieldScatter(soil_type_target_grid, data_one_tile2, rootPet=0, tile=tile, rc=rc)
     if(ESMF_logFoundError(rcToCheck=rc,msg=ESMF_LOGERR_PASSTHRU,line=__LINE__,file=__FILE__)) &
        call error_handler("IN FieldScatter", rc)
   endif

   print*,"- CALL FieldScatter FOR SOIL TYPE FROM INPUT GRID, TILE: ", tile
   call ESMF_FieldScatter(soil_type_from_input_grid, data_one_tile, rootPet=0, tile=tile, rc=rc)
   if(ESMF_logFoundError(rcToCheck=rc,msg=ESMF_LOGERR_PASSTHRU,line=__LINE__,file=__FILE__)) &
      call error_handler("IN FieldScatter", rc)
      
  if (.not. vgfrc_from_climo) then 
     print*,"- CALL FieldGather FOR TARGET GRID VEG GREENNESS, TILE: ", tile
     call ESMF_FieldGather(veg_greenness_target_grid, data_one_tile, rootPet=0, tile=tile, rc=rc)
     if(ESMF_logFoundError(rcToCheck=rc,msg=ESMF_LOGERR_PASSTHRU,line=__LINE__,file=__FILE__)) &
        call error_handler("IN FieldGather", rc)

     if (localpet == 0 .and. maxval(data_one_tile) > 0.0) then
       call search(data_one_tile, mask_target_one_tile, i_target, j_target, tile, 226)
     endif
     
     print*,"- CALL FieldScatter FOR VEG GREENNESS TARGET GRID, TILE: ", tile
     call ESMF_FieldScatter(veg_greenness_target_grid, data_one_tile, rootPet=0, tile=tile, rc=rc)
     if(ESMF_logFoundError(rcToCheck=rc,msg=ESMF_LOGERR_PASSTHRU,line=__LINE__,file=__FILE__)) &
         call error_handler("IN FieldScatter", rc)
  endif
  
  if (.not. minmax_vgfrc_from_climo) then
    print*,"- CALL FieldGather FOR TARGET GRID MAX VEG GREENNESS, TILE: ", tile
     call ESMF_FieldGather(max_veg_greenness_target_grid, data_one_tile, rootPet=0,tile=tile, rc=rc)
     if(ESMF_logFoundError(rcToCheck=rc,msg=ESMF_LOGERR_PASSTHRU,line=__LINE__,file=__FILE__))&
        call error_handler("IN FieldGather", rc)

     if (localpet == 0 .and. maxval(data_one_tile) > 0.0) then
       call search(data_one_tile, mask_target_one_tile, i_target, j_target,tile, 227)
     endif

     print*,"- CALL FieldScatter FOR MAX VEG GREENNESS TARGET GRID, TILE: ", tile
     call ESMF_FieldScatter(max_veg_greenness_target_grid, data_one_tile, rootPet=0,tile=tile, rc=rc)
     if(ESMF_logFoundError(rcToCheck=rc,msg=ESMF_LOGERR_PASSTHRU,line=__LINE__,file=__FILE__))&
         call error_handler("IN FieldScatter", rc)

    print*,"- CALL FieldGather FOR TARGET GRID MIN VEG GREENNESS, TILE: ", tile
     call ESMF_FieldGather(min_veg_greenness_target_grid, data_one_tile,rootPet=0,tile=tile, rc=rc)
     if(ESMF_logFoundError(rcToCheck=rc,msg=ESMF_LOGERR_PASSTHRU,line=__LINE__,file=__FILE__))&
        call error_handler("IN FieldGather", rc)

     if (localpet == 0 .and. maxval(data_one_tile) > 0.0) then
       call search(data_one_tile, mask_target_one_tile, i_target, j_target,tile,228)
     endif


     print*,"- CALL FieldScatter FOR MIN VEG GREENNESS TARGET GRID, TILE: ",tile
     call ESMF_FieldScatter(min_veg_greenness_target_grid, data_one_tile,rootPet=0,tile=tile, rc=rc)
     if(ESMF_logFoundError(rcToCheck=rc,msg=ESMF_LOGERR_PASSTHRU,line=__LINE__,file=__FILE__))&
         call error_handler("IN FieldScatter", rc)
     
  endif
  
  if (.not. lai_from_climo) then
     print*,"- CALL FieldGather FOR TARGET GRID LEAF AREA INDEX, TILE: ", tile
     call ESMF_FieldGather(lai_target_grid, data_one_tile, rootPet=0,tile=tile, rc=rc)
     if(ESMF_logFoundError(rcToCheck=rc,msg=ESMF_LOGERR_PASSTHRU,line=__LINE__,file=__FILE__))&
        call error_handler("IN FieldGather", rc)

     if (localpet == 0 .and. maxval(data_one_tile) > 0.0) then
       call search(data_one_tile, mask_target_one_tile, i_target, j_target,tile, 229)
     endif

     print*,"- CALL FieldScatter FOR LEAF AREA INDEX TARGET GRID, TILE: ", tile
     call ESMF_FieldScatter(lai_target_grid, data_one_tile, rootPet=0,tile=tile, rc=rc)
     if(ESMF_logFoundError(rcToCheck=rc,msg=ESMF_LOGERR_PASSTHRU,line=__LINE__,file=__FILE__))&
         call error_handler("IN FieldScatter", rc)
  endif
   
   print*,"- CALL FieldGather FOR TARGET GRID TOTAL SOIL MOISTURE, TILE: ", tile
   call ESMF_FieldGather(soilm_tot_target_grid, data_one_tile_3d, rootPet=0, tile=tile, rc=rc)
   if(ESMF_logFoundError(rcToCheck=rc,msg=ESMF_LOGERR_PASSTHRU,line=__LINE__,file=__FILE__)) &
      call error_handler("IN FieldGather", rc)

   if (localpet == 0) then
     do j = 1, lsoil_target
       data_one_tile = data_one_tile_3d(:,:,j)
       call search(data_one_tile, mask_target_one_tile, i_target, j_target, tile, 86)
       data_one_tile_3d(:,:,j) = data_one_tile
     enddo
   endif

   print*,"- CALL FieldScatter FOR TARGET GRID TOTAL SOIL MOISTURE, TILE: ", tile
   call ESMF_FieldScatter(soilm_tot_target_grid, data_one_tile_3d, rootPet=0, tile=tile, rc=rc)
   if(ESMF_logFoundError(rcToCheck=rc,msg=ESMF_LOGERR_PASSTHRU,line=__LINE__,file=__FILE__)) &
      call error_handler("IN FieldScatter", rc)

   print*,"- CALL FieldGather FOR TARGET GRID SOIL TEMPERATURE, TILE: ", tile
   call ESMF_FieldGather(soil_temp_target_grid, data_one_tile_3d, rootPet=0, tile=tile, rc=rc)
   if(ESMF_logFoundError(rcToCheck=rc,msg=ESMF_LOGERR_PASSTHRU,line=__LINE__,file=__FILE__)) &
      call error_handler("IN FieldGather", rc)

   if (localpet == 0) then
     do j = 1, lsoil_target
       data_one_tile = data_one_tile_3d(:,:,j)
       call search(data_one_tile, mask_target_one_tile, i_target, j_target, tile, 85)
       data_one_tile_3d(:,:,j) = data_one_tile
     enddo
   endif

   print*,"- CALL FieldScatter FOR TARGET GRID SOIL TEMPERATURE, TILE: ", tile
   call ESMF_FieldScatter(soil_temp_target_grid, data_one_tile_3d, rootPet=0, tile=tile, rc=rc)
   if(ESMF_logFoundError(rcToCheck=rc,msg=ESMF_LOGERR_PASSTHRU,line=__LINE__,file=__FILE__)) &
      call error_handler("IN FieldScatter", rc)
      
   if (tg3_from_soil) then
     print*,"- CALL FieldScatter FOR TARGET GRID SUBSTRATE TEMPERATURE, TILE: ", tile
     call ESMF_FieldScatter(substrate_temp_target_grid, data_one_tile_3d(:,:,lsoil_target), rootPet=0, tile=tile, rc=rc)
     if(ESMF_logFoundError(rcToCheck=rc,msg=ESMF_LOGERR_PASSTHRU,line=__LINE__,file=__FILE__)) &
        call error_handler("IN FieldScatter", rc)
   endif

 enddo

 print*,"- CALL FieldRegridRelease."
 call ESMF_FieldRegridRelease(routehandle=regrid_land, rc=rc)
 if(ESMF_logFoundError(rcToCheck=rc,msg=ESMF_LOGERR_PASSTHRU,line=__LINE__,file=__FILE__)) &
    call error_handler("IN FieldRegridRelease", rc)

 deallocate(veg_type_target_one_tile)

 deallocate(data_one_tile, data_one_tile2)
 deallocate(data_one_tile_3d)
 deallocate(mask_target_one_tile)

 return

 end subroutine interp
 
!> Compute liquid portion of the total soil moisture.
!!
!! @author George Gayno NOAA/EMC
 subroutine calc_liq_soil_moisture

 use esmf

 use model_grid, only                : landmask_target_grid

 use program_setup, only             : maxsmc_target, &
                                       bb_target, &
                                       satpsi_target

 use static_data, only               : soil_type_target_grid, &
                                       veg_type_target_grid

 implicit none
 
 integer                            :: clb(3), cub(3), rc
 integer                            :: i, j, n, soil_type

 integer(esmf_kind_i8), pointer     :: landmask_ptr(:,:)

 real                               :: bx, fk
 real(esmf_kind_r8), pointer        :: soilm_liq_ptr(:,:,:)
 real(esmf_kind_r8), pointer        :: soilm_tot_ptr(:,:,:)
 real(esmf_kind_r8), pointer        :: soil_temp_ptr(:,:,:)
 real(esmf_kind_r8), pointer        :: soil_type_ptr(:,:)
 real(esmf_kind_r8), pointer        :: veg_type_ptr(:,:)

 print*,"- COMPUTE LIQUID PORTION OF TOTAL SOIL MOISTURE."

 print*,"- CALL FieldGet FOR TOTAL SOIL MOISTURE."
 call ESMF_FieldGet(soilm_tot_target_grid, &
                    computationalLBound=clb, &
                    computationalUBound=cub, &
                    farrayPtr=soilm_tot_ptr, rc=rc)
 if(ESMF_logFoundError(rcToCheck=rc,msg=ESMF_LOGERR_PASSTHRU,line=__LINE__,file=__FILE__)) &
    call error_handler("IN FieldGet", rc)

 print*,"- CALL FieldGet FOR LIQUID SOIL MOISTURE."
 call ESMF_FieldGet(soilm_liq_target_grid, &
                    farrayPtr=soilm_liq_ptr, rc=rc)
 if(ESMF_logFoundError(rcToCheck=rc,msg=ESMF_LOGERR_PASSTHRU,line=__LINE__,file=__FILE__)) &
    call error_handler("IN FieldGet", rc)

 print*,"- CALL FieldGet FOR SOIL TEMPERATURE."
 call ESMF_FieldGet(soil_temp_target_grid, &
                    farrayPtr=soil_temp_ptr, rc=rc)
 if(ESMF_logFoundError(rcToCheck=rc,msg=ESMF_LOGERR_PASSTHRU,line=__LINE__,file=__FILE__)) &
    call error_handler("IN FieldGet", rc)

 print*,"- CALL FieldGet FOR VEGETATION TYPE."
 call ESMF_FieldGet(veg_type_target_grid, &
                    farrayPtr=veg_type_ptr, rc=rc)
 if(ESMF_logFoundError(rcToCheck=rc,msg=ESMF_LOGERR_PASSTHRU,line=__LINE__,file=__FILE__)) &
    call error_handler("IN FieldGet", rc)

 print*,"- CALL FieldGet FOR SOIL TYPE."
 call ESMF_FieldGet(soil_type_target_grid, &
                    farrayPtr=soil_type_ptr, rc=rc)
 if(ESMF_logFoundError(rcToCheck=rc,msg=ESMF_LOGERR_PASSTHRU,line=__LINE__,file=__FILE__)) &
    call error_handler("IN FieldGet", rc)

 print*,"- CALL FieldGet FOR LANDMASK."
 call ESMF_FieldGet(landmask_target_grid, &
                    farrayPtr=landmask_ptr, rc=rc)
 if(ESMF_logFoundError(rcToCheck=rc,msg=ESMF_LOGERR_PASSTHRU,line=__LINE__,file=__FILE__)) &
    call error_handler("IN FieldGet", rc)

 do j = clb(2), cub(2)
   do i = clb(1), cub(1)

!---------------------------------------------------------------------------------------------
! Check land points that are not permanent land ice.  
!---------------------------------------------------------------------------------------------

     if (landmask_ptr(i,j) == 1 .and. nint(veg_type_ptr(i,j)) /= veg_type_landice_target) then

       soil_type = nint(soil_type_ptr(i,j))

       do n = clb(3), cub(3) 

         if (soil_temp_ptr(i,j,n) < (frz_h2o-0.0001)) then

           bx = bb_target(soil_type)

           if (bx .gt. blim) bx = blim

           fk=(((hlice/(grav*(-satpsi_target(soil_type))))*           &
            ((soil_temp_ptr(i,j,n)-frz_h2o)/soil_temp_ptr(i,j,n)))**             &
            (-1/bx))*maxsmc_target(soil_type)

           if (fk .lt. 0.02) fk = 0.02

           soilm_liq_ptr(i,j,n) = min ( fk, soilm_tot_ptr(i,j,n) )

!-----------------------------------------------------------------------
! now use iterative solution for liquid soil water content using
! FUNCTION FRH2O with the initial guess for SH2O from above explicit
! first guess.
!-----------------------------------------------------------------------

           soilm_liq_ptr(i,j,n) = frh2O(soil_temp_ptr(i,j,n),                        &
                           soilm_tot_ptr(i,j,n), soilm_liq_ptr(i,j,n),             &
                           maxsmc_target(soil_type),bb_target(soil_type),    &
                           satpsi_target(soil_type))

         else  ! temp above freezing. all moisture is liquid

           soilm_liq_ptr(i,j,n) = soilm_tot_ptr(i,j,n)

         end if  ! is soil layer below freezing?

       enddo ! soil layer

     end if ! is this point land?

   enddo
 enddo

 end subroutine calc_liq_soil_moisture

!> Calculate supercooled soil moisture
!!
!! Calculate amount of supercooled liquid soil water content if
!! temperature is below 273.15K. Requires Newton-type iteration to
!! solve the nonlinear implicit equation given in eqn 17 of Koren et. al
!! (1999, JGR, VOL 104(D16), 19569-19585).
!!
!! New version (June 2001): Much faster and more accurate Newton
!! iteration achieved by first taking log of eqn cited above -- less than
!! 4 (typically 1 or 2) iterations achieves convergence. Also, explicit
!! 1-step solution option for special case of parameter ck=0, which
!! reduces the original implicit equation to a simpler explicit form,
!! known as the "Flerchinger eqn". Improved handling of solution in the
!! limit of freezing point temperature.
!!
!! @param[in]  tkelv  Temperature (Kelvin)
!! @param[in]  smc    Total soil moisture content (volumetric)
!! @param[in]  sh2O   Liquid soil moisture content (volumetric)
!! @param[in]  smcmax  Saturation soil moisture content
!! @param[in]  bexp    Soil type "b" parameter
!! @param[in]  psis    Saturated soil matric potential
!! @return     frh2O   Supercooled liquid water content
!!
!! @author George Gayno NOAA/EMC @date 2005-05-20
 FUNCTION FRH2O (TKELV,SMC,SH2O,SMCMAX,BEXP,PSIS)

 use esmf

 IMPLICIT NONE

 INTEGER NLOG
 INTEGER KCOUNT

 REAL BEXP
 REAL BX
 REAL DENOM
 REAL DF
 REAL DSWL
 REAL FK
 REAL FRH2O
 REAL PSIS
 REAL(esmf_kind_r8) :: SH2O
 REAL(esmf_kind_r8) :: SMC
 REAL SMCMAX
 REAL SWL
 REAL SWLK
 REAL(esmf_kind_r8) :: TKELV

 REAL, PARAMETER                  :: CK    = 8.0
 REAL, PARAMETER                  :: ERROR = 0.005

! ----------------------------------------------------------------------
! LIMITS ON PARAMETER B: B < 5.5  (use parameter BLIM)
! SIMULATIONS SHOWED IF B > 5.5 UNFROZEN WATER CONTENT IS
! NON-REALISTICALLY HIGH AT VERY LOW TEMPERATURES.
! ----------------------------------------------------------------------

 BX = BEXP
 IF (BEXP .GT. BLIM) BX = BLIM

! ----------------------------------------------------------------------
! INITIALIZING ITERATIONS COUNTER AND ITERATIVE SOLUTION FLAG.
! ----------------------------------------------------------------------

 NLOG=0
 KCOUNT=0

 IF (CK .NE. 0.0) THEN

! ----------------------------------------------------------------------
! OPTION 1: ITERATED SOLUTION FOR NONZERO CK
! IN KOREN ET AL, JGR, 1999, EQN 17
! ----------------------------------------------------------------------
! INITIAL GUESS FOR SWL (frozen content)
! ----------------------------------------------------------------------

   SWL = SMC-SH2O

! ----------------------------------------------------------------------
! KEEP WITHIN BOUNDS.
! ----------------------------------------------------------------------

   IF (SWL .GT. (SMC-0.02)) SWL = SMC-0.02
   IF (SWL .LT. 0.) SWL = 0.

! ----------------------------------------------------------------------
!  START OF ITERATIONS
! ----------------------------------------------------------------------

   DO WHILE ( (NLOG .LT. 10) .AND. (KCOUNT .EQ. 0) )

     NLOG = NLOG+1
     DF = LOG(( PSIS*GRAV/HLICE ) * ( ( 1.+CK*SWL )**2. ) *      &
        ( SMCMAX/(SMC-SWL) )**BX) - LOG(-(TKELV-frz_h2o)/TKELV)
     DENOM = 2. * CK / ( 1.+CK*SWL ) + BX / ( SMC - SWL )
     SWLK = SWL - DF/DENOM

! ----------------------------------------------------------------------
! BOUNDS USEFUL FOR MATHEMATICAL SOLUTION.
! ----------------------------------------------------------------------

     IF (SWLK .GT. (SMC-0.02)) SWLK = SMC - 0.02
     IF (SWLK .LT. 0.) SWLK = 0.

! ----------------------------------------------------------------------
! MATHEMATICAL SOLUTION BOUNDS APPLIED.
! ----------------------------------------------------------------------

     DSWL = ABS(SWLK-SWL)
     SWL = SWLK

! ----------------------------------------------------------------------
! IF MORE THAN 10 ITERATIONS, USE EXPLICIT METHOD (CK=0 APPROX.)
! WHEN DSWL LESS OR EQ. ERROR, NO MORE ITERATIONS REQUIRED.
! ----------------------------------------------------------------------

     IF ( DSWL .LE. ERROR )  THEN
       KCOUNT = KCOUNT+1
     ENDIF

   END DO

! ----------------------------------------------------------------------
!  END OF ITERATIONS
! ----------------------------------------------------------------------
! BOUNDS APPLIED WITHIN DO-BLOCK ARE VALID FOR PHYSICAL SOLUTION.
! ----------------------------------------------------------------------

   FRH2O = SMC - SWL

! ----------------------------------------------------------------------
! END OPTION 1
! ----------------------------------------------------------------------

 ENDIF

!-----------------------------------------------------------------------
! OPTION 2: EXPLICIT SOLUTION FOR FLERCHINGER EQ. i.e. CK=0
! IN KOREN ET AL., JGR, 1999, EQN 17
! APPLY PHYSICAL BOUNDS TO FLERCHINGER SOLUTION
! ----------------------------------------------------------------------

 IF (KCOUNT .EQ. 0) THEN

   FK = (((HLICE/(GRAV*(-PSIS)))*                  &
        ((TKELV-frz_h2o)/TKELV))**(-1/BX))*SMCMAX

   IF (FK .LT. 0.02) FK = 0.02

   FRH2O = MIN (FK, SMC)

 ENDIF

 RETURN

 END function frh2o

!> Adjust soil moisture for changes in soil type between the input and
!! target grids. Works for Noah land model only. Required to preserve
!! latent/sensible heat fluxes.
!!
!! @author George Gayno NOAA/EMC
 subroutine rescale_soil_moisture

 use esmf

 use model_grid, only                : landmask_target_grid

 use program_setup, only             : drysmc_input, drysmc_target, &
                                       maxsmc_input, maxsmc_target, &
                                       refsmc_input, refsmc_target, &
                                       wltsmc_input, wltsmc_target

 use static_data, only               : soil_type_target_grid, &
                                       veg_greenness_target_grid, &
                                       veg_type_target_grid

 implicit none

 integer                            :: clb(3), cub(3), i, j, k, rc
 integer                            :: soilt_input, soilt_target
 integer(esmf_kind_i8), pointer     :: landmask_ptr(:,:)

 real(esmf_kind_r8), pointer        :: soilm_tot_ptr(:,:,:)
 real(esmf_kind_r8), pointer        :: soil_type_input_ptr(:,:)
 real(esmf_kind_r8), pointer        :: soil_type_target_ptr(:,:)
 real(esmf_kind_r8), pointer        :: veg_greenness_ptr(:,:)
 real(esmf_kind_r8), pointer        :: veg_type_ptr(:,:)
 real                               :: f1, fn, smcdir, smctra

 print*,"- RESCALE SOIL MOISTURE FOR CHANGES IN SOIL TYPE."

 print*,"- CALL FieldGet FOR TOTAL SOIL MOISTURE."
 call ESMF_FieldGet(soilm_tot_target_grid, &
                    computationalLBound=clb, &
                    computationalUBound=cub, &
                    farrayPtr=soilm_tot_ptr, rc=rc)
 if(ESMF_logFoundError(rcToCheck=rc,msg=ESMF_LOGERR_PASSTHRU,line=__LINE__,file=__FILE__)) &
    call error_handler("IN FieldGet", rc)

 print*,"- CALL FieldGet FOR LAND MASK."
 call ESMF_FieldGet(landmask_target_grid, &
                    farrayPtr=landmask_ptr, rc=rc)
 if(ESMF_logFoundError(rcToCheck=rc,msg=ESMF_LOGERR_PASSTHRU,line=__LINE__,file=__FILE__)) &
    call error_handler("IN FieldGet", rc)

 print*,"- CALL FieldGet FOR VEGETATION TYPE."
 call ESMF_FieldGet(veg_type_target_grid, &
                    farrayPtr=veg_type_ptr, rc=rc)
 if(ESMF_logFoundError(rcToCheck=rc,msg=ESMF_LOGERR_PASSTHRU,line=__LINE__,file=__FILE__)) &
    call error_handler("IN FieldGet", rc)

 print*,"- CALL FieldGet FOR VEGETATION GREENNESS."
 call ESMF_FieldGet(veg_greenness_target_grid, &
                    farrayPtr=veg_greenness_ptr, rc=rc)
 if(ESMF_logFoundError(rcToCheck=rc,msg=ESMF_LOGERR_PASSTHRU,line=__LINE__,file=__FILE__)) &
    call error_handler("IN FieldGet", rc)

 print*,"- CALL FieldGet FOR TARGET GRID SOIL TYPE."
 call ESMF_FieldGet(soil_type_target_grid, &
                    farrayPtr=soil_type_target_ptr, rc=rc)
 if(ESMF_logFoundError(rcToCheck=rc,msg=ESMF_LOGERR_PASSTHRU,line=__LINE__,file=__FILE__)) &
    call error_handler("IN FieldGet", rc)

 print*,"- CALL FieldGet FOR SOIL TYPE FROM INPUT GRID."
 call ESMF_FieldGet(soil_type_from_input_grid, &
                    farrayPtr=soil_type_input_ptr, rc=rc)
 if(ESMF_logFoundError(rcToCheck=rc,msg=ESMF_LOGERR_PASSTHRU,line=__LINE__,file=__FILE__)) &
    call error_handler("IN FieldGet", rc)

 do j = clb(2), cub(2)
   do i = clb(1), cub(1)

!---------------------------------------------------------------------------------------------
! Check land points that are not permanent land ice.  
!---------------------------------------------------------------------------------------------

     if (landmask_ptr(i,j) == 1 .and. nint(veg_type_ptr(i,j)) /= veg_type_landice_target) then

        soilt_target = nint(soil_type_target_ptr(i,j))
        soilt_input  = nint(soil_type_input_ptr(i,j))

!---------------------------------------------------------------------------------------------
! Rescale soil moisture at points where the soil type between the input and output
! grids is different.  Caution, this logic assumes the input and target grids use the same
! soil type dataset.
!---------------------------------------------------------------------------------------------

        if (soilt_target /= soilt_input) then
!---------------------------------------------------------------------------------------------
! Rescale top layer.  First, determine direct evaporation part:
!---------------------------------------------------------------------------------------------

          f1=(soilm_tot_ptr(i,j,1)-drysmc_input(soilt_input)) /    &
             (maxsmc_input(soilt_input)-drysmc_input(soilt_input))

          smcdir=drysmc_target(soilt_target) + f1 *        &
                (maxsmc_target(soilt_target) - drysmc_target(soilt_target))

!---------------------------------------------------------------------------------------------
! Continue top layer rescale.  Now determine transpiration part:
!---------------------------------------------------------------------------------------------

          if (soilm_tot_ptr(i,j,1) < refsmc_input(soilt_input)) then
            f1=(soilm_tot_ptr(i,j,1) - wltsmc_input(soilt_input)) /       &
               (refsmc_input(soilt_input) - wltsmc_input(soilt_input))
            smctra=wltsmc_target(soilt_target) + f1  *     &
                  (refsmc_target(soilt_target) - wltsmc_target(soilt_target))
          else
            f1=(soilm_tot_ptr(i,j,1) - refsmc_input(soilt_input)) /        &
               (maxsmc_input(soilt_input) - refsmc_input(soilt_input))
            smctra=refsmc_target(soilt_target) + f1 *      &
                  (maxsmc_target(soilt_target) - refsmc_target(soilt_target))
          endif

!---------------------------------------------------------------------------------------------
! Top layer is weighted by green vegetation fraction:
!---------------------------------------------------------------------------------------------

          soilm_tot_ptr(i,j,1) = ((1.0 - veg_greenness_ptr(i,j)) * smcdir)  + &
                                  (veg_greenness_ptr(i,j) * smctra)

!---------------------------------------------------------------------------------------------
! Rescale bottom layers as follows:
!
! - Rescale between wilting point and reference value when wilting < soil m < reference, or
! - Rescale between reference point and maximum value when reference < soil m < max.
!---------------------------------------------------------------------------------------------

          do k = 2, cub(3)
            if (soilm_tot_ptr(i,j,k) < refsmc_input(soilt_input)) then
              fn = (soilm_tot_ptr(i,j,k) - wltsmc_input(soilt_input)) /        &
                (refsmc_input(soilt_input) - wltsmc_input(soilt_input))
              soilm_tot_ptr(i,j,k) = wltsmc_target(soilt_target) + fn *         &
                (refsmc_target(soilt_target) - wltsmc_target(soilt_target))
            else
              fn = (soilm_tot_ptr(i,j,k) - refsmc_input(soilt_input)) /         &
                (maxsmc_input(soilt_input) - refsmc_input(soilt_input))
              soilm_tot_ptr(i,j,k) = refsmc_target(soilt_target) + fn *         &
                (maxsmc_target(soilt_target) - refsmc_target(soilt_target))
            endif
          enddo

        endif ! is soil type different?

!---------------------------------------------------------------------------------------------
! Range check all layers.
!---------------------------------------------------------------------------------------------

        soilm_tot_ptr(i,j,1)=min(soilm_tot_ptr(i,j,1),maxsmc_target(soilt_target))
        soilm_tot_ptr(i,j,1)=max(drysmc_target(soilt_target),soilm_tot_ptr(i,j,1))

        do k = 2, cub(3)
          soilm_tot_ptr(i,j,k)=min(soilm_tot_ptr(i,j,k),maxsmc_target(soilt_target))
          soilm_tot_ptr(i,j,k)=max(wltsmc_target(soilt_target),soilm_tot_ptr(i,j,k))
        enddo

     endif ! is this a land point?

   enddo
 enddo

 return

 end subroutine rescale_soil_moisture

!> Adjust soil temperature for changes in terrain height between the input and
!! target grids.
!!
!! @author George Gayno NOAA/EMC
 subroutine adjust_soilt_for_terrain

 use model_grid, only                : landmask_target_grid,  &
                                       terrain_target_grid

 use static_data, only               : veg_type_target_grid

 implicit none

 integer                            :: clb(3), cub(3), i, j, k, rc
 integer(esmf_kind_i8), pointer     :: landmask_ptr(:,:)

 real, parameter                    :: lapse_rate  = 6.5e-03
 real                               :: terrain_diff
 real(esmf_kind_r8), pointer        :: terrain_input_ptr(:,:)
 real(esmf_kind_r8), pointer        :: terrain_target_ptr(:,:)
 real(esmf_kind_r8), pointer        :: veg_type_target_ptr(:,:)
 real(esmf_kind_r8), pointer        :: soil_temp_target_ptr(:,:,:)

 print*,"- CALL FieldGet FOR TARGET GRID LAND-SEA MASK."
 call ESMF_FieldGet(landmask_target_grid, &
                    farrayPtr=landmask_ptr, rc=rc)
 if(ESMF_logFoundError(rcToCheck=rc,msg=ESMF_LOGERR_PASSTHRU,line=__LINE__,file=__FILE__)) &
    call error_handler("IN FieldGet", rc)

 print*,"- CALL FieldGet FOR TARGET GRID VEGETATION TYPE."
 call ESMF_FieldGet(veg_type_target_grid, &
                    farrayPtr=veg_type_target_ptr, rc=rc)
 if(ESMF_logFoundError(rcToCheck=rc,msg=ESMF_LOGERR_PASSTHRU,line=__LINE__,file=__FILE__)) &
    call error_handler("IN FieldGet", rc)

 print*,"- CALL FieldGet FOR TARGET GRID TERRAIN."
 call ESMF_FieldGet(terrain_target_grid, &
                    farrayPtr=terrain_target_ptr, rc=rc)
 if(ESMF_logFoundError(rcToCheck=rc,msg=ESMF_LOGERR_PASSTHRU,line=__LINE__,file=__FILE__)) &
    call error_handler("IN FieldGet", rc)

 print*,"- CALL FieldGet FOR TERRAIN INTERP TO TARGET GRID."
 call ESMF_FieldGet(terrain_from_input_grid, &
                    farrayPtr=terrain_input_ptr, rc=rc)
 if(ESMF_logFoundError(rcToCheck=rc,msg=ESMF_LOGERR_PASSTHRU,line=__LINE__,file=__FILE__)) &
    call error_handler("IN FieldGet", rc)

 print*,"- CALL FieldGet FOR SOIL TEMP TARGET GRID."
 call ESMF_FieldGet(soil_temp_target_grid, &
                    computationalLBound=clb, &
                    computationalUBound=cub, &
                    farrayPtr=soil_temp_target_ptr, rc=rc)
 if(ESMF_logFoundError(rcToCheck=rc,msg=ESMF_LOGERR_PASSTHRU,line=__LINE__,file=__FILE__)) &
    call error_handler("IN FieldGet", rc)
 
 do j = clb(2), cub(2)
 do i = clb(1), cub(1)
   if (landmask_ptr(i,j) == 1) then
     terrain_diff = abs(terrain_input_ptr(i,j) - terrain_target_ptr(i,j))
     if (terrain_diff > 100.0) then
       do k = clb(3), cub(3)
         soil_temp_target_ptr(i,j,k) = soil_temp_target_ptr(i,j,k) + &
              ((terrain_input_ptr(i,j) - terrain_target_ptr(i,j)) * lapse_rate)
         if (nint(veg_type_target_ptr(i,j)) == veg_type_landice_target) then
           soil_temp_target_ptr(i,j,k) = min(soil_temp_target_ptr(i,j,k), 273.16)
         endif
       enddo
     endif
   endif
 enddo
 enddo

 end subroutine adjust_soilt_for_terrain

!> Adjust soil levels of the input grid if there is a mismatch between input and
!! target grids. Presently can only convert from 9 to 4 levels. 
!!
!! @param[in] localpet  ESMF local persistent execution thread
!! @author Larissa Reames
!! @author Jeff Beck
 subroutine adjust_soil_levels(localpet)
 use model_grid, only       : lsoil_target, i_input, j_input, input_grid
 use input_data, only       : lsoil_input, soil_temp_input_grid, &
                              soilm_liq_input_grid, soilm_tot_input_grid
 implicit none
 integer, intent(in)                   :: localpet
 character(len=1000)      :: msg
 integer                  :: rc
 real(esmf_kind_r8)          :: tmp(i_input,j_input), &
                                data_one_tile(i_input,j_input,lsoil_input), &
                                tmp3d(i_input,j_input,lsoil_target)
 if (lsoil_input == 9 .and. lsoil_target == 4) then
   print*, "CONVERTING FROM 9 INPUT SOIL LEVELS TO 4 TARGET SOIL LEVELS"
   call ESMF_FieldGather(soil_temp_input_grid, data_one_tile, rootPet=0, tile=1, rc=rc)
   if(ESMF_logFoundError(rcToCheck=rc,msg=ESMF_LOGERR_PASSTHRU,line=__LINE__,file=__FILE__)) &
      call error_handler("IN FieldGather", rc)
      
   call ESMF_FieldDestroy(soil_temp_input_grid,rc=rc)
   soil_temp_input_grid = ESMF_FieldCreate(input_grid, &
                         typekind=ESMF_TYPEKIND_R8, &
                         staggerloc=ESMF_STAGGERLOC_CENTER, &
                         ungriddedLBound=(/1/), &
                         ungriddedUBound=(/lsoil_target/), rc=rc)
                                         
   if(localpet==0)then
      tmp3d(:,:,1)= (data_one_tile(:,:,1) + data_one_tile(:,:,2))/2.0 * 0.1 + &
                                      (data_one_tile(:,:,2) + data_one_tile(:,:,3))/2.0 * 0.3 + &
                                      (data_one_tile(:,:,3) + data_one_tile(:,:,4))/2.0 * 0.6
      tmp = (data_one_tile(:,:,6) - data_one_tile(:,:,5)) / 30.0 * 10.0 + data_one_tile(:,:,5) !Linear approx. of 40 cm obs
      tmp3d(:,:,2)= (data_one_tile(:,:,4) + data_one_tile(:,:,5)) / 2.0 * 0.75 + &
                                      (data_one_tile(:,:,5) + tmp) / 2.0 * 0.25
      tmp3d(:,:,3)= (tmp + data_one_tile(:,:,6)) /2.0 * (1.0/3.0) + &
                                      (data_one_tile(:,:,6) + data_one_tile(:,:,7)) / 2.0 * (2.0/3.0)
      tmp = (data_one_tile(:,:,9) - data_one_tile(:,:,9)) / 140.0 * 40.0 + data_one_tile(:,:,8) !Linear approx of 200 cm obs
      tmp3d(:,:,4)= (data_one_tile(:,:,7) + data_one_tile(:,:,8)) / 2.0 * 0.6 + &
                                      (data_one_tile(:,:,8) + tmp) / 2.0 * 0.4
   endif
  
   call ESMF_FieldScatter(soil_temp_input_grid, tmp3d, rootpet=0, rc=rc)
   if(ESMF_logFoundError(rcToCheck=rc,msg=ESMF_LOGERR_PASSTHRU,line=__LINE__,file=__FILE__)) &
    call error_handler("IN FieldScatter", rc)   
                                                                              
   call ESMF_FieldGather(soilm_tot_input_grid, data_one_tile, rootPet=0, tile=1, rc=rc)
   if(ESMF_logFoundError(rcToCheck=rc,msg=ESMF_LOGERR_PASSTHRU,line=__LINE__,file=__FILE__)) &
      call error_handler("IN FieldGather", rc)
      
   call ESMF_FieldDestroy(soilm_tot_input_grid,rc=rc)
   soilm_tot_input_grid = ESMF_FieldCreate(input_grid, &
                         typekind=ESMF_TYPEKIND_R8, &
                         staggerloc=ESMF_STAGGERLOC_CENTER, &
                         ungriddedLBound=(/1/), &
                         ungriddedUBound=(/lsoil_target/), rc=rc)
                                         
  if(localpet==0) then
      tmp3d(:,:,1)= (data_one_tile(:,:,1) + data_one_tile(:,:,2))/2.0 * 0.1 + &
                                      (data_one_tile(:,:,2) + data_one_tile(:,:,3))/2.0 * 0.3 + &
                                      (data_one_tile(:,:,3) + data_one_tile(:,:,4))/2.0 * 0.6
      tmp = (data_one_tile(:,:,6) - data_one_tile(:,:,5)) / 30.0 * 10.0 + data_one_tile(:,:,5) !Linear approx. of 40 cm obs
      tmp3d(:,:,2)= (data_one_tile(:,:,4) + data_one_tile(:,:,5)) / 2.0 * 0.75 + &
                                      (data_one_tile(:,:,5) + tmp) / 2.0 * 0.25
      tmp3d(:,:,3)= (tmp + data_one_tile(:,:,6)) /2.0 * (1.0/3.0) + &
                                      (data_one_tile(:,:,6) + data_one_tile(:,:,7)) / 2.0 * (2.0/3.0)
      tmp = (data_one_tile(:,:,9) - data_one_tile(:,:,9)) / 140.0 * 40.0 + data_one_tile(:,:,8) !Linear approx of 200 cm obs
      tmp3d(:,:,4)= (data_one_tile(:,:,7) + data_one_tile(:,:,8)) / 2.0 * 0.6 + &
                                      (data_one_tile(:,:,8) + tmp) / 2.0 * 0.4
   endif
  
   call ESMF_FieldScatter(soilm_tot_input_grid, tmp3d, rootpet=0, rc=rc)
   if(ESMF_logFoundError(rcToCheck=rc,msg=ESMF_LOGERR_PASSTHRU,line=__LINE__,file=__FILE__)) &
    call error_handler("IN FieldScatter", rc)   
  
   call ESMF_FieldGather(soilm_liq_input_grid, data_one_tile, rootPet=0, tile=1, rc=rc)
   if(ESMF_logFoundError(rcToCheck=rc,msg=ESMF_LOGERR_PASSTHRU,line=__LINE__,file=__FILE__)) &
      call error_handler("IN FieldGather", rc)
      
   call ESMF_FieldDestroy(soilm_liq_input_grid,rc=rc)
   soilm_liq_input_grid = ESMF_FieldCreate(input_grid, &
                         typekind=ESMF_TYPEKIND_R8, &
                         staggerloc=ESMF_STAGGERLOC_CENTER, &
                         ungriddedLBound=(/1/), &
                         ungriddedUBound=(/lsoil_target/), rc=rc)
  if(localpet==0) then
      tmp3d(:,:,1)= (data_one_tile(:,:,1) + data_one_tile(:,:,2))/2.0 * 0.1 + &
                                      (data_one_tile(:,:,2) + data_one_tile(:,:,3))/2.0 * 0.3 + &
                                      (data_one_tile(:,:,3) + data_one_tile(:,:,4))/2.0 * 0.6
      tmp = (data_one_tile(:,:,6) - data_one_tile(:,:,5)) / 30.0 * 10.0 + data_one_tile(:,:,5) !Linear approx. of 40 cm obs
      tmp3d(:,:,2)= (data_one_tile(:,:,4) + data_one_tile(:,:,5)) / 2.0 * 0.75 + &
                                      (data_one_tile(:,:,5) + tmp) / 2.0 * 0.25
      tmp3d(:,:,3)= (tmp + data_one_tile(:,:,6)) /2.0 * (1.0/3.0) + &
                                      (data_one_tile(:,:,6) + data_one_tile(:,:,7)) / 2.0 * (2.0/3.0)
      tmp = (data_one_tile(:,:,9) - data_one_tile(:,:,9)) / 140.0 * 40.0 + data_one_tile(:,:,8) !Linear approx of 200 cm obs
      tmp3d(:,:,4)= (data_one_tile(:,:,7) + data_one_tile(:,:,8)) / 2.0 * 0.6 + &
                                      (data_one_tile(:,:,8) + tmp) / 2.0 * 0.4
   endif
  
   call ESMF_FieldScatter(soilm_liq_input_grid, tmp3d, rootpet=0, rc=rc)
   if(ESMF_logFoundError(rcToCheck=rc,msg=ESMF_LOGERR_PASSTHRU,line=__LINE__,file=__FILE__)) &
    call error_handler("IN FieldScatter", rc)   
 
 elseif (lsoil_input /= lsoil_target) then
  rc = -1
  
  write(msg,'("NUMBER OF SOIL LEVELS IN INPUT (",I2,") and OUPUT &
               (",I2,") MUST EITHER BE EQUAL OR 9 AND 4, RESPECTIVELY")') &
               lsoil_input, lsoil_target

  call error_handler(trim(msg), rc)
 endif
 
 end subroutine adjust_soil_levels

!> Set roughness length at land and sea ice. At land, roughness is
!! set from a lookup table based on the vegetation type. At sea ice,
!! roughness is set to 1 cm.
!!
!! @author George Gayno NOAA/EMC
 subroutine roughness

 use model_grid, only                : landmask_target_grid
 use static_data, only               : veg_type_target_grid

 implicit none

 integer                            :: clb(2), cub(2), i, j, rc
 integer(esmf_kind_i8), pointer     :: landmask_ptr(:,:)

 real                               :: z0_igbp(20)
 real(esmf_kind_r8), pointer        :: data_ptr(:,:)
 real(esmf_kind_r8), pointer        :: veg_type_ptr(:,:)

 data z0_igbp /1.089, 2.653, 0.854, 0.826, 0.800, 0.050,  &
               0.030, 0.856, 0.856, 0.150, 0.040, 0.130,  &
               1.000, 0.250, 0.011, 0.011, 0.001, 0.076,  &
               0.050, 0.030/

 print*,"- CALL FieldGet FOR TARGET GRID LAND-SEA MASK."
 call ESMF_FieldGet(landmask_target_grid, &
                    computationalLBound=clb, &
                    computationalUBound=cub, &
                    farrayPtr=landmask_ptr, rc=rc)
 if(ESMF_logFoundError(rcToCheck=rc,msg=ESMF_LOGERR_PASSTHRU,line=__LINE__,file=__FILE__)) &
    call error_handler("IN FieldGet", rc)

 print*,"- CALL FieldGet FOR TARGET GRID VEGETATION TYPE."
 call ESMF_FieldGet(veg_type_target_grid, &
                    farrayPtr=veg_type_ptr, rc=rc)
 if(ESMF_logFoundError(rcToCheck=rc,msg=ESMF_LOGERR_PASSTHRU,line=__LINE__,file=__FILE__)) &
    call error_handler("IN FieldGet", rc)

 print*,"- CALL FieldGet FOR TARGET GRID Z0."
 call ESMF_FieldGet(z0_target_grid, &
                    farrayPtr=data_ptr, rc=rc)
 if(ESMF_logFoundError(rcToCheck=rc,msg=ESMF_LOGERR_PASSTHRU,line=__LINE__,file=__FILE__)) &
    call error_handler("IN FieldGet", rc)

 do j = clb(2), cub(2)
 do i = clb(1), cub(1)
   if (landmask_ptr(i,j) == 2) then
     data_ptr(i,j) = 1.0
   elseif (landmask_ptr(i,j) == 1) then
     data_ptr(i,j) = z0_igbp(nint(veg_type_ptr(i,j))) * 100.0
   endif
 enddo
 enddo

 end subroutine roughness

!> Perform some quality control checks before output.
!!
!! @author George Gayno NOAA/EMC
 subroutine qc_check

 use model_grid, only                : landmask_target_grid

 use static_data, only               : alvsf_target_grid, &
                                       alvwf_target_grid, &
                                       alnsf_target_grid, &
                                       alnwf_target_grid, &
                                       facsf_target_grid, &
                                       facwf_target_grid, &
                                       mxsno_albedo_target_grid, &
                                       max_veg_greenness_target_grid, &
                                       min_veg_greenness_target_grid, &
                                       slope_type_target_grid, &
                                       soil_type_target_grid, &
                                       substrate_temp_target_grid, &
                                       veg_greenness_target_grid, &
                                       veg_type_target_grid

 implicit none

 integer                            :: clb(2), cub(2), i, j, rc
 integer(esmf_kind_i8), pointer     :: landmask_ptr(:,:)

 real(esmf_kind_r8), pointer        :: data_ptr(:,:)
 real(esmf_kind_r8), pointer        :: data3d_ptr(:,:,:)
 real(esmf_kind_r8), pointer        :: soilmt_ptr(:,:,:)
 real(esmf_kind_r8), pointer        :: soilml_ptr(:,:,:)
 real(esmf_kind_r8), pointer        :: veg_greenness_ptr(:,:)
 real(esmf_kind_r8), pointer        :: veg_type_ptr(:,:)
 real(esmf_kind_r8), pointer        :: seaice_skint_ptr(:,:)
 real(esmf_kind_r8), pointer        :: skint_ptr(:,:)
 real(esmf_kind_r8), pointer        :: fice_ptr(:,:)
 real(esmf_kind_r8), pointer        :: hice_ptr(:,:)

 print*,"- CALL FieldGet FOR TARGET GRID LAND-SEA MASK."
 call ESMF_FieldGet(landmask_target_grid, &
                    computationalLBound=clb, &
                    computationalUBound=cub, &
                    farrayPtr=landmask_ptr, rc=rc)
 if(ESMF_logFoundError(rcToCheck=rc,msg=ESMF_LOGERR_PASSTHRU,line=__LINE__,file=__FILE__)) &
    call error_handler("IN FieldGet", rc)

 print*,"- SET NON-LAND FLAG FOR TARGET GRID SLOPE TYPE."
 call ESMF_FieldGet(slope_type_target_grid, &
                    farrayPtr=data_ptr, rc=rc)
 if(ESMF_logFoundError(rcToCheck=rc,msg=ESMF_LOGERR_PASSTHRU,line=__LINE__,file=__FILE__)) &
    call error_handler("IN FieldGet", rc)

 do j = clb(2), cub(2)
 do i = clb(1), cub(1)
   if (landmask_ptr(i,j) /= 1) data_ptr(i,j) = 0.0
 enddo
 enddo

 print*,"- SET NON-LAND FLAG FOR TARGET GRID SOIL TYPE."
 call ESMF_FieldGet(soil_type_target_grid, &
                    farrayPtr=data_ptr, rc=rc)
 if(ESMF_logFoundError(rcToCheck=rc,msg=ESMF_LOGERR_PASSTHRU,line=__LINE__,file=__FILE__)) &
    call error_handler("IN FieldGet", rc)

 do j = clb(2), cub(2)
 do i = clb(1), cub(1)
   if (landmask_ptr(i,j) /= 1) data_ptr(i,j) = 0.0
 enddo
 enddo

 print*,"- SET NON-LAND FLAG FOR TARGET GRID VEGETATION TYPE."
 call ESMF_FieldGet(veg_type_target_grid, &
                    farrayPtr=veg_type_ptr, rc=rc)
 if(ESMF_logFoundError(rcToCheck=rc,msg=ESMF_LOGERR_PASSTHRU,line=__LINE__,file=__FILE__)) &
    call error_handler("IN FieldGet", rc)

 do j = clb(2), cub(2)
 do i = clb(1), cub(1)
   if (landmask_ptr(i,j) /= 1) veg_type_ptr(i,j) = 0.0
 enddo
 enddo

 print*,"- SET TARGET GRID ALVSF AT NON-LAND."
 call ESMF_FieldGet(alvsf_target_grid, &
                    farrayPtr=data_ptr, rc=rc)
 if(ESMF_logFoundError(rcToCheck=rc,msg=ESMF_LOGERR_PASSTHRU,line=__LINE__,file=__FILE__)) &
    call error_handler("IN FieldGet", rc)

 do j = clb(2), cub(2)
 do i = clb(1), cub(1)
   if (landmask_ptr(i,j) /= 1) data_ptr(i,j) = 0.06 ! gfs physics flag value
 enddo
 enddo

 print*,"- SET TARGET GRID ALVWF AT NON-LAND."
 call ESMF_FieldGet(alvwf_target_grid, &
                    farrayPtr=data_ptr, rc=rc)
 if(ESMF_logFoundError(rcToCheck=rc,msg=ESMF_LOGERR_PASSTHRU,line=__LINE__,file=__FILE__)) &
    call error_handler("IN FieldGet", rc)

 do j = clb(2), cub(2)
 do i = clb(1), cub(1)
   if (landmask_ptr(i,j) /= 1) data_ptr(i,j) = 0.06 ! gfs physics flag value
 enddo
 enddo

 print*,"- SET TARGET GRID ALNSF AT NON-LAND."
 call ESMF_FieldGet(alnsf_target_grid, &
                    farrayPtr=data_ptr, rc=rc)
 if(ESMF_logFoundError(rcToCheck=rc,msg=ESMF_LOGERR_PASSTHRU,line=__LINE__,file=__FILE__)) &
    call error_handler("IN FieldGet", rc)

 do j = clb(2), cub(2)
 do i = clb(1), cub(1)
   if (landmask_ptr(i,j) /= 1) data_ptr(i,j) = 0.06 ! gfs physics flag value
 enddo
 enddo

 print*,"- SET TARGET GRID ALNWF AT NON-LAND."
 call ESMF_FieldGet(alnwf_target_grid, &
                    farrayPtr=data_ptr, rc=rc)
 if(ESMF_logFoundError(rcToCheck=rc,msg=ESMF_LOGERR_PASSTHRU,line=__LINE__,file=__FILE__)) &
    call error_handler("IN FieldGet", rc)

 do j = clb(2), cub(2)
 do i = clb(1), cub(1)
   if (landmask_ptr(i,j) /= 1) data_ptr(i,j) = 0.06 ! gfs physics flag value
 enddo
 enddo

 print*,"- SET NON-LAND FLAG FOR TARGET GRID FACSF."
 call ESMF_FieldGet(facsf_target_grid, &
                    farrayPtr=data_ptr, rc=rc)
 if(ESMF_logFoundError(rcToCheck=rc,msg=ESMF_LOGERR_PASSTHRU,line=__LINE__,file=__FILE__)) &
    call error_handler("IN FieldGet", rc)

 do j = clb(2), cub(2)
 do i = clb(1), cub(1)
   if (landmask_ptr(i,j) /= 1) data_ptr(i,j) = 0.0
 enddo
 enddo

 print*,"- SET NON-LAND FLAG FOR TARGET GRID FACSF."
 call ESMF_FieldGet(facwf_target_grid, &
                    farrayPtr=data_ptr, rc=rc)
 if(ESMF_logFoundError(rcToCheck=rc,msg=ESMF_LOGERR_PASSTHRU,line=__LINE__,file=__FILE__)) &
    call error_handler("IN FieldGet", rc)

 do j = clb(2), cub(2)
 do i = clb(1), cub(1)
   if (landmask_ptr(i,j) /= 1) data_ptr(i,j) = 0.0
 enddo
 enddo

 print*,"- SET NON-LAND FLAG FOR TARGET GRID MAXIMUM GREENNESS."
 call ESMF_FieldGet(max_veg_greenness_target_grid, &
                    farrayPtr=data_ptr, rc=rc)
 if(ESMF_logFoundError(rcToCheck=rc,msg=ESMF_LOGERR_PASSTHRU,line=__LINE__,file=__FILE__)) &
    call error_handler("IN FieldGet", rc)

 do j = clb(2), cub(2)
 do i = clb(1), cub(1)
   if (landmask_ptr(i,j) /= 1) data_ptr(i,j) = 0.0
 enddo
 enddo

 print*,"- SET NON-LAND FLAG FOR TARGET GRID MINIMUM GREENNESS."
 call ESMF_FieldGet(min_veg_greenness_target_grid, &
                    farrayPtr=data_ptr, rc=rc)
 if(ESMF_logFoundError(rcToCheck=rc,msg=ESMF_LOGERR_PASSTHRU,line=__LINE__,file=__FILE__)) &
    call error_handler("IN FieldGet", rc)

 do j = clb(2), cub(2)
 do i = clb(1), cub(1)
   if (landmask_ptr(i,j) /= 1) data_ptr(i,j) = 0.0
 enddo
 enddo

 print*,"- SET NON-LAND FLAG FOR TARGET GRID VEGETATION GREENNESS."
 call ESMF_FieldGet(veg_greenness_target_grid, &
                    farrayPtr=veg_greenness_ptr, rc=rc)
 if(ESMF_logFoundError(rcToCheck=rc,msg=ESMF_LOGERR_PASSTHRU,line=__LINE__,file=__FILE__)) &
    call error_handler("IN FieldGet", rc)

 do j = clb(2), cub(2)
 do i = clb(1), cub(1)
   if (landmask_ptr(i,j) /= 1) veg_greenness_ptr(i,j) = 0.0
 enddo
 enddo

 print*,"- SET NON-LAND FLAG FOR TARGET GRID MAX SNOW ALBEDO."
 call ESMF_FieldGet(mxsno_albedo_target_grid, &
                    farrayPtr=data_ptr, rc=rc)
 if(ESMF_logFoundError(rcToCheck=rc,msg=ESMF_LOGERR_PASSTHRU,line=__LINE__,file=__FILE__)) &
    call error_handler("IN FieldGet", rc)

 do j = clb(2), cub(2)
 do i = clb(1), cub(1)
   if (landmask_ptr(i,j) /= 1) data_ptr(i,j) = 0.0
 enddo
 enddo

 print*,"- ZERO OUT TARGET GRID CANOPY MOISTURE CONTENT WHERE NO PLANTS."
 call ESMF_FieldGet(canopy_mc_target_grid, &
                    farrayPtr=data_ptr, rc=rc)
 if(ESMF_logFoundError(rcToCheck=rc,msg=ESMF_LOGERR_PASSTHRU,line=__LINE__,file=__FILE__)) &
    call error_handler("IN FieldGet", rc)

 do j = clb(2), cub(2)
 do i = clb(1), cub(1)
   if (veg_greenness_ptr(i,j) <= 0.01) data_ptr(i,j) = 0.0
 enddo
 enddo

 print*,"- CALL FieldGet FOR TARGET GRID ICE SKIN TEMP."
 call ESMF_FieldGet(seaice_skin_temp_target_grid, &
                    farrayPtr=seaice_skint_ptr, rc=rc)
 if(ESMF_logFoundError(rcToCheck=rc,msg=ESMF_LOGERR_PASSTHRU,line=__LINE__,file=__FILE__)) &
    call error_handler("IN FieldGet", rc)

 print*,"- SET TARGET GRID SKIN TEMP AT ICE POINTS."
 call ESMF_FieldGet(skin_temp_target_grid, &
                    farrayPtr=skint_ptr, rc=rc)
 if(ESMF_logFoundError(rcToCheck=rc,msg=ESMF_LOGERR_PASSTHRU,line=__LINE__,file=__FILE__)) &
    call error_handler("IN FieldGet", rc)

 print*,"- CALL FieldGet FOR TARGET GRID SEA ICE FRACTION."
 call ESMF_FieldGet(seaice_fract_target_grid, &
                    farrayPtr=fice_ptr, rc=rc)
 if(ESMF_logFoundError(rcToCheck=rc,msg=ESMF_LOGERR_PASSTHRU,line=__LINE__,file=__FILE__)) &
    call error_handler("IN FieldGet", rc)

 print*,"- SET TARGET GRID SEA ICE DEPTH TO ZERO AT NON-ICE POINTS."
 call ESMF_FieldGet(seaice_depth_target_grid, &
                    farrayPtr=hice_ptr, rc=rc)
 if(ESMF_logFoundError(rcToCheck=rc,msg=ESMF_LOGERR_PASSTHRU,line=__LINE__,file=__FILE__)) &
    call error_handler("IN FieldGet", rc)

 do j = clb(2), cub(2)
 do i = clb(1), cub(1)
   if (fice_ptr(i,j) > 0.0) then
     skint_ptr(i,j) = (fice_ptr(i,j) * seaice_skint_ptr(i,j)) +  &
                      ( (1.0 - fice_ptr(i,j)) * frz_ice )
   else
     seaice_skint_ptr(i,j) = skint_ptr(i,j)
     hice_ptr(i,j) = 0.0
   endif
 enddo
 enddo

 print*,"- SET TARGET GRID SUBSTRATE TEMP AT ICE."
 call ESMF_FieldGet(substrate_temp_target_grid, &
                    farrayPtr=data_ptr, rc=rc)
 if(ESMF_logFoundError(rcToCheck=rc,msg=ESMF_LOGERR_PASSTHRU,line=__LINE__,file=__FILE__)) &
    call error_handler("IN FieldGet", rc)

 do j = clb(2), cub(2)
 do i = clb(1), cub(1)
   if (landmask_ptr(i,j) == 2) then  ! sea ice
     data_ptr(i,j) = frz_ice
   elseif (landmask_ptr(i,j) == 0) then  ! open water flag value.
     data_ptr(i,j) = skint_ptr(i,j)
   endif
 enddo
 enddo

 print*,"- ZERO OUT TARGET GRID SNOW DEPTH AT OPEN WATER."
 call ESMF_FieldGet(snow_depth_target_grid, &
                    farrayPtr=data_ptr, rc=rc)
 if(ESMF_logFoundError(rcToCheck=rc,msg=ESMF_LOGERR_PASSTHRU,line=__LINE__,file=__FILE__)) &
    call error_handler("IN FieldGet", rc)

 do j = clb(2), cub(2)
 do i = clb(1), cub(1)
   if (landmask_ptr(i,j) == 0) then  ! open water
     data_ptr(i,j) = 0.0
   end if
 enddo
 enddo

 print*,"- ZERO OUT TARGET GRID SNOW LIQ AT OPEN WATER."
 call ESMF_FieldGet(snow_liq_equiv_target_grid, &
                    farrayPtr=data_ptr, rc=rc)
 if(ESMF_logFoundError(rcToCheck=rc,msg=ESMF_LOGERR_PASSTHRU,line=__LINE__,file=__FILE__)) &
    call error_handler("IN FieldGet", rc)

 do j = clb(2), cub(2)
 do i = clb(1), cub(1)
   if (landmask_ptr(i,j) == 0) then  ! open water
     data_ptr(i,j) = 0.0
   endif
 enddo
 enddo

 print*,"- SET NON-LAND FLAG VALUE FOR TARGET GRID TOTAL SOIL MOISTURE."
 call ESMF_FieldGet(soilm_tot_target_grid, &
                    farrayPtr=soilmt_ptr, rc=rc)
 if(ESMF_logFoundError(rcToCheck=rc,msg=ESMF_LOGERR_PASSTHRU,line=__LINE__,file=__FILE__)) &
    call error_handler("IN FieldGet", rc)

 print*,"- SET NON-LAND FLAG VALUE FOR  TARGET GRID LIQUID SOIL MOISTURE."
 call ESMF_FieldGet(soilm_liq_target_grid, &
                    farrayPtr=soilml_ptr, rc=rc)
 if(ESMF_logFoundError(rcToCheck=rc,msg=ESMF_LOGERR_PASSTHRU,line=__LINE__,file=__FILE__)) &
    call error_handler("IN FieldGet", rc)

 do j = clb(2), cub(2)
 do i = clb(1), cub(1)
   if (landmask_ptr(i,j) == 2 .or. landmask_ptr(i,j) == 0 .or. &
       nint(veg_type_ptr(i,j)) == veg_type_landice_target) then
     soilmt_ptr(i,j,:) = 1.0
     soilml_ptr(i,j,:) = 1.0
   endif
 enddo
 enddo

 print*,"- SET OPEN WATER FLAG FOR TARGET GRID SOIL TEMPERATURE."
 call ESMF_FieldGet(soil_temp_target_grid, &
                    farrayPtr=data3d_ptr, rc=rc)
 if(ESMF_logFoundError(rcToCheck=rc,msg=ESMF_LOGERR_PASSTHRU,line=__LINE__,file=__FILE__)) &
    call error_handler("IN FieldGet", rc)

 do j = clb(2), cub(2)
 do i = clb(1), cub(1)
   if (landmask_ptr(i,j) == 0) then
     data3d_ptr(i,j,:) = skint_ptr(i,j)  ! open water flag value.
   endif
 enddo
 enddo

 return

 end subroutine qc_check

!> nst is not active at land or sea ice points.  Set nst fields to flag values at these
!! points.
!!
!! @author George Gayno NOAA/EMC
 subroutine nst_land_fill

 use model_grid, only         : landmask_target_grid

 implicit none

 integer(esmf_kind_i8), pointer     :: mask_ptr(:,:)
 integer                            :: rc,i
 integer, PARAMETER                 :: num_nst_fields_minus2 = 16
 integer, PARAMETER                 :: xz_fill = 30.0
 integer, PARAMETER                 :: nst_fill = 0.0

 real(esmf_kind_r8), pointer        :: data_ptr(:,:)
 real(esmf_kind_r8), pointer        :: skint_ptr(:,:)

 type(esmf_field)                   :: temp_field
 type(esmf_fieldbundle)             :: nst_bundle

 print*,"- CALL FieldGet FOR TARGET GRID LANDMASK."
 call ESMF_FieldGet(landmask_target_grid, &
                    farrayPtr=mask_ptr, rc=rc)
 if(ESMF_logFoundError(rcToCheck=rc,msg=ESMF_LOGERR_PASSTHRU,line=__LINE__,file=__FILE__))&
    call error_handler("IN FieldGet", rc)
    
 nst_bundle = ESMF_FieldBundleCreate(name="nst_bundle", rc=rc)
   if(ESMF_logFoundError(rcToCheck=rc,msg=ESMF_LOGERR_PASSTHRU,line=__LINE__,file=__FILE__))&
      call error_handler("IN FieldBundleCreate", rc)

 call ESMF_FieldBundleAdd(nst_bundle, (/c_d_target_grid,c_0_target_grid,d_conv_target_grid, &
                          dt_cool_target_grid,ifd_target_grid,qrain_target_grid,&
                          w_d_target_grid,w_0_target_grid,xs_target_grid,xt_target_grid,&
                          xu_target_grid,xv_target_grid,xtts_target_grid,xzts_target_grid, &
                          z_c_target_grid, zm_target_grid/), rc=rc)
   if(ESMF_logFoundError(rcToCheck=rc,msg=ESMF_LOGERR_PASSTHRU,line=__LINE__,file=__FILE__))&
      call error_handler("IN FieldBundleAdd", rc) 

 print*,"- CALL FieldGet FOR TREF."
 call ESMF_FieldGet(tref_target_grid, &
                    farrayPtr=data_ptr, rc=rc)
 if(ESMF_logFoundError(rcToCheck=rc,msg=ESMF_LOGERR_PASSTHRU,line=__LINE__,file=__FILE__))&
    call error_handler("IN FieldGet", rc)

 print*,"- CALL FieldGet FOR SKIN T."
 call ESMF_FieldGet(skin_temp_target_grid, &
                    farrayPtr=skint_ptr, rc=rc)
 if(ESMF_logFoundError(rcToCheck=rc,msg=ESMF_LOGERR_PASSTHRU,line=__LINE__,file=__FILE__))&
    call error_handler("IN FieldGet", rc)

 where(mask_ptr /= 0) data_ptr = skint_ptr

! xz

 print*,"- CALL FieldGet FOR XZ."
 call ESMF_FieldGet(xz_target_grid, &
                    farrayPtr=data_ptr, rc=rc)
 if(ESMF_logFoundError(rcToCheck=rc,msg=ESMF_LOGERR_PASSTHRU,line=__LINE__,file=__FILE__))&
    call error_handler("IN FieldGet", rc)

 where(mask_ptr /= 0) data_ptr = xz_fill

 do i = 1,num_nst_fields_minus2
   
   call ESMF_FieldBundleGet(nst_bundle,i,temp_field,rc=rc)
     if(ESMF_logFoundError(rcToCheck=rc,msg=ESMF_LOGERR_PASSTHRU,line=__LINE__,file=__FILE__))&
       call error_handler("IN FieldBundleGet", rc)
       
   call ESMF_FieldGet(temp_field,farrayPtr=data_ptr,rc=rc)
    if(ESMF_logFoundError(rcToCheck=rc,msg=ESMF_LOGERR_PASSTHRU,line=__LINE__,file=__FILE__))&
     call error_handler("IN FieldGet", rc)
     
   where(mask_ptr /= 0) data_ptr = nst_fill

 enddo

 call ESMF_FieldBundleDestroy(nst_bundle,rc=rc)
   if(ESMF_logFoundError(rcToCheck=rc,msg=ESMF_LOGERR_PASSTHRU,line=__LINE__,file=__FILE__))&
      call error_handler("IN FieldBundleDestroy", rc)  
      
 end subroutine nst_land_fill

!> Create ESMF fields for the target grid surface variables
!!
!! @author George Gayno NOAA/EMC
 subroutine create_surface_esmf_fields

 use model_grid, only         : target_grid, lsoil_target

 implicit none

 integer                        :: rc

 real(esmf_kind_r8), pointer    :: target_ptr(:,:), target_ptr_3d(:,:,:)
 real                           :: init_val = -999.9

 print*,"- CALL FieldCreate FOR TARGET GRID T2M."
 t2m_target_grid = ESMF_FieldCreate(target_grid, &
                                    typekind=ESMF_TYPEKIND_R8, &
                                    staggerloc=ESMF_STAGGERLOC_CENTER, rc=rc)
 if(ESMF_logFoundError(rcToCheck=rc,msg=ESMF_LOGERR_PASSTHRU,line=__LINE__,file=__FILE__)) &
    call error_handler("IN FieldCreate", rc)

 print*,"- INITIALIZE TARGET grid t2m."
 call ESMF_FieldGet(t2m_target_grid, &
                    farrayPtr=target_ptr, rc=rc)
 if(ESMF_logFoundError(rcToCheck=rc,msg=ESMF_LOGERR_PASSTHRU,line=__LINE__,file=__FILE__)) &
    call error_handler("IN FieldGet", rc)

 target_ptr = init_val

 print*,"- CALL FieldCreate FOR TARGET GRID Q2M."
 q2m_target_grid = ESMF_FieldCreate(target_grid, &
                                    typekind=ESMF_TYPEKIND_R8, &
                                    staggerloc=ESMF_STAGGERLOC_CENTER, rc=rc)
 if(ESMF_logFoundError(rcToCheck=rc,msg=ESMF_LOGERR_PASSTHRU,line=__LINE__,file=__FILE__)) &
    call error_handler("IN FieldCreate", rc)

 print*,"- INITIALIZE TARGET grid q2m."
 call ESMF_FieldGet(q2m_target_grid, &
                    farrayPtr=target_ptr, rc=rc)
 if(ESMF_logFoundError(rcToCheck=rc,msg=ESMF_LOGERR_PASSTHRU,line=__LINE__,file=__FILE__)) &
    call error_handler("IN FieldGet", rc)

 target_ptr = init_val

 print*,"- CALL FieldCreate FOR TARGET GRID TPRCP."
 tprcp_target_grid = ESMF_FieldCreate(target_grid, &
                                    typekind=ESMF_TYPEKIND_R8, &
                                    staggerloc=ESMF_STAGGERLOC_CENTER, rc=rc)
 if(ESMF_logFoundError(rcToCheck=rc,msg=ESMF_LOGERR_PASSTHRU,line=__LINE__,file=__FILE__)) &
    call error_handler("IN FieldCreate", rc)

 print*,"- INITIALIZE TARGET grid tprcp."
 call ESMF_FieldGet(tprcp_target_grid, &
                    farrayPtr=target_ptr, rc=rc)
 if(ESMF_logFoundError(rcToCheck=rc,msg=ESMF_LOGERR_PASSTHRU,line=__LINE__,file=__FILE__)) &
    call error_handler("IN FieldGet", rc)

 target_ptr = init_val

 print*,"- CALL FieldCreate FOR TARGET GRID F10M."
 f10m_target_grid = ESMF_FieldCreate(target_grid, &
                                    typekind=ESMF_TYPEKIND_R8, &
                                    staggerloc=ESMF_STAGGERLOC_CENTER, rc=rc)
 if(ESMF_logFoundError(rcToCheck=rc,msg=ESMF_LOGERR_PASSTHRU,line=__LINE__,file=__FILE__)) &
    call error_handler("IN FieldCreate", rc)

 print*,"- INITIALIZE TARGET grid f10m."
 call ESMF_FieldGet(f10m_target_grid, &
                    farrayPtr=target_ptr, rc=rc)
 if(ESMF_logFoundError(rcToCheck=rc,msg=ESMF_LOGERR_PASSTHRU,line=__LINE__,file=__FILE__)) &
    call error_handler("IN FieldGet", rc)

 target_ptr = init_val

 print*,"- CALL FieldCreate FOR TARGET GRID FFMM."
 ffmm_target_grid = ESMF_FieldCreate(target_grid, &
                                    typekind=ESMF_TYPEKIND_R8, &
                                    staggerloc=ESMF_STAGGERLOC_CENTER, rc=rc)
 if(ESMF_logFoundError(rcToCheck=rc,msg=ESMF_LOGERR_PASSTHRU,line=__LINE__,file=__FILE__)) &
    call error_handler("IN FieldCreate", rc)

 print*,"- INITIALIZE TARGET grid ffmm."
 call ESMF_FieldGet(ffmm_target_grid, &
                    farrayPtr=target_ptr, rc=rc)
 if(ESMF_logFoundError(rcToCheck=rc,msg=ESMF_LOGERR_PASSTHRU,line=__LINE__,file=__FILE__)) &
    call error_handler("IN FieldGet", rc)

 target_ptr = init_val

 print*,"- CALL FieldCreate FOR TARGET GRID USTAR."
 ustar_target_grid = ESMF_FieldCreate(target_grid, &
                                    typekind=ESMF_TYPEKIND_R8, &
                                    staggerloc=ESMF_STAGGERLOC_CENTER, rc=rc)
 if(ESMF_logFoundError(rcToCheck=rc,msg=ESMF_LOGERR_PASSTHRU,line=__LINE__,file=__FILE__)) &
    call error_handler("IN FieldCreate", rc)

 print*,"- INITIALIZE TARGET grid ustar."
 call ESMF_FieldGet(ustar_target_grid, &
                    farrayPtr=target_ptr, rc=rc)
 if(ESMF_logFoundError(rcToCheck=rc,msg=ESMF_LOGERR_PASSTHRU,line=__LINE__,file=__FILE__)) &
    call error_handler("IN FieldGet", rc)

 target_ptr = init_val

 print*,"- CALL FieldCreate FOR TARGET GRID SNOW LIQ EQUIV."
 snow_liq_equiv_target_grid = ESMF_FieldCreate(target_grid, &
                                     typekind=ESMF_TYPEKIND_R8, &
                                     staggerloc=ESMF_STAGGERLOC_CENTER, rc=rc)
 if(ESMF_logFoundError(rcToCheck=rc,msg=ESMF_LOGERR_PASSTHRU,line=__LINE__,file=__FILE__)) &
    call error_handler("IN FieldCreate", rc)

 print*,"- INITIALIZE TARGET grid snow liq equiv."
 call ESMF_FieldGet(snow_liq_equiv_target_grid, &
                    farrayPtr=target_ptr, rc=rc)
 if(ESMF_logFoundError(rcToCheck=rc,msg=ESMF_LOGERR_PASSTHRU,line=__LINE__,file=__FILE__)) &
    call error_handler("IN FieldGet", rc)

 target_ptr = init_val

 print*,"- CALL FieldCreate FOR TARGET GRID SNOW DEPTH."
 snow_depth_target_grid = ESMF_FieldCreate(target_grid, &
                                     typekind=ESMF_TYPEKIND_R8, &
                                     staggerloc=ESMF_STAGGERLOC_CENTER, rc=rc)
 if(ESMF_logFoundError(rcToCheck=rc,msg=ESMF_LOGERR_PASSTHRU,line=__LINE__,file=__FILE__)) &
    call error_handler("IN FieldCreate", rc)

 print*,"- INITIALIZE TARGET grid snow depth."
 call ESMF_FieldGet(snow_depth_target_grid, &
                    farrayPtr=target_ptr, rc=rc)
 if(ESMF_logFoundError(rcToCheck=rc,msg=ESMF_LOGERR_PASSTHRU,line=__LINE__,file=__FILE__)) &
    call error_handler("IN FieldGet", rc)

 target_ptr = init_val

 print*,"- CALL FieldCreate FOR TARGET GRID SEA ICE FRACTION."
 seaice_fract_target_grid = ESMF_FieldCreate(target_grid, &
                                     typekind=ESMF_TYPEKIND_R8, &
                                     staggerloc=ESMF_STAGGERLOC_CENTER, rc=rc)
 if(ESMF_logFoundError(rcToCheck=rc,msg=ESMF_LOGERR_PASSTHRU,line=__LINE__,file=__FILE__)) &
    call error_handler("IN FieldCreate", rc)

 print*,"- INITIALIZE TARGET grid sea ice fraction."
 call ESMF_FieldGet(seaice_fract_target_grid, &
                    farrayPtr=target_ptr, rc=rc)
 if(ESMF_logFoundError(rcToCheck=rc,msg=ESMF_LOGERR_PASSTHRU,line=__LINE__,file=__FILE__)) &
    call error_handler("IN FieldGet", rc)

 target_ptr = init_val

 print*,"- CALL FieldCreate FOR TARGET GRID SEA ICE DEPTH."
 seaice_depth_target_grid = ESMF_FieldCreate(target_grid, &
                                     typekind=ESMF_TYPEKIND_R8, &
                                     staggerloc=ESMF_STAGGERLOC_CENTER, rc=rc)
 if(ESMF_logFoundError(rcToCheck=rc,msg=ESMF_LOGERR_PASSTHRU,line=__LINE__,file=__FILE__)) &
    call error_handler("IN FieldCreate", rc)

 print*,"- INITIALIZE TARGET sea ice depth."
 call ESMF_FieldGet(seaice_depth_target_grid, &
                    farrayPtr=target_ptr, rc=rc)
 if(ESMF_logFoundError(rcToCheck=rc,msg=ESMF_LOGERR_PASSTHRU,line=__LINE__,file=__FILE__)) &
    call error_handler("IN FieldGet", rc)

 target_ptr = init_val

 print*,"- CALL FieldCreate FOR TARGET GRID SEA ICE SKIN TEMP."
 seaice_skin_temp_target_grid = ESMF_FieldCreate(target_grid, &
                                     typekind=ESMF_TYPEKIND_R8, &
                                     staggerloc=ESMF_STAGGERLOC_CENTER, rc=rc)
 if(ESMF_logFoundError(rcToCheck=rc,msg=ESMF_LOGERR_PASSTHRU,line=__LINE__,file=__FILE__)) &
    call error_handler("IN FieldCreate", rc)

 print*,"- INITIALIZE TARGET sea ice skin temp."
 call ESMF_FieldGet(seaice_skin_temp_target_grid, &
                    farrayPtr=target_ptr, rc=rc)
 if(ESMF_logFoundError(rcToCheck=rc,msg=ESMF_LOGERR_PASSTHRU,line=__LINE__,file=__FILE__)) &
    call error_handler("IN FieldGet", rc)

 target_ptr = init_val

 print*,"- CALL FieldCreate FOR TARGET GRID SRFLAG."
 srflag_target_grid = ESMF_FieldCreate(target_grid, &
                                     typekind=ESMF_TYPEKIND_R8, &
                                     staggerloc=ESMF_STAGGERLOC_CENTER, rc=rc)
 if(ESMF_logFoundError(rcToCheck=rc,msg=ESMF_LOGERR_PASSTHRU,line=__LINE__,file=__FILE__)) &
    call error_handler("IN FieldCreate", rc)

 print*,"- INITIALIZE TARGET srflag."
 call ESMF_FieldGet(srflag_target_grid, &
                    farrayPtr=target_ptr, rc=rc)
 if(ESMF_logFoundError(rcToCheck=rc,msg=ESMF_LOGERR_PASSTHRU,line=__LINE__,file=__FILE__)) &
    call error_handler("IN FieldGet", rc)

 target_ptr = init_val

 print*,"- CALL FieldCreate FOR TARGET GRID SKIN TEMPERATURE."
 skin_temp_target_grid = ESMF_FieldCreate(target_grid, &
                                     typekind=ESMF_TYPEKIND_R8, &
                                     staggerloc=ESMF_STAGGERLOC_CENTER, rc=rc)
 if(ESMF_logFoundError(rcToCheck=rc,msg=ESMF_LOGERR_PASSTHRU,line=__LINE__,file=__FILE__)) &
    call error_handler("IN FieldCreate", rc)

 print*,"- INITIALIZE TARGET grid skin temp."
 call ESMF_FieldGet(skin_temp_target_grid, &
                    farrayPtr=target_ptr, rc=rc)
 if(ESMF_logFoundError(rcToCheck=rc,msg=ESMF_LOGERR_PASSTHRU,line=__LINE__,file=__FILE__)) &
    call error_handler("IN FieldGet", rc)

 target_ptr = init_val

 print*,"- CALL FieldCreate FOR TARGET GRID CANOPY MOISTURE CONTENT."
 canopy_mc_target_grid = ESMF_FieldCreate(target_grid, &
                                     typekind=ESMF_TYPEKIND_R8, &
                                     staggerloc=ESMF_STAGGERLOC_CENTER, rc=rc)
 if(ESMF_logFoundError(rcToCheck=rc,msg=ESMF_LOGERR_PASSTHRU,line=__LINE__,file=__FILE__)) &
    call error_handler("IN FieldCreate", rc)

 print*,"- INITIALIZE TARGET grid canopy moisture."
 call ESMF_FieldGet(canopy_mc_target_grid, &
                    farrayPtr=target_ptr, rc=rc)
 if(ESMF_logFoundError(rcToCheck=rc,msg=ESMF_LOGERR_PASSTHRU,line=__LINE__,file=__FILE__)) &
    call error_handler("IN FieldGet", rc)

 target_ptr = init_val
 
 print*,"- CALL FieldCreate FOR TARGET GRID LEAF AREA INDEX."
 lai_target_grid = ESMF_FieldCreate(target_grid, &
                                     typekind=ESMF_TYPEKIND_R8, &
                                     staggerloc=ESMF_STAGGERLOC_CENTER, rc=rc)
 if(ESMF_logFoundError(rcToCheck=rc,msg=ESMF_LOGERR_PASSTHRU,line=__LINE__,file=__FILE__)) &
    call error_handler("IN FieldCreate", rc)

 print*,"- INITIALIZE TARGET leaf area index."
 call ESMF_FieldGet(lai_target_grid, &
                    farrayPtr=target_ptr, rc=rc)
 if(ESMF_logFoundError(rcToCheck=rc,msg=ESMF_LOGERR_PASSTHRU,line=__LINE__,file=__FILE__)) &
    call error_handler("IN FieldGet", rc)

 target_ptr = init_val

 print*,"- CALL FieldCreate FOR TARGET GRID Z0."
 z0_target_grid = ESMF_FieldCreate(target_grid, &
                                     typekind=ESMF_TYPEKIND_R8, &
                                     staggerloc=ESMF_STAGGERLOC_CENTER, rc=rc)
 if(ESMF_logFoundError(rcToCheck=rc,msg=ESMF_LOGERR_PASSTHRU,line=__LINE__,file=__FILE__)) &
    call error_handler("IN FieldCreate", rc)

 print*,"- INITIALIZE TARGET grid z0."
 call ESMF_FieldGet(z0_target_grid, &
                    farrayPtr=target_ptr, rc=rc)
 if(ESMF_logFoundError(rcToCheck=rc,msg=ESMF_LOGERR_PASSTHRU,line=__LINE__,file=__FILE__)) &
    call error_handler("IN FieldGet", rc)

 target_ptr = init_val

 print*,"- CALL FieldCreate FOR INTERPOLATED TARGET GRID TERRAIN."
 terrain_from_input_grid = ESMF_FieldCreate(target_grid, &
                                     typekind=ESMF_TYPEKIND_R8, &
                                     staggerloc=ESMF_STAGGERLOC_CENTER, rc=rc)
 if(ESMF_logFoundError(rcToCheck=rc,msg=ESMF_LOGERR_PASSTHRU,line=__LINE__,file=__FILE__)) &
    call error_handler("IN FieldCreate", rc)

 print*,"- INITIALIZE TARGET grid interpolated terrain."
 call ESMF_FieldGet(terrain_from_input_grid, &
                    farrayPtr=target_ptr, rc=rc)
 if(ESMF_logFoundError(rcToCheck=rc,msg=ESMF_LOGERR_PASSTHRU,line=__LINE__,file=__FILE__)) &
    call error_handler("IN FieldGet", rc)

 target_ptr = init_val

 print*,"- CALL FieldCreate FOR INTERPOLATED TARGET GRID SOIL TYPE."
 soil_type_from_input_grid = ESMF_FieldCreate(target_grid, &
                                     typekind=ESMF_TYPEKIND_R8, &
                                     staggerloc=ESMF_STAGGERLOC_CENTER, rc=rc)
 if(ESMF_logFoundError(rcToCheck=rc,msg=ESMF_LOGERR_PASSTHRU,line=__LINE__,file=__FILE__)) &
    call error_handler("IN FieldCreate", rc)

 print*,"- INITIALIZE TARGET grid soil type"
 call ESMF_FieldGet(soil_type_from_input_grid, &
                    farrayPtr=target_ptr, rc=rc)
 if(ESMF_logFoundError(rcToCheck=rc,msg=ESMF_LOGERR_PASSTHRU,line=__LINE__,file=__FILE__)) &
    call error_handler("IN FieldGet", rc)

 target_ptr = init_val

 print*,"- CALL FieldCreate FOR TARGET GRID SOIL TEMPERATURE."
 soil_temp_target_grid = ESMF_FieldCreate(target_grid, &
                                   typekind=ESMF_TYPEKIND_R8, &
                                   staggerloc=ESMF_STAGGERLOC_CENTER, &
                                   ungriddedLBound=(/1/), &
                                   ungriddedUBound=(/lsoil_target/), rc=rc)
 if(ESMF_logFoundError(rcToCheck=rc,msg=ESMF_LOGERR_PASSTHRU,line=__LINE__,file=__FILE__)) &
    call error_handler("IN FieldCreate", rc)

 print*,"- INITIALIZE TARGET grid soil temp"
 call ESMF_FieldGet(soil_temp_target_grid, &
                    farrayPtr=target_ptr_3d, rc=rc)
 if(ESMF_logFoundError(rcToCheck=rc,msg=ESMF_LOGERR_PASSTHRU,line=__LINE__,file=__FILE__)) &
    call error_handler("IN FieldGet", rc)

 target_ptr_3d = init_val

 print*,"- CALL FieldCreate FOR TARGET GRID TOTAL SOIL MOISTURE."
 soilm_tot_target_grid = ESMF_FieldCreate(target_grid, &
                                   typekind=ESMF_TYPEKIND_R8, &
                                   staggerloc=ESMF_STAGGERLOC_CENTER, &
                                   ungriddedLBound=(/1/), &
                                   ungriddedUBound=(/lsoil_target/), rc=rc)
 if(ESMF_logFoundError(rcToCheck=rc,msg=ESMF_LOGERR_PASSTHRU,line=__LINE__,file=__FILE__)) &
    call error_handler("IN FieldCreate", rc)

 print*,"- INITIALIZE TARGET grid soil moist"
 call ESMF_FieldGet(soilm_tot_target_grid, &
                    farrayPtr=target_ptr_3d, rc=rc)
 if(ESMF_logFoundError(rcToCheck=rc,msg=ESMF_LOGERR_PASSTHRU,line=__LINE__,file=__FILE__)) &
    call error_handler("IN FieldGet", rc)

 target_ptr_3d = init_val

 print*,"- CALL FieldCreate FOR TARGET GRID LIQUID SOIL MOISTURE."
 soilm_liq_target_grid = ESMF_FieldCreate(target_grid, &
                                   typekind=ESMF_TYPEKIND_R8, &
                                   staggerloc=ESMF_STAGGERLOC_CENTER, &
                                   ungriddedLBound=(/1/), &
                                   ungriddedUBound=(/lsoil_target/), rc=rc)
 if(ESMF_logFoundError(rcToCheck=rc,msg=ESMF_LOGERR_PASSTHRU,line=__LINE__,file=__FILE__)) &
    call error_handler("IN FieldCreate", rc)

 print*,"- INITIALIZE TARGET grid soil liq"
 call ESMF_FieldGet(soilm_liq_target_grid, &
                    farrayPtr=target_ptr_3d, rc=rc)
 if(ESMF_logFoundError(rcToCheck=rc,msg=ESMF_LOGERR_PASSTHRU,line=__LINE__,file=__FILE__)) &
    call error_handler("IN FieldGet", rc)

 target_ptr_3d = init_val

 end subroutine create_surface_esmf_fields

!> Create ESMF fields for the target grid nst variables
!!
!! @author George Gayno
 subroutine create_nst_esmf_fields

 use model_grid, only               : target_grid

 implicit none

 integer                           :: rc

 print*,"- CALL FieldCreate FOR TARGET GRID C_D."
 c_d_target_grid = ESMF_FieldCreate(target_grid, &
                                    typekind=ESMF_TYPEKIND_R8, &
                                     name='c_d', &
                                    staggerloc=ESMF_STAGGERLOC_CENTER, rc=rc)
 if(ESMF_logFoundError(rcToCheck=rc,msg=ESMF_LOGERR_PASSTHRU,line=__LINE__,file=__FILE__)) &
    call error_handler("IN FieldCreate", rc)

 print*,"- CALL FieldCreate FOR TARGET GRID C_0."
 c_0_target_grid = ESMF_FieldCreate(target_grid, &
                                    typekind=ESMF_TYPEKIND_R8, &
                                     name='c_0', &
                                    staggerloc=ESMF_STAGGERLOC_CENTER, rc=rc)
 if(ESMF_logFoundError(rcToCheck=rc,msg=ESMF_LOGERR_PASSTHRU,line=__LINE__,file=__FILE__)) &
    call error_handler("IN FieldCreate", rc)

 print*,"- CALL FieldCreate FOR TARGET GRID D_CONV."
 d_conv_target_grid = ESMF_FieldCreate(target_grid, &
                                    typekind=ESMF_TYPEKIND_R8, &
                                     name='d_conv',&
                                    staggerloc=ESMF_STAGGERLOC_CENTER, rc=rc)
 if(ESMF_logFoundError(rcToCheck=rc,msg=ESMF_LOGERR_PASSTHRU,line=__LINE__,file=__FILE__)) &
    call error_handler("IN FieldCreate", rc)

 print*,"- CALL FieldCreate FOR TARGET GRID DT_COOL."
 dt_cool_target_grid = ESMF_FieldCreate(target_grid, &
                                    typekind=ESMF_TYPEKIND_R8, &
                                     name='dt_cool',&
                                    staggerloc=ESMF_STAGGERLOC_CENTER, rc=rc)
 if(ESMF_logFoundError(rcToCheck=rc,msg=ESMF_LOGERR_PASSTHRU,line=__LINE__,file=__FILE__)) &
    call error_handler("IN FieldCreate", rc)

 print*,"- CALL FieldCreate FOR TARGET GRID IFD."
 ifd_target_grid = ESMF_FieldCreate(target_grid, &
                                    typekind=ESMF_TYPEKIND_R8, &
                                     name='ifd',&
                                    staggerloc=ESMF_STAGGERLOC_CENTER, rc=rc)
 if(ESMF_logFoundError(rcToCheck=rc,msg=ESMF_LOGERR_PASSTHRU,line=__LINE__,file=__FILE__)) &
    call error_handler("IN FieldCreate", rc)

 print*,"- CALL FieldCreate FOR TARGET GRID QRAIN."
 qrain_target_grid = ESMF_FieldCreate(target_grid, &
                                    typekind=ESMF_TYPEKIND_R8, &
                                     name='qrain',&
                                    staggerloc=ESMF_STAGGERLOC_CENTER, rc=rc)
 if(ESMF_logFoundError(rcToCheck=rc,msg=ESMF_LOGERR_PASSTHRU,line=__LINE__,file=__FILE__)) &
    call error_handler("IN FieldCreate", rc)

 print*,"- CALL FieldCreate FOR TARGET GRID TREF."
 tref_target_grid = ESMF_FieldCreate(target_grid, &
                                    typekind=ESMF_TYPEKIND_R8, &
                                     name='tref',&
                                    staggerloc=ESMF_STAGGERLOC_CENTER, rc=rc)
 if(ESMF_logFoundError(rcToCheck=rc,msg=ESMF_LOGERR_PASSTHRU,line=__LINE__,file=__FILE__)) &
    call error_handler("IN FieldCreate", rc)

 print*,"- CALL FieldCreate FOR TARGET GRID W_D."
 w_d_target_grid = ESMF_FieldCreate(target_grid, &
                                    typekind=ESMF_TYPEKIND_R8, &
                                     name='w_d',&
                                    staggerloc=ESMF_STAGGERLOC_CENTER, rc=rc)
 if(ESMF_logFoundError(rcToCheck=rc,msg=ESMF_LOGERR_PASSTHRU,line=__LINE__,file=__FILE__)) &
    call error_handler("IN FieldCreate", rc)

 print*,"- CALL FieldCreate FOR TARGET GRID W_0."
 w_0_target_grid = ESMF_FieldCreate(target_grid, &
                                    typekind=ESMF_TYPEKIND_R8, &
                                     name='w_0',&
                                    staggerloc=ESMF_STAGGERLOC_CENTER, rc=rc)
 if(ESMF_logFoundError(rcToCheck=rc,msg=ESMF_LOGERR_PASSTHRU,line=__LINE__,file=__FILE__)) &
    call error_handler("IN FieldCreate", rc)

 print*,"- CALL FieldCreate FOR TARGET GRID XS."
 xs_target_grid = ESMF_FieldCreate(target_grid, &
                                    typekind=ESMF_TYPEKIND_R8, &
                                     name='xs',&
                                    staggerloc=ESMF_STAGGERLOC_CENTER, rc=rc)
 if(ESMF_logFoundError(rcToCheck=rc,msg=ESMF_LOGERR_PASSTHRU,line=__LINE__,file=__FILE__)) &
    call error_handler("IN FieldCreate", rc)

 print*,"- CALL FieldCreate FOR TARGET GRID XT."
 xt_target_grid = ESMF_FieldCreate(target_grid, &
                                    typekind=ESMF_TYPEKIND_R8, &
                                     name='xt',&
                                    staggerloc=ESMF_STAGGERLOC_CENTER, rc=rc)
 if(ESMF_logFoundError(rcToCheck=rc,msg=ESMF_LOGERR_PASSTHRU,line=__LINE__,file=__FILE__)) &
    call error_handler("IN FieldCreate", rc)

 print*,"- CALL FieldCreate FOR TARGET GRID XU."
 xu_target_grid = ESMF_FieldCreate(target_grid, &
                                    typekind=ESMF_TYPEKIND_R8, &
                                     name='xu',&
                                    staggerloc=ESMF_STAGGERLOC_CENTER, rc=rc)
 if(ESMF_logFoundError(rcToCheck=rc,msg=ESMF_LOGERR_PASSTHRU,line=__LINE__,file=__FILE__)) &
    call error_handler("IN FieldCreate", rc)

 print*,"- CALL FieldCreate FOR TARGET GRID XV."
 xv_target_grid = ESMF_FieldCreate(target_grid, &
                                    typekind=ESMF_TYPEKIND_R8, &
                                     name='xv',&
                                    staggerloc=ESMF_STAGGERLOC_CENTER, rc=rc)
 if(ESMF_logFoundError(rcToCheck=rc,msg=ESMF_LOGERR_PASSTHRU,line=__LINE__,file=__FILE__)) &
    call error_handler("IN FieldCreate", rc)

 print*,"- CALL FieldCreate FOR TARGET GRID XZ."
 xz_target_grid = ESMF_FieldCreate(target_grid, &
                                    typekind=ESMF_TYPEKIND_R8, &
                                     name='xz',&
                                    staggerloc=ESMF_STAGGERLOC_CENTER, rc=rc)
 if(ESMF_logFoundError(rcToCheck=rc,msg=ESMF_LOGERR_PASSTHRU,line=__LINE__,file=__FILE__)) &
    call error_handler("IN FieldCreate", rc)

 print*,"- CALL FieldCreate FOR TARGET GRID XTTS."
 xtts_target_grid = ESMF_FieldCreate(target_grid, &
                                    typekind=ESMF_TYPEKIND_R8, &
                                     name='xtts',&
                                    staggerloc=ESMF_STAGGERLOC_CENTER, rc=rc)
 if(ESMF_logFoundError(rcToCheck=rc,msg=ESMF_LOGERR_PASSTHRU,line=__LINE__,file=__FILE__)) &
    call error_handler("IN FieldCreate", rc)

 print*,"- CALL FieldCreate FOR TARGET GRID XZTS."
 xzts_target_grid = ESMF_FieldCreate(target_grid, &
                                    typekind=ESMF_TYPEKIND_R8, &
                                     name='xzts',&
                                    staggerloc=ESMF_STAGGERLOC_CENTER, rc=rc)
 if(ESMF_logFoundError(rcToCheck=rc,msg=ESMF_LOGERR_PASSTHRU,line=__LINE__,file=__FILE__)) &
    call error_handler("IN FieldCreate", rc)

 print*,"- CALL FieldCreate FOR TARGET GRID Z_C."
 z_c_target_grid = ESMF_FieldCreate(target_grid, &
                                    typekind=ESMF_TYPEKIND_R8, &
                                     name='z_c',&
                                    staggerloc=ESMF_STAGGERLOC_CENTER, rc=rc)
 if(ESMF_logFoundError(rcToCheck=rc,msg=ESMF_LOGERR_PASSTHRU,line=__LINE__,file=__FILE__)) &
    call error_handler("IN FieldCreate", rc)

 print*,"- CALL FieldCreate FOR TARGET GRID ZM."
 zm_target_grid = ESMF_FieldCreate(target_grid, &
                                    typekind=ESMF_TYPEKIND_R8, &
                                     name='zm',&
                                    staggerloc=ESMF_STAGGERLOC_CENTER, rc=rc)
 if(ESMF_logFoundError(rcToCheck=rc,msg=ESMF_LOGERR_PASSTHRU,line=__LINE__,file=__FILE__)) &
    call error_handler("IN FieldCreate", rc)

 end subroutine create_nst_esmf_fields

!> Convert 1d index to 2d indices.
!!
!! @param[in] ij  the 1d index
!! @param[in] itile  i-dimension of the tile
!! @param[in] jtile  j-dimension of the tile
!! @param[out] i  the "i" index
!! @param[out] j  the "j" index
!! @author George Gayno NOAA/EMC
 subroutine ij_to_i_j(ij, itile, jtile, i, j)

 implicit none

 integer(esmf_kind_i4), intent(in)  :: ij
 integer              , intent(in)  :: itile, jtile

 integer              , intent(out) :: i, j

 integer                            :: tile_num
 integer                            :: pt_loc_this_tile

 tile_num = ((ij-1) / (itile*jtile)) ! tile number minus 1
 pt_loc_this_tile = ij - (tile_num * itile * jtile)
                                     ! "ij" location of point within tile.

 j = (pt_loc_this_tile - 1) / itile + 1
 i = mod(pt_loc_this_tile, itile)

 if (i==0) i = itile

 return

 end subroutine ij_to_i_j

!> Free up memory once the target grid surface fields are
!! no longer needed.
!!
!! @author George Gayno NOAA/EMC
 subroutine cleanup_target_sfc_data

 implicit none

 integer                     :: rc

 print*,"- DESTROY TARGET GRID SURFACE FIELDS."

 call ESMF_FieldDestroy(t2m_target_grid, rc=rc)
 call ESMF_FieldDestroy(q2m_target_grid, rc=rc)
 call ESMF_FieldDestroy(tprcp_target_grid, rc=rc)
 call ESMF_FieldDestroy(f10m_target_grid, rc=rc)
 call ESMF_FieldDestroy(ffmm_target_grid, rc=rc)
 call ESMF_FieldDestroy(ustar_target_grid, rc=rc)
 call ESMF_FieldDestroy(snow_liq_equiv_target_grid, rc=rc)
 call ESMF_FieldDestroy(snow_depth_target_grid, rc=rc)
 call ESMF_FieldDestroy(seaice_fract_target_grid, rc=rc)
 call ESMF_FieldDestroy(seaice_depth_target_grid, rc=rc)
 call ESMF_FieldDestroy(seaice_skin_temp_target_grid, rc=rc)
 call ESMF_FieldDestroy(srflag_target_grid, rc=rc)
 call ESMF_FieldDestroy(skin_temp_target_grid, rc=rc)
 call ESMF_FieldDestroy(canopy_mc_target_grid, rc=rc)
 call ESMF_FieldDestroy(lai_target_grid,rc=rc)
 call ESMF_FieldDestroy(z0_target_grid, rc=rc)
 call ESMF_FieldDestroy(terrain_from_input_grid, rc=rc)
 call ESMF_FieldDestroy(terrain_from_input_grid_land, rc=rc)
 call ESMF_FieldDestroy(soil_type_from_input_grid, rc=rc)
 call ESMF_FieldDestroy(soil_temp_target_grid, rc=rc)
 call ESMF_FieldDestroy(soilm_tot_target_grid, rc=rc)
 call ESMF_FieldDestroy(soilm_liq_target_grid, rc=rc)

 end subroutine cleanup_target_sfc_data

!> Free up memory once the target grid nst fields are
!! no longer needed.
!!
!! @author George Gayno NOAA/EMC
 subroutine cleanup_target_nst_data

 implicit none

 integer                            :: rc

 print*,"- DESTROY TARGET GRID NST DATA."

 call ESMF_FieldDestroy(c_d_target_grid, rc=rc)
 call ESMF_FieldDestroy(c_0_target_grid, rc=rc)
 call ESMF_FieldDestroy(d_conv_target_grid, rc=rc)
 call ESMF_FieldDestroy(dt_cool_target_grid, rc=rc)
 call ESMF_FieldDestroy(ifd_target_grid, rc=rc)
 call ESMF_FieldDestroy(qrain_target_grid, rc=rc)
 call ESMF_FieldDestroy(tref_target_grid, rc=rc)
 call ESMF_FieldDestroy(w_d_target_grid, rc=rc)
 call ESMF_FieldDestroy(w_0_target_grid, rc=rc)
 call ESMF_FieldDestroy(xs_target_grid, rc=rc)
 call ESMF_FieldDestroy(xt_target_grid, rc=rc)
 call ESMF_FieldDestroy(xu_target_grid, rc=rc)
 call ESMF_FieldDestroy(xv_target_grid, rc=rc)
 call ESMF_FieldDestroy(xz_target_grid, rc=rc)
 call ESMF_FieldDestroy(xtts_target_grid, rc=rc)
 call ESMF_FieldDestroy(xzts_target_grid, rc=rc)
 call ESMF_FieldDestroy(z_c_target_grid, rc=rc)
 call ESMF_FieldDestroy(zm_target_grid, rc=rc)

 end subroutine cleanup_target_nst_data

 end module surface<|MERGE_RESOLUTION|>--- conflicted
+++ resolved
@@ -139,15 +139,10 @@
                                        !< latent heat of fusion
 
  public :: surface_driver
-<<<<<<< HEAD
- public :: create_surface_esmf_fields
+ public :: create_nst_esmf_fields
  public :: interp
- public :: cleanup_target_sfc_data
-=======
- public :: create_nst_esmf_fields
  public :: nst_land_fill
  public :: cleanup_target_nst_data
->>>>>>> daf2a9d6
 
  contains
 
