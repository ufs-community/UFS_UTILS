--- conflicted
+++ resolved
@@ -237,13 +237,7 @@
                                     coordSys=ESMF_COORDSYS_SPH_DEG, &
                                     regDecomp=(/1,npets/),  &
                                     indexflag=ESMF_INDEX_GLOBAL, rc=rc)
-<<<<<<< HEAD
-
-if(ESMF_logFoundError(rcToCheck=rc, msg=ESMF_LOGERR_PASSTHRU, &
-       line=__LINE__,file=__FILE__)) &
-=======
- if(ESMF_logFoundError(rcToCheck=rc,msg=ESMF_LOGERR_PASSTHRU,line=__LINE__,file=__FILE__)) &
->>>>>>> 0f5d0f17
+ if(ESMF_logFoundError(rcToCheck=rc,msg=ESMF_LOGERR_PASSTHRU,line=__LINE__,file=__FILE__)) &
    call error_handler("IN GridCreate1PeriDim", rc)
 
  print*,"- CALL FieldCreate FOR INPUT GRID LATITUDE."
