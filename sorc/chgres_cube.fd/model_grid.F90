--- conflicted
+++ resolved
@@ -127,7 +127,7 @@
  elseif (trim(external_model) == "GFS" .and. trim(input_type) == "grib2") then
    call define_input_grid_gfs_grib2(localpet,npets)
  elseif (trim(input_type) == "grib2") then
-   call define_input_grid_grib2(localpet,npets)
+   call define_input_grid_gfs_grib2(localpet,npets)
  else
    call define_input_grid_mosaic(localpet, npets)
  endif
@@ -617,18 +617,12 @@
 
  implicit none
 
- include "mpif.h"
-
  integer, intent(in)              :: localpet, npets
 
  character(len=250)               :: the_file
 
-<<<<<<< HEAD
  integer                          :: i, j, rc, clb(2), cub(2)
  integer                          :: ierr
-=======
- integer                          :: i, j, rc, clb(2), cub(2), ierr
->>>>>>> 745fdbde
 
  real(esmf_kind_r8), allocatable  :: latitude(:,:)
  real(esmf_kind_r8), allocatable  :: longitude(:,:)
@@ -646,25 +640,15 @@
  num_tiles_input_grid = 1
 
  the_file = trim(data_dir_input_grid) // "/" // grib2_file_input_grid
-<<<<<<< HEAD
  if (localpet == 0) then
-=======
- if(localpet == 0) then
->>>>>>> 745fdbde
    print*,'- OPEN AND INVENTORY GRIB2 FILE: ',trim(the_file)
    rc=grb2_mk_inv(the_file,inv_file)
    if (rc /=0) call error_handler("OPENING GRIB2 FILE",rc)
  endif
-<<<<<<< HEAD
 
 ! Wait for localpet 0 to create inventory
  call mpi_barrier(mpi_comm_world, ierr)
-=======
->>>>>>> 745fdbde
-
-! Wait for localpet 0 to create inventory.
- call mpi_barrier(mpi_comm_world, ierr)
- 
+
  rc = grb2_inq(the_file,inv_file,':PRES:',':surface:',nx=i_input, ny=j_input, &
     lat=lat4, lon=lon4)
  if (rc /= 1) call error_handler("READING GRIB2 FILE", rc)
