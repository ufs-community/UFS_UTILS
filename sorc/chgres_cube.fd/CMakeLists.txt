# This is the CMake build file for the chgres_cube utility in the
# UFS_UTILS package.
#
# George Gayno, Mark Potts, Kyle Gerheiser

set(lib_src
    atmosphere.F90
    grib2_util.F90
    input_data.F90
    model_grid.F90
    program_setup.F90
    search_util.F90
    static_data.F90
    surface.F90
    thompson_mp_climo_data.F90
    utils.F90
    write_data.F90)

set(exe_src chgres.F90)

if(CMAKE_Fortran_COMPILER_ID MATCHES "^(Intel)$")
  set(CMAKE_Fortran_FLAGS "${CMAKE_Fortran_FLAGS} -r8 -convert big_endian -assume byterecl")
elseif(CMAKE_Fortran_COMPILER_ID MATCHES "^(GNU)$")
  set(CMAKE_Fortran_FLAGS "${CMAKE_Fortran_FLAGS} -ffree-line-length-0 -fdefault-real-8 -fconvert=big-endian")
  
  # Turn on this argument mismatch flag for gfortran10.
  if(CMAKE_Fortran_COMPILER_VERSION VERSION_GREATER_EQUAL 10)
     set(CMAKE_Fortran_FLAGS "${CMAKE_Fortran_FLAGS} -fallow-argument-mismatch")
  endif()
endif()

set(exe_name chgres_cube)

add_library(chgres_cube_lib STATIC ${lib_src})
add_executable(${exe_name} ${exe_src})

set(mod_dir "${CMAKE_CURRENT_BINARY_DIR}/mod")
set_target_properties(chgres_cube_lib PROPERTIES Fortran_MODULE_DIRECTORY ${mod_dir})
target_include_directories(chgres_cube_lib INTERFACE ${mod_dir})

target_link_libraries(
  chgres_cube_lib
  PUBLIC
  nemsio::nemsio
  sfcio::sfcio
  sigio::sigio
  bacio::bacio_4
  sp::sp_d
  w3nco::w3nco_d
  esmf
  MPI::MPI_CXX
  wgrib2::wgrib2_lib
  wgrib2::wgrib2_api
<<<<<<< HEAD
  NetCDF::NetCDF_Fortran
  MPI::MPI_Fortran)
=======
  MPI::MPI_Fortran
  NetCDF::NetCDF_Fortran)

>>>>>>> 03e862fc
if(OpenMP_Fortran_FOUND)
  target_link_libraries(${exe_name} PUBLIC OpenMP::OpenMP_Fortran)
endif()

target_link_libraries(${exe_name} PRIVATE chgres_cube_lib)

install(TARGETS ${exe_name} RUNTIME DESTINATION ${exec_dir})

# If doxygen documentation we enabled, build it.
if(ENABLE_DOCS)
  add_subdirectory(docs)  
endif()
<|MERGE_RESOLUTION|>--- conflicted
+++ resolved
@@ -51,14 +51,9 @@
   MPI::MPI_CXX
   wgrib2::wgrib2_lib
   wgrib2::wgrib2_api
-<<<<<<< HEAD
-  NetCDF::NetCDF_Fortran
-  MPI::MPI_Fortran)
-=======
   MPI::MPI_Fortran
   NetCDF::NetCDF_Fortran)
 
->>>>>>> 03e862fc
 if(OpenMP_Fortran_FOUND)
   target_link_libraries(${exe_name} PUBLIC OpenMP::OpenMP_Fortran)
 endif()
