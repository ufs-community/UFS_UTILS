--- conflicted
+++ resolved
@@ -14,12 +14,8 @@
     static_data.F90
     surface.F90
     thompson_mp_climo_data.F90
-<<<<<<< HEAD
     wam_climo_data.f90
-    utils.f90
-=======
     utils.F90
->>>>>>> 77953267
     write_data.F90)
 
 if(CMAKE_Fortran_COMPILER_ID MATCHES "^(Intel)$")
