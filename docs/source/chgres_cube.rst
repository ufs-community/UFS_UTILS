--- conflicted
+++ resolved
@@ -145,6 +145,7 @@
               * ``wgrib2 IN.grb -submsg 1 | unique.pl | wgrib2 -i IN.grb -GRIB OUT.grb``, where IN.grb is the original concatenated grib2 file, and OUT.grb is the resulting grib2 file, with duplicates removed.  The "unique.pl" Perl script is as follows, taken from the `Tricks for wgrib2 <https://www.ftp.cpc.ncep.noaa.gov/wd51we/wgrib2/tricks.wgrib2>`_ website:
 
                       .. code-block:: console
+                         :width: #px
 
                          ----------------------- unique.pl ------------------------
                          #!/usr/bin/perl -w
@@ -324,16 +325,12 @@
       * Ozone is not available at all isobaric levels. Missing levels are set to a nominal value defined in the variable mapping (VARMAP) file (1E-07).
       * Only tested with GRIB2 data from FV3GFS, RAP, NAM, and HRRR data. May not work with GRIB2 data from other models. Use these at your own risk.
       * Note that when concatenating grib2 files for use in initialization of regional simulations, it is possible to inadvertently introduce duplicate variables and levels into the subsequent grib2 files.  Chgres_cube will automatically fail with a warning message indicating that the grib2 file used contains these duplicate entries.  Prior to continuing it will be necessary to strip out duplicate entries.  Users can remove these entries through use of wgrib2, such as in the following command:
-<<<<<<< HEAD
               * ``wgrib2 IN.grb -submsg 1 | unique.pl | wgrib2 -i IN.grb -GRIB OUT.grb``, where IN.grb is the original concatenated grib2 file, and OUT.grb is the resulting grib2 file, with duplicates removed.  The "unique.pl" Perl script is as follows, taken from the `Tricks for wgrib2 <https://www.ftp.cpc.ncep.noaa.gov/wd51we/wgrib2/tricks.wgrib2>`_ website:
                       
                       .. code-block:: console
+                         :width: #px
                             
                          ----------------------- unique.pl ------------------------
-=======
-              * wgrib2 IN.grb -submsg 1 | unique.pl | wgrib2 -i IN.grb -GRIB OUT.grb, where IN.grb is the original concatenated grib2 file, and OUT.grb is the resulting grib2 file, with duplicates removed.  The "unique.pl" Perl script is as follows, taken from the `Tricks for wgrib2 <https://www.ftp.cpc.ncep.noaa.gov/wd51we/wgrib2/tricks.wgrib2>`_ website:
-                       * ----------------------- unique.pl ------------------------
->>>>>>> e855be76
                          #!/usr/bin/perl -w
                          # print only lines where fields 3..N are different
                          #
