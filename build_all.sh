--- conflicted
+++ resolved
@@ -13,11 +13,7 @@
 
 export MOD_PATH
 set +x
-<<<<<<< HEAD
 module use ./modulefiles/build.$target #> /dev/null 2>&1
-=======
-source ./modulefiles/build.$target             > /dev/null 2>&1
->>>>>>> d29cc355
 module list
 set -x
 
@@ -30,11 +26,7 @@
 
 CMAKE_FLAGS="-DCMAKE_INSTALL_PREFIX=../ -DEMC_EXEC_DIR=ON"
 
-<<<<<<< HEAD
-if [[ "$target" != "wcoss_cray" && "$target" != "odin" ]]; then
-=======
 if [[ "$target" != "wcoss_cray" ]]; then
->>>>>>> d29cc355
   CMAKE_FLAGS+=" -DCMAKE_Fortran_COMPILER=ifort -DCMAKE_C_COMPILER=icc"
 fi
 
