--- conflicted
+++ resolved
@@ -6,28 +6,6 @@
 module load impi/2018.4.274
 module load szip/2.1
 module load hdf5/1.10.4
-<<<<<<< HEAD
-module load netcdf/4.6.1
-setenv NETCDF /apps/netcdf/4.6.1/intel/18.0.5.274
-module load w3nco/v2.0.6
-module load w3emc/v2.2.0
-module load sp/v2.0.2
-module load ip/v3.0.0
-module load bacio/v2.0.2
-module load sigio/v2.1.0
-module load sfcio/v1.0.0
-module load nemsio/v2.2.3
-module load nemsiogfs/v2.0.1
-module load gfsio/v1.1.0
-module load landsfcutil/v2.1.0
-module load g2/v3.1.0
-
-# Use DTCs version of esmf v8.  POC Dom H.
-module use -a /lfs4/HFIP/hfv3gfs/software/modulefiles/intel-18.0.5.274/impi-2018.4.274
-module load esmf/8.0.0
- 
-setenv WGRIB2_ROOT /lfs4/HFIP/hwrfv3/Jili.Dong/wgrib2-2.0.8/grib2/lib
-=======
 
 module use /lfs4/HFIP/hfv3gfs/software/ufs-stack-20200908/intel-18.0.5.274/impi-2018.4.274/modules
 module load netcdf/4.7.4
@@ -48,5 +26,4 @@
 
 module load esmf/8.1.0bs21
 
- 
->>>>>>> 0edc7642
+ 