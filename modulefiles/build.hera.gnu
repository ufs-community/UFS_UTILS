#%Module#####################################################
## Build and run module for Hera
#############################################################

module load hpss
module load cmake/3.16.1

module use /scratch2/NCEPDEV/nwprod/hpc-stack/libs/hpc-stack/v1.0.0-beta1/modulefiles/stack

module load hpc/1.0.0-beta1
module load hpc-gnu/9.2.0
module load hpc-mpich/3.3.2

<<<<<<< HEAD
module load bacio/2.4.0
module load g2/3.4.0
module load ip/3.3.0
module load nemsio/2.5.1
module load sp/2.3.0
module load w3emc/2.7.0
module load w3nco/2.4.0
module load gfsio/1.4.0
module load sfcio/1.4.0
module load sigio/2.3.0
module load nemsiogfs/2.5.0
module load landsfcutil/2.4.0
module load wgrib2/2.0.8

setenv NCCMP /scratch2/NCEPDEV/nwprod/hpc-stack/libs/hpc-stack/v1.0.0-beta1/intel-18.0.5.274/impi-2018.0.4/nccmp/1.8.7.0/bin/nccmp
=======
module load netcdf/4.7.4
module load esmf/8_1_0_beta_snapshot_27
module load bacio/2.4.1
module load g2/3.4.1
module load ip/3.3.3
module load nemsio/2.5.2
module load sp/2.3.3
module load w3emc/2.7.3
module load w3nco/2.4.1
module load gfsio/1.4.1
module load sfcio/1.4.1
module load sigio/2.3.2
module load nemsiogfs/2.5.3
module load landsfcutil/2.4.1
module load wgrib2/2.0.8
module load nccmp/1.8.7.0
module load png/1.6.35
module load zlib/1.2.11
module load jasper/2.0.15
>>>>>>> bbb662fb
<|MERGE_RESOLUTION|>--- conflicted
+++ resolved
@@ -11,23 +11,6 @@
 module load hpc-gnu/9.2.0
 module load hpc-mpich/3.3.2
 
-<<<<<<< HEAD
-module load bacio/2.4.0
-module load g2/3.4.0
-module load ip/3.3.0
-module load nemsio/2.5.1
-module load sp/2.3.0
-module load w3emc/2.7.0
-module load w3nco/2.4.0
-module load gfsio/1.4.0
-module load sfcio/1.4.0
-module load sigio/2.3.0
-module load nemsiogfs/2.5.0
-module load landsfcutil/2.4.0
-module load wgrib2/2.0.8
-
-setenv NCCMP /scratch2/NCEPDEV/nwprod/hpc-stack/libs/hpc-stack/v1.0.0-beta1/intel-18.0.5.274/impi-2018.0.4/nccmp/1.8.7.0/bin/nccmp
-=======
 module load netcdf/4.7.4
 module load esmf/8_1_0_beta_snapshot_27
 module load bacio/2.4.1
@@ -46,5 +29,4 @@
 module load nccmp/1.8.7.0
 module load png/1.6.35
 module load zlib/1.2.11
-module load jasper/2.0.15
->>>>>>> bbb662fb
+module load jasper/2.0.15