# Create a test function for sh vs. bash detection.  The name is
# randomly generated to reduce the chances of name collision.
__ms_function_name="setup__test_function__$$"
eval "$__ms_function_name() { /bin/true ; }"

# Determine which shell we are using
__ms_ksh_test=$( eval '__text="text" ; if [[ $__text =~ ^(t).* ]] ; then printf "%s" ${.sh.match[1]} ; fi' 2> /dev/null | cat )
__ms_bash_test=$( eval 'if ( set | grep '$__ms_function_name' | grep -v name > /dev/null 2>&1 ) ; then echo t ; fi ' 2> /dev/null | cat )

if [[ ! -z "$__ms_ksh_test" ]] ; then
    __ms_shell=ksh
elif [[ ! -z "$__ms_bash_test" ]] ; then
    __ms_shell=bash
else
    # Not bash or ksh, so assume sh.
    __ms_shell=sh
fi

if [[ -d /lfs3 ]] ; then
    # We are on NOAA Jet
    if ( ! eval module help > /dev/null 2>&1 ) ; then
        source /apps/lmod/lmod/init/$__ms_shell
    fi
    module purge
<<<<<<< HEAD
elif [[ `hostname -a` == *"hera.fairmont.rdhpcs.noaa.gov"* ]] ; then
=======
elif [[ -d /scratch1 ]] ; then
>>>>>>> a09e059a
    # We are on NOAA Hera
    if ( ! eval module help > /dev/null 2>&1 ) ; then
        source /apps/lmod/lmod/init/$__ms_shell
    fi
    module purge
elif [[ -d /gpfs/hps && -e /etc/SuSE-release ]] ; then
    # We are on NOAA Luna or Surge
    if ( ! eval module help > /dev/null 2>&1 ) ; then
       source /opt/modules/default/init/$__ms_shell
    fi
    module purge
    module purge
    # Workaround until module issues are fixed:
    unset _LMFILES_
    unset LOADEDMODULES
    module use /opt/modulefiles
    module use /opt/cray/ari/modulefiles
    module use /opt/cray/craype/default/alt-modulefiles
    module use /opt/cray/alt-modulefiles
    module use /gpfs/hps/nco/ops/nwprod/modulefiles
    module use /gpfs/hps/nco/ops/nwprod/lib/modulefiles
    module use /usrx/local/prod/modulefiles
elif [[ -d /dcom && -d /hwrf ]] ; then
    # We are on NOAA Tide or Gyre
    if ( ! eval module help > /dev/null 2>&1 ) ; then
        source /usrx/local/Modules/default/init/$__ms_shell
    fi
    module purge
elif [[ -L /usrx && "$( readlink /usrx 2> /dev/null )" =~ dell ]] ; then
    # We are on NOAA Mars or Venus
    if ( ! eval module help > /dev/null 2>&1 ) ; then
	source /usrx/local/prod/lmod/lmod/init/$__ms_shell
    fi
    module purge
elif [[ -d /glade ]] ; then
    # We are on NCAR Yellowstone
    if ( ! eval module help > /dev/null 2>&1 ) ; then
        . /usr/share/Modules/init/$__ms_shell
    fi
    module purge
elif [[ -d /lustre && -d /ncrc ]] ; then
    # We are on GAEA. 
    if ( ! eval module help > /dev/null 2>&1 ) ; then
        # We cannot simply load the module command.  The GAEA
        # /etc/profile modifies a number of module-related variables
        # before loading the module command.  Without those variables,
        # the module command fails.  Hence we actually have to source
        # /etc/profile here.
        source /etc/profile
        __ms_source_etc_profile=yes
    else
        __ms_source_etc_profile=no
    fi
    module purge
# clean up after purge 
    unset _LMFILES_
    unset _LMFILES_000
    unset _LMFILES_001
    unset LOADEDMODULES
    module load modules
    if [[ -d /opt/cray/ari/modulefiles ]] ; then
        module use -a /opt/cray/ari/modulefiles
    fi
    if [[ -d /opt/cray/pe/ari/modulefiles ]] ; then
        module use -a /opt/cray/pe/ari/modulefiles
    fi
    if [[ -d /opt/cray/pe/craype/default/modulefiles ]] ; then
        module use -a /opt/cray/pe/craype/default/modulefiles
    fi
    if [[ -s /etc/opt/cray/pe/admin-pe/site-config ]] ; then
        source /etc/opt/cray/pe/admin-pe/site-config
    fi
    export NCEPLIBS=/lustre/f1/pdata/ncep_shared/NCEPLIBS/lib
    if [[ -d "$NCEPLIBS" ]] ; then
        module use $NCEPLIBS/modulefiles
    fi
    if [[ "$__ms_source_etc_profile" == yes ]] ; then
      source /etc/profile
      unset __ms_source_etc_profile
    fi
else
    echo WARNING: UNKNOWN PLATFORM 1>&2
fi

unset __ms_shell
unset __ms_ksh_test
unset __ms_bash_test
unset $__ms_function_name
unset __ms_function_name<|MERGE_RESOLUTION|>--- conflicted
+++ resolved
@@ -22,11 +22,7 @@
         source /apps/lmod/lmod/init/$__ms_shell
     fi
     module purge
-<<<<<<< HEAD
-elif [[ `hostname -a` == *"hera.fairmont.rdhpcs.noaa.gov"* ]] ; then
-=======
 elif [[ -d /scratch1 ]] ; then
->>>>>>> a09e059a
     # We are on NOAA Hera
     if ( ! eval module help > /dev/null 2>&1 ) ; then
         source /apps/lmod/lmod/init/$__ms_shell
