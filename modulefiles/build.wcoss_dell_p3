--- conflicted
+++ resolved
@@ -7,24 +7,6 @@
 module load cmake/3.16.2
 module load ips/18.0.1.163
 module load impi/18.0.1
-
-<<<<<<< HEAD
-module use /usrx/local/nceplibs/dev/NCEPLIBS/cmake/install/NCEPLIBS-v1.2.0/modules
-module load bacio/2.4.1
-module load g2/3.4.1
-module load ip/3.3.3
-module load nemsio/2.5.2
-module load sp/2.3.3
-module load w3emc/2.7.3
-module load w3nco/2.4.1
-module load gfsio/1.4.1
-module load sfcio/1.4.1
-module load sigio/2.3.2
-module load nemsiogfs/2.5.3
-module load landsfcutil/2.4.1
-module load wgrib2/2.0.8
-=======
->>>>>>> d29cc355
 
 module load jasper/1.900.29
 setenv Jasper_ROOT /usrx/local/prod/packages/gnu/4.8.5/jasper/1.900.29
