--- conflicted
+++ resolved
@@ -2,11 +2,8 @@
 ## chgres_cube module file for Theia
 #############################################################
 
-<<<<<<< HEAD
 module purge
 
-=======
->>>>>>> 8592b81e
 module load intel/18.1.163
 module load impi/5.1.1.109
 module load netcdf/4.3.0
@@ -15,7 +12,6 @@
 module load esmf/8.0.0bs20
 
 module use -a /scratch3/NCEPDEV/nwprod/lib/modulefiles
-<<<<<<< HEAD
 module load wgrib2/2.0.8      # Library for coding and decoding data in GRIB2 format.
 module load w3nco/v2.0.6      # Library for coding and decoding data in GRIB1 format.
 module load nemsio/v2.2.3     # NEMS I/O routines.
@@ -32,23 +28,4 @@
 #
 export WGRIB2API_LIB="/apps/wgrib2/2.0.8/intel/18.0.3.222/lib/libwgrib2_api.a"
 export WGRIB2API_INC="/apps/wgrib2/2.0.8/intel/18.0.3.222/lib"
-export WGRIB2_LIB="/apps/wgrib2/2.0.8/intel/18.0.3.222/lib/libwgrib2.a"
-=======
-module load w3nco/v2.0.6
-module load wgrib2/2.0.8
-module load nemsio/v2.2.3
-module load bacio/v2.0.2
-module load sp/v2.0.2
-module load sfcio/v1.0.0
-module load sigio/v2.0.1
-
-export FCOMP=mpiifort
-export FFLAGS="-O3 -fp-model precise -g -traceback -r8 -i4 -qopenmp -convert big_endian -assume byterecl"
-export WGRIB2API_LIB="/apps/wgrib2/2.0.8/intel/18.0.3.222/lib/libwgrib2_api.a"
-export WGRIB2API_INC="/apps/wgrib2/2.0.8/intel/18.0.3.222/lib"
-export WGRIB2_LIB="/apps/wgrib2/2.0.8/intel/18.0.3.222/lib/libwgrib2.a"
-
-
-# for debugging
-#export FFLAGS="-O0 -g -traceback -r8 -i4 -qopenmp -convert big_endian -check bounds -warn unused -assume byterecl"
->>>>>>> 8592b81e
+export WGRIB2_LIB="/apps/wgrib2/2.0.8/intel/18.0.3.222/lib/libwgrib2.a"