--- conflicted
+++ resolved
@@ -6,13 +6,6 @@
 module load intel/18.0.5.274
 module load impi/2018.0.4
 module load hpss/hpss
-<<<<<<< HEAD
+module load nco/4.7.0
 module load netcdf/4.6.1
-module load nco/4.7.0
-module load hdf5/1.10.4
-=======
-module load nco/4.7.0
-module use /scratch2/NCEPDEV/nwprod/NCEPLIBS/modulefiles
-module load netcdf_parallel/4.7.4
-module load hdf5_parallel/1.10.6
->>>>>>> 5b422cea
+module load hdf5/1.10.4