--- conflicted
+++ resolved
@@ -6,26 +6,15 @@
 module load intel/18.0.5.274
 module load impi/2018.0.4
 
-<<<<<<< HEAD
-module load netcdf/4.6.1
-module load hdf5/1.10.4
-export NETCDF_INCLUDE="-I${NETCDF}/include"
-export NETCDF_LDFLAGS_F="-L${NETCDF}/lib -lnetcdf -lnetcdff -L${HDF5}/lib -lhdf5 -lhdf5_fortran"
-
 # Loding nceplibs modules
 module use -a $MOD_PATH
 module load w3nco/2.0.7
 module load sp/2.0.3
 module load bacio/2.0.3
 module load ip/3.0.2
-=======
-# Loding nceplibs modules
-module use -a $MOD_PATH
-module load w3nco/2.0.6
-module load sp/2.0.2
-module load bacio/2.0.2
-module load ip/3.0.1
-module load netcdf_parallel/4.7.4
->>>>>>> 5b422cea
+module load netcdf/4.6.1
+module load hdf5/1.10.4
+export NETCDF_INCLUDE="-I${NETCDF}/include"
+export NETCDF_LDFLAGS_F="-L${NETCDF}/lib -lnetcdf -lnetcdff -L${HDF5}/lib -lhdf5 -lhdf5_fortran"
 
 export FCMP=mpiifort