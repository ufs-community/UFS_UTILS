#!/bin/bash

#----------------------------------------------------------------
# Run chgres using v15 nemsio data as input.  This is used
# for initializing GFS free forecasts.
#----------------------------------------------------------------

set -x

FIX_FV3=$UFS_DIR/fix
FIX_ORO=${FIX_FV3}/orog
FIX_AM=${FIX_FV3}/am

WORKDIR=${WORKDIR:-$OUTDIR/work.gfs}

CTAR=${CRES_HIRES}
INPUT_DATA_DIR="${EXTRACT_DIR}/gfs.${yy}${mm}${dd}/${hh}"
ATMFILE="gfs.t${hh}z.atmanl.nemsio"
SFCFILE="gfs.t${hh}z.sfcanl.nemsio"

rm -fr $WORKDIR
mkdir -p $WORKDIR
cd $WORKDIR

<<<<<<< HEAD
=======
rm -fr $OUTDIR
mkdir -p $OUTDIR
mkdir -p $OUTDIR/INPUT

source $UFS_DIR/util/gdas_init/set_fixed_files.sh

>>>>>>> 4e673bf4
cat << EOF > fort.41

&config
 fix_dir_target_grid="${FIX_ORO}/${ORO_DIR}/fix_sfc"
 mosaic_file_target_grid="${FIX_ORO}/${ORO_DIR}/${CTAR}_mosaic.nc"
 orog_dir_target_grid="${FIX_ORO}/${ORO_DIR}"
 orog_files_target_grid="${ORO_NAME}.tile1.nc","${ORO_NAME}.tile2.nc","${ORO_NAME}.tile3.nc","${ORO_NAME}.tile4.nc","${ORO_NAME}.tile5.nc","${ORO_NAME}.tile6.nc"
 data_dir_input_grid="${INPUT_DATA_DIR}"
 atm_files_input_grid="$ATMFILE"
 sfc_files_input_grid="$SFCFILE"
 vcoord_file_target_grid="${FIX_AM}/global_hyblev.l${LEVS}.txt"
 cycle_mon=$mm
 cycle_day=$dd
 cycle_hour=$hh
 convert_atm=.true.
 convert_sfc=.true.
 convert_nst=.true.
 input_type="gaussian_nemsio"
 tracers="sphum","liq_wat","o3mr","ice_wat","rainwat","snowwat","graupel"
 tracers_input="spfh","clwmr","o3mr","icmr","rwmr","snmr","grle"
/
EOF

$APRUN $UFS_DIR/exec/chgres_cube
rc=$?

if [ $rc != 0 ]; then
  exit $rc
fi

$UFS_DIR/util/gdas_init/copy_coldstart_files.sh gfs $OUTDIR $yy $mm $dd $hh $INPUT_DATA_DIR

rm -fr $WORKDIR

set +x
echo CHGRES COMPLETED FOR MEMBER gfs

exit 0<|MERGE_RESOLUTION|>--- conflicted
+++ resolved
@@ -22,15 +22,8 @@
 mkdir -p $WORKDIR
 cd $WORKDIR
 
-<<<<<<< HEAD
-=======
-rm -fr $OUTDIR
-mkdir -p $OUTDIR
-mkdir -p $OUTDIR/INPUT
-
 source $UFS_DIR/util/gdas_init/set_fixed_files.sh
 
->>>>>>> 4e673bf4
 cat << EOF > fort.41
 
 &config
