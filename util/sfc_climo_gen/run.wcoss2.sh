--- conflicted
+++ resolved
@@ -50,16 +50,18 @@
 # Choose which soil type and vegetation type data to use.
 #
 # For viirs-based vegetation type data, set to:
-#   1) "viirs.igbp.0.1" for global 0.1-deg data
+#   1) "viirs.igbp.0.1" for global 0.10-deg data
 #   2) "viirs.igbp.0.05" for global 0.05-deg data
 #   3) "viirs.igbp.0.03" for global 0.03-deg data
-#   4) "viirs.igbp.conus.0.01" for regional 1km data
+#   4) "viirs.igbp.conus.30s" for CONUS 30s data
+#   4) "viirs.igbp.nh.30s" for NH 30s data
+#   4) "viirs.igbp.30s" for global 30s data
 #
 # For the modis-based vegetation data, set to:
 #   1) "modis.igbp.0.05" for global 0.05-deg data
 #   2) "modis.igbp.0.03" for global 0.03-deg data
 #   3) "modis.igbp.conus.30s" for CONUS 30s data
-#   4) "modis.igbp.nh.30s" for N Hemis 30s data
+#   4) "modis.igbp.nh.30s" for NH 30s data
 #   5) "modis.igbp.30s" for global 30s data
 #
 # Soil type data
@@ -72,18 +74,7 @@
 
 export veg_type_src="modis.igbp.0.05"
 
-<<<<<<< HEAD
 export soil_type_src="statsgo.0.05"
-=======
-export veg_type_src="viirs.igbp.0.05"    # Use global 0.05-degree viirs data
-#export veg_type_src="viirs.igbp.0.1"     # Use global 0.1-degree viirs data
-#export veg_type_src="viirs.igbp.0.03"   # Use global 0.03-degree viirs data
-#export veg_type_src="viirs.igbp.30s"   # Use global 30s viirs data
-#export veg_type_src="viirs.igbp.nh.30s"     # Use NH 30s virrs data. Do not
-                                              # use for global grids.
-#export veg_type_src="viirs.igbp.conus.30s"   # Use CONUS 30s virrs data. Do not
-                                               # use for global grids or N Amer grids.
->>>>>>> b67f487b
 
 #-------------------------------------
 # Set working directory and directory where output files will be saved.
