#!/bin/bash

#-------------------------------------------------------------------------------
#
<<<<<<< HEAD
# Generate a hybrid coordinate interface profile.  On WCOSS-Cray, use
# 'run.cray.sh'. On WCOSS2, use 'run.wcoss2.sh'.
=======
# Generate a hybrid coordinate interface profile.
# On WCOSS2, use 'run.wcoss2.sh'.
>>>>>>> 8b990c06
#
# Build the repository using the ./build_all.sh script before running.
#
# Output 'ak' and 'bk' values are placed in $outfile.
#
#-------------------------------------------------------------------------------

set -x

outfile="./global_hyblev.txt"

levs=128               # integer number of levels
lupp=88                # integer number of levels below pupp
pbot=100000.0          # real nominal surface pressure (Pa)
psig=99500.0           # real nominal pressure where coordinate changes
                       # from pure sigma (Pa)
ppre=7000.0            # real nominal pressure where coordinate changes
                       # to pure pressure (Pa)
pupp=7000.0            # real nominal pressure where coordinate changes
                       # to upper atmospheric profile (Pa)
ptop=0.0               # real pressure at top (Pa)
dpbot=240.0            # real coordinate thickness at bottom (Pa)
dpsig=1200.0           # real thickness of zone within which coordinate changes
                       # to pure sigma (Pa)
dppre=18000.0          # real thickness of zone within which coordinate changes
                       # to pure pressure (Pa)
dpupp=550.0            # real coordinate thickness at pupp (Pa)
dptop=1.0              # real coordinate thickness at top (Pa)

rm -f $outfile

echo $levs $lupp $pbot $psig $ppre $pupp $ptop $dpbot $dpsig $dppre $dpupp $dptop | ../../exec/vcoord_gen > $outfile

exit<|MERGE_RESOLUTION|>--- conflicted
+++ resolved
@@ -2,13 +2,8 @@
 
 #-------------------------------------------------------------------------------
 #
-<<<<<<< HEAD
-# Generate a hybrid coordinate interface profile.  On WCOSS-Cray, use
-# 'run.cray.sh'. On WCOSS2, use 'run.wcoss2.sh'.
-=======
 # Generate a hybrid coordinate interface profile.
 # On WCOSS2, use 'run.wcoss2.sh'.
->>>>>>> 8b990c06
 #
 # Build the repository using the ./build_all.sh script before running.
 #
