#!/bin/bash

#-------------------------------------------------------------------------------
#
<<<<<<< HEAD
# Generate a hybrid coordinate interface profile.
=======
# Generate a hybrid coordinate interface profile.  On WCOSS-Cray, use
# 'run.cray.sh'. On WCOSS2, use 'run.wcoss2.sh'.
>>>>>>> 53f7d18b
#
# Build the repository using the ./build_all.sh script before running.
#
# Output 'ak' and 'bk' values are placed in $outfile.
#
#-------------------------------------------------------------------------------

set -x

outfile="./global_hyblev.txt"

levs=128               # integer number of levels
lupp=88                # integer number of levels below pupp
pbot=100000.0          # real nominal surface pressure (Pa)
psig=99500.0           # real nominal pressure where coordinate changes
                       # from pure sigma (Pa)
ppre=7000.0            # real nominal pressure where coordinate changes
                       # to pure pressure (Pa)
pupp=7000.0            # real nominal pressure where coordinate changes
                       # to upper atmospheric profile (Pa)
ptop=0.0               # real pressure at top (Pa)
dpbot=240.0            # real coordinate thickness at bottom (Pa)
dpsig=1200.0           # real thickness of zone within which coordinate changes
                       # to pure sigma (Pa)
dppre=18000.0          # real thickness of zone within which coordinate changes
                       # to pure pressure (Pa)
dpupp=550.0            # real coordinate thickness at pupp (Pa)
dptop=1.0              # real coordinate thickness at top (Pa)

rm -f $outfile

echo $levs $lupp $pbot $psig $ppre $pupp $ptop $dpbot $dpsig $dppre $dpupp $dptop | ../../exec/vcoord_gen > $outfile

exit<|MERGE_RESOLUTION|>--- conflicted
+++ resolved
@@ -2,12 +2,8 @@
 
 #-------------------------------------------------------------------------------
 #
-<<<<<<< HEAD
 # Generate a hybrid coordinate interface profile.
-=======
-# Generate a hybrid coordinate interface profile.  On WCOSS-Cray, use
-# 'run.cray.sh'. On WCOSS2, use 'run.wcoss2.sh'.
->>>>>>> 53f7d18b
+# On WCOSS2, use 'run.wcoss2.sh'.
 #
 # Build the repository using the ./build_all.sh script before running.
 #
