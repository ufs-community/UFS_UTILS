# This is the cmake build file for the tests directory of the
# UFS_UTILS project.
#
# George Gayno, Lin Gan, Ed Hartnett, Larissa Reames

# Include cmake to allow parallel I/O tests.
include (LibMPI)

if(CMAKE_Fortran_COMPILER_ID MATCHES "^(Intel)$")
  set(CMAKE_Fortran_FLAGS "${CMAKE_Fortran_FLAGS} -r8 -assume byterecl")
elseif(CMAKE_Fortran_COMPILER_ID MATCHES "^(GNU)$")
  set(CMAKE_Fortran_FLAGS "${CMAKE_Fortran_FLAGS} -ffree-line-length-0 -fdefault-real-8")
endif()

include_directories(${PROJECT_SOURCE_DIR})

# Copy necessary test files from the source data directory to the
# build data directory.
execute_process( COMMAND ${CMAKE_COMMAND} -E copy
    ${CMAKE_CURRENT_SOURCE_DIR}/data/config_fv3_tiled.nml ${CMAKE_CURRENT_BINARY_DIR}/data/config_fv3_tiled.nml)
execute_process( COMMAND ${CMAKE_COMMAND} -E copy
    ${CMAKE_CURRENT_SOURCE_DIR}/data/config_fv3_tiled_warm_restart.nml ${CMAKE_CURRENT_BINARY_DIR}/data/config_fv3_tiled_warm_restart.nml)
execute_process( COMMAND ${CMAKE_COMMAND} -E copy
    ${CMAKE_CURRENT_SOURCE_DIR}/data/config_gaussian_nemsio.nml ${CMAKE_CURRENT_BINARY_DIR}/data/config_gaussian_nemsio.nml)
execute_process( COMMAND ${CMAKE_COMMAND} -E copy
    ${CMAKE_CURRENT_SOURCE_DIR}/data/config_gfs_grib2.nml ${CMAKE_CURRENT_BINARY_DIR}/data/config_gfs_grib2.nml)
execute_process( COMMAND ${CMAKE_COMMAND} -E copy
    ${CMAKE_CURRENT_SOURCE_DIR}/data/config_spectral_sigio.nml ${CMAKE_CURRENT_BINARY_DIR}/data/config_spectral_sigio.nml)
execute_process( COMMAND ${CMAKE_COMMAND} -E copy
    ${CMAKE_CURRENT_SOURCE_DIR}/data/GFSphys_varmap.txt ${CMAKE_CURRENT_BINARY_DIR}/data/GFSphys_varmap.txt)
# This one does not end up in the data directory.
execute_process( COMMAND ${CMAKE_COMMAND} -E copy
    ${CMAKE_CURRENT_SOURCE_DIR}/data/config_gaussian_nemsio.nml ${CMAKE_CURRENT_BINARY_DIR}/fort.41)

add_executable(ftst_utils ftst_utils.F90)
add_test(NAME chgres_cube-ftst_utils COMMAND ftst_utils)
target_link_libraries(ftst_utils chgres_cube_lib)

add_executable(ftst_program_setup ftst_program_setup.F90)
target_link_libraries(ftst_program_setup chgres_cube_lib)
add_mpi_test(chgres_cube-ftst_program_setup
  EXECUTABLE ${CMAKE_CURRENT_BINARY_DIR}/ftst_program_setup
  NUMPROCS 4 TIMEOUT 60)

add_executable(ftst_program_setup_varmaps ftst_program_setup_varmaps.F90)
target_link_libraries(ftst_program_setup_varmaps chgres_cube_lib)
add_mpi_test(chgres_cube-ftst_program_setup_varmaps
  EXECUTABLE ${CMAKE_CURRENT_BINARY_DIR}/ftst_program_setup_varmaps
  NUMPROCS 4 TIMEOUT 60)

add_executable(ftst_search_util ftst_search_util.F90)
target_link_libraries(ftst_search_util chgres_cube_lib)

if(OpenMP_Fortran_FOUND)
  target_link_libraries(ftst_search_util OpenMP::OpenMP_Fortran)
endif()

# Cause test to be run with MPI. The search routine was
# written to work on a single task. So set NUMPROCS to 1.
add_mpi_test(chgres_cube-ftst_search_util
  EXECUTABLE ${CMAKE_CURRENT_BINARY_DIR}/ftst_search_util
  NUMPROCS 1
  TIMEOUT 60)

add_executable(ftst_sfc_input_data ftst_sfc_input_data.F90)
target_link_libraries(ftst_sfc_input_data chgres_cube_lib)

# Cause test to be run with MPI.
add_mpi_test(chgres_cube-ftst_sfc_input_data
  EXECUTABLE ${CMAKE_CURRENT_BINARY_DIR}/ftst_sfc_input_data
  NUMPROCS 4
  TIMEOUT 60)

add_executable(ftst_quicksort ftst_quicksort.F90)
target_link_libraries(ftst_quicksort
  chgres_cube_lib)

add_test(NAME chgres_cube-ftst_quicksort COMMAND ftst_quicksort)

add_executable(ftst_convert_winds ftst_convert_winds.F90)
target_link_libraries(ftst_convert_winds chgres_cube_lib)

# Cause test to be run with MPI.
add_mpi_test(chgres_cube-ftst_convert_winds
  EXECUTABLE ${CMAKE_CURRENT_BINARY_DIR}/ftst_convert_winds
  NUMPROCS 3
  TIMEOUT 60)

<<<<<<< HEAD
add_executable(ftst_read_sfc_netcdf ftst_read_sfc_netcdf.F90)
target_link_libraries(ftst_read_sfc_netcdf chgres_cube_lib)

# Cause test to be run with MPI.
add_mpi_test(chgres_cube-ftst_read_sfc_netcdf
  EXECUTABLE ${CMAKE_CURRENT_BINARY_DIR}/ftst_read_sfc_netcdf
=======
add_executable(ftst_read_nst_netcdf ftst_read_nst_netcdf.F90)
target_link_libraries(ftst_read_nst_netcdf chgres_cube_lib)

# Cause test to be run with MPI.
add_mpi_test(chgres_cube-ftst_read_nst_netcdf
  EXECUTABLE ${CMAKE_CURRENT_BINARY_DIR}/ftst_read_nst_netcdf
>>>>>>> 466a4a20
  NUMPROCS 1
  TIMEOUT 60)<|MERGE_RESOLUTION|>--- conflicted
+++ resolved
@@ -86,20 +86,20 @@
   NUMPROCS 3
   TIMEOUT 60)
 
-<<<<<<< HEAD
 add_executable(ftst_read_sfc_netcdf ftst_read_sfc_netcdf.F90)
 target_link_libraries(ftst_read_sfc_netcdf chgres_cube_lib)
 
 # Cause test to be run with MPI.
 add_mpi_test(chgres_cube-ftst_read_sfc_netcdf
   EXECUTABLE ${CMAKE_CURRENT_BINARY_DIR}/ftst_read_sfc_netcdf
-=======
+  NUMPROCS 1
+  TIMEOUT 60)
+
 add_executable(ftst_read_nst_netcdf ftst_read_nst_netcdf.F90)
 target_link_libraries(ftst_read_nst_netcdf chgres_cube_lib)
 
 # Cause test to be run with MPI.
 add_mpi_test(chgres_cube-ftst_read_nst_netcdf
   EXECUTABLE ${CMAKE_CURRENT_BINARY_DIR}/ftst_read_nst_netcdf
->>>>>>> 466a4a20
   NUMPROCS 1
   TIMEOUT 60)