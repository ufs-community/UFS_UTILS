--- conflicted
+++ resolved
@@ -113,33 +113,27 @@
         -w 'ended(c96.gfs.nemsio)' "export NODES=1; $PWD/c96.regional.sh"
 
 #-----------------------------------------------------------------------------
-<<<<<<< HEAD
 # Initialize C96 using FV3 gaussian netcdf files.
 #-----------------------------------------------------------------------------
 
 export OMP_NUM_THREADS=1
 export APRUN="aprun -j 1 -n 12 -N 6 -d ${OMP_NUM_THREADS} -cc depth"
-export INPUT_DATA=${HOMEreg}/input_data/fv3.netcdf
 bsub -e $LOG_FILE -o $LOG_FILE -q $QUEUE -P $PROJECT_CODE -J c96.fv3.netcdf -M 1000 -W 0:15 -extsched 'CRAYLINUX[]' \
         -w 'ended(c96.regional)' "export NODES=2; $PWD/c96.fv3.netcdf.sh"
-=======
+
+#-----------------------------------------------------------------------------
 # Initialize global C192 using GFS GRIB2 data.
 #-----------------------------------------------------------------------------
 
 export OMP_NUM_THREADS=1
 export APRUN="aprun -j 1 -n 6 -N 6 -d ${OMP_NUM_THREADS} -cc depth"
 bsub -e $LOG_FILE -o $LOG_FILE -q $QUEUE -P $PROJECT_CODE -J c192.gfs.grib2 -M 1000 -W 0:05 -extsched 'CRAYLINUX[]' \
-        -w 'ended(c96.regional)' "export NODES=1; $PWD/c192.gfs.grib2.sh"
->>>>>>> aeca7796
+        -w 'ended(c96.fv3.netcdf)' "export NODES=1; $PWD/c192.gfs.grib2.sh"
 
 #-----------------------------------------------------------------------------
 # Create summary log.
 #-----------------------------------------------------------------------------
 
-<<<<<<< HEAD
-bsub -o $LOG_FILE -q $QUEUE -P $PROJECT_CODE -J summary -R "rusage[mem=100]" -W 0:01 -w 'ended(c96.fv3.netcdf)' "grep -a '<<<' $LOG_FILE >> $SUM_FILE"
-=======
 bsub -o $LOG_FILE -q $QUEUE -P $PROJECT_CODE -J summary -R "rusage[mem=100]" -W 0:01 -w 'ended(c192.gfs.grib2)' "grep -a '<<<' $LOG_FILE >> $SUM_FILE"
->>>>>>> aeca7796
 
 exit