#!/bin/bash

#-----------------------------------------------------------------------------
#
# Run the chgres_cube regression tests on Hera.
#
# Set OUTDIR to your working directory.  Set the PROJECT_CODE and QUEUE
# as appropriate.  To see which projects you are authorized to use,
# type "account_params".
#
# Invoke the script with no arguments.  A series of daily-chained
# regression tests will be submitted.  To check the queue, type:
# "squeue -u USERNAME".
#
# The run output will be stored in OUTDIR.  Log output from the suite
# will be in LOG_FILE.  Once the suite has completed, a summary is
# placed in SUM_FILE.
#
# A test fails when its output does not match the baseline files as
# determined by the "nccmp" utility.  The baseline files are stored in
# HOMEreg.
#
#-----------------------------------------------------------------------------

set -x

source /apps/lmod/lmod/init/sh
module purge
module load intel/18.0.5.274
module load impi/2018.0.4
module load netcdf/4.7.0
module list

export OUTDIR=/scratch2/NCEPDEV/stmp1/$LOGNAME/chgres_reg_tests
PROJECT_CODE="fv3-cpu"
QUEUE="debug"

#-----------------------------------------------------------------------------
# Should not have to change anything below here.  HOMEufs is the root
# directory of your UFS_UTILS clone.  HOMEreg contains the input data
# and baseline data for each test.
#-----------------------------------------------------------------------------

export HOMEufs=$PWD/../..

export HOMEreg=/scratch1/NCEPDEV/da/George.Gayno/noscrub/reg_tests/chgres_cube

export NCCMP=/apps/nccmp/1.8.5/intel/18.0.3.051/bin/nccmp

LOG_FILE=regression.log
SUM_FILE=summary.log
rm -f $LOG_FILE $SUM_FILE

export OMP_STACKSIZE=1024M

export APRUN=srun

rm -fr $OUTDIR

#-----------------------------------------------------------------------------
# Initialize C96 using FV3 warm restart files.
#-----------------------------------------------------------------------------

TEST1=$(sbatch --parsable --ntasks-per-node=6 --nodes=1 -t 0:15:00 -A $PROJECT_CODE -q $QUEUE -J c96.fv3.restart \
      -o $LOG_FILE -e $LOG_FILE ./c96.fv3.restart.sh)

#-----------------------------------------------------------------------------
# Initialize C192 using FV3 tiled history files.
#-----------------------------------------------------------------------------

TEST2=$(sbatch --parsable --ntasks-per-node=6 --nodes=1 -t 0:15:00 -A $PROJECT_CODE -q $QUEUE -J c192.fv3.history \
      -o $LOG_FILE -e $LOG_FILE -d afterok:$TEST1 ./c192.fv3.history.sh)

#-----------------------------------------------------------------------------
# Initialize C96 using FV3 gaussian nemsio files.
#-----------------------------------------------------------------------------

TEST3=$(sbatch --parsable --ntasks-per-node=6 --nodes=1 -t 0:15:00 -A $PROJECT_CODE -q $QUEUE -J c96.fv3.nemsio \
      -o $LOG_FILE -e $LOG_FILE -d afterok:$TEST2 ./c96.fv3.nemsio.sh)

#-----------------------------------------------------------------------------
# Initialize C96 using spectral GFS sigio/sfcio files.
#-----------------------------------------------------------------------------

TEST4=$(sbatch --parsable --ntasks-per-node=6 --nodes=1 -t 0:15:00 -A $PROJECT_CODE -q $QUEUE -J c96.gfs.sigio \
      -o $LOG_FILE -e $LOG_FILE -d afterok:$TEST3 ./c96.gfs.sigio.sh)

#-----------------------------------------------------------------------------
# Initialize C96 using spectral GFS gaussian nemsio files.
#-----------------------------------------------------------------------------

TEST5=$(sbatch --parsable --ntasks-per-node=6 --nodes=1 -t 0:15:00 -A $PROJECT_CODE -q $QUEUE -J c96.gfs.nemsio \
      -o $LOG_FILE -e $LOG_FILE -d afterok:$TEST4 ./c96.gfs.nemsio.sh)

#-----------------------------------------------------------------------------
# Initialize regional C96 using FV3 gaussian nemsio files.
#-----------------------------------------------------------------------------

TEST6=$(sbatch --parsable --ntasks-per-node=6 --nodes=1 -t 0:15:00 -A $PROJECT_CODE -q $QUEUE -J c96.regional \
      -o $LOG_FILE -e $LOG_FILE -d afterok:$TEST5 ./c96.regional.sh)

#-----------------------------------------------------------------------------
<<<<<<< HEAD
# Initialize C96 using FV3 gaussian netcdf files.
#-----------------------------------------------------------------------------

TEST7=$(sbatch --parsable --ntasks-per-node=12 --nodes=1 -t 0:15:00 -A $PROJECT_CODE -q $QUEUE -J c96.fv3.netcdf \
      -o $LOG_FILE -e $LOG_FILE -d afterok:$TEST6 ./c96.fv3.netcdf.sh)
=======
# Initialize global C192 using GFS GRIB2 files.
#-----------------------------------------------------------------------------

TEST7=$(sbatch --parsable --ntasks-per-node=6 --nodes=1 -t 0:05:00 -A $PROJECT_CODE -q $QUEUE -J c192.gfs.grib2 \
      -o $LOG_FILE -e $LOG_FILE -d afterok:$TEST6 ./c192.gfs.grib2.sh)
>>>>>>> aeca7796

#-----------------------------------------------------------------------------
# Create summary log.
#-----------------------------------------------------------------------------

sbatch --nodes=1 -t 0:01:00 -A $PROJECT_CODE -J chgres_summary -o $LOG_FILE -e $LOG_FILE \
       --open-mode=append -q $QUEUE -d afterok:$TEST7 << EOF
#!/bin/sh
grep -a '<<<' $LOG_FILE  > $SUM_FILE
EOF

exit 0<|MERGE_RESOLUTION|>--- conflicted
+++ resolved
@@ -100,26 +100,25 @@
       -o $LOG_FILE -e $LOG_FILE -d afterok:$TEST5 ./c96.regional.sh)
 
 #-----------------------------------------------------------------------------
-<<<<<<< HEAD
 # Initialize C96 using FV3 gaussian netcdf files.
 #-----------------------------------------------------------------------------
 
 TEST7=$(sbatch --parsable --ntasks-per-node=12 --nodes=1 -t 0:15:00 -A $PROJECT_CODE -q $QUEUE -J c96.fv3.netcdf \
       -o $LOG_FILE -e $LOG_FILE -d afterok:$TEST6 ./c96.fv3.netcdf.sh)
-=======
+
+#-----------------------------------------------------------------------------
 # Initialize global C192 using GFS GRIB2 files.
 #-----------------------------------------------------------------------------
 
-TEST7=$(sbatch --parsable --ntasks-per-node=6 --nodes=1 -t 0:05:00 -A $PROJECT_CODE -q $QUEUE -J c192.gfs.grib2 \
-      -o $LOG_FILE -e $LOG_FILE -d afterok:$TEST6 ./c192.gfs.grib2.sh)
->>>>>>> aeca7796
+TEST8=$(sbatch --parsable --ntasks-per-node=6 --nodes=1 -t 0:05:00 -A $PROJECT_CODE -q $QUEUE -J c192.gfs.grib2 \
+      -o $LOG_FILE -e $LOG_FILE -d afterok:$TEST7 ./c192.gfs.grib2.sh)
 
 #-----------------------------------------------------------------------------
 # Create summary log.
 #-----------------------------------------------------------------------------
 
 sbatch --nodes=1 -t 0:01:00 -A $PROJECT_CODE -J chgres_summary -o $LOG_FILE -e $LOG_FILE \
-       --open-mode=append -q $QUEUE -d afterok:$TEST7 << EOF
+       --open-mode=append -q $QUEUE -d afterok:$TEST8 << EOF
 #!/bin/sh
 grep -a '<<<' $LOG_FILE  > $SUM_FILE
 EOF
