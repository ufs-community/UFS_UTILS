#!/bin/bash

#-----------------------------------------------------------------------------
#
# Run the chgres_cube regression tests on WCOSS-Dell.
#
# Set OUTDIR to your working directory.  Set the PROJECT_CODE and QUEUE
# as appropriate.
#
# Invoke the script as follows with no arguments.  A series of daily-
# chained jobs will be submitted.  To check the queue, type: "bjobs".
#
# The run output will be stored in OUTDIR.  Log output from the suite
# will be in LOG_FILE.  Once the suite has completed, a summary is
# placed in SUM_FILE.
#
# A test fails when its output does not match the baseline files as
# determined by the "nccmp" utility.  The baseline files are stored in
# HOMEreg.
#
#-----------------------------------------------------------------------------

set -x

module purge
module load EnvVars/1.0.2
module load ips/18.0.1.163
module load impi/18.0.1
module load lsf/10.1
module use /usrx/local/dev/modulefiles
module load NetCDF/4.5.0
module list

export OUTDIR=/gpfs/dell1/stmp/$LOGNAME/chgres_reg_tests
QUEUE="debug"
PROJECT_CODE="GFS-DEV"

#-----------------------------------------------------------------------------
# Should not have to change anything below here.  HOMEufs is the root
# directory of your UFS_UTILS clone.  HOMEreg contains the input data
# and baseline data for each test.
#-----------------------------------------------------------------------------

export HOMEufs=$PWD/../..

export HOMEreg=/gpfs/dell2/emc/modeling/noscrub/George.Gayno/ufs_utils.git/reg_tests/chgres_cube

LOG_FILE=regression.log

SUM_FILE=summary.log

rm -f $LOG_FILE $SUM_FILE

export NCCMP=/gpfs/dell2/emc/modeling/noscrub/George.Gayno/util/nccmp/nccmp-1.8.5.0/src/nccmp

export OMP_STACKSIZE=1024M

export APRUN=mpirun

#-----------------------------------------------------------------------------
# Initialize C96 using FV3 warm restart files.
#-----------------------------------------------------------------------------

export OMP_NUM_THREADS=1
bsub -e $LOG_FILE -o $LOG_FILE -q $QUEUE -P $PROJECT_CODE -J c96.fv3.restart -W 0:15 -x -n 6 \
        -R "span[ptile=6]" -R "affinity[core(${OMP_NUM_THREADS}):distribute=balance]" "$PWD/c96.fv3.restart.sh"

#-----------------------------------------------------------------------------
# Initialize C192 using FV3 tiled history files.
#-----------------------------------------------------------------------------

export OMP_NUM_THREADS=1
bsub -e $LOG_FILE -o $LOG_FILE -q $QUEUE -P $PROJECT_CODE -J c192.fv3.history -W 0:15 -x -n 6 -w 'ended(c96.fv3.restart)' \
        -R "span[ptile=6]" -R "affinity[core(${OMP_NUM_THREADS}):distribute=balance]" "$PWD/c192.fv3.history.sh"

#-----------------------------------------------------------------------------
# Initialize C96 using FV3 gaussian nemsio files.
#-----------------------------------------------------------------------------

export OMP_NUM_THREADS=1
bsub -e $LOG_FILE -o $LOG_FILE -q $QUEUE -P $PROJECT_CODE -J c96.fv3.nemsio -W 0:15 -x -n 6 -w 'ended(c192.fv3.history)' \
        -R "span[ptile=6]" -R "affinity[core(${OMP_NUM_THREADS}):distribute=balance]" "$PWD/c96.fv3.nemsio.sh"

#-----------------------------------------------------------------------------
# Initialize C96 using spectral GFS sigio/sfcio files.
#-----------------------------------------------------------------------------

export OMP_NUM_THREADS=4
bsub -e $LOG_FILE -o $LOG_FILE -q $QUEUE -P $PROJECT_CODE -J c96.gfs.sigio -W  0:15 -x -n 6 -w 'ended(c96.fv3.nemsio)' \
        -R "span[ptile=6]" -R "affinity[core(${OMP_NUM_THREADS}):distribute=balance]" "$PWD/c96.gfs.sigio.sh"

#-----------------------------------------------------------------------------
# Initialize C96 using spectral GFS gaussian nemsio files.
#-----------------------------------------------------------------------------

export OMP_NUM_THREADS=1
bsub -e $LOG_FILE -o $LOG_FILE -q $QUEUE -P $PROJECT_CODE -J c96.gfs.nemsio -W  0:15 -x -n 6 -w 'ended(c96.gfs.sigio)' \
        -R "span[ptile=6]" -R "affinity[core(${OMP_NUM_THREADS}):distribute=balance]" "$PWD/c96.gfs.nemsio.sh"

#-----------------------------------------------------------------------------
# Initialize regional C96 using FV3 gaussian nemsio files.
#-----------------------------------------------------------------------------

export OMP_NUM_THREADS=1
bsub -e $LOG_FILE -o $LOG_FILE -q $QUEUE -P $PROJECT_CODE -J c96.regional -W  0:15 -x -n 6 -w 'ended(c96.gfs.nemsio)' \
        -R "span[ptile=6]" -R "affinity[core(${OMP_NUM_THREADS}):distribute=balance]" "$PWD/c96.regional.sh"

#-----------------------------------------------------------------------------
<<<<<<< HEAD
# Initialize C96 using FV3 gaussian netcdf files.
#-----------------------------------------------------------------------------

export OMP_NUM_THREADS=1
export INPUT_DATA=${HOMEreg}/input_data/fv3.netcdf
bsub -e $LOG_FILE -o $LOG_FILE -q $QUEUE -P $PROJECT_CODE -J c96.fv3.netcdf -W 0:15 -x -n 12 -w 'ended(c96.regional)' \
        -R "span[ptile=6]" -R "affinity[core(${OMP_NUM_THREADS}):distribute=balance]" "$PWD/c96.fv3.netcdf.sh"
=======
# Initialize global C192 using GFS GRIB2 file.
#-----------------------------------------------------------------------------

export OMP_NUM_THREADS=1
bsub -e $LOG_FILE -o $LOG_FILE -q $QUEUE -P $PROJECT_CODE -J c192.gfs.grib2 -W 0:05 -x -n 6 -w 'ended(c96.regional)' \
        -R "span[ptile=6]" -R "affinity[core(${OMP_NUM_THREADS}):distribute=balance]" "$PWD/c192.gfs.grib2.sh"
>>>>>>> aeca7796

#-----------------------------------------------------------------------------
# Create summary log.
#-----------------------------------------------------------------------------

bsub -o $LOG_FILE -q $QUEUE -P $PROJECT_CODE -J summary -R "affinity[core(1)]" -R "rusage[mem=100]" -W 0:01 \
<<<<<<< HEAD
     -w 'ended(c96.fv3.netcdf)' "grep -a '<<<' $LOG_FILE >> $SUM_FILE"
=======
     -w 'ended(c192.gfs.grib2)' "grep -a '<<<' $LOG_FILE >> $SUM_FILE"
>>>>>>> aeca7796

exit<|MERGE_RESOLUTION|>--- conflicted
+++ resolved
@@ -106,32 +106,26 @@
         -R "span[ptile=6]" -R "affinity[core(${OMP_NUM_THREADS}):distribute=balance]" "$PWD/c96.regional.sh"
 
 #-----------------------------------------------------------------------------
-<<<<<<< HEAD
 # Initialize C96 using FV3 gaussian netcdf files.
 #-----------------------------------------------------------------------------
 
 export OMP_NUM_THREADS=1
-export INPUT_DATA=${HOMEreg}/input_data/fv3.netcdf
 bsub -e $LOG_FILE -o $LOG_FILE -q $QUEUE -P $PROJECT_CODE -J c96.fv3.netcdf -W 0:15 -x -n 12 -w 'ended(c96.regional)' \
         -R "span[ptile=6]" -R "affinity[core(${OMP_NUM_THREADS}):distribute=balance]" "$PWD/c96.fv3.netcdf.sh"
-=======
+
+#-----------------------------------------------------------------------------
 # Initialize global C192 using GFS GRIB2 file.
 #-----------------------------------------------------------------------------
 
 export OMP_NUM_THREADS=1
-bsub -e $LOG_FILE -o $LOG_FILE -q $QUEUE -P $PROJECT_CODE -J c192.gfs.grib2 -W 0:05 -x -n 6 -w 'ended(c96.regional)' \
+bsub -e $LOG_FILE -o $LOG_FILE -q $QUEUE -P $PROJECT_CODE -J c192.gfs.grib2 -W 0:05 -x -n 6 -w 'ended(c96.fv3.netcdf)' \
         -R "span[ptile=6]" -R "affinity[core(${OMP_NUM_THREADS}):distribute=balance]" "$PWD/c192.gfs.grib2.sh"
->>>>>>> aeca7796
 
 #-----------------------------------------------------------------------------
 # Create summary log.
 #-----------------------------------------------------------------------------
 
 bsub -o $LOG_FILE -q $QUEUE -P $PROJECT_CODE -J summary -R "affinity[core(1)]" -R "rusage[mem=100]" -W 0:01 \
-<<<<<<< HEAD
-     -w 'ended(c96.fv3.netcdf)' "grep -a '<<<' $LOG_FILE >> $SUM_FILE"
-=======
      -w 'ended(c192.gfs.grib2)' "grep -a '<<<' $LOG_FILE >> $SUM_FILE"
->>>>>>> aeca7796
 
 exit