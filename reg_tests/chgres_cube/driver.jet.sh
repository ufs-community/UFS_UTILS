--- conflicted
+++ resolved
@@ -102,26 +102,25 @@
       -o $LOG_FILE -e $LOG_FILE -d afterok:$TEST5 ./c96.regional.sh)
 
 #-----------------------------------------------------------------------------
-<<<<<<< HEAD
 # Initialize C96 using FV3 gaussian netcdf files.
 #-----------------------------------------------------------------------------
 
 TEST7=$(sbatch --parsable --partition=xjet --nodes=2 --ntasks-per-node=6 -t 0:10:00 -A $PROJECT_CODE -q $QUEUE -J c96.fv3.netcdf \
       -o $LOG_FILE -e $LOG_FILE -d afterok:$TEST6 ./c96.fv3.netcdf.sh)
-=======
+
+#-----------------------------------------------------------------------------
 # Initialize C192 using GFS GRIB2 data.
 #-----------------------------------------------------------------------------
 
-TEST7=$(sbatch --parsable --partition=xjet --nodes=1 --ntasks-per-node=6 -t 0:05:00 -A $PROJECT_CODE -q $QUEUE -J c192.gfs.grib2 \
-      -o $LOG_FILE -e $LOG_FILE -d afterok:$TEST6 ./c192.gfs.grib2.sh)
->>>>>>> aeca7796
+TEST8=$(sbatch --parsable --partition=xjet --nodes=1 --ntasks-per-node=6 -t 0:05:00 -A $PROJECT_CODE -q $QUEUE -J c192.gfs.grib2 \
+      -o $LOG_FILE -e $LOG_FILE -d afterok:$TEST7 ./c192.gfs.grib2.sh)
 
 #-----------------------------------------------------------------------------
 # Create summary log.
 #-----------------------------------------------------------------------------
 
 sbatch --partition=xjet --nodes=1  -t 0:01:00 -A $PROJECT_CODE -J chgres_summary -o $LOG_FILE -e $LOG_FILE \
-       --open-mode=append -q $QUEUE -d afterok:$TEST7 << EOF
+       --open-mode=append -q $QUEUE -d afterok:$TEST8 << EOF
 #!/bin/sh
 grep -a '<<<' $LOG_FILE  > $SUM_FILE
 EOF
