--- conflicted
+++ resolved
@@ -148,11 +148,7 @@
 echo "" >> ${WORK_DIR}/reg_test_results.txt
 
 success=true
-<<<<<<< HEAD
-for dir in chgres_cube grid_gen global_cycle ice_blend snow2mdl; do
-=======
 for dir in cpld_gridgen chgres_cube grid_gen global_cycle ice_blend snow2mdl; do
->>>>>>> a2b08170
     if grep -qi "FAILED" ${dir}/summary.log; then
         success=false
         echo "${dir} consistency tests FAILED" >> ${WORK_DIR}/reg_test_results.txt
