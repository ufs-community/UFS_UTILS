#!/bin/bash -l

ulimit -s unlimited

export MAILTO=

# Directory to download UFS_UTILS to and run the consistency tests
export WORK_DIR=

export PROJECT_CODE=
export QUEUE=
TIMEOUT_LIMIT=3600

mkdir -p ${WORK_DIR}
cd ${WORK_DIR}
rm -f reg_test_results.txt
rm -rf UFS_UTILS

git clone --recursive https://github.com/ufs-community/UFS_UTILS.git
cd UFS_UTILS

source sorc/machine-setup.sh

current_hash=$(git rev-parse HEAD)

if [[ -f "${WORK_DIR}/prev_hash.txt" ]]; then
    prev_hash=$(cat ${WORK_DIR}/prev_hash.txt)
    if [[ "$current_hash" == "$prev_hash" ]]; then
        echo `date`
        echo ""
        echo "UFS_UTILS has not changed since last time. Not building."
        echo "UFS_UTILS hash: ${current_hash}"
        exit 0
    fi
fi

echo "Started on " `hostname -s` >> ${WORK_DIR}/reg_test_results.txt

./build_all.sh

<<<<<<< HEAD
machine_id=$target
=======
if [[ $target == "wcoss_dell_p3" ]] || [[ $target == "wcoss_cray" ]]; then
    prod_machine=`cat /etc/prod`
    prod_letter=${prod_machine:0:1}

    this_machine=`hostname -s`
    this_letter=${this_machine:0:1}

    # Mars (m), Venus (v)
    if [[ "${this_letter}" == "${prod_letter}" ]]; then
        exit 0
    fi
elif [[ $target == "wcoss2" ]]; then
    this_machine=`cat /etc/cluster_name`
    prod_machine=`grep primary /lfs/h1/ops/prod/config/prodmachinefile`
    prod_machine=`echo ${prod_machine/primary:}`
    if [[ "${this_machine}" == "${prod_machine}" ]]; then
        exit 0
    fi
fi

# Set machine_id variable for running link_fixdirs
if [[ $target == "wcoss_dell_p3" ]]; then
    machine_id=dell
    module load lsf/10.1
elif [[ $target == "wcoss_cray" ]]; then
    machine_id=cray
    module load xt-lsfhpc/9.1.3
else
    machine_id=$target
fi
>>>>>>> 53f7d18b

cd fix
./link_fixdirs.sh emc $machine_id

cd ../reg_tests

#if [[ $target == "orion" ]] || [[ $target == "jet" ]] || [[ $target == "hera" ]] || [[ $target == "wcoss2" ]] ; then
if [[ $target == "orion" ]] || [[ $target == "jet" ]] || [[ $target == "hera" ]] ; then

  cd cpld_gridgen
  export ACCOUNT=$PROJECT_CODE
  export STMP=$WORK_DIR/reg-tests

  ./rt.sh 2>/dev/null &

  set -x

  sleep_time=0
  while [ ! -f "summary.log" ]; do
    sleep 10
    sleep_time=$((sleep_time+10))
    if (( sleep_time > TIMEOUT_LIMIT )); then
       kill -9 %1
       mail -s "UFS_UTILS Consistency Tests timed out on ${target}" ${MAILTO} < ${WORK_DIR}/reg_test_results.txt
       exit 1
    fi
  done
  cd ..

fi

sleep_time=0
for dir in snow2mdl global_cycle chgres_cube grid_gen; do
    cd $dir
    ./driver.$target.sh
    # Wait for job to complete
    while [ ! -f "summary.log" ]; do
        sleep 10
        sleep_time=$((sleep_time+10))
        if (( sleep_time > TIMEOUT_LIMIT )); then
             mail -s "UFS_UTILS Consistency Tests timed out on ${target}" ${MAILTO} < ${WORK_DIR}/reg_test_results.txt
            exit 1
        fi
    done
    cd ..
done

for dir in ice_blend; do
    cd $dir
    if [[ $target == "hera" ]] || [[ $target == "jet" ]] || [[ $target == "orion" ]] || [[ $target == "s4" ]] ; then
        sbatch -A ${PROJECT_CODE} ./driver.$target.sh
<<<<<<< HEAD
=======
    elif [[ $target == "wcoss_dell_p3" ]] || [[ $target == "wcoss_cray" ]]; then
        cat ./driver.$target.sh | bsub -P ${PROJECT_CODE}
    elif [[ $target == "wcoss2" ]] ; then
        qsub -v WORK_DIR ./driver.$target.sh
>>>>>>> 53f7d18b
    fi
    
    # Wait for job to complete
    sleep_time=0
    while [ ! -f "summary.log" ]; do
        sleep 10
        sleep_time=$((sleep_time+10))
        if (( sleep_time > TIMEOUT_LIMIT )); then
            mail -s "UFS_UTILS Consistency Tests timed out on ${target}" ${MAILTO} < ${WORK_DIR}/reg_test_results.txt
            exit 1
        fi
    done
    cd ..
done


echo "Commit hash: ${current_hash}" >> ${WORK_DIR}/reg_test_results.txt
echo "" >> ${WORK_DIR}/reg_test_results.txt

success=true
for dir in cpld_gridgen chgres_cube grid_gen global_cycle ice_blend snow2mdl; do
    if grep -qi "FAILED" ${dir}/summary.log; then
        success=false
        echo "${dir} consistency tests FAILED" >> ${WORK_DIR}/reg_test_results.txt
    else
        echo "${dir} consistency tests PASSED" >> ${WORK_DIR}/reg_test_results.txt
    fi
done

if [[ "$success" == true ]]; then
    mail -s "UFS_UTILS Consistency Tests PASSED on ${target}" ${MAILTO} < ${WORK_DIR}/reg_test_results.txt
else
    mail -s "UFS_UTILS Consistency Tests FAILED on ${target}" ${MAILTO} < ${WORK_DIR}/reg_test_results.txt
fi

# Save current hash as previous hash for next time
echo $current_hash > ${WORK_DIR}/prev_hash.txt<|MERGE_RESOLUTION|>--- conflicted
+++ resolved
@@ -38,21 +38,7 @@
 
 ./build_all.sh
 
-<<<<<<< HEAD
-machine_id=$target
-=======
-if [[ $target == "wcoss_dell_p3" ]] || [[ $target == "wcoss_cray" ]]; then
-    prod_machine=`cat /etc/prod`
-    prod_letter=${prod_machine:0:1}
-
-    this_machine=`hostname -s`
-    this_letter=${this_machine:0:1}
-
-    # Mars (m), Venus (v)
-    if [[ "${this_letter}" == "${prod_letter}" ]]; then
-        exit 0
-    fi
-elif [[ $target == "wcoss2" ]]; then
+if [[ $target == "wcoss2" ]]; then
     this_machine=`cat /etc/cluster_name`
     prod_machine=`grep primary /lfs/h1/ops/prod/config/prodmachinefile`
     prod_machine=`echo ${prod_machine/primary:}`
@@ -61,17 +47,7 @@
     fi
 fi
 
-# Set machine_id variable for running link_fixdirs
-if [[ $target == "wcoss_dell_p3" ]]; then
-    machine_id=dell
-    module load lsf/10.1
-elif [[ $target == "wcoss_cray" ]]; then
-    machine_id=cray
-    module load xt-lsfhpc/9.1.3
-else
-    machine_id=$target
-fi
->>>>>>> 53f7d18b
+machine_id=$target
 
 cd fix
 ./link_fixdirs.sh emc $machine_id
@@ -123,13 +99,8 @@
     cd $dir
     if [[ $target == "hera" ]] || [[ $target == "jet" ]] || [[ $target == "orion" ]] || [[ $target == "s4" ]] ; then
         sbatch -A ${PROJECT_CODE} ./driver.$target.sh
-<<<<<<< HEAD
-=======
-    elif [[ $target == "wcoss_dell_p3" ]] || [[ $target == "wcoss_cray" ]]; then
-        cat ./driver.$target.sh | bsub -P ${PROJECT_CODE}
     elif [[ $target == "wcoss2" ]] ; then
         qsub -v WORK_DIR ./driver.$target.sh
->>>>>>> 53f7d18b
     fi
     
     # Wait for job to complete
