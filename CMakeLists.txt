# This is the main CMake file for NCEPLIBS-ip.
#
# George Gayno
cmake_minimum_required(VERSION 3.15)

# Get the version from the VERSION file.
file(STRINGS "VERSION" pVersion)

project(
  ufs_util
  VERSION ${pVersion}
  LANGUAGES C Fortran)
list(APPEND CMAKE_MODULE_PATH "${CMAKE_CURRENT_SOURCE_DIR}/cmake")

# User options.
option(OPENMP "use OpenMP threading" ON)
option(ENABLE_DOCS "Enable generation of doxygen-based documentation." OFF)

if(NOT CMAKE_BUILD_TYPE MATCHES "^(Debug|Release|RelWithDebInfo|MinSizeRel)$")
  message(STATUS "Setting build type to 'Release' as none was specified.")
  set(CMAKE_BUILD_TYPE
      "Release"
      CACHE STRING "Choose the type of build." FORCE)
  set_property(CACHE CMAKE_BUILD_TYPE PROPERTY STRINGS "Debug" "Release"
                                               "MinSizeRel" "RelWithDebInfo")
  message(STATUS "Set BUILD_TESTING to YES and build unit testing package under tests")
  set(BUILD_TESTING "YES")
endif()

# Set compiler flags.
if(CMAKE_Fortran_COMPILER_ID MATCHES "^(Intel)$")
  set(CMAKE_Fortran_FLAGS "${CMAKE_Fortran_FLAGS} -g -traceback")
  set(CMAKE_Fortran_FLAGS_RELEASE "-O3 -fp-model precise")
  set(CMAKE_Fortran_FLAGS_DEBUG "-O0 -check -check noarg_temp_created -check nopointer -fp-stack-check -fstack-protector-all -fpe0 -debug -ftrapuv")
elseif(CMAKE_Fortran_COMPILER_ID MATCHES "^(GNU)$")
  set(CMAKE_Fortran_FLAGS "${CMAKE_Fortran_FLAGS} -g -fbacktrace")
  set(CMAKE_Fortran_FLAGS_RELEASE "-O3")
  set(CMAKE_Fortran_FLAGS_DEBUG "-O0 -ggdb -fno-unsafe-math-optimizations -frounding-math -fsignaling-nans -ffpe-trap=invalid,zero,overflow -fbounds-check")
endif()

if(CMAKE_C_COMPILER_ID MATCHES "^(Intel)$")
  set(CMAKE_C_FLAGS "${CMAKE_C_FLAGS} -g -traceback")
  set(CMAKE_C_FLAGS_RELEASE "-O2")
  set(CMAKE_C_FLAGS_DEBUG "-O0")
endif()

# Find packages.
find_package(NetCDF 4.3.3 REQUIRED C Fortran)
<<<<<<< HEAD
find_package(MPI 3.0 REQUIRED C Fortran)
find_package(ESMF MODULE REQUIRED)
=======
find_package(MPI REQUIRED C Fortran)
find_package(ESMF 8.0.0 REQUIRED)
>>>>>>> 03e862fc

if(OPENMP)
  find_package(OpenMP 4.5 REQUIRED COMPONENTS Fortran)
endif()

find_package(sfcio 1.4.0 REQUIRED)
<<<<<<< HEAD
find_package(w3nco 2.4.0 REQUIRED)
find_package(bacio 2.4.0 REQUIRED)
find_package(nemsio 2.5.1 REQUIRED)
find_package(sigio 2.3.0 REQUIRED)
find_package(sp 2.3.3 REQUIRED)
find_package(ip 3.3.3 REQUIRED)
find_package(g2 3.4.0 REQUIRED)
=======
find_package(w3nco 2.3.0 REQUIRED)
find_package(bacio 2.4.0 REQUIRED)
find_package(nemsio 2.4.0 REQUIRED)
find_package(sigio 2.2.0 REQUIRED)
find_package(sp 2.3.3 REQUIRED)
find_package(ip 3.2.0 REQUIRED)
find_package(g2 3.3.0 REQUIRED)
>>>>>>> 03e862fc
find_package(wgrib2 2.0.8 REQUIRED)

# EMC requires executables in ./exec
set(exec_dir bin)
if(EMC_EXEC_DIR)
  set(exec_dir exec)
endif()

# If doxygen documentation we enabled, build it. This must come before
# adding the source code directories; the main documentation build
# must happen before any of the utility document builds.
if(ENABLE_DOCS)
  find_package(Doxygen REQUIRED)
  set(abs_top_srcdir "${CMAKE_SOURCE_DIR}")
  add_subdirectory(docs)  
endif()

add_subdirectory(sorc)

# Run unit tests.
include(CTest)
if(BUILD_TESTING)
  add_subdirectory(tests)
endif()
<|MERGE_RESOLUTION|>--- conflicted
+++ resolved
@@ -46,36 +46,21 @@
 
 # Find packages.
 find_package(NetCDF 4.3.3 REQUIRED C Fortran)
-<<<<<<< HEAD
-find_package(MPI 3.0 REQUIRED C Fortran)
-find_package(ESMF MODULE REQUIRED)
-=======
 find_package(MPI REQUIRED C Fortran)
 find_package(ESMF 8.0.0 REQUIRED)
->>>>>>> 03e862fc
 
 if(OPENMP)
   find_package(OpenMP 4.5 REQUIRED COMPONENTS Fortran)
 endif()
 
 find_package(sfcio 1.4.0 REQUIRED)
-<<<<<<< HEAD
 find_package(w3nco 2.4.0 REQUIRED)
 find_package(bacio 2.4.0 REQUIRED)
-find_package(nemsio 2.5.1 REQUIRED)
+find_package(nemsio 2.5.0 REQUIRED)
 find_package(sigio 2.3.0 REQUIRED)
 find_package(sp 2.3.3 REQUIRED)
 find_package(ip 3.3.3 REQUIRED)
 find_package(g2 3.4.0 REQUIRED)
-=======
-find_package(w3nco 2.3.0 REQUIRED)
-find_package(bacio 2.4.0 REQUIRED)
-find_package(nemsio 2.4.0 REQUIRED)
-find_package(sigio 2.2.0 REQUIRED)
-find_package(sp 2.3.3 REQUIRED)
-find_package(ip 3.2.0 REQUIRED)
-find_package(g2 3.3.0 REQUIRED)
->>>>>>> 03e862fc
 find_package(wgrib2 2.0.8 REQUIRED)
 
 # EMC requires executables in ./exec
