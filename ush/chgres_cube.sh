--- conflicted
+++ resolved
@@ -62,18 +62,14 @@
 HALO_BLEND=${HALO_BLEND:-0}
 
 #----------------------------------------------------------------------------
-# INPUT_TYPE - Input data type.  'history' for tiled fv3 history files.
-#              'restart' for tiled fv3 warm restart files.  'gfs_nemsio'
-#              for spectral gfs nemsio files.  'gfs_spectral' for 
-<<<<<<< HEAD
-#              for spectral gfs sigio/sfcio files.  'gaussian_nemsio' for fv3
-#              gaussian nemsio files. 'grib2' for grib 2 gfs files.
-#              'gaussian_netcdf' for fv3 gaussian netcdf files.
-#              
-=======
-#              for spectral gfs sigio/sfcio files.  'gaussian' for fv3
-#              gaussian nemsio files. 'grib2' for gfs grib2 files.
->>>>>>> aeca7796
+# INPUT_TYPE - Input data type:  
+#        'restart' for tiled fv3 warm restart files.  
+#        'history' for tiled fv3 history files.
+#        'gaussian_nemsio' for fv3 gaussian nemsio files.
+#        'gfs_nemsio' for spectral gfs nemsio files.
+#        'gfs_spectral' for spectral gfs sigio/sfcio files.
+#        'gaussian_netcdf' for fv3 gaussian netcdf files.
+#        'grib2' for fv3gfs grib2 files.
 #
 # MOSAIC_FILE_INPUT_GRID - Path/Name of mosaic file for input grid.  Only
 #                          used for 'history' and 'restart' INPUT_TYPE.
@@ -108,11 +104,7 @@
 
 #----------------------------------------------------------------------------
 # ATM_FILES_INPUT - Input atmospheric data file(s).  Not used for 'restart'
-<<<<<<< HEAD
 #                   or 'grib2' INPUT_TYPE.
-=======
-#                   and 'grib2' INPUT_TYPE.
->>>>>>> aeca7796
 #
 # ATM_CORE_FILES - Input atmospheric core files.  Used for 'restart' 
 #                  INPUT_TYPE only.  The first six entries are the tiled
@@ -124,11 +116,8 @@
 #
 # SFC_FILES_INPUT - Input surface data file(s).  Not used for 'grib2'
 #                   INPUT_TYPE.
-<<<<<<< HEAD
 #
 # NST_FILES_INPUT - Input nst data file.  'gfs_nemsio' INPUT_TYPE only.
-=======
->>>>>>> aeca7796
 #
 # GRIB2_FILE_INPUT - Input gfs grib2 file.  'grib2' INPUT_TYPE only.
 #
@@ -224,10 +213,7 @@
   sfc_files_input_grid="${SFC_FILES_INPUT}"
   nst_files_input_grid="${NST_FILES_INPUT}"
   grib2_file_input_grid="${GRIB2_FILE_INPUT}"
-<<<<<<< HEAD
-=======
   varmap_file="${VARMAP_FILE}"
->>>>>>> aeca7796
   cycle_mon=$im
   cycle_day=$id
   cycle_hour=$ih
