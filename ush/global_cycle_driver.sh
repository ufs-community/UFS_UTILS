#!/bin/bash

set -eux

#-------------------------------------------------------------------------------------------------
# Update surface fields in FV3 restart files on the cubed-sphere grid
# George Gayno,  09/XX/2017
# Rahul Mahajan, 10/11/2017
#-------------------------------------------------------------------------------------------------

export CASE=${CASE:-C768}                    # resolution of tile: 48, 96, 192, 384, 768, 1152, 3072
<<<<<<< HEAD
export OCNRES=${OCNRES:-100}
=======
ocn=${ocn:-""}                               # ocean grid resolution: 025, 050, 100 or 500.
>>>>>>> ce385ced
export CDATE=${CDATE:-${cdate:-2017031900}}  # format yyyymmddhh yyyymmddhh ...
export CDUMP=${CDUMP:-gfs}                   # gfs or gdas
export COMPONENT=${COMPONENT:-atmos}

pwd=$(pwd)
export NWPROD=${NWPROD:-$pwd}
export DMPDIR=${DMPDIR:-$NWPROD}
export HOMEgfs=${HOMEgfs:-$NWPROD/gfs.v15.0.0}
export FIX_DIR=${FIX_DIR:-$HOMEgfs/fix}   
export FIXam=${FIXam:-$FIX_DIR/am}   
export OROFIX=${OROFIX:-$FIX_DIR/orog/${CASE}.mx${OCNRES}_frac}
export FIX_SFC=${FIX_SFC:-$OROFIX/sfc}

OROFILE=${OROFILE:-oro_${CASE}.mx${OCNRES}}

ntiles=${ntiles:-6}
DONST=${DONST:-"NO"}
COMIN=${COMIN:-$pwd}
COMOUT=${COMOUT:-$pwd}

CYCLESH=${CYCLESH:-$HOMEgfs/ush/global_cycle.sh}
export CYCLEXEC=${CYCLEXEC:-$HOMEgfs/exec/global_cycle}
export OMP_NUM_THREADS_CY=${OMP_NUM_THREADS_CY:-24}
export APRUNCY=${APRUNCY:-"time"}
export VERBOSE=${VERBOSE:-"YES"}

export FHOUR=${FHOUR:-0}
export DELTSFC=${DELTSFC:-6}

PDY=$(echo $CDATE | cut -c1-8)
cyc=$(echo $CDATE | cut -c9-10)

export FNTSFA=${FNTSFA:-$DMPDIR/${CDUMP}.${PDY}/${cyc}/${COMPONENT}/${CDUMP}.t${cyc}z.rtgssthr.grb}
export FNSNOA=${FNSNOA:-$DMPDIR/${CDUMP}.${PDY}/${cyc}/${COMPONENT}/${CDUMP}.t${cyc}z.snogrb_t1534.3072.1536}
export FNACNA=${FNACNA:-$DMPDIR/${CDUMP}.${PDY}/${cyc}/${COMPONENT}/${CDUMP}.t${cyc}z.seaice.5min.blend.grb}

export CYCLVARS=${CYCLVARS:-"FSNOL=-2.,FSNOS=99999.,"}

if [ $DONST = "YES" ]; then
    export NST_FILE=${NST_FILE:-$COMOUT/dtfanl.nc}
else
    export NST_FILE="NULL"
fi

export DO_SFCCYLE=${DO_SFCCYCLE:-".true."}
export DO_LNDINC=${DO_LNDINC:-".false."}
export LND_SOI_FILE=${LND_SOI_FILE:-"NULL"}
export DO_SNO_INC=${DO_SNO_INC:-".false."}
export FRAC_GRID=${FRAC_GRID:-".false."}

CRES=$(echo $CASE | cut -c 2-)
JCAP_CASE=$((2*CRES-2))
LONB_CASE=$((4*CRES))
LATB_CASE=$((2*CRES))

export JCAP=${JCAP:-$JCAP_CASE}
export LONB=${LONB:-$LONB_CASE}
export LATB=${LATB:-$LATB_CASE}

export MAX_TASKS_CY=${MAX_TASKS_CY:-99999}

# Temporary rundirectory
export DATA=${DATA:-$pwd/rundir$$}
rm -fr $DATA
mkdir -p $DATA

# Make a copy of the input restart file as fnbgso. For fractional grids,
# only a few fields will be updated by sfcsub.F. Only these records
# will be overwritten in fnbgso.

for n in $(seq 1 $ntiles); do
  ln -fs $COMIN/$PDY.${cyc}0000.sfc_data.tile${n}.nc      $DATA/fnbgsi.00$n

# Make a copy of the input restart file in the working directory.
# global_cycle will update the required records for noah-mp.

  cp $COMIN/$PDY.${cyc}0000.sfc_data.tile${n}.nc $COMOUT/$PDY.${cyc}0000.sfcanl_data.tile${n}.nc
  chmod 644  $COMOUT/$PDY.${cyc}0000.sfcanl_data.tile${n}.nc
  ln -fs $COMOUT/$PDY.${cyc}0000.sfcanl_data.tile${n}.nc  $DATA/fnbgso.00$n

<<<<<<< HEAD
  ln -fs ${OROFIX}/C${CRES}_grid.tile${n}.nc       $DATA/fngrid.00$n
  ln -fs ${OROFIX}/${OROFILE}.tile${n}.nc   $DATA/fnorog.00$n
=======
  ln -fs $FIXfv3/C${CRES}/C${CRES}_grid.tile${n}.nc       $DATA/fngrid.00$n
  if [ -z "${ocn}" ];then
    ln -fs $FIXfv3/C${CRES}/C${CRES}_oro_data.tile${n}.nc   $DATA/fnorog.00$n
  else
    ln -fs $FIXfv3/C${CRES}/C${CRES}.mx${ocn}_oro_data.tile${n}.nc   $DATA/fnorog.00$n
  fi
>>>>>>> ce385ced
  if [[ "$DO_SNO_INC" == ".true." ]] ; then  
        ln -fs $COMIN/$PDY.${cyc}0000.xainc.tile${n}.nc      $DATA/xainc.00$n
  fi
done

$CYCLESH
rc=$?
if [[ $rc -ne 0 ]] ; then
    echo "***ERROR*** rc= $rc"
    exit $rc
fi

exit 0<|MERGE_RESOLUTION|>--- conflicted
+++ resolved
@@ -9,11 +9,7 @@
 #-------------------------------------------------------------------------------------------------
 
 export CASE=${CASE:-C768}                    # resolution of tile: 48, 96, 192, 384, 768, 1152, 3072
-<<<<<<< HEAD
 export OCNRES=${OCNRES:-100}
-=======
-ocn=${ocn:-""}                               # ocean grid resolution: 025, 050, 100 or 500.
->>>>>>> ce385ced
 export CDATE=${CDATE:-${cdate:-2017031900}}  # format yyyymmddhh yyyymmddhh ...
 export CDUMP=${CDUMP:-gfs}                   # gfs or gdas
 export COMPONENT=${COMPONENT:-atmos}
@@ -94,17 +90,13 @@
   chmod 644  $COMOUT/$PDY.${cyc}0000.sfcanl_data.tile${n}.nc
   ln -fs $COMOUT/$PDY.${cyc}0000.sfcanl_data.tile${n}.nc  $DATA/fnbgso.00$n
 
-<<<<<<< HEAD
-  ln -fs ${OROFIX}/C${CRES}_grid.tile${n}.nc       $DATA/fngrid.00$n
-  ln -fs ${OROFIX}/${OROFILE}.tile${n}.nc   $DATA/fnorog.00$n
-=======
   ln -fs $FIXfv3/C${CRES}/C${CRES}_grid.tile${n}.nc       $DATA/fngrid.00$n
   if [ -z "${ocn}" ];then
     ln -fs $FIXfv3/C${CRES}/C${CRES}_oro_data.tile${n}.nc   $DATA/fnorog.00$n
   else
     ln -fs $FIXfv3/C${CRES}/C${CRES}.mx${ocn}_oro_data.tile${n}.nc   $DATA/fnorog.00$n
   fi
->>>>>>> ce385ced
+
   if [[ "$DO_SNO_INC" == ".true." ]] ; then  
         ln -fs $COMIN/$PDY.${cyc}0000.xainc.tile${n}.nc      $DATA/xainc.00$n
   fi
