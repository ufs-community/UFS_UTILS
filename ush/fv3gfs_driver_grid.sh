#!/bin/sh
#
#-----------------------------------------------------------------------
# Driver script to create a cubic-sphere based model grid.
#
# Supports the following grids:
#   1) global uniform
#   2) global stretched
#   3) global stretched with nest
#   4) stand-alone regional
#
# Produces the following files (netcdf, each tile in separate file):
#   1) 'mosaic' and 'grid' files containing lat/lon and other
#      records that describe the model grid.
#   2) 'oro' files containing land mask, terrain and gravity
#      wave drag fields.
#   3) surface climo fields, such as soil type, vegetation
#      greenness and albedo.
#
# Note: The sfc_climo_gen program only runs with an
#       mpi task count that is a multiple of six.  This is
#       an ESMF library requirement.  Large grids may require
#       tasks spread across multiple nodes.
#
# To run, do the following:
#   1) Uncomment workload management directives for your machine.
#      Script runs on Theia, WCOSS-Cray and WCOSS-Dell.
#   2) Set "machine" - choices are "THEIA", "WCOSS_C"
#      and "WCOSS_DELL_P3".
#   3) Set "C" resolution, "res" - Example: res=96.
#   4) Set grid type ("gtype").  Valid choices are
#         "uniform"  - global uniform grid
#         "stretch"  - global stretched grid
#         "nest"     - global stretched grid with nest
#         "regional" - stand-alone regional grid
#   5) For "stretch" and "nest" grids, set the stretching factor -
#       "stretch_fac", and center lat/lon of highest resolution
#      tile - "target_lat" and "target_lon".
#   6) For "nest" grids, set the refinement ratio - "refine_ratio", 
#      the starting/ending i/j index location within the parent
#      tile - "istart_nest", "jstart_nest", "iend_nest", "jend_nest"
#   7) For "regional" grids, set the "halo".  Default is three
#      rows/columns.
#   8) Submit script.  On Theia: "sbatch $script".  On Cray and Dell:
#      "cat $script | bsub".
#   9) All files will be placed in "out_dir".
#   
#-----------------------------------------------------------------------

#---- WCOSS DELL JOBCARD
#---- Submit script as "cat $script | bsub"
#BSUB -oo log.grid.%J
#BSUB -eo log.grid.%J
#BSUB -q debug
#BSUB -P FV3GFS-T2O
#BSUB -J grid_fv3
#BSUB -W 0:30
#BSUB -x                 # run not shared
#BSUB -n 24              # total tasks
#BSUB -R span[ptile=24]   # tasks per node
#BSUB -R affinity[core(1):distribute=balance]
machine=WCOSS_DELL_P3

#---- WCOSS_CRAY JOBCARD
#---- Submit script as "cat $script | bsub"
##BSUB -L /bin/sh
##BSUB -P FV3GFS-T2O
##BSUB -oo log.grid.%J
##BSUB -eo log.grid.%J
##BSUB -J grid_fv3
##BSUB -q debug
##BSUB -M 2400
##BSUB -W 00:30
##BSUB -extsched 'CRAYLINUX[]'
#machine=WCOSS_C

#---- THEIA JOBCARD
#---- Submit script as 'sbatch $script'
##SBATCH -J fv3_grid_driver
##SBATCH -A fv3-cpu
##SBATCH --open-mode=truncate
##SBATCH -o log.fv3_grid_driver
##SBATCH -e log.fv3_grid_driver
##SBATCH --nodes=1 --ntasks-per-node=24
##SBATCH -q debug
##SBATCH -t 00:30:00
#machine=THEIA

set -ax

export machine=${machine:?}

#----------------------------------------------------------------------------------
# Makes FV3 cubed-sphere grid
#----------------------------------------------------------------------------------

export res=96              # resolution of tile: 48, 96, 128, 192, 384, 768, 1152, 3072
export gtype=uniform       # grid type: uniform, stretch, nest or regional

if [ $gtype = uniform ];  then
  echo "Creating uniform ICs"
elif [ $gtype = stretch ]; then
  export stretch_fac=1.5       # Stretching factor for the grid
  export target_lon=-97.5      # Center longitude of the highest resolution tile
  export target_lat=35.5       # Center latitude of the highest resolution tile
  title=c${res}s               # Identifier based on refined location
  echo "Creating stretched grid"
elif [ $gtype = nest ] || [ $gtype = regional ]; then
  export stretch_fac=1.5       # Stretching factor for the grid
  export target_lon=-97.5      # Center longitude of the highest resolution tile
  export target_lat=35.5       # Center latitude of the highest resolution tile
  export refine_ratio=3        # The refinement ratio
  export istart_nest=27        # Starting i-direction index of nest grid in parent tile supergrid
  export jstart_nest=37        # Starting j-direction index of nest grid in parent tile supergrid
  export iend_nest=166         # Ending i-direction index of nest grid in parent tile supergrid
  export jend_nest=164         # Ending j-direction index of nest grid in parent tile supergrid
  export halo=3                # Halo size. Regional grids only.
  title=c${res}s               # Identifier based on nest location
  if [ $gtype = nest ];then
   echo "Creating global nested grid"
  else
   echo "Creating regional grid"
  fi
else
  echo "Error: please specify grid type with 'gtype' as uniform, stretch, nest or regional"
  exit 9
fi

if [ $machine = WCOSS_C ]; then
  set +x
  . $MODULESHOME/init/sh
  module load PrgEnv-intel cfp-intel-sandybridge/1.1.0
  module list
  set -x
  export NODES=1
  export APRUN="aprun -n 1 -N 1 -j 1 -d 1 -cc depth"
  export APRUN_SFC="aprun -j 1 -n 24 -N 24"
  export home_dir=$LS_SUBCWD/..
  export TMPDIR=/gpfs/hps3/stmp/$LOGNAME/fv3_grid.$gtype
  export out_dir=/gpfs/hps3/stmp/$LOGNAME/C${res}
#  On Cray, the orography code is optimized for six threads.
#  Do not change.
  export OMP_NUM_THREADS=6
  export OMP_STACKSIZE=2048m
  export KMP_AFFINITY=disabled
elif [ $machine = WCOSS_DELL_P3 ]; then
# On dell, load the EnvVar module before setting any environment variables.
  set +x
  module purge
  module load EnvVars/1.0.2
  module load lsf/10.1
  module load ips/18.0.1.163
  module load impi/18.0.1
  module load NetCDF/4.5.0
  module load HDF5-serial/1.10.1
  module list
  set -x
  export APRUN=time
  export APRUN_SFC="mpirun -l"
  export home_dir=$LS_SUBCWD/..
  export TMPDIR=/gpfs/dell1/stmp/$LOGNAME/fv3_grid.$gtype
  export out_dir=/gpfs/dell1/stmp/$LOGNAME/C${res}
  export OMP_NUM_THREADS=24 # orog code worked best with 24 threads.
  export OMP_STACKSIZE=2048m
elif [ $machine = THEIA ]; then
  . /apps/lmod/lmod/init/sh
  set +x
  module purge
  module load intel/16.1.150
  module load impi
  module load hdf5/1.8.14
  module load netcdf/4.3.0
  module list
  set -x
  export APRUN=time
  export APRUN_SFC=srun
  export home_dir=$SLURM_SUBMIT_DIR/..
  export TMPDIR=/scratch3/NCEPDEV/stmp1/$LOGNAME/fv3_grid.$gtype
  export out_dir=/scratch3/NCEPDEV/stmp1/$LOGNAME/C${res}
  export OMP_NUM_THREADS=24
  export OMP_STACKSIZE=2048m
else
  echo FATAL ERROR. $machine not supported.  Exiting.
  exit 1
fi

export script_dir=$home_dir/ush
export exec_dir=$home_dir/exec
export topo=$home_dir/fix/fix_orog

ulimit -a
ulimit -s unlimited

rm -fr $TMPDIR
mkdir -p $out_dir $TMPDIR
cd $TMPDIR ||exit 8

#----------------------------------------------------------------------------------------
# filter_topo parameters. C192->50km, C384->25km, C768->13km, C1152->8.5km, C3072->3.2km
#----------------------------------------------------------------------------------------

if [ $res -eq 48 ]; then 
  cd4=0.12;  max_slope=0.12; n_del2_weak=4; peak_fac=1.1  
elif [ $res -eq 96 ]; then 
  cd4=0.12;  max_slope=0.12; n_del2_weak=8; peak_fac=1.1  
elif [ $res -eq 128 ]; then
  cd4=0.13;  max_slope=0.12; n_del2_weak=8;  peak_fac=1.1
elif [ $res -eq 192 ]; then 
  cd4=0.15;  max_slope=0.12; n_del2_weak=12; peak_fac=1.05  
elif [ $res -eq 384 ]; then 
  cd4=0.15;  max_slope=0.12; n_del2_weak=12; peak_fac=1.0  
elif [ $res -eq 768 ]; then 
  cd4=0.15;  max_slope=0.12; n_del2_weak=16; peak_fac=1.0  
elif [ $res -eq 1152 ]; then 
  cd4=0.15;  max_slope=0.16; n_del2_weak=20; peak_fac=1.0  
elif [ $res -eq 3072 ]; then 
  cd4=0.15;  max_slope=0.30; n_del2_weak=24; peak_fac=1.0  
else
 echo "grid C$res not supported, exit"
 exit 2
fi

#----------------------------------------------------------------------------------
# Make grid and orography.
#----------------------------------------------------------------------------------

#----------------------------------------------------------------------------------
# Uniform grid.
#----------------------------------------------------------------------------------

if [ $gtype = uniform ];  then

  export ntiles=6
  name=C${res}
  grid_dir=$TMPDIR/$name/grid
  orog_dir=$TMPDIR/$name/orog
  filter_dir=$TMPDIR/$name/filter_topo
  rm -rf $TMPDIR/$name                  
  mkdir -p $grid_dir $orog_dir $filter_dir

  set +x
  echo 
  echo "............ Execute fv3gfs_make_grid.sh ................."
  echo 
  set -x
  $script_dir/fv3gfs_make_grid.sh $grid_dir
  err=$?
  if [ $err != 0 ]; then
    exit $err
  fi
 
  echo "Begin uniform orography generation at `date`"

#----------------------------------------------------------------------------------
# On WCOSS_C use cfp to run multiple tiles simulatneously for the orography
#----------------------------------------------------------------------------------

  if [ $machine = WCOSS_C ]; then
    echo "$script_dir/fv3gfs_make_orog.sh $res 3 $grid_dir $orog_dir $script_dir $topo $TMPDIR " >$TMPDIR/orog.file1
    echo "$script_dir/fv3gfs_make_orog.sh $res 6 $grid_dir $orog_dir $script_dir $topo $TMPDIR " >>$TMPDIR/orog.file1
    echo "$script_dir/fv3gfs_make_orog.sh $res 1 $grid_dir $orog_dir $script_dir $topo $TMPDIR " >>$TMPDIR/orog.file1
    echo "$script_dir/fv3gfs_make_orog.sh $res 2 $grid_dir $orog_dir $script_dir $topo $TMPDIR " >>$TMPDIR/orog.file1
    echo "$script_dir/fv3gfs_make_orog.sh $res 4 $grid_dir $orog_dir $script_dir $topo $TMPDIR " >>$TMPDIR/orog.file1
    echo "$script_dir/fv3gfs_make_orog.sh $res 5 $grid_dir $orog_dir $script_dir $topo $TMPDIR " >>$TMPDIR/orog.file1
    aprun -j 1 -n 4 -N 4 -d 6 -cc depth cfp $TMPDIR/orog.file1
    rm $TMPDIR/orog.file1
  elif [ $machine = THEIA ] || [ $machine = WCOSS_DELL_P3 ]; then
    for tile in 1 2 3 4 5 6 ; do
      set +x
      echo
      echo "............ Execute fv3gfs_make_orog.sh for tile $tile .................."
      echo
      set -x
      $script_dir/fv3gfs_make_orog.sh $res $tile $grid_dir $orog_dir $script_dir $topo $TMPDIR
    done
  fi

  set +x
  echo "End uniform orography generation at `date`"
 
  echo 
<<<<<<< HEAD
  echo "............ Execute fv3gfs_filter_topo.sh .............."
  echo
  set -x
  $script_dir/fv3gfs_filter_topo.sh $res $grid_dir $orog_dir $filter_dir $cd4 $peak_fac $max_slope $n_del2_weak $script_dir $gtype
=======
  echo "............ execute fv3gfs_filter_topo.sh .............."
  $script_dir/fv3gfs_filter_topo.sh $res $grid_dir $orog_dir $filter_dir $cd4 $peak_fac $max_slope $n_del2_weak $script_dir
>>>>>>> 42fcac43
  err=$?
  if [ $err != 0 ]; then
    exit $err
  fi
  echo "Grid and orography files are now prepared for uniform grid"

#----------------------------------------------------------------------------------
# Stretched grid.
#----------------------------------------------------------------------------------

elif [ $gtype = stretch ]; then

  export ntiles=6
  rn=$( echo "$stretch_fac * 10" | bc | cut -c1-2 )
  name=C${res}r${rn}_${title}
  grid_dir=$TMPDIR/${name}/grid
  orog_dir=$TMPDIR/$name/orog
  filter_dir=$TMPDIR/${name}/filter_topo
  rm -rf $TMPDIR/$name                  
  mkdir -p $grid_dir $orog_dir $filter_dir

  set +x
  echo 
  echo "............ Execute fv3gfs_make_grid.sh ................."
  echo
  set -x
  $script_dir/fv3gfs_make_grid.sh $grid_dir
  err=$?
  if [ $err != 0 ]; then
    exit $err
  fi
 
  echo "Begin stretch orography generation at `date`"

#----------------------------------------------------------------------------------
# On WCOSS_C use cfp to run multiple tiles simulatneously for the orography
#----------------------------------------------------------------------------------

  if [ $machine = WCOSS_C ]; then
    echo "$script_dir/fv3gfs_make_orog.sh $res 1 $grid_dir $orog_dir $script_dir $topo $TMPDIR " >$TMPDIR/orog.file1
    echo "$script_dir/fv3gfs_make_orog.sh $res 3 $grid_dir $orog_dir $script_dir $topo $TMPDIR " >>$TMPDIR/orog.file1
    echo "$script_dir/fv3gfs_make_orog.sh $res 4 $grid_dir $orog_dir $script_dir $topo $TMPDIR " >>$TMPDIR/orog.file1
    echo "$script_dir/fv3gfs_make_orog.sh $res 5 $grid_dir $orog_dir $script_dir $topo $TMPDIR " >>$TMPDIR/orog.file1
    echo "$script_dir/fv3gfs_make_orog.sh $res 2 $grid_dir $orog_dir $script_dir $topo $TMPDIR " >>$TMPDIR/orog.file1
    echo "$script_dir/fv3gfs_make_orog.sh $res 6 $grid_dir $orog_dir $script_dir $topo $TMPDIR " >>$TMPDIR/orog.file1
    aprun -j 1 -n 4 -N 4 -d 6 -cc depth cfp $TMPDIR/orog.file1
    rm $TMPDIR/orog.file1
  elif [ $machine = THEIA ] || [ $machine = WCOSS_DELL_P3 ]; then
    for tile in 1 2 3 4 5 6 ; do
      set +x
      echo
      echo "............ Execute fv3gfs_make_orog.sh for tile $tile .................."
      echo
      set -x
      $script_dir/fv3gfs_make_orog.sh $res $tile $grid_dir $orog_dir $script_dir $topo $TMPDIR
    done
  fi

  set +x
  echo "End stretch orography generation at `date`"
 
  echo 
<<<<<<< HEAD
  echo "............ Execute fv3gfs_filter_topo.sh .............."
  echo
  set -x
  $script_dir/fv3gfs_filter_topo.sh $res $grid_dir $orog_dir $filter_dir $cd4 $peak_fac $max_slope $n_del2_weak $script_dir $gtype
=======
  echo "............ execute fv3gfs_filter_topo.sh .............."
  $script_dir/fv3gfs_filter_topo.sh $res $grid_dir $orog_dir $filter_dir $cd4 $peak_fac $max_slope $n_del2_weak $script_dir
>>>>>>> 42fcac43
  err=$?
  if [ $err != 0 ]; then
    exit $err
  fi
  echo "Grid and orography files are now prepared for stretched grid"

#----------------------------------------------------------------------------------
# Nested grid.
#----------------------------------------------------------------------------------

elif [ $gtype = nest ]; then

  export ntiles=7
  rn=$( echo "$stretch_fac * 10" | bc | cut -c1-2 )
  name=C${res}r${rn}n${refine_ratio}_${title}
  grid_dir=$TMPDIR/${name}/grid
  orog_dir=$TMPDIR/$name/orog
  filter_dir=$orog_dir   # nested grid topography will be filtered online
  rm -rf $TMPDIR/$name                  
  mkdir -p $grid_dir $orog_dir $filter_dir

  set +x
  echo 
  echo "............ Execute fv3gfs_make_grid.sh ................."
  echo
  set -x
  $script_dir/fv3gfs_make_grid.sh $grid_dir $istart_nest $jstart_nest $iend_nest $jend_nest
  err=$?
  if [ $err != 0 ]; then
    exit $err
  fi

  echo "Begin stretch nest orography generation at `date`"
 
#----------------------------------------------------------------------------------
# On WCOSS_C use cfp to run multiple tiles simulatneously for the orography
#----------------------------------------------------------------------------------
 
  if [ $machine = WCOSS_C ]; then
    echo "$script_dir/fv3gfs_make_orog.sh $res 1 $grid_dir $orog_dir $script_dir $topo $TMPDIR " >$TMPDIR/orog.file1
    echo "$script_dir/fv3gfs_make_orog.sh $res 3 $grid_dir $orog_dir $script_dir $topo $TMPDIR " >>$TMPDIR/orog.file1
    echo "$script_dir/fv3gfs_make_orog.sh $res 4 $grid_dir $orog_dir $script_dir $topo $TMPDIR " >>$TMPDIR/orog.file1
    echo "$script_dir/fv3gfs_make_orog.sh $res 2 $grid_dir $orog_dir $script_dir $topo $TMPDIR " >>$TMPDIR/orog.file1
    echo "$script_dir/fv3gfs_make_orog.sh $res 5 $grid_dir $orog_dir $script_dir $topo $TMPDIR " >>$TMPDIR/orog.file1
    echo "$script_dir/fv3gfs_make_orog.sh $res 6 $grid_dir $orog_dir $script_dir $topo $TMPDIR " >>$TMPDIR/orog.file1
    echo "$script_dir/fv3gfs_make_orog.sh $res 7 $grid_dir $orog_dir $script_dir $topo $TMPDIR " >>$TMPDIR/orog.file1
    aprun -j 1 -n 4 -N 4 -d 6 -cc depth cfp $TMPDIR/orog.file1
    rm $TMPDIR/orog.file1
  elif [ $machine = THEIA ] || [ $machine = WCOSS_DELL_P3 ]; then
    for tile in 1 2 3 4 5 6 7; do
      set +x
      echo
      echo "............ Execute fv3gfs_make_orog.sh for tile $tile .................."
      echo
      set -x
      $script_dir/fv3gfs_make_orog.sh $res $tile $grid_dir $orog_dir $script_dir $topo $TMPDIR
    done
  fi

  echo "Grid and orography files are now prepared for nested grid"

#----------------------------------------------------------------------------------
# Regional grid.
#----------------------------------------------------------------------------------

elif [ $gtype = regional ]; then
 
#----------------------------------------------------------------------------------
# We are now creating only 1 tile and it is tile 7
#----------------------------------------------------------------------------------
 
  export ntiles=1
  halop1=$(( halo + 1 ))
  tile=7
  set +x # don't echo all the computation to figure out how many points to add/subtract from start/end nest values
 
#----------------------------------------------------------------------------------
# Number of parent points
#----------------------------------------------------------------------------------
 
  nptsx=`expr $iend_nest - $istart_nest + 1`
  nptsy=`expr $jend_nest - $jstart_nest + 1`
 
#----------------------------------------------------------------------------------
# Number of compute grid points
#----------------------------------------------------------------------------------
 
  npts_cgx=`expr $nptsx  \* $refine_ratio / 2`
  npts_cgy=`expr $nptsy  \* $refine_ratio / 2`
 
#----------------------------------------------------------------------------------
# Figure out how many columns/rows to add in each direction so we have at least 
# 5 halo points for make_hgrid and the orography program.
#----------------------------------------------------------------------------------
 
  index=0
  add_subtract_value=0
  while (test "$index" -le "0")
   do
    add_subtract_value=`expr $add_subtract_value + 1`
    iend_nest_halo=`expr $iend_nest + $add_subtract_value`
    istart_nest_halo=`expr $istart_nest - $add_subtract_value`
    newpoints_i=`expr $iend_nest_halo - $istart_nest_halo + 1`
    newpoints_cg_i=`expr $newpoints_i  \* $refine_ratio / 2`
    diff=`expr $newpoints_cg_i - $npts_cgx`
    if [ $diff -ge 10 ]; then 
     index=`expr $index + 1`
    fi
   done
  jend_nest_halo=`expr $jend_nest + $add_subtract_value`
  jstart_nest_halo=`expr $jstart_nest - $add_subtract_value`

  echo "================================================================================== "
  echo "For refine_ratio= $refine_ratio" 
  echo " iend_nest= $iend_nest iend_nest_halo= $iend_nest_halo istart_nest= $istart_nest istart_nest_halo= $istart_nest_halo"
  echo " jend_nest= $jend_nest jend_nest_halo= $jend_nest_halo jstart_nest= $jstart_nest jstart_nest_halo= $jstart_nest_halo"
  echo "================================================================================== "
  set -x
 
  export ntiles=1
  tile=7
  rn=$( echo "$stretch_fac * 10" | bc | cut -c1-2 )
  name=C${res}r${rn}n${refine_ratio}_${title}
  grid_dir=$TMPDIR/${name}/grid
  orog_dir=$TMPDIR/$name/orog
  filter_dir=$orog_dir   # nested grid topography will be filtered online
  rm -rf $TMPDIR/$name
  mkdir -p $grid_dir $orog_dir $filter_dir

  set +x
  echo
  echo "............ Execute fv3gfs_make_grid.sh ................."
  echo
  set -x
  $script_dir/fv3gfs_make_grid.sh $grid_dir $istart_nest_halo $jstart_nest_halo $iend_nest_halo $jend_nest_halo
  err=$?
  if [ $err != 0 ]; then
    exit $err
  fi

  echo "Begin regional orography generation at `date`"
 
#----------------------------------------------------------------------------------
# On WCOSS_C use cfp to run multiple tiles simulatneously for the orography.
# For now we only have one tile but in the future we will have more.
#----------------------------------------------------------------------------------
 
  if [ $machine = WCOSS_C ]; then
    echo "$script_dir/fv3gfs_make_orog.sh $res 7 $grid_dir $orog_dir $script_dir $topo $TMPDIR " >>$TMPDIR/orog.file1
    aprun -j 1 -n 4 -N 4 -d 6 -cc depth cfp $TMPDIR/orog.file1
    rm $TMPDIR/orog.file1
  elif [ $machine = THEIA ] || [ $machine = WCOSS_DELL_P3 ]; then
    set +x
    echo
    echo "............ Execute fv3gfs_make_orog.sh for tile $tile .................."
    echo
    set -x
    $script_dir/fv3gfs_make_orog.sh $res $tile $grid_dir $orog_dir $script_dir $topo $TMPDIR
  fi

  set +x
  echo
  echo "............ Execute fv3gfs_filter_topo.sh .............."
  echo
<<<<<<< HEAD
  set -x
  $script_dir/fv3gfs_filter_topo.sh $res $grid_dir $orog_dir $filter_dir $cd4 $peak_fac $max_slope $n_del2_weak $script_dir $gtype
=======
  echo "............ execute fv3gfs_filter_topo.sh .............."
  $script_dir/fv3gfs_filter_topo.sh $res $grid_dir $orog_dir $filter_dir $cd4 $peak_fac $max_slope $n_del2_weak $script_dir
>>>>>>> 42fcac43
  err=$?
  if [ $err != 0 ]; then
    exit $err
  fi
  set +x
  echo
  echo "............ Execute shave to reduce grid and orography files to required compute size .............."
  echo
  set -x
  cd $filter_dir

#----------------------------------------------------------------------------------
# Shave the orography file and then the grid file, the echo creates the input 
# file that contains the number of required points in x and y and the input
# and output file names.This first run of shave uses a halo of 4.
# This is necessary so that chgres will create BC's with 4 rows/columns which is 
# necessary for pt.
#----------------------------------------------------------------------------------

  echo $npts_cgx $npts_cgy $halop1 \'$filter_dir/oro.C${res}.tile${tile}.nc\' \'$filter_dir/oro.C${res}.tile${tile}.shave.nc\' >input.shave.orog
  echo $npts_cgx $npts_cgy $halop1 \'$filter_dir/C${res}_grid.tile${tile}.nc\' \'$filter_dir/C${res}_grid.tile${tile}.shave.nc\' >input.shave.grid

  $APRUN $exec_dir/shave.x <input.shave.orog
  $APRUN $exec_dir/shave.x <input.shave.grid

  cp $filter_dir/oro.C${res}.tile${tile}.shave.nc   $out_dir/C${res}_oro_data.tile${tile}.halo${halop1}.nc
  cp $filter_dir/C${res}_grid.tile${tile}.shave.nc  $out_dir/C${res}_grid.tile${tile}.halo${halop1}.nc
#
# Now shave the orography file and then the grid file with a halo of 3. This is necessary for running the model.
#
  echo $npts_cgx $npts_cgy $halo \'$filter_dir/oro.C${res}.tile${tile}.nc\' \'$filter_dir/oro.C${res}.tile${tile}.shave.nc\' >input.shave.orog.halo$halo
  echo $npts_cgx $npts_cgy $halo \'$filter_dir/C${res}_grid.tile${tile}.nc\' \'$filter_dir/C${res}_grid.tile${tile}.shave.nc\' >input.shave.grid.halo$halo

  $APRUN $exec_dir/shave.x <input.shave.orog.halo$halo
  $APRUN $exec_dir/shave.x <input.shave.grid.halo$halo
 
  cp $filter_dir/oro.C${res}.tile${tile}.shave.nc $out_dir/C${res}_oro_data.tile${tile}.halo${halo}.nc
  cp $filter_dir/C${res}_grid.tile${tile}.shave.nc  $out_dir/C${res}_grid.tile${tile}.halo${halo}.nc
#
# Now shave the orography file and then the grid file with a halo of 0. This is handy for running chgres.
#
  echo $npts_cgx $npts_cgy 0 \'$filter_dir/oro.C${res}.tile${tile}.nc\' \'$filter_dir/oro.C${res}.tile${tile}.shave.nc\' >input.shave.orog.halo0
  echo $npts_cgx $npts_cgy 0 \'$filter_dir/C${res}_grid.tile${tile}.nc\' \'$filter_dir/C${res}_grid.tile${tile}.shave.nc\' >input.shave.grid.halo0

  $APRUN $exec_dir/shave.x <input.shave.orog.halo0
  $APRUN $exec_dir/shave.x <input.shave.grid.halo0

  cp $filter_dir/oro.C${res}.tile${tile}.shave.nc   $out_dir/C${res}_oro_data.tile${tile}.halo0.nc
  cp $filter_dir/C${res}_grid.tile${tile}.shave.nc  $out_dir/C${res}_grid.tile${tile}.halo0.nc
 
  echo "Grid and orography files are now prepared for regional grid"

fi # if check on type of grid

#----------------------------------------------------------------------------------
# For non-regional grids, copy grid and orography files to output directory.
#----------------------------------------------------------------------------------

if [ $gtype != regional ]; then

  echo "Copy grid and orography files to output directory"

  tile=1
  while [ $tile -le $ntiles ]; do
    cp $filter_dir/oro.C${res}.tile${tile}.nc $out_dir/C${res}_oro_data.tile${tile}.nc
    cp $grid_dir/C${res}_grid.tile${tile}.nc  $out_dir/C${res}_grid.tile${tile}.nc
    tile=`expr $tile + 1 `
  done

fi

#----------------------------------------------------------------------------------
# Copy mosaic file(s) to output directory.
#----------------------------------------------------------------------------------

cp $grid_dir/C${res}_*mosaic.nc $out_dir

#------------------------------------------------------------------------------------
# Create surface static fields - vegetation type, soil type, etc.
#
# For global grids with a nest, the program is run twice.  First
# to create the fields for the six global tiles.  Then to create
# the fields on the high-res nest.  This is done because the
# ESMF libraries can not interpolate to seven tiles at once.
#------------------------------------------------------------------------------------

export WORK_DIR=$TMPDIR/sfcfields
export SAVE_DIR=$out_dir/fix_sfc
export BASE_DIR=$home_dir
export FIX_FV3=$out_dir
export input_sfc_climo_dir=$home_dir/fix/fix_sfc_climo

if [ $gtype = regional ]; then
  export HALO=$halop1
  ln -fs $out_dir/C${res}_grid.tile${tile}.halo${HALO}.nc $out_dir/C${res}_grid.tile${tile}.nc
  ln -fs $out_dir/C${res}_oro_data.tile${tile}.halo${HALO}.nc $out_dir/C${res}_oro_data.tile${tile}.nc
  export GRIDTYPE=regional
elif [ $gtype = nest ]; then
  export mosaic_file=$out_dir/C${res}_coarse_mosaic.nc
fi

$script_dir/sfc_climo_gen.ksh
err=$?
if [ $err != 0 ]; then
  echo error in sfc_climo_gen
  exit $err
fi

if [ $gtype = regional ]; then
  rm -f $out_dir/C${res}_grid.tile${tile}.nc
  rm -f $out_dir/C${res}_oro_data.tile${tile}.nc
fi

#------------------------------------------------------------------------------------
# Run for the global nest - tile 7.
#------------------------------------------------------------------------------------

if [ $gtype = nest ]; then
  export mosaic_file=$out_dir/C${res}_nested_mosaic.nc
  export GRIDTYPE=nest
  $script_dir/sfc_climo_gen.ksh
  err=$?
  if [ $err != 0 ]; then
    echo error in sfc_climo_gen
    exit $err
  fi
fi

exit<|MERGE_RESOLUTION|>--- conflicted
+++ resolved
@@ -279,15 +279,10 @@
   echo "End uniform orography generation at `date`"
  
   echo 
-<<<<<<< HEAD
   echo "............ Execute fv3gfs_filter_topo.sh .............."
   echo
   set -x
-  $script_dir/fv3gfs_filter_topo.sh $res $grid_dir $orog_dir $filter_dir $cd4 $peak_fac $max_slope $n_del2_weak $script_dir $gtype
-=======
-  echo "............ execute fv3gfs_filter_topo.sh .............."
   $script_dir/fv3gfs_filter_topo.sh $res $grid_dir $orog_dir $filter_dir $cd4 $peak_fac $max_slope $n_del2_weak $script_dir
->>>>>>> 42fcac43
   err=$?
   if [ $err != 0 ]; then
     exit $err
@@ -350,15 +345,10 @@
   echo "End stretch orography generation at `date`"
  
   echo 
-<<<<<<< HEAD
   echo "............ Execute fv3gfs_filter_topo.sh .............."
   echo
   set -x
-  $script_dir/fv3gfs_filter_topo.sh $res $grid_dir $orog_dir $filter_dir $cd4 $peak_fac $max_slope $n_del2_weak $script_dir $gtype
-=======
-  echo "............ execute fv3gfs_filter_topo.sh .............."
   $script_dir/fv3gfs_filter_topo.sh $res $grid_dir $orog_dir $filter_dir $cd4 $peak_fac $max_slope $n_del2_weak $script_dir
->>>>>>> 42fcac43
   err=$?
   if [ $err != 0 ]; then
     exit $err
@@ -523,13 +513,8 @@
   echo
   echo "............ Execute fv3gfs_filter_topo.sh .............."
   echo
-<<<<<<< HEAD
-  set -x
-  $script_dir/fv3gfs_filter_topo.sh $res $grid_dir $orog_dir $filter_dir $cd4 $peak_fac $max_slope $n_del2_weak $script_dir $gtype
-=======
-  echo "............ execute fv3gfs_filter_topo.sh .............."
+  set -x
   $script_dir/fv3gfs_filter_topo.sh $res $grid_dir $orog_dir $filter_dir $cd4 $peak_fac $max_slope $n_del2_weak $script_dir
->>>>>>> 42fcac43
   err=$?
   if [ $err != 0 ]; then
     exit $err
