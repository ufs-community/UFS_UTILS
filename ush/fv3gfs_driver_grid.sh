#!/bin/sh
#
#-----------------------------------------------------------------------
# Driver script to create a cubic-sphere based model grid.
#
# Supports the following grids:
#   1) global uniform
#   2) global stretched
#   3) global stretched with nest
#   4) stand-alone regional
#
# Produces the following files (netcdf, each tile in separate file):
#   1) 'mosaic' and 'grid' files containing lat/lon and other
#      records that describe the model grid.
#   2) 'oro' files containing land mask, terrain and gravity
#      wave drag fields.
#   3) surface climo fields, such as soil type, vegetation
#      greenness and albedo.
#
# Calls the following scripts:
#   1) fv3gfs_make_grid.sh (make 'grid' files)
#   2) fv3gfs_mask_orog.sh (make 'oro' files)
#   3) fv3gfs_filter_topo.sh (filter topography)
#   4) sfc_climo_gen.sh (create surface climo fields)
#
# Note: The sfc_climo_gen program only runs with an
#       mpi task count that is a multiple of six.  This is
#       an ESMF library requirement.  Large grids may require
#       tasks spread across multiple nodes.
#
# This script is run by its machine-specific driver script in
# ./driver_scripts.
#-----------------------------------------------------------------------

set -ax

export machine=${machine:?}

#----------------------------------------------------------------------------------
# Makes FV3 cubed-sphere grid
#----------------------------------------------------------------------------------

export res=${res:-96}           # resolution of tile: 48, 96, 128, 192, 384, 768, 1152, 3072
export gtype=${gtype:-uniform}  # grid type: uniform, stretch, nest or regional

if [ $gtype = uniform ];  then
  echo "Creating global uniform grid"
elif [ $gtype = stretch ]; then
  export stretch_fac=${stretch_fac:-1.5}  # Stretching factor for the grid
  export target_lon=${target_lon:--97.5}  # Center longitude of the highest resolution tile
  export target_lat=${target_lat:-35.5}   # Center latitude of the highest resolution tile
  title=c${res}s
  echo "Creating global stretched grid"
elif [ $gtype = nest ] || [ $gtype = regional ]; then
  export stretch_fac=${stretch_fac:-1.5}  # Stretching factor for the grid
  export target_lon=${target_lon:--97.5}  # Center longitude of the highest resolution tile
  export target_lat=${target_lat:-35.5}   # Center latitude of the highest resolution tile
  export refine_ratio=${refine_ratio:-3}  # The refinement ratio
  export istart_nest=${istart_nest:-27}   # Starting i-direction index of nest grid in parent tile supergrid
  export jstart_nest=${jstart_nest:-37}   # Starting j-direction index of nest grid in parent tile supergrid
  export iend_nest=${iend_nest:-166}      # Ending i-direction index of nest grid in parent tile supergrid
  export jend_nest=${jend_nest:-164}      # Ending j-direction index of nest grid in parent tile supergrid
  export halo=${halo:-3}                  # Halo size. Regional grids only.
  title=c${res}s
  if [ $gtype = nest ];then
   echo "Creating global nested grid"
  else
   echo "Creating regional grid"
  fi
elif [ $gtype = regional2 ]; then
  export target_lon=${target_lon:--97.5}  # Center longitude of grid
  export target_lat=${target_lat:-35.5}   # Center latitude of grid
  export idim=${idim:-200}                # Dimension of grid in 'i' direction
  export jdim=${jdim:-200}                # Dimension of grid in 'j' direction
  export delx=${delx:-0.0585}             # Grid spacing (in degrees) in the 'i' direction
                                          # on the SUPERGRID (which has twice the resolution of
                                          # the model grid).  The physical grid spacing in the 'i'
                                          # direction is related to delx as follows:
                                          #    distance = 2*delx*(circumf_Earth/360 deg)
  export dely=${dely:-0.0585}             # Grid spacing (in degrees) in the 'j' direction.
  export a_param=${a_param:-0.21423}      # 'a' parameter of the generalized gnomonic mapping
                                          # centered at target_lon/lat.  See Purser office note.
  export k_param=${k_param:--0.23209}     # 'k' parameter of the generalized gnomonic mapping
                                          # centered at target_lon/lat.  See Purser office note.
  export halo=${halo:-3}                  # Number of rows/cols for halo.
  title=jpgrid
else
  echo "Error: please specify grid type with 'gtype' as uniform, stretch, nest or regional"
  exit 9
fi

export TMPDIR=${TMPDIR:?}
export out_dir=${out_dir:?}

export home_dir=${home_dir:-"$PWD/../"}
export script_dir=$home_dir/ush
export exec_dir=$home_dir/exec
export topo=$home_dir/fix/fix_orog

rm -fr $TMPDIR
mkdir -p $out_dir $TMPDIR
cd $TMPDIR ||exit 8

#----------------------------------------------------------------------------------------
# filter_topo parameters. C192->50km, C384->25km, C768->13km, C1152->8.5km, C3072->3.2km
#----------------------------------------------------------------------------------------

if [ $res -eq 48 ]; then 
  cd4=0.12;  max_slope=0.12; n_del2_weak=4; peak_fac=1.1  
elif [ $res -eq 96 ]; then 
  cd4=0.12;  max_slope=0.12; n_del2_weak=8; peak_fac=1.1  
elif [ $res -eq 128 ]; then
  cd4=0.13;  max_slope=0.12; n_del2_weak=8;  peak_fac=1.1
elif [ $res -eq 192 ]; then 
  cd4=0.15;  max_slope=0.12; n_del2_weak=12; peak_fac=1.05  
elif [ $res -eq 384 ]; then 
  cd4=0.15;  max_slope=0.12; n_del2_weak=12; peak_fac=1.0  
elif [ $res -eq 768 ]; then 
  cd4=0.15;  max_slope=0.12; n_del2_weak=16; peak_fac=1.0  
elif [ $res -eq 1152 ]; then 
  cd4=0.15;  max_slope=0.16; n_del2_weak=20; peak_fac=1.0  
elif [ $res -eq 3072 ]; then 
  cd4=0.15;  max_slope=0.30; n_del2_weak=24; peak_fac=1.0  
else
 echo "grid C$res not supported, exit"
 exit 2
fi

#----------------------------------------------------------------------------------
#----------------------------------------------------------------------------------
# Make grid and orography.
#----------------------------------------------------------------------------------
#----------------------------------------------------------------------------------

#----------------------------------------------------------------------------------
# Uniform, stretch or nest grid.
#----------------------------------------------------------------------------------

if [ $gtype = uniform ] || [ $gtype = stretch ] || [ $gtype = nest ];  then

  if [ $gtype = uniform ] ; then
    export ntiles=6
    name=C${res}
  elif [ $gtype = stretch ]; then
    export ntiles=6
    rn=$( echo "$stretch_fac * 10" | bc | cut -c1-2 )
    name=C${res}r${rn}_${title}
  elif [ $gtype = nest ]; then
    export ntiles=7
    rn=$( echo "$stretch_fac * 10" | bc | cut -c1-2 )
    name=C${res}r${rn}n${refine_ratio}_${title}
  fi

  grid_dir=$TMPDIR/$name/grid
  orog_dir=$TMPDIR/$name/orog

  if [ $gtype = nest ]; then
    filter_dir=$orog_dir   # nested grid topography will be filtered online
  else
    filter_dir=$TMPDIR/$name/filter_topo
  fi

  rm -rf $TMPDIR/$name                  
  mkdir -p $grid_dir $orog_dir $filter_dir

  set +x
  echo 
  echo "............ Execute fv3gfs_make_grid.sh ................."
  echo 
  set -x
  if [ $gtype = nest ]; then
    $script_dir/fv3gfs_make_grid.sh $grid_dir $istart_nest $jstart_nest $iend_nest $jend_nest
  else
    $script_dir/fv3gfs_make_grid.sh $grid_dir
  fi
  err=$?
  if [ $err != 0 ]; then
    exit $err
  fi
 
  echo "Begin uniform orography generation at `date`"

#----------------------------------------------------------------------------------
# On WCOSS_C use cfp to run multiple tiles simulatneously for the orography
#----------------------------------------------------------------------------------

  if [ $machine = WCOSS_C ]; then
    touch $TMPDIR/orog.file1
    tile=1
    while [ $tile -le $ntiles ]; do
      echo "$script_dir/fv3gfs_make_orog.sh $res $tile $grid_dir $orog_dir $script_dir $topo $TMPDIR " >>$TMPDIR/orog.file1
      tile=$(( $tile + 1 ))
    done
    aprun -j 1 -n 4 -N 4 -d 6 -cc depth cfp $TMPDIR/orog.file1
    err=$?
    if [ $err != 0 ]; then
      exit $err
    fi
    rm $TMPDIR/orog.file1
  else
    tile=1
    while [ $tile -le $ntiles ]; do
      set +x
      echo
      echo "............ Execute fv3gfs_make_orog.sh for tile $tile .................."
      echo
      set -x
      $script_dir/fv3gfs_make_orog.sh $res $tile $grid_dir $orog_dir $script_dir $topo $TMPDIR
      err=$?
      if [ $err != 0 ]; then
        exit $err
      fi
      tile=$(( $tile + 1 ))
    done
  fi

  set +x
  echo "End uniform orography generation at `date`"
  set -x

#----------------------------------------------------------------------------------
# Topo filtering for uniform and stretched grids only.
#----------------------------------------------------------------------------------

  if [ $gtype = uniform ] || [ $gtype = stretch ]; then
 
    set +x
    echo 
    echo "............ Execute fv3gfs_filter_topo.sh .............."
    echo
    set -x
    $script_dir/fv3gfs_filter_topo.sh $res $grid_dir $orog_dir $filter_dir $cd4 $peak_fac $max_slope $n_del2_weak $script_dir
    err=$?
    if [ $err != 0 ]; then
      exit $err
    fi

  fi # run topo filtering

  echo "Copy grid and orography files to output directory"

  tile=1
  while [ $tile -le $ntiles ]; do
    cp $filter_dir/oro.C${res}.tile${tile}.nc $out_dir/C${res}_oro_data.tile${tile}.nc
    cp $grid_dir/C${res}_grid.tile${tile}.nc  $out_dir/C${res}_grid.tile${tile}.nc
    tile=`expr $tile + 1 `
  done

  cp $grid_dir/C${res}_*mosaic.nc             $out_dir

  echo "Grid and orography files are now prepared."

#----------------------------------------------------------------------------------
# Regional grid.
#----------------------------------------------------------------------------------

elif [ $gtype = regional ]; then
 
#----------------------------------------------------------------------------------
# We are now creating only 1 tile and it is tile 7
#----------------------------------------------------------------------------------
 
  export ntiles=1
  halop1=$(( halo + 1 ))
  tile=7
  set +x # don't echo all the computation to figure out how many points to add/subtract from start/end nest values
 
#----------------------------------------------------------------------------------
# Number of parent points
#----------------------------------------------------------------------------------
 
  nptsx=`expr $iend_nest - $istart_nest + 1`
  nptsy=`expr $jend_nest - $jstart_nest + 1`
 
#----------------------------------------------------------------------------------
# Number of compute grid points
#----------------------------------------------------------------------------------
 
  npts_cgx=`expr $nptsx  \* $refine_ratio / 2`
  npts_cgy=`expr $nptsy  \* $refine_ratio / 2`
 
#----------------------------------------------------------------------------------
# Figure out how many columns/rows to add in each direction so we have at least 
# 5 halo points for make_hgrid and the orography program.
#----------------------------------------------------------------------------------
 
  index=0
  add_subtract_value=0
  while (test "$index" -le "0")
   do
    add_subtract_value=`expr $add_subtract_value + 1`
    iend_nest_halo=`expr $iend_nest + $add_subtract_value`
    istart_nest_halo=`expr $istart_nest - $add_subtract_value`
    newpoints_i=`expr $iend_nest_halo - $istart_nest_halo + 1`
    newpoints_cg_i=`expr $newpoints_i  \* $refine_ratio / 2`
    diff=`expr $newpoints_cg_i - $npts_cgx`
    if [ $diff -ge 10 ]; then 
     index=`expr $index + 1`
    fi
   done
  jend_nest_halo=`expr $jend_nest + $add_subtract_value`
  jstart_nest_halo=`expr $jstart_nest - $add_subtract_value`

  echo "================================================================================== "
  echo "For refine_ratio= $refine_ratio" 
  echo " iend_nest= $iend_nest iend_nest_halo= $iend_nest_halo istart_nest= $istart_nest istart_nest_halo= $istart_nest_halo"
  echo " jend_nest= $jend_nest jend_nest_halo= $jend_nest_halo jstart_nest= $jstart_nest jstart_nest_halo= $jstart_nest_halo"
  echo "================================================================================== "
  set -x
 
  export ntiles=1
  tile=7
  rn=$( echo "$stretch_fac * 10" | bc | cut -c1-2 )
  name=C${res}r${rn}n${refine_ratio}_${title}
  grid_dir=$TMPDIR/${name}/grid
  orog_dir=$TMPDIR/$name/orog
  filter_dir=$orog_dir   # nested grid topography will be filtered online
  rm -rf $TMPDIR/$name
  mkdir -p $grid_dir $orog_dir $filter_dir

  set +x
  echo
  echo "............ Execute fv3gfs_make_grid.sh ................."
  echo
  set -x
  $script_dir/fv3gfs_make_grid.sh $grid_dir $istart_nest_halo $jstart_nest_halo $iend_nest_halo $jend_nest_halo
  err=$?
  if [ $err != 0 ]; then
    exit $err
  fi

  echo "Begin regional orography generation at `date`"
 
#----------------------------------------------------------------------------------
# On WCOSS_C use cfp to run multiple tiles simulatneously for the orography.
# For now we only have one tile but in the future we will have more.
#----------------------------------------------------------------------------------
 
  if [ $machine = WCOSS_C ]; then
    echo "$script_dir/fv3gfs_make_orog.sh $res 7 $grid_dir $orog_dir $script_dir $topo $TMPDIR " >>$TMPDIR/orog.file1
    aprun -j 1 -n 4 -N 4 -d 6 -cc depth cfp $TMPDIR/orog.file1
    err=$?
    rm $TMPDIR/orog.file1
  else
    set +x
    echo
    echo "............ Execute fv3gfs_make_orog.sh for tile $tile .................."
    echo
    set -x
    $script_dir/fv3gfs_make_orog.sh $res $tile $grid_dir $orog_dir $script_dir $topo $TMPDIR
    err=$?
<<<<<<< HEAD
  fi
  if [ $err != 0 ]; then
    exit $err
=======
    if [ $err != 0 ]; then
      exit $err
    fi
>>>>>>> 5147e32b
  fi

  set +x
  echo
  echo "............ Execute  fv3gfs_filter_topo.sh .............."
  echo
  set -x
  $script_dir/fv3gfs_filter_topo.sh $res $grid_dir $orog_dir $filter_dir $cd4 $peak_fac $max_slope $n_del2_weak $script_dir
  err=$?
  if [ $err != 0 ]; then
    exit $err
  fi
  set +x
  echo
  echo "............ Execute shave to reduce grid and orography files to required compute size .............."
  echo
  set -x
  cd $filter_dir

#----------------------------------------------------------------------------------
# Shave the orography file and then the grid file, the echo creates the input 
# file that contains the number of required points in x and y and the input
# and output file names.This first run of shave uses a halo of 4.
# This is necessary so that chgres will create BC's with 4 rows/columns which is 
# necessary for pt.
#----------------------------------------------------------------------------------

  echo $npts_cgx $npts_cgy $halop1 \'$filter_dir/oro.C${res}.tile${tile}.nc\' \'$filter_dir/oro.C${res}.tile${tile}.shave.nc\' >input.shave.orog
  echo $npts_cgx $npts_cgy $halop1 \'$filter_dir/C${res}_grid.tile${tile}.nc\' \'$filter_dir/C${res}_grid.tile${tile}.shave.nc\' >input.shave.grid

  $APRUN $exec_dir/shave.x <input.shave.orog
  $APRUN $exec_dir/shave.x <input.shave.grid

  cp $filter_dir/oro.C${res}.tile${tile}.shave.nc   $out_dir/C${res}_oro_data.tile${tile}.halo${halop1}.nc
  cp $filter_dir/C${res}_grid.tile${tile}.shave.nc  $out_dir/C${res}_grid.tile${tile}.halo${halop1}.nc
 
#----------------------------------------------------------------------------------
# Now shave the orography file and then the grid file with a halo of 3. 
# This is necessary for running the model.
#----------------------------------------------------------------------------------

  echo $npts_cgx $npts_cgy $halo \'$filter_dir/oro.C${res}.tile${tile}.nc\' \'$filter_dir/oro.C${res}.tile${tile}.shave.nc\' >input.shave.orog.halo$halo
  echo $npts_cgx $npts_cgy $halo \'$filter_dir/C${res}_grid.tile${tile}.nc\' \'$filter_dir/C${res}_grid.tile${tile}.shave.nc\' >input.shave.grid.halo$halo

  $APRUN $exec_dir/shave.x <input.shave.orog.halo$halo
  $APRUN $exec_dir/shave.x <input.shave.grid.halo$halo
 
  cp $filter_dir/oro.C${res}.tile${tile}.shave.nc $out_dir/C${res}_oro_data.tile${tile}.halo${halo}.nc
  cp $filter_dir/C${res}_grid.tile${tile}.shave.nc  $out_dir/C${res}_grid.tile${tile}.halo${halo}.nc
 
#----------------------------------------------------------------------------------
# Now shave the orography file and then the grid file with a halo of 0. 
# This is handy for running chgres.
#----------------------------------------------------------------------------------

  echo $npts_cgx $npts_cgy 0 \'$filter_dir/oro.C${res}.tile${tile}.nc\' \'$filter_dir/oro.C${res}.tile${tile}.shave.nc\' >input.shave.orog.halo0
  echo $npts_cgx $npts_cgy 0 \'$filter_dir/C${res}_grid.tile${tile}.nc\' \'$filter_dir/C${res}_grid.tile${tile}.shave.nc\' >input.shave.grid.halo0

  $APRUN $exec_dir/shave.x <input.shave.orog.halo0
  $APRUN $exec_dir/shave.x <input.shave.grid.halo0

  cp $filter_dir/oro.C${res}.tile${tile}.shave.nc   $out_dir/C${res}_oro_data.tile${tile}.halo0.nc
  cp $filter_dir/C${res}_grid.tile${tile}.shave.nc  $out_dir/C${res}_grid.tile${tile}.halo0.nc
 
  cp $grid_dir/C${res}_*mosaic.nc                   $out_dir

  echo "Grid and orography files are now prepared for regional grid"

#----------------------------------------------------------------------------------
#----------------------------------------------------------------------------------

elif [ $gtype = regional2 ]; then

  halop1=$(( halo + 1 ))
  tile=7
  name=C${res}_${title}
  grid_dir=$TMPDIR/${name}/grid
  orog_dir=$TMPDIR/${name}/orog
  filter_dir=$TMPDIR/${name}/filter_topo
  rm -rf $TMPDIR/$name
  mkdir -p $grid_dir $orog_dir $filter_dir

  set +x
  echo
  echo "............ Execute fv3gfs_make_grid.sh ................."
  echo
  set -x
  $script_dir/fv3gfs_make_grid.sh $grid_dir
  err=$?
  if [ $err != 0 ]; then
    exit $err
  fi

  echo "Begin orography generation at `date`"
 
#----------------------------------------------------------------------------------
# On WCOSS_C use cfp to run multiple tiles simulatneously for the orography.
# For now we only have one tile but in the future we will have more.
#----------------------------------------------------------------------------------
 
  if [ $machine = WCOSS_C ]; then
    echo "$script_dir/fv3gfs_make_orog.sh $res $tile $grid_dir $orog_dir $script_dir $topo $TMPDIR " >>$TMPDIR/orog.file1
    aprun -j 1 -n 4 -N 4 -d 6 -cc depth cfp $TMPDIR/orog.file1
    err=$?
    rm $TMPDIR/orog.file1
  else
    set +x
    echo
    echo "............ Execute fv3gfs_make_orog.sh for tile $tile .................."
    echo
    set -x
    $script_dir/fv3gfs_make_orog.sh $res $tile $grid_dir $orog_dir $script_dir $topo $TMPDIR
    err=$?
  fi
  if [ $err != 0 ]; then
    exit $err
  fi

  $script_dir/fv3gfs_filter_topo.sh $res $grid_dir $orog_dir $filter_dir $cd4 $peak_fac $max_slope $n_del2_weak $script_dir
  err=$?
  if [ $err != 0 ]; then
    exit $err
  fi

  cd $filter_dir

  echo $idim $jdim $halop1 \'$filter_dir/oro.C${res}.tile${tile}.nc\' \'$filter_dir/oro.C${res}.tile${tile}.shave.nc\' >input.shave.orog
  echo $idim $jdim $halop1 \'$filter_dir/C${res}_grid.tile${tile}.nc\' \'$filter_dir/C${res}_grid.tile${tile}.shave.nc\' >input.shave.grid

  $APRUN $exec_dir/shave.x <input.shave.orog
  $APRUN $exec_dir/shave.x <input.shave.grid

  cp $filter_dir/oro.C${res}.tile${tile}.shave.nc   $out_dir/C${res}_oro_data.tile${tile}.halo${halop1}.nc
  cp $filter_dir/C${res}_grid.tile${tile}.shave.nc  $out_dir/C${res}_grid.tile${tile}.halo${halop1}.nc

  echo $idim $jdim $halo \'$filter_dir/oro.C${res}.tile${tile}.nc\' \'$filter_dir/oro.C${res}.tile${tile}.shave.nc\' >input.shave.orog.halo$halo
  echo $idim $jdim $halo \'$filter_dir/C${res}_grid.tile${tile}.nc\' \'$filter_dir/C${res}_grid.tile${tile}.shave.nc\' >input.shave.grid.halo$halo

  $APRUN $exec_dir/shave.x <input.shave.orog.halo$halo
  $APRUN $exec_dir/shave.x <input.shave.grid.halo$halo
 
  cp $filter_dir/oro.C${res}.tile${tile}.shave.nc $out_dir/C${res}_oro_data.tile${tile}.halo${halo}.nc
  cp $filter_dir/C${res}_grid.tile${tile}.shave.nc  $out_dir/C${res}_grid.tile${tile}.halo${halo}.nc

  echo $idim $jdim 0 \'$filter_dir/oro.C${res}.tile${tile}.nc\' \'$filter_dir/oro.C${res}.tile${tile}.shave.nc\' >input.shave.orog.halo0
  echo $idim $jdim 0 \'$filter_dir/C${res}_grid.tile${tile}.nc\' \'$filter_dir/C${res}_grid.tile${tile}.shave.nc\' >input.shave.grid.halo0

  $APRUN $exec_dir/shave.x <input.shave.orog.halo0
  $APRUN $exec_dir/shave.x <input.shave.grid.halo0

  cp $filter_dir/oro.C${res}.tile${tile}.shave.nc   $out_dir/C${res}_oro_data.tile${tile}.halo0.nc
  cp $filter_dir/C${res}_grid.tile${tile}.shave.nc  $out_dir/C${res}_grid.tile${tile}.halo0.nc

  cp $grid_dir/C${res}_*mosaic.nc                   $out_dir

  echo "Grid and orography files are now prepared for regional grid"

#----------------------------------------------------------------------------------
# End of block to create grid and orog files.
#----------------------------------------------------------------------------------

fi

#------------------------------------------------------------------------------------
#------------------------------------------------------------------------------------
# Create surface static fields - vegetation type, soil type, etc.
#
# For global grids with a nest, the program is run twice.  First
# to create the fields for the six global tiles.  Then to create
# the fields on the high-res nest.  This is done because the
# ESMF libraries can not interpolate to seven tiles at once.
#------------------------------------------------------------------------------------
#------------------------------------------------------------------------------------

export WORK_DIR=$TMPDIR/sfcfields
export SAVE_DIR=$out_dir/fix_sfc
export BASE_DIR=$home_dir
export FIX_FV3=$out_dir
export input_sfc_climo_dir=$home_dir/fix/fix_sfc_climo

if [ $gtype = regional ] || [ $gtype = regional2 ]; then
  export HALO=$halop1
  ln -fs $out_dir/C${res}_grid.tile${tile}.halo${HALO}.nc $out_dir/C${res}_grid.tile${tile}.nc
  ln -fs $out_dir/C${res}_oro_data.tile${tile}.halo${HALO}.nc $out_dir/C${res}_oro_data.tile${tile}.nc
  export GRIDTYPE=regional
elif [ $gtype = nest ]; then
  export mosaic_file=$out_dir/C${res}_coarse_mosaic.nc
fi

$script_dir/sfc_climo_gen.sh
err=$?
if [ $err != 0 ]; then
  echo error in sfc_climo_gen
  exit $err
fi

if [ $gtype = regional ] || [ $gtype = regional2 ]; then
  rm -f $out_dir/C${res}_grid.tile${tile}.nc
  rm -f $out_dir/C${res}_oro_data.tile${tile}.nc
fi

#------------------------------------------------------------------------------------
# Run for the global nest - tile 7.
#------------------------------------------------------------------------------------

if [ $gtype = nest ]; then
  export mosaic_file=$out_dir/C${res}_nested_mosaic.nc
  export GRIDTYPE=nest
  $script_dir/sfc_climo_gen.sh
  err=$?
  if [ $err != 0 ]; then
    echo error in sfc_climo_gen
    exit $err
  fi
fi

exit<|MERGE_RESOLUTION|>--- conflicted
+++ resolved
@@ -349,15 +349,9 @@
     set -x
     $script_dir/fv3gfs_make_orog.sh $res $tile $grid_dir $orog_dir $script_dir $topo $TMPDIR
     err=$?
-<<<<<<< HEAD
-  fi
-  if [ $err != 0 ]; then
-    exit $err
-=======
     if [ $err != 0 ]; then
       exit $err
     fi
->>>>>>> 5147e32b
   fi
 
   set +x
