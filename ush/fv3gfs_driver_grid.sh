#!/bin/sh
#
#-----------------------------------------------------------------------
# Driver script to create a cubic-sphere based model grid.
#
# Supports the following grids:
#   1) global uniform
#   2) global stretched
#   3) global stretched with nest
#   4) stand-alone GFDL regional
#   5) stand-alone extended Schmidt gnonomic (ESG) regional
#
# Produces the following files (netcdf, each tile in separate file):
#   1) 'mosaic' and 'grid' files containing lat/lon and other
#      records that describe the model grid.
#   2) 'oro' files containing land mask, terrain and gravity
#      wave drag fields.
#   3) surface climo fields, such as soil type, vegetation
#      greenness and albedo.
#
# Calls the following scripts:
#   1) fv3gfs_make_grid.sh (make 'grid' files)
#   2) fv3gfs_mask_orog.sh (make 'oro' files)
#   3) fv3gfs_filter_topo.sh (filter topography)
#   4) sfc_climo_gen.sh (create surface climo fields)
#
# Note: The sfc_climo_gen program only runs with an
#       mpi task count that is a multiple of six.  This is
#       an ESMF library requirement.  Large grids may require
#       tasks spread across multiple nodes.
#
# This script is run by its machine-specific driver script in
# ./driver_scripts.
#-----------------------------------------------------------------------

set -ax

export machine=${machine:?}

#----------------------------------------------------------------------------------
# Makes FV3 cubed-sphere grid
#----------------------------------------------------------------------------------

export res=${res:-96}           # resolution of tile: 48, 96, 128, 192, 384, 768, 1152, 3072
<<<<<<< HEAD
export gtype=${gtype:-uniform}  # grid type: uniform, stretch, nest or regional
export add_lake=${add_lake:-false} # add lake fraction and depth.  uniform only.
=======
export gtype=${gtype:-uniform}  # grid type: uniform, stretch, nest, regional_gfdl
                                #            or regional_esg
>>>>>>> d2fab360

if [ $gtype = uniform ];  then
  echo "Creating global uniform grid"
elif [ $gtype = stretch ]; then
  export stretch_fac=${stretch_fac:-1.5}  # Stretching factor for the grid
  export target_lon=${target_lon:--97.5}  # Center longitude of the highest resolution tile
  export target_lat=${target_lat:-35.5}   # Center latitude of the highest resolution tile
  title=c${res}s
  echo "Creating global stretched grid"
elif [ $gtype = nest ] || [ $gtype = regional_gfdl ]; then
  export stretch_fac=${stretch_fac:-1.5}  # Stretching factor for the grid
  export target_lon=${target_lon:--97.5}  # Center longitude of the highest resolution tile
  export target_lat=${target_lat:-35.5}   # Center latitude of the highest resolution tile
  export refine_ratio=${refine_ratio:-3}  # The refinement ratio
  export istart_nest=${istart_nest:-27}   # Starting i-direction index of nest grid in parent tile supergrid
  export jstart_nest=${jstart_nest:-37}   # Starting j-direction index of nest grid in parent tile supergrid
  export iend_nest=${iend_nest:-166}      # Ending i-direction index of nest grid in parent tile supergrid
  export jend_nest=${jend_nest:-164}      # Ending j-direction index of nest grid in parent tile supergrid
  export halo=${halo:-3}                  # Halo size. Regional grids only.
  title=c${res}s
  if [ $gtype = nest ];then
   echo "Creating global nested grid"
  else
   echo "Creating gfdl regional grid"
  fi
elif [ $gtype = regional_esg ]; then
  echo "Creating esg regional grid"
  export target_lon=${target_lon:--97.5}  # Center longitude of grid
  export target_lat=${target_lat:-35.5}   # Center latitude of grid
  export idim=${idim:-200}                # Dimension of grid in 'i' direction
  export jdim=${jdim:-200}                # Dimension of grid in 'j' direction
  export delx=${delx:-0.0585}             # Grid spacing (in degrees) in the 'i' direction
                                          # on the SUPERGRID (which has twice the resolution of
                                          # the model grid).  The physical grid spacing in the 'i'
                                          # direction is related to delx as follows:
                                          #    distance = 2*delx*(circumf_Earth/360 deg)
  export dely=${dely:-0.0585}             # Grid spacing (in degrees) in the 'j' direction.
  export halo=${halo:-3}                  # Number of rows/cols for halo.
  title=esg
else
  echo "Error: please specify grid type with 'gtype' as uniform, stretch, nest, regional_gfdl or regional_esg"
  exit 9
fi

export TMPDIR=${TMPDIR:?}
export out_dir=${out_dir:?}

export home_dir=${home_dir:-"$PWD/../"}
export script_dir=$home_dir/ush
export exec_dir=$home_dir/exec
export topo=$home_dir/fix/fix_orog

export NCDUMP=${NCDUMP:-ncdump}

rm -fr $TMPDIR
mkdir -p $TMPDIR
cd $TMPDIR ||exit 8

#----------------------------------------------------------------------------------
#----------------------------------------------------------------------------------
# Make grid and orography.
#----------------------------------------------------------------------------------
#----------------------------------------------------------------------------------

#----------------------------------------------------------------------------------
#----------------------------------------------------------------------------------
# Uniform, stretch or nest grid.
#----------------------------------------------------------------------------------
#----------------------------------------------------------------------------------

if [ $gtype = uniform ] || [ $gtype = stretch ] || [ $gtype = nest ];  then

  if [ $gtype = uniform ] ; then
    export ntiles=6
    name=C${res}
  elif [ $gtype = stretch ]; then
    export ntiles=6
    rn=$( echo "$stretch_fac * 10" | bc | cut -c1-2 )
    name=C${res}r${rn}_${title}
  elif [ $gtype = nest ]; then
    export ntiles=7
    rn=$( echo "$stretch_fac * 10" | bc | cut -c1-2 )
    name=C${res}r${rn}n${refine_ratio}_${title}
  fi

  grid_dir=$TMPDIR/$name/grid
  orog_dir=$TMPDIR/$name/orog
  out_dir=$out_dir/C${res}
  mkdir -p $out_dir

  if [ $gtype = nest ]; then
    filter_dir=$orog_dir   # nested grid topography will be filtered online
  else
    filter_dir=$TMPDIR/$name/filter_topo
  fi

  rm -rf $TMPDIR/$name                  
  mkdir -p $grid_dir $orog_dir $filter_dir

  set +x
  echo 
  echo "............ Execute fv3gfs_make_grid.sh ................."
  echo 
  set -x
  if [ $gtype = nest ]; then
    $script_dir/fv3gfs_make_grid.sh $grid_dir $istart_nest $jstart_nest $iend_nest $jend_nest
  else
    $script_dir/fv3gfs_make_grid.sh $grid_dir
  fi
  err=$?
  if [ $err != 0 ]; then
    exit $err
  fi
 
  echo "Begin uniform orography generation at `date`"

#----------------------------------------------------------------------------------
# On WCOSS_C use cfp to run multiple tiles simulatneously for the orography
#----------------------------------------------------------------------------------

  if [ $machine = WCOSS_C ]; then
    touch $TMPDIR/orog.file1
    tile=1
    while [ $tile -le $ntiles ]; do
      echo "$script_dir/fv3gfs_make_orog.sh $res $tile $grid_dir $orog_dir $script_dir $topo $TMPDIR " >>$TMPDIR/orog.file1
      tile=$(( $tile + 1 ))
    done
    aprun -j 1 -n 4 -N 4 -d 6 -cc depth cfp $TMPDIR/orog.file1
    err=$?
    if [ $err != 0 ]; then
      exit $err
    fi
    rm $TMPDIR/orog.file1
  else
    tile=1
    while [ $tile -le $ntiles ]; do
      set +x
      echo
      echo "............ Execute fv3gfs_make_orog.sh for tile $tile .................."
      echo
      set -x
      $script_dir/fv3gfs_make_orog.sh $res $tile $grid_dir $orog_dir $script_dir $topo $TMPDIR
      err=$?
      if [ $err != 0 ]; then
        exit $err
      fi
      tile=$(( $tile + 1 ))
    done
  fi

  if [ $add_lake = true ]; then
    $script_dir/fv3gfs_make_lake.sh
    err=$?
    if [ $err != 0 ]; then
      exit $err
    fi
  fi

  set +x
  echo "End uniform orography generation at `date`"
  set -x

#----------------------------------------------------------------------------------
# Topo filtering for uniform and stretched grids only.
#----------------------------------------------------------------------------------

  if [ $gtype = uniform ] || [ $gtype = stretch ]; then
 
    set +x
    echo 
    echo "............ Execute fv3gfs_filter_topo.sh .............."
    echo
    set -x
    $script_dir/fv3gfs_filter_topo.sh $res $grid_dir $orog_dir $filter_dir
    err=$?
    if [ $err != 0 ]; then
      exit $err
    fi

  fi # run topo filtering

  echo "Copy grid and orography files to output directory"

  tile=1
  while [ $tile -le $ntiles ]; do
    cp $filter_dir/oro.C${res}.tile${tile}.nc $out_dir/C${res}_oro_data.tile${tile}.nc
    cp $grid_dir/C${res}_grid.tile${tile}.nc  $out_dir/C${res}_grid.tile${tile}.nc
    tile=`expr $tile + 1 `
  done

  cp $grid_dir/C${res}_*mosaic.nc             $out_dir

  echo "Grid and orography files are now prepared."

#----------------------------------------------------------------------------------
#----------------------------------------------------------------------------------
# Regional grid (gfdl or esg)
#----------------------------------------------------------------------------------
#----------------------------------------------------------------------------------

elif [ $gtype = regional_gfdl ] || [ $gtype = regional_esg ]; then
 
#----------------------------------------------------------------------------------
# We are now creating only 1 tile and it is tile 7
#----------------------------------------------------------------------------------
 
  export ntiles=1
  halop1=$(( halo + 1 ))
  tile=7
  name=regional
  grid_dir=$TMPDIR/${name}/grid
  orog_dir=$TMPDIR/${name}/orog
  filter_dir=$orog_dir   # nested grid topography will be filtered online
  rm -rf $TMPDIR/$name
  mkdir -p $grid_dir $orog_dir $filter_dir

#----------------------------------------------------------------------------------
# Create regional gfdl grid files.
#----------------------------------------------------------------------------------

  if [ $gtype = regional_gfdl ]; then

    set +x # don't echo all the computation to figure out how many points to add/subtract from start/end nest values
 
    nptsx=`expr $iend_nest - $istart_nest + 1`  # parent points
    nptsy=`expr $jend_nest - $jstart_nest + 1`
 
    idim=`expr $nptsx  \* $refine_ratio / 2`    # number of compute points
    jdim=`expr $nptsy  \* $refine_ratio / 2`
 
#----------------------------------------------------------------------------------
# Figure out how many columns/rows to add in each direction so we have at least 
# 5 halo points for make_hgrid and the orography program.
#----------------------------------------------------------------------------------
 
    index=0
    add_subtract_value=0
    while (test "$index" -le "0")
     do
      add_subtract_value=`expr $add_subtract_value + 1`
      iend_nest_halo=`expr $iend_nest + $add_subtract_value`
      istart_nest_halo=`expr $istart_nest - $add_subtract_value`
      newpoints_i=`expr $iend_nest_halo - $istart_nest_halo + 1`
      newpoints_cg_i=`expr $newpoints_i  \* $refine_ratio / 2`
      diff=`expr $newpoints_cg_i - $idim`
      if [ $diff -ge 10 ]; then 
       index=`expr $index + 1`
      fi
     done
    jend_nest_halo=`expr $jend_nest + $add_subtract_value`
    jstart_nest_halo=`expr $jstart_nest - $add_subtract_value`

    echo "================================================================================== "
    echo "For refine_ratio= $refine_ratio" 
    echo " iend_nest= $iend_nest iend_nest_halo= $iend_nest_halo istart_nest= $istart_nest istart_nest_halo= $istart_nest_halo"
    echo " jend_nest= $jend_nest jend_nest_halo= $jend_nest_halo jstart_nest= $jstart_nest jstart_nest_halo= $jstart_nest_halo"
    echo "================================================================================== "
 
    set +x
    echo
    echo "............ Execute fv3gfs_make_grid.sh ................."
    echo
    set -x
    $script_dir/fv3gfs_make_grid.sh $grid_dir $istart_nest_halo $jstart_nest_halo $iend_nest_halo $jend_nest_halo
    err=$?
    if [ $err != 0 ]; then
      exit $err
    fi

#----------------------------------------------------------------------------------
# Create regional esg grid files.
#----------------------------------------------------------------------------------

  elif [ $gtype = regional_esg ]; then

    set +x
    echo
    echo "............ Execute fv3gfs_make_grid.sh ................."
    echo
    set -x
    $script_dir/fv3gfs_make_grid.sh $grid_dir
    err=$?
    if [ $err != 0 ]; then
      exit $err
    fi

  fi

#----------------------------------------------------------------------------------
# Redefine resolution for regional grids as a global equivalent resolution.
#----------------------------------------------------------------------------------

  res=$( $NCDUMP -h ${grid_dir}/C*_grid.tile7.nc | grep -o ":RES_equiv = [0-9]\+" | grep -o "[0-9]" )
  res=${res//$'\n'/}
  out_dir=$out_dir/C${res}
  mkdir -p $out_dir

#----------------------------------------------------------------------------------
# Create orography.
#
# On WCOSS_C use cfp to run multiple tiles simulatneously for the orography.
# For now we only have one tile but in the future we will have more.
#----------------------------------------------------------------------------------
 
  echo "Begin orography generation at `date`"

  if [ $machine = WCOSS_C ]; then
    echo "$script_dir/fv3gfs_make_orog.sh $res $tile $grid_dir $orog_dir $script_dir $topo $TMPDIR " >>$TMPDIR/orog.file1
    aprun -j 1 -n 4 -N 4 -d 6 -cc depth cfp $TMPDIR/orog.file1
    err=$?
    rm $TMPDIR/orog.file1
  else
    set +x
    echo
    echo "............ Execute fv3gfs_make_orog.sh for tile $tile .................."
    echo
    set -x
    $script_dir/fv3gfs_make_orog.sh $res $tile $grid_dir $orog_dir $script_dir $topo $TMPDIR
    err=$?
    if [ $err != 0 ]; then
      exit $err
    fi
  fi

  echo "Grid and orography files are now prepared."

  set +x
  echo
  echo "............ Execute  fv3gfs_filter_topo.sh .............."
  echo
  set -x
  $script_dir/fv3gfs_filter_topo.sh $res $grid_dir $orog_dir $filter_dir
  err=$?
  if [ $err != 0 ]; then
    exit $err
  fi

#----------------------------------------------------------------------------------
# For regional grids, shave the orography file and then the grid file, the echo 
# creates the file that contains the number of required points in x and y and the 
# input and output file names.This first run of shave uses a halo of 4.
# This is necessary so that chgres will create BC's with 4 rows/columns which is 
# necessary for pt.
#----------------------------------------------------------------------------------

  set +x
  echo
  echo "............ Execute shave to reduce grid and orography files to required compute size .............."
  echo
  set -x

  cd $filter_dir

  echo $idim $jdim $halop1 \'$filter_dir/oro.C${res}.tile${tile}.nc\' \'$filter_dir/oro.C${res}.tile${tile}.shave.nc\' >input.shave.orog
  echo $idim $jdim $halop1 \'$filter_dir/C${res}_grid.tile${tile}.nc\' \'$filter_dir/C${res}_grid.tile${tile}.shave.nc\' >input.shave.grid

  $APRUN $exec_dir/shave <input.shave.orog
  $APRUN $exec_dir/shave <input.shave.grid

  cp $filter_dir/oro.C${res}.tile${tile}.shave.nc   $out_dir/C${res}_oro_data.tile${tile}.halo${halop1}.nc
  cp $filter_dir/C${res}_grid.tile${tile}.shave.nc  $out_dir/C${res}_grid.tile${tile}.halo${halop1}.nc
 
#----------------------------------------------------------------------------------
# Now shave the orography file and then the grid file with a halo of 3. 
# This is necessary for running the model.
#----------------------------------------------------------------------------------

  echo $idim $jdim $halo \'$filter_dir/oro.C${res}.tile${tile}.nc\' \'$filter_dir/oro.C${res}.tile${tile}.shave.nc\' >input.shave.orog.halo$halo
  echo $idim $jdim $halo \'$filter_dir/C${res}_grid.tile${tile}.nc\' \'$filter_dir/C${res}_grid.tile${tile}.shave.nc\' >input.shave.grid.halo$halo

  $APRUN $exec_dir/shave <input.shave.orog.halo$halo
  $APRUN $exec_dir/shave <input.shave.grid.halo$halo
 
  cp $filter_dir/oro.C${res}.tile${tile}.shave.nc $out_dir/C${res}_oro_data.tile${tile}.halo${halo}.nc
  cp $filter_dir/C${res}_grid.tile${tile}.shave.nc  $out_dir/C${res}_grid.tile${tile}.halo${halo}.nc
 
#----------------------------------------------------------------------------------
# Now shave the orography file and then the grid file with a halo of 0. 
# This is handy for running chgres.
#----------------------------------------------------------------------------------

  echo $idim $jdim 0 \'$filter_dir/oro.C${res}.tile${tile}.nc\' \'$filter_dir/oro.C${res}.tile${tile}.shave.nc\' >input.shave.orog.halo0
  echo $idim $jdim 0 \'$filter_dir/C${res}_grid.tile${tile}.nc\' \'$filter_dir/C${res}_grid.tile${tile}.shave.nc\' >input.shave.grid.halo0

  $APRUN $exec_dir/shave <input.shave.orog.halo0
  $APRUN $exec_dir/shave <input.shave.grid.halo0

  cp $filter_dir/oro.C${res}.tile${tile}.shave.nc   $out_dir/C${res}_oro_data.tile${tile}.halo0.nc
  cp $filter_dir/C${res}_grid.tile${tile}.shave.nc  $out_dir/C${res}_grid.tile${tile}.halo0.nc
 
  cp $grid_dir/C${res}_*mosaic.nc                   $out_dir

  echo "Grid and orography files are now prepared for regional grid"

fi

#------------------------------------------------------------------------------------
#------------------------------------------------------------------------------------
# Create surface static fields - vegetation type, soil type, etc.
#
# For global grids with a nest, the program is run twice.  First
# to create the fields for the six global tiles.  Then to create
# the fields on the high-res nest.  This is done because the
# ESMF libraries can not interpolate to seven tiles at once.
#------------------------------------------------------------------------------------
#------------------------------------------------------------------------------------

export WORK_DIR=$TMPDIR/sfcfields
export SAVE_DIR=$out_dir/fix_sfc
export BASE_DIR=$home_dir
export FIX_FV3=$out_dir
export input_sfc_climo_dir=$home_dir/fix/fix_sfc_climo

if [ $gtype = regional_gfdl ] || [ $gtype = regional_esg ]; then
  export HALO=$halop1
  ln -fs $out_dir/C${res}_grid.tile${tile}.halo${HALO}.nc $out_dir/C${res}_grid.tile${tile}.nc
  ln -fs $out_dir/C${res}_oro_data.tile${tile}.halo${HALO}.nc $out_dir/C${res}_oro_data.tile${tile}.nc
  export GRIDTYPE=regional
elif [ $gtype = nest ]; then
  export mosaic_file=$out_dir/C${res}_coarse_mosaic.nc
fi

$script_dir/sfc_climo_gen.sh
err=$?
if [ $err != 0 ]; then
  echo error in sfc_climo_gen
  exit $err
fi

if [ $gtype = regional_gfdl ] || [ $gtype = regional_esg ]; then
  rm -f $out_dir/C${res}_grid.tile${tile}.nc
  rm -f $out_dir/C${res}_oro_data.tile${tile}.nc
fi

#------------------------------------------------------------------------------------
# Run for the global nest - tile 7.
#------------------------------------------------------------------------------------

if [ $gtype = nest ]; then
  export mosaic_file=$out_dir/C${res}_nested_mosaic.nc
  export GRIDTYPE=nest
  $script_dir/sfc_climo_gen.sh
  err=$?
  if [ $err != 0 ]; then
    echo error in sfc_climo_gen
    exit $err
  fi
fi

exit<|MERGE_RESOLUTION|>--- conflicted
+++ resolved
@@ -42,13 +42,9 @@
 #----------------------------------------------------------------------------------
 
 export res=${res:-96}           # resolution of tile: 48, 96, 128, 192, 384, 768, 1152, 3072
-<<<<<<< HEAD
-export gtype=${gtype:-uniform}  # grid type: uniform, stretch, nest or regional
+export gtype=${gtype:-uniform}  # grid type: uniform, stretch, nest, regional_gfdl,
+                                # or regional_esg
 export add_lake=${add_lake:-false} # add lake fraction and depth.  uniform only.
-=======
-export gtype=${gtype:-uniform}  # grid type: uniform, stretch, nest, regional_gfdl
-                                #            or regional_esg
->>>>>>> d2fab360
 
 if [ $gtype = uniform ];  then
   echo "Creating global uniform grid"
