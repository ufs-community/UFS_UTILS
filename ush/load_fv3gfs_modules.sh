#!/bin/sh
#set -x

###############################################################
# Setup runtime environment by loading modules
ulimit_s=$( ulimit -S -s )
ulimit -S -s 10000

# Find module command and purge:
source "$HOMEgfs/modulefiles/module-setup.sh.inc" 

# Load our modules:
module use "$HOMEgfs/modulefiles" 

if [[ -d /lfs3 ]] ; then
    # We are on NOAA Jet
	module load module_base.jet 
<<<<<<< HEAD
elif [[ `hostname -a` == *"hera.fairmont.rdhpcs.noaa.gov"* ]] ; then
=======
elif [[ -d /scratch1 ]] ; then
>>>>>>> a09e059a
    # We are on NOAA Hera
	module load module_base.hera
elif [[ -d /gpfs/hps && -e /etc/SuSE-release ]] ; then
    # We are on NOAA Luna or Surge
	module load module_base.wcoss_c 
elif [[ -L /usrx && "$( readlink /usrx 2> /dev/null )" =~ dell ]] ; then
    # We are on NOAA Mars or Venus
	module load module_base.wcoss_dell_p3 
elif [[ -d /dcom && -d /hwrf ]] ; then
    # We are on NOAA Tide or Gyre
	module load module_base.wcoss 
elif [[ -d /glade ]] ; then
    # We are on NCAR Yellowstone
	module load module_base.cheyenne 
elif [[ -d /lustre && -d /ncrc ]] ; then
    # We are on GAEA.
	module load module_base.gaea 
else
    echo WARNING: UNKNOWN PLATFORM 
fi

# Restore stack soft limit:
ulimit -S -s "$ulimit_s"
unset ulimit_s<|MERGE_RESOLUTION|>--- conflicted
+++ resolved
@@ -15,11 +15,7 @@
 if [[ -d /lfs3 ]] ; then
     # We are on NOAA Jet
 	module load module_base.jet 
-<<<<<<< HEAD
-elif [[ `hostname -a` == *"hera.fairmont.rdhpcs.noaa.gov"* ]] ; then
-=======
 elif [[ -d /scratch1 ]] ; then
->>>>>>> a09e059a
     # We are on NOAA Hera
 	module load module_base.hera
 elif [[ -d /gpfs/hps && -e /etc/SuSE-release ]] ; then
