--- conflicted
+++ resolved
@@ -11,11 +11,7 @@
 fi
 
 if [ $gtype = stretch ] || [ $gtype = regional ]; then
-<<<<<<< HEAD
-stretch=$stretch_fac
-=======
-  stretch=$stetch_fac
->>>>>>> 42fcac43
+  stretch=$stretch_fac
 else
   stretch=1.0
 fi
