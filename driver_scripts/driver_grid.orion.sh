#!/bin/bash

#SBATCH -J fv3_grid_driver
#SBATCH -A fv3-cpu
#SBATCH --open-mode=truncate
#SBATCH -o log.fv3_grid_driver
#SBATCH -e log.fv3_grid_driver
#SBATCH --nodes=1 --ntasks-per-node=24
#SBATCH -q debug
#SBATCH -t 00:30:00

#-----------------------------------------------------------------------
# Driver script to create a cubic-sphere based model grid on Orion.
#
# Produces the following files (netcdf, each tile in separate file):
#   1) 'mosaic' and 'grid' files containing lat/lon and other
#      records that describe the model grid.
#   2) 'oro' files containing land mask, terrain and gravity
#      wave drag fields.
#   3) Surface climo fields, such as soil type, vegetation
#      greenness and albedo.
#
# Note: The sfc_climo_gen program only runs with an
#       mpi task count that is a multiple of six.  This is
#       an ESMF library requirement.  Large grids may require
#       tasks spread across multiple nodes. The orography code
#       benefits from threads.
#
# To run, do the following:
#
#   1) Set "C" resolution, "res" - Example: res=96.
#   2) Set grid type ("gtype").  Valid choices are
#         "uniform"  - global uniform grid
#         "stretch"  - global stretched grid
#         "nest"     - global stretched grid with nest
#         "regional_gfdl" - stand-alone gfdl regional grid
#         "regional_esg"  - stand-alone extended Schmidt gnomonic
#                           (esg) regional grid
#   3) For "uniform" and "regional_gfdl" grids - to include lake
#      fraction and depth, set "add_lake" to true, and the
#      "lake_cutoff" value.
#   4) For "stretch" and "nest" grids, set the stretching factor -
#       "stretch_fac", and center lat/lon of highest resolution
#      tile - "target_lat" and "target_lon".
#   5) For "nest" grids, set the refinement ratio - "refine_ratio",
#      the starting/ending i/j index location within the parent
#      tile - "istart_nest", "jstart_nest", "iend_nest", "jend_nest"
#   6) For "regional_gfdl" grids, set the "halo".  Default is three
#      rows/columns.
#   7) For "regional_esg" grids, set center lat/lon of grid,
#      - "target_lat/lon" - the i/j dimensions - "i/jdim", the
#      x/y grid spacing - "delx/y", and halo.
#   8) Set working directory - TEMP_DIR - and path to the repository
#      clone - home_dir.
#   9) To use GFS orographic drag suite, set 'make_gsl_orog' to true.
#  10) Set 'soil_veg_src' and 'veg_type_src' to choose the
#      soil type and vegetation type data.
#  11) Submit script: "sbatch $script".
#  12) All files will be placed in "out_dir".
#
#-----------------------------------------------------------------------

set -x

source ../sorc/machine-setup.sh > /dev/null 2>&1
module use ../modulefiles
module load build.$target.intel
module list

#-----------------------------------------------------------------------
# Set grid specs here.
#-----------------------------------------------------------------------

export gtype=regional_esg      # 'uniform', 'stretch', 'nest', 
                               # 'regional_gfdl', 'regional_esg'

export make_gsl_orog=false     # 'true' if user needs 'oro' files for GSL
                               # orographic drag suite

export veg_type_src="modis.igbp.0.05" #  veg type data.
                                # For viirs-based vegetation type data, set to:
<<<<<<< HEAD
                                # 1) "viirs.igbp.0.05" for global 0.05-deg data
                                # 2) "viirs.igbp.0.1" for global 0.1-deg data
                                # 3) "viirs.igbp.0.03" for global 0.03-deg data
                                # 4) "viirs.igbp.conus.0.01" for regional 1km data
                                # For the modis-based data, set to:
                                # 1) "modis.igbp.0.05" for global 0.05-deg data
                                # 2) "modis.igbp.0.03" for global 0.03-deg data
                                # 3) "modis.igbp.conus.30s" for CONUS 30s data
                                # 4) "modis.igbp.nh.30s" for N Hemis 30s data
                                # 5) "modis.igbp.30s" for global 30s data

export soil_type_src="statsgo.0.05" #  Soil type data. Choices are:
                                # 1) "statsgo.0.03" for global 0.03-deg data
                                # 2) "statsgo.0.05" for global 0.05-deg data
                                # 3) "statsgo.conus.30s" for CONUS 30s data
                                # 4) "statsgo.nh.30s" for NH 30s data
                                # 5) "statsgo.30s" for global 30s data
=======
                                # 1) "viirs.igbp.0.05" for global 5km data
                                # 2) "viirs.igbp.0.1" for global 10km data
                                # 3) "viirs.igbp.0.03" for global 3km data
                                # 4) "viirs.igbp.30s" for global 30s data
                                # 5) "viirs.igbp.conus.30s" for CONUS 30s data
                                # 6) "viirs.igbp.nh.30s" for NH 30s data
                                # For the modis-based data, set to:
                                # 1) "modis.igbp.0.05" for global 5km data
                                # 2) "modis.igbp.0.03" for global 3km data
                                # 3) "modis.igbp.conus.30s" for regional 30s data
>>>>>>> b67f487b

if [ $gtype = uniform ]; then
  export res=96
  export add_lake=false        # Add lake frac and depth to orography data.
  export lake_cutoff=0.20      # lake frac < lake_cutoff ignored when add_lake=T
elif [ $gtype = stretch ]; then
  export res=96
  export stretch_fac=1.5       # Stretching factor for the grid
  export target_lon=-97.5      # Center longitude of the highest resolution tile
  export target_lat=35.5       # Center latitude of the highest resolution tile
elif [ $gtype = nest ] || [ $gtype = regional_gfdl ]; then
  export add_lake=false        # Add lake frac and depth to orography data.
  export lake_cutoff=0.20      # lake frac < lake_cutoff ignored when add_lake=T
  export res=768
  export stretch_fac=1.5       # Stretching factor for the grid
  export target_lon=-97.5      # Center longitude of the highest resolution tile
  export target_lat=38.5       # Center latitude of the highest resolution tile
  export refine_ratio=3        # The refinement ratio
  export istart_nest=123       # Starting i-direction index of nest grid in parent tile supergrid
  export jstart_nest=331       # Starting j-direction index of nest grid in parent tile supergrid
  export iend_nest=1402        # Ending i-direction index of nest grid in parent tile supergrid
  export jend_nest=1194        # Ending j-direction index of nest grid in parent tile supergrid
  export halo=3                # Lateral boundary halo
elif [ $gtype = regional_esg ] ; then
  export res=-999              # equivalent resolution is computed
  export target_lon=-97.5      # Center longitude of grid
  export target_lat=35.5       # Center latitude of grid
  export idim=301              # Dimension of grid in 'i' direction
  export jdim=200              # Dimension of grid in 'j' direction
  export delx=0.0585           # Grid spacing (in degrees) in the 'i' direction
                               # on the SUPERGRID (which has twice the resolution of
                               # the model grid).  The physical grid spacing in the 'i'
                               # direction is related to delx as follows:
                               #    distance = 2*delx*(circumf_Earth/360 deg)
  export dely=0.0585           # Grid spacing (in degrees) in the 'j' direction.
  export halo=3                # number of row/cols for halo
fi

#-----------------------------------------------------------------------
# Check paths.
#   home_dir - location of repository.
#   TEMP_DIR - working directory.
#   out_dir  - where files will be placed upon completion.
#-----------------------------------------------------------------------

export home_dir=$SLURM_SUBMIT_DIR/..
export TEMP_DIR=/work/noaa/stmp/$LOGNAME/fv3_grid.$gtype
export out_dir=/work/noaa/stmp/$LOGNAME/my_grids

#-----------------------------------------------------------------------
# Should not need to change anything below here.
#-----------------------------------------------------------------------

export APRUN=time
export APRUN_SFC=srun
export OMP_NUM_THREADS=24
export OMP_STACKSIZE=2048m

ulimit -a
ulimit -s 199000000

#-----------------------------------------------------------------------
# Start script.
#-----------------------------------------------------------------------

$home_dir/ush/fv3gfs_driver_grid.sh

exit<|MERGE_RESOLUTION|>--- conflicted
+++ resolved
@@ -79,11 +79,12 @@
 
 export veg_type_src="modis.igbp.0.05" #  veg type data.
                                 # For viirs-based vegetation type data, set to:
-<<<<<<< HEAD
-                                # 1) "viirs.igbp.0.05" for global 0.05-deg data
-                                # 2) "viirs.igbp.0.1" for global 0.1-deg data
+                                # 1) "viirs.igbp.0.1" for global 0.10-deg data
+                                # 2) "viirs.igbp.0.05" for global 0.05-deg data
                                 # 3) "viirs.igbp.0.03" for global 0.03-deg data
-                                # 4) "viirs.igbp.conus.0.01" for regional 1km data
+                                # 4) "viirs.igbp.conus.30s" for CONUS 30s data
+                                # 5) "viirs.igbp.nh.30s" for NH 30s data
+                                # 6) "viirs.igbp.30s" for global 30s data
                                 # For the modis-based data, set to:
                                 # 1) "modis.igbp.0.05" for global 0.05-deg data
                                 # 2) "modis.igbp.0.03" for global 0.03-deg data
@@ -92,23 +93,11 @@
                                 # 5) "modis.igbp.30s" for global 30s data
 
 export soil_type_src="statsgo.0.05" #  Soil type data. Choices are:
-                                # 1) "statsgo.0.03" for global 0.03-deg data
-                                # 2) "statsgo.0.05" for global 0.05-deg data
+                                # 1) "statsgo.0.05" for global 0.05-deg data
+                                # 2) "statsgo.0.03" for global 0.03-deg data
                                 # 3) "statsgo.conus.30s" for CONUS 30s data
                                 # 4) "statsgo.nh.30s" for NH 30s data
                                 # 5) "statsgo.30s" for global 30s data
-=======
-                                # 1) "viirs.igbp.0.05" for global 5km data
-                                # 2) "viirs.igbp.0.1" for global 10km data
-                                # 3) "viirs.igbp.0.03" for global 3km data
-                                # 4) "viirs.igbp.30s" for global 30s data
-                                # 5) "viirs.igbp.conus.30s" for CONUS 30s data
-                                # 6) "viirs.igbp.nh.30s" for NH 30s data
-                                # For the modis-based data, set to:
-                                # 1) "modis.igbp.0.05" for global 5km data
-                                # 2) "modis.igbp.0.03" for global 3km data
-                                # 3) "modis.igbp.conus.30s" for regional 30s data
->>>>>>> b67f487b
 
 if [ $gtype = uniform ]; then
   export res=96
