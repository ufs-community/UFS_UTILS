#!/bin/bash

#PBS -o log
#PBS -e log
#PBS -q debug
#PBS -A GFS-DEV
#PBS -l walltime=00:15:00
#PBS -N make_grid
#PBS -l select=1:ncpus=24:mem=500GB

#-----------------------------------------------------------------------
# Driver script to create a cubic-sphere based model grid on WCOSS2.
#
# Produces the following files (netcdf, each tile in separate file):
#   1) 'mosaic' and 'grid' files containing lat/lon and other
#      records that describe the model grid.
#   2) 'oro' files containing land mask, terrain and gravity
#      wave drag fields.
#   3) Surface climo fields, such as soil type, vegetation
#      greenness and albedo.
#
# Note: The sfc_climo_gen program only runs with an
#       mpi task count that is a multiple of six.  This is
#       an ESMF library requirement.  Large grids may require
#       tasks spread across multiple nodes. The orography code
#       benefits from threads.
#
# To run, do the following:
#
#   1) Set "C" resolution, "res" - Example: res=96.
#   2) Set grid type ("gtype").  Valid choices are
#         "uniform"  - global uniform grid
#         "stretch"  - global stretched grid
#         "nest"     - global stretched grid with nest
#         "regional_gfdl" - stand-alone gfdl regional grid
#         "regional_esg"  - stand-alone extended Schmidt gnomonic
#                           (esg) regional grid
#   3) For "uniform" and "regional_gfdl" grids - to include lake
#      fraction and depth, set "add_lake" to true, and the
#      "lake_cutoff" value.
#   4) For "stretch" and "nest" grids, set the stretching factor -
#       "stretch_fac", and center lat/lon of highest resolution
#      tile - "target_lat" and "target_lon".
#   5) For "nest" grids, set the refinement ratio - "refine_ratio",
#      the starting/ending i/j index location within the parent
#      tile - "istart_nest", "jstart_nest", "iend_nest", "jend_nest"
#   6) For "regional_gfdl" grids, set the "halo".  Default is three
#      rows/columns.
#   7) For "regional_esg" grids, set center lat/lon of grid,
#      - "target_lat/lon" - the i/j dimensions - "i/jdim", the
#      x/y grid spacing - "delx/y", and halo.
#   8) Set working directory - TEMP_DIR - and path to the repository
#      clone - home_dir.
#   9) To use the GSL orographic drag suite, set 'make_gsl_orog' to true.
#  10) Set 'soil_veg_src' and 'veg_type_src' to choose the
#      soil type and vegetation type data.
#  11) Submit script: "qsub $script".
#  12) All files will be placed in "out_dir".
#
#-----------------------------------------------------------------------

cd $PBS_O_WORKDIR

source ../sorc/machine-setup.sh > /dev/null 2>&1
module use ../modulefiles
module load build.$target.intel
module list

#-----------------------------------------------------------------------
# Set grid specs here.
#-----------------------------------------------------------------------

<<<<<<< HEAD
export vegsoilt_frac='.true.'  # When true, outputs percent of each
                               # soil and veg type category and a 
                               # dominate category. When false, only
                               # outputs the dominate category. A
                               # Fortran logical, so include the dots.

=======
>>>>>>> e0260ab1
export gtype=regional_esg      # 'uniform', 'stretch', 'nest', 
                               # 'regional_gfdl', 'regional_esg'

export make_gsl_orog=false     # When 'true' will output 'oro' files for
                               # the GSL orographic drag suite.

export veg_type_src="modis.igbp.0.05" #  Vegetation type data.
                                # For viirs-based vegetation type data, set to:
                                # 1) "viirs.igbp.0.1" for global 0.10-deg data
                                # 2) "viirs.igbp.0.05" for global 0.05-deg data
                                # 3) "viirs.igbp.0.03" for global 0.03-deg data
                                # 4) "viirs.igbp.conus.30s" for CONUS 30s data
                                # 5) "viirs.igbp.nh.30s" for NH 30s data
                                # 6) "viirs.igbp.30s" for global 30s data
                                # For the modis-based data, set to:
                                # 1) "modis.igbp.0.05" for global 0.05-deg data
                                # 2) "modis.igbp.0.03" for global 0.03-deg data
                                # 3) "modis.igbp.conus.30s" for CONUS 30s data
                                # 4) "modis.igbp.nh.30s" for N Hemis 30s data
                                # 5) "modis.igbp.30s" for global 30s data

export soil_type_src="statsgo.0.05"  # Soil type data
                                # For STATSGO soil type data, set to:
                                # 1) "statsgo.0.05" for global 0.05-deg data
                                # 2) "statsgo.0.03" for global 0.03-deg data
                                # 3) "statsgo.conus.30s" for CONUS 30s data
                                # 4) "statsgo.nh.30s" for NH 30s data
                                # 5) "statsgo.30s" for global 30s data
                                # For Beijing Normal Univ. data, set to:
                                # 1) "bnu.30s" for global 30s data.

if [ $gtype = uniform ]; then
  export res=96
  export add_lake=false        # Add lake frac and depth to orography data.
  export lake_cutoff=0.20      # lake frac < lake_cutoff ignored when add_lake=T
elif [ $gtype = stretch ]; then
  export res=96
  export stretch_fac=1.5       # Stretching factor for the grid
  export target_lon=-97.5      # Center longitude of the highest resolution tile
  export target_lat=35.5       # Center latitude of the highest resolution tile
elif [ $gtype = nest ] || [ $gtype = regional_gfdl ]; then
  export add_lake=false        # Add lake frac and depth to orography data.
  export lake_cutoff=0.20      # lake frac < lake_cutoff ignored when add_lake=T
  export res=768
  export stretch_fac=1.5       # Stretching factor for the grid
  export target_lon=-97.5      # Center longitude of the highest resolution tile
  export target_lat=38.5       # Center latitude of the highest resolution tile
  export refine_ratio=3        # The refinement ratio
  export istart_nest=123       # Starting i-direction index of nest grid in parent tile supergrid
  export jstart_nest=331       # Starting j-direction index of nest grid in parent tile supergrid
  export iend_nest=1402        # Ending i-direction index of nest grid in parent tile supergrid
  export jend_nest=1194        # Ending j-direction index of nest grid in parent tile supergrid
  export halo=3                # Lateral boundary halo
elif [ $gtype = regional_esg ] ; then
  export res=-999              # equivalent resolution is computed
  export target_lon=-97.5      # Center longitude of grid
  export target_lat=35.0       # Center latitude of grid
  export idim=301              # Dimension of grid in 'i' direction
  export jdim=200              # Dimension of grid in 'j' direction
  export delx=0.0585           # Grid spacing (in degrees) in the 'i' direction
                               # on the SUPERGRID (which has twice the resolution of
                               # the model grid).  The physical grid spacing in the 'i'
                               # direction is related to delx as follows:
                               #    distance = 2*delx*(circumf_Earth/360 deg)
  export dely=0.0585           # Grid spacing (in degrees) in the 'j' direction.
  export halo=3                # number of row/cols for halo
fi

#-----------------------------------------------------------------------
# Check paths.
#   home_dir - location of repository.
#   TEMP_DIR - working directory.
#   out_dir  - where files will be placed upon completion.
#-----------------------------------------------------------------------

export home_dir=$PBS_O_WORKDIR/..
export TEMP_DIR=/lfs/h2/emc/stmp/$LOGNAME/fv3_grid.$gtype
export out_dir=/lfs/h2/emc/stmp/$LOGNAME/my_grids

#-----------------------------------------------------------------------
# Should not need to change anything below here unless you want to
# to change the job card for the number of tasks to use. Then,
# you will need to check APRUN_SFC and OMP_NUM_THREADS.
#-----------------------------------------------------------------------

set -x

export APRUN=time
export APRUN_SFC="mpiexec -n 24 -ppn 24 -cpu-bind core"
export OMP_NUM_THREADS=24 # orog code worked best with 24 threads.
export OMP_PLACES=cores
export OMP_STACKSIZE=2048m

ulimit -a
ulimit -s unlimited

#-----------------------------------------------------------------------
# Start script.
#-----------------------------------------------------------------------

$home_dir/ush/fv3gfs_driver_grid.sh

exit<|MERGE_RESOLUTION|>--- conflicted
+++ resolved
@@ -70,20 +70,17 @@
 # Set grid specs here.
 #-----------------------------------------------------------------------
 
-<<<<<<< HEAD
+export gtype=regional_esg      # 'uniform', 'stretch', 'nest', 
+                               # 'regional_gfdl', 'regional_esg'
+
+export make_gsl_orog=false     # When 'true' will output 'oro' files for
+                               # the GSL orographic drag suite.
+
 export vegsoilt_frac='.true.'  # When true, outputs percent of each
                                # soil and veg type category and a 
                                # dominate category. When false, only
                                # outputs the dominate category. A
                                # Fortran logical, so include the dots.
-
-=======
->>>>>>> e0260ab1
-export gtype=regional_esg      # 'uniform', 'stretch', 'nest', 
-                               # 'regional_gfdl', 'regional_esg'
-
-export make_gsl_orog=false     # When 'true' will output 'oro' files for
-                               # the GSL orographic drag suite.
 
 export veg_type_src="modis.igbp.0.05" #  Vegetation type data.
                                 # For viirs-based vegetation type data, set to:
