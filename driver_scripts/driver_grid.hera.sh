#!/bin/bash

#SBATCH -J fv3_grid_driver
#SBATCH -A fv3-cpu
#SBATCH --open-mode=truncate
#SBATCH -o log.fv3_grid_driver
#SBATCH -e log.fv3_grid_driver
#SBATCH --nodes=1 --ntasks-per-node=24
#SBATCH -q debug
#SBATCH -t 00:30:00

#-----------------------------------------------------------------------
# Driver script to create a cubic-sphere based model grid on Hera.
#
# Produces the following files (netcdf, each tile in separate file):
#   1) 'mosaic' and 'grid' files containing lat/lon and other
#      records that describe the model grid.
#   2) 'oro' files containing land mask, terrain and gravity
#      wave drag fields.
#   3) Surface climo fields, such as soil type, vegetation
#      greenness and albedo.
#
# Note: The sfc_climo_gen program only runs with an
#       mpi task count that is a multiple of six.  This is
#       an ESMF library requirement.  Large grids may require
#       tasks spread across multiple nodes. The orography code
#       benefits from threads.
#
# To run, do the following:
#
#   1) Set "C" resolution, "res" - Example: res=96.
#   2) Set grid type ("gtype").  Valid choices are
#         "uniform"  - global uniform grid
#         "stretch"  - global stretched grid
#         "nest"     - global stretched grid with nest
#         "regional_gfdl" - stand-alone gfdl regional grid
#         "regional_esg"  - stand-alone extended Schmidt gnomonic
#                           (esg) regional grid
#   3) For "uniform" and "regional_gfdl" grids - to include lake
#      fraction and depth, set "add_lake" to true, and the
#      "lake_cutoff" value.
#   4) For "stretch" and "nest" grids, set the stretching factor -
#       "stretch_fac", and center lat/lon of highest resolution
#      tile - "target_lat" and "target_lon".
#   5) For "nest" grids, set the refinement ratio - "refine_ratio",
#      the starting/ending i/j index location within the parent
#      tile - "istart_nest", "jstart_nest", "iend_nest", "jend_nest"
#   6) For "regional_gfdl" grids, set the "halo".  Default is three
#      rows/columns.
#   7) For "regional_esg" grids, set center lat/lon of grid,
#      - "target_lat/lon" - the i/j dimensions - "i/jdim", the
#      x/y grid spacing - "delx/y", and halo.
#   8) Set working directory - TEMP_DIR - and path to the repository
#      clone - home_dir.
#   9) To use the GSL orographic drag suite, set 'make_gsl_orog' to true.
#  10) Set 'soil_veg_src' and 'veg_type_src' to choose the 
#      soil type and vegetation type data.
#  11) Submit script: "sbatch $script".
#  12) All files will be placed in "out_dir".
#
#-----------------------------------------------------------------------

set -x

compiler=${compiler:-"intel"}
source ../sorc/machine-setup.sh > /dev/null 2>&1
module use ../modulefiles
module load build.$target.$compiler
module list

#-----------------------------------------------------------------------
# Set grid specs here.
#-----------------------------------------------------------------------

export gtype=uniform           # 'uniform', 'stretch', 'nest', 
                               # 'regional_gfdl', 'regional_esg'.

export make_gsl_orog=false     # When 'true' will output 'oro' files for
                               # the GSL orographic drag suite.

<<<<<<< HEAD
export vegsoilt_frac='.true.' # When .false., output dominate soil and 
                               # vegetation type category. When .true.,
                               # output fraction of each category.

=======
>>>>>>> e0260ab1
export veg_type_src="modis.igbp.0.05" #  Vegetation type data.
                                # For viirs-based vegetation type data, set to:
                                # 1) "viirs.igbp.0.1" for global 0.10-deg data
                                # 2) "viirs.igbp.0.05" for global 0.05-deg data
                                # 3) "viirs.igbp.0.03" for global 0.03-deg data
                                # 4) "viirs.igbp.conus.30s" for CONUS 30s data
                                # 5) "viirs.igbp.nh.30s" for NH 30s data
                                # 6) "viirs.igbp.30s" for global 30s data
                                # For the modis-based data, set to:
                                # 1) "modis.igbp.0.05" for global 0.05-deg data
                                # 2) "modis.igbp.0.03" for global 0.03-deg data
                                # 3) "modis.igbp.conus.30s" for CONUS 30s data
                                # 4) "modis.igbp.nh.30s" for N Hemis 30s data
                                # 5) "modis.igbp.30s" for global 30s data

export soil_type_src="statsgo.0.05" #  Soil type data. 
                                # For STATSGO data
                                # 1) "statsgo.0.05" for global 0.05-deg data
                                # 2) "statsgo.0.03" for global 0.03-deg data
                                # 3) "statsgo.conus.30s" for CONUS 30s data
                                # 4) "statsgo.nh.30s" for NH 30s data
                                # 5) "statsgo.30s" for global 30s data
                                # For Beijing Norm. Univ. data
                                # 1) "bnu.30s" for global 30s data.

if [ $gtype = uniform ]; then
  export res=96
  export add_lake=false        # Add lake frac and depth to orography data.
  export lake_cutoff=0.20      # lake frac < lake_cutoff ignored when add_lake=T
elif [ $gtype = stretch ]; then
  export res=96
  export stretch_fac=1.5       # Stretching factor for the grid
  export target_lon=-97.5      # Center longitude of the highest resolution tile
  export target_lat=35.5       # Center latitude of the highest resolution tile
elif [ $gtype = nest ] || [ $gtype = regional_gfdl ]; then
  export add_lake=false        # Add lake frac and depth to orography data.
  export lake_cutoff=0.20      # lake frac < lake_cutoff ignored when add_lake=T
  export res=768
  export stretch_fac=1.5       # Stretching factor for the grid
  export target_lon=-97.5      # Center longitude of the highest resolution tile
  export target_lat=38.5       # Center latitude of the highest resolution tile
  export refine_ratio=3        # The refinement ratio
  export istart_nest=123       # Starting i-direction index of nest grid in parent tile supergrid
  export jstart_nest=331       # Starting j-direction index of nest grid in parent tile supergrid
  export iend_nest=1402        # Ending i-direction index of nest grid in parent tile supergrid
  export jend_nest=1194        # Ending j-direction index of nest grid in parent tile supergrid
  export halo=4                # Lateral boundary halo
elif [ $gtype = regional_esg ] ; then
  export res=-999              # equivalent resolution is computed
  export target_lon=-97.5      # Center longitude of grid
  export target_lat=35.5       # Center latitude of grid
  export idim=301              # Dimension of grid in 'i' direction
  export jdim=200              # Dimension of grid in 'j' direction
  export delx=0.0585           # Grid spacing (in degrees) in the 'i' direction
                               # on the SUPERGRID (which has twice the resolution of
                               # the model grid).  The physical grid spacing in the 'i'
                               # direction is related to delx as follows:
                               #    distance = 2*delx*(circumf_Earth/360 deg)
  export dely=0.0585           # Grid spacing (in degrees) in the 'j' direction.
  export halo=4                # number of row/cols for halo
fi

#-----------------------------------------------------------------------
# Check paths.
#   home_dir - location of repository.
#   TEMP_DIR - working directory.
#   out_dir  - where files will be placed upon completion.
#-----------------------------------------------------------------------

export home_dir=$SLURM_SUBMIT_DIR/..
export TEMP_DIR=/scratch2/NCEPDEV/stmp1/$LOGNAME/fv3_grid.$gtype
export out_dir=/scratch2/NCEPDEV/stmp1/$LOGNAME/my_grids

#-----------------------------------------------------------------------
# Should not need to change anything below here.
#-----------------------------------------------------------------------

export APRUN=time
export APRUN_SFC=srun
export OMP_NUM_THREADS=24
export OMP_STACKSIZE=2048m

ulimit -a
ulimit -s unlimited

#-----------------------------------------------------------------------
# Start script.
#-----------------------------------------------------------------------

$home_dir/ush/fv3gfs_driver_grid.sh

exit<|MERGE_RESOLUTION|>--- conflicted
+++ resolved
@@ -78,13 +78,10 @@
 export make_gsl_orog=false     # When 'true' will output 'oro' files for
                                # the GSL orographic drag suite.
 
-<<<<<<< HEAD
 export vegsoilt_frac='.true.' # When .false., output dominate soil and 
                                # vegetation type category. When .true.,
                                # output fraction of each category.
 
-=======
->>>>>>> e0260ab1
 export veg_type_src="modis.igbp.0.05" #  Vegetation type data.
                                 # For viirs-based vegetation type data, set to:
                                 # 1) "viirs.igbp.0.1" for global 0.10-deg data
